--- conflicted
+++ resolved
@@ -183,7 +183,10 @@
 
 export class InternalTag {
   kind: 'internal_tag'
-  tag: string // Name of the property that holds the variant tag
+  /* Name of the property that holds the variant tag */
+  tag: string
+  /* Default value for the variant tag if it's missing */
+  defaultTag?: string
 }
 
 export class Container {
@@ -269,8 +272,6 @@
   kind: 'response'
   generics?: TypeName[]
   body: Body
-<<<<<<< HEAD
-=======
   behaviors?: Inherits[]
   attachedBehaviors?: string[]
   exceptions?: ResponseException[]
@@ -280,7 +281,6 @@
   description?: string
   body: Body
   statusCodes: number[]
->>>>>>> 4ebae3fd
 }
 
 export type Body = ValueBody | PropertiesBody | NoBody
@@ -394,6 +394,7 @@
   since?: string
   stability?: Stability
   visibility?: Visibility
+  featureFlag?: string
   accept?: string[]
   contentType?: string[]
   privileges?: {
