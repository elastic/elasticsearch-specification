--- conflicted
+++ resolved
@@ -395,13 +395,8 @@
   stability?: Stability
   visibility?: Visibility
   featureFlag?: string
-<<<<<<< HEAD
-  accept?: string[]
-  contentType?: string[]
-=======
   requestMediaType?: string[]
   responseMediaType?: string[]
->>>>>>> 66dbcda8
   privileges?: {
     index?: string[]
     cluster?: string[]
