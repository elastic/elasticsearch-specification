/*
 * Licensed to Elasticsearch B.V. under one or more contributor
 * license agreements. See the NOTICE file distributed with
 * this work for additional information regarding copyright
 * ownership. Elasticsearch B.V. licenses this file to you under
 * the Apache License, Version 2.0 (the "License"); you may
 * not use this file except in compliance with the License.
 * You may obtain a copy of the License at
 *
 *    http://www.apache.org/licenses/LICENSE-2.0
 *
 * Unless required by applicable law or agreed to in writing,
 * software distributed under the License is distributed on an
 * "AS IS" BASIS, WITHOUT WARRANTIES OR CONDITIONS OF ANY
 * KIND, either express or implied.  See the License for the
 * specific language governing permissions and limitations
 * under the License.
 */

/**
 * The name of a type, composed of a simple name and a namespace. Hierarchical namespace elements are separated by
 * a dot, e.g 'cat.cat_aliases'.
 *
 * Builtin namespaces:
 * - "generic" for type names that are generic parameter values from the enclosing type.
 * - "internal" for primitive and builtin types (e.g. Id, IndexName, etc)
 *    Builtin types:
 *    - boolean,
 *    - string,
 *    - number: a 64bits floating point number. Additional types will be added for integers.
 *    - null: the null value. Since JS distinguishes undefined and null, some APIs make use of this value.
 *    - object: used to represent "any". We may forbid it at some point. UserDefinedValue should be used for user data.
 */
export class TypeName {
  namespace: string
  name: string
}

// ------------------------------------------------------------------------------------------------
// Value types

// Note: "required" is part of Property. This means we can have optional properties but we can't have null entries in
// containers (array and dictionary), which doesn't seem to be needed.
//
// The 'kind' property is used to tag and disambiguate union type members, and allow type-safe pattern matching in TS:
// see https://blog.logrocket.com/pattern-matching-and-type-safety-in-typescript-1da1231a2e34/
// and https://medium.com/@fillopeter/pattern-matching-with-typescript-done-right-94049ddd671c

/**
 * Type of a value. Used both for property types and nested type definitions.
 */
export type ValueOf = InstanceOf | ArrayOf | UnionOf | DictionaryOf | UserDefinedValue | LiteralValue

/**
 * A single value
 */
export class InstanceOf {
  kind: 'instance_of'
  type: TypeName
  /** generic parameters: either concrete types or open parameters from the enclosing type */
  generics?: ValueOf[]
}

/**
 * An array
 */
export class ArrayOf {
  kind: 'array_of'
  value: ValueOf
}

/**
 * One of several possible types which don't necessarily have a common superclass
 */
export class UnionOf {
  kind: 'union_of'
  items: ValueOf[]
}

/**
 * A dictionary (or map).  The key is a string or a number (or a union thereof), possibly through an alias.
 *
 * If `singleKey` is true, then this dictionary can only have a single key. This is a common pattern in ES APIs,
 * used to associate a value to a field name or some other identifier.
 */
export class DictionaryOf {
  kind: 'dictionary_of'
  key: ValueOf
  value: ValueOf
  singleKey: boolean
}

/**
 * A user defined value. To be used when bubbling a generic parameter up to the top-level class is
 * inconvenient or impossible (e.g. for lists of user-defined values of possibly different types).
 *
 * Clients will allow providing a serializer/deserializer when reading/writing properties of this type,
 * and should also accept raw json.
 *
 * Think twice before using this as it defeats the purpose of a strongly typed API, and deserialization
 * will also require to buffer raw JSON data which may have performance implications.
 */
export class UserDefinedValue {
  kind: 'user_defined_value'
}

/**
 * A literal value. This is used for tagged unions, where each type member of a union has a 'type'
 * attribute that defines its kind. This metamodel heavily uses this approach with its 'kind' attributes.
 *
 * It may later be used to set a property to a constant value, which is why it accepts not only strings but also
 * other primitive types.
 */
export class LiteralValue {
  kind: 'literal_value'
  value: string | number | boolean
}

/**
 * An interface or request interface property.
 */
export class Property {
  name: string
  type: ValueOf
  required: boolean
  description?: string
  docUrl?: string
  docId?: string
  since?: string
  serverDefault?: boolean | string | number | string[] | number[]
  deprecation?: Deprecation
  stability?: Stability
  /**
   * If specified takes precedence over `name` when generating code. `name` is always the value
   * to be sent over the wire
   */
  codegenName?: string
  /** An optional set of aliases for `name` */
  aliases?: string[]
  /** If the enclosing class is a variants container, is this a property of the container and not a variant? */
  containerProperty?: boolean
}

// ------------------------------------------------------------------------------------------------
// Type definitions

export type TypeDefinition = Interface | Request | Response | Enum | TypeAlias

// ------------------------------------------------------------------------------------------------

/**
 * Common attributes for all type definitions
 */
export abstract class BaseType {
  name: TypeName
  description?: string
  /** Link to public documentation */
  docUrl?: string
  docId?: string
  deprecation?: Deprecation
  kind: string
  /** Variant name for externally tagged variants */
  variantName?: string
  /**
   * Additional identifiers for use by code generators. Usage depends on the actual type:
   * - on unions (modeled as alias(union_of)), these are identifiers for the union members
   * - for additional properties, this is the name of the dict that holds these properties
   * - for additional property, this is the name of the key and value fields that hold the
   *   additional property
   */
  codegenNames?: string[]
  /**
   * Location of an item. The path is relative to the "specification" directory, e.g "_types/common.ts#L1-L2"
   */
  specLocation: string
}

export type Variants = ExternalTag | InternalTag | Container

export class ExternalTag {
  kind: 'external_tag'
}

export class InternalTag {
  kind: 'internal_tag'
  /* Name of the property that holds the variant tag */
  tag: string
  /* Default value for the variant tag if it's missing */
  defaultTag?: string
}

export class Container {
  kind: 'container'
}

/**
 * Inherits clause (aka extends or implements) for an interface or request
 */
export class Inherits {
  type: TypeName
  generics?: ValueOf[]
}

/**
 * An interface type
 */
export class Interface extends BaseType {
  kind: 'interface'
  /**
   * Open generic parameters. The name is that of the parameter, the namespace is an arbitrary value that allows
   * this fully qualified type name to be used when this open generic parameter is used in property's type.
   */
  generics?: TypeName[]
  inherits?: Inherits
  implements?: Inherits[]

  /**
   * Behaviors directly implemented by this interface
   */
  behaviors?: Inherits[]

  /**
   * Behaviors attached to this interface, coming from the interface itself (see `behaviors`)
   * or from inherits and implements ancestors
   */
  attachedBehaviors?: string[]
  properties: Property[]
  /**
   * The property that can be used as a shortcut for the entire data structure in the JSON.
   */
  shortcutProperty?: string

  /** Identify containers */
  variants?: Container
}

/**
 * A request type
 */
export class Request extends BaseType {
  // Note: does not extend Interface as properties are split across path, query and body
  kind: 'request'
  generics?: TypeName[]
  /** The parent defines additional body properties that are added to the body, that has to be a PropertyBody */
  inherits?: Inherits
  implements?: Inherits[]
  /** URL path properties */
  path: Property[]
  /** Query string properties */
  query: Property[]
  // FIXME: we need an annotation that lists query params replaced by a body property so that we can skip them.
  // Examples on _search: sort -> sort, _source -> (_source, _source_include, _source_exclude)
  // Or can we say that implicitly a body property replaces all path params starting with its name?
  // Is there a priority rule between path and body parameters?
  //
  // We can also pull path parameter descriptions on body properties they replace

  /**
   * Body type. Most often a list of properties (that can extend those of the inherited class, see above), except for a
   * few specific cases that use other types such as bulk (array) or create (generic parameter). Or NoBody for requests
   * that don't have a body.
   */
  body: Body
  behaviors?: Inherits[]
  attachedBehaviors?: string[]
}

/**
 * A response type
 */
export class Response extends BaseType {
  kind: 'response'
  generics?: TypeName[]
  body: Body
<<<<<<< HEAD
=======
  behaviors?: Inherits[]
  attachedBehaviors?: string[]
  exceptions?: ResponseException[]
}

export class ResponseException {
  description?: string
  body: Body
  statusCodes: number[]
>>>>>>> 4ebae3fd
}

export type Body = ValueBody | PropertiesBody | NoBody

export class ValueBody {
  kind: 'value'
  value: ValueOf
  codegenName?: string
}

export class PropertiesBody {
  kind: 'properties'
  properties: Property[]
}

export class NoBody {
  kind: 'no_body'
}

/**
 * An enumeration member.
 *
 * When enumeration members can become ambiguous when translated to an identifier, the `name` property will be a good
 * identifier name, and `stringValue` will be the string value to use on the wire.
 * See DateMathTimeUnit for an example of this, which have members for "m" (minute) and "M" (month).
 */
export class EnumMember {
  /** The identifier to use for this enum */
  name: string
  /** An optional set of aliases for `name` */
  aliases?: string[]
  /**
   * If specified takes precedence over `name` when generating code. `name` is always the value
   * to be sent over the wire
   */
  codegenName?: string
  description?: string
  deprecation?: Deprecation
  since?: string
}

/**
 * An enumeration
 */
export class Enum extends BaseType {
  kind: 'enum'
  /**
   * If the enum is open, it means that other than the specified values it can accept an arbitrary value.
   * If this property is not present, it means that the enum is not open (in other words, is closed).
   */
  isOpen?: boolean
  members: EnumMember[]
}

/**
 * An alias for an existing type.
 */
export class TypeAlias extends BaseType {
  kind: 'type_alias'
  type: ValueOf
  /** generic parameters: either concrete types or open parameters from the enclosing type */
  generics?: TypeName[]
  /** Only applicable to `union_of` aliases: identify typed_key unions (external) and variant inventories (internal) */
  variants?: InternalTag | ExternalTag
}

// ------------------------------------------------------------------------------------------------

export enum Stability {
  stable = 'stable',
  beta = 'beta',
  experimental = 'experimental'
}
export enum Visibility {
  public = 'public',
  featureFlag = 'feature_flag',
  private = 'private'
}

export class Deprecation {
  version: string
  description: string
}

export class Endpoint {
  name: string
  description: string
  docUrl: string
  docId?: string
  deprecation?: Deprecation

  /**
   * If the request value is `null` it means that there is not yet a
   * request type definition for this endpoint.
   */
  request: TypeName | null
  requestBodyRequired: boolean // Not sure this is useful

  /**
   * If the response value is `null` it means that there is not yet a
   * response type definition for this endpoint.
   */
  response: TypeName | null

  urls: UrlTemplate[]

  /**
   * The version when this endpoint reached its current stability level.
   * Missing data means "forever", i.e. before any of the target client versions produced from this spec.
   */
  since?: string
  stability?: Stability
  visibility?: Visibility
  featureFlag?: string
  accept?: string[]
  contentType?: string[]
  privileges?: {
    index?: string[]
    cluster?: string[]
  }
}

export class UrlTemplate {
  path: string
  methods: string[]
  deprecation?: Deprecation
}

export class Model {
  _info?: {
    title: string
    license: {
      name: string
      url: string
    }
  }

  types: TypeDefinition[]
  endpoints: Endpoint[]
}<|MERGE_RESOLUTION|>--- conflicted
+++ resolved
@@ -272,8 +272,6 @@
   kind: 'response'
   generics?: TypeName[]
   body: Body
-<<<<<<< HEAD
-=======
   behaviors?: Inherits[]
   attachedBehaviors?: string[]
   exceptions?: ResponseException[]
@@ -283,7 +281,6 @@
   description?: string
   body: Body
   statusCodes: number[]
->>>>>>> 4ebae3fd
 }
 
 export type Body = ValueBody | PropertiesBody | NoBody
