--- conflicted
+++ resolved
@@ -24,13 +24,9 @@
  * Returns an object containing IDs and other information about the running ES|QL queries.
 
  * @rest_spec_name esql.list_queries
-<<<<<<< HEAD
- * @index_previleges monitor_esql
+ * @cluster_privileges monitor_esql
  * @availability stack since=9.1.0 stability=experiemental visibility=public
  * @availability serverless stability=experimental visibility=public
-=======
- * @cluster_privileges monitor_esql
->>>>>>> 91e48295
  */
 export interface Request extends RequestBase {
   urls: [
