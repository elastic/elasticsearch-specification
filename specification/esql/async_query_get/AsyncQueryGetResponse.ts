/*
 * Licensed to Elasticsearch B.V. under one or more contributor
 * license agreements. See the NOTICE file distributed with
 * this work for additional information regarding copyright
 * ownership. Elasticsearch B.V. licenses this file to you under
 * the Apache License, Version 2.0 (the "License"); you may
 * not use this file except in compliance with the License.
 * You may obtain a copy of the License at
 *
 *    http://www.apache.org/licenses/LICENSE-2.0
 *
 * Unless required by applicable law or agreed to in writing,
 * software distributed under the License is distributed on an
 * "AS IS" BASIS, WITHOUT WARRANTIES OR CONDITIONS OF ANY
 * KIND, either express or implied.  See the License for the
 * specific language governing permissions and limitations
 * under the License.
 */

import { EsqlResult } from '@_types/Binary'

export class Response {
<<<<<<< HEAD
  body: {
    columns?: EsqlColumns
    /**
     * Indicates whether the query is still running.
     * If the value is false, the async query has finished and the results are returned.
     */
    is_running: boolean
    /**
     * Indicates whether the query returned partial result.
     * For example, this can occur because the query was stopped.
     */
    is_partial: boolean
  }
=======
  body: EsqlResult
>>>>>>> 98f06336
}<|MERGE_RESOLUTION|>--- conflicted
+++ resolved
@@ -20,21 +20,5 @@
 import { EsqlResult } from '@_types/Binary'
 
 export class Response {
-<<<<<<< HEAD
-  body: {
-    columns?: EsqlColumns
-    /**
-     * Indicates whether the query is still running.
-     * If the value is false, the async query has finished and the results are returned.
-     */
-    is_running: boolean
-    /**
-     * Indicates whether the query returned partial result.
-     * For example, this can occur because the query was stopped.
-     */
-    is_partial: boolean
-  }
-=======
   body: EsqlResult
->>>>>>> 98f06336
 }