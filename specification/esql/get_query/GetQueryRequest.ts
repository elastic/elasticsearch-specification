/*
 * Licensed to Elasticsearch B.V. under one or more contributor
 * license agreements. See the NOTICE file distributed with
 * this work for additional information regarding copyright
 * ownership. Elasticsearch B.V. licenses this file to you under
 * the Apache License, Version 2.0 (the "License"); you may
 * not use this file except in compliance with the License.
 * You may obtain a copy of the License at
 *
 *    http://www.apache.org/licenses/LICENSE-2.0
 *
 * Unless required by applicable law or agreed to in writing,
 * software distributed under the License is distributed on an
 * "AS IS" BASIS, WITHOUT WARRANTIES OR CONDITIONS OF ANY
 * KIND, either express or implied.  See the License for the
 * specific language governing permissions and limitations
 * under the License.
 */

import { RequestBase } from '@_types/Base'
import { Id } from '@_types/common'

/**
 * Get a specific running ES|QL query information.
 * Returns an object extended information about a running ES|QL query.
 *
 * @rest_spec_name esql.get_query
<<<<<<< HEAD
 * @index_previleges monitor_esql
 * @availability stack since=9.1.0 stability=experiemental visibility=public
 * @availability serverless stability=experimental visibility=public
=======
 * @cluster_privileges monitor_esql
>>>>>>> 91e48295
 */
export interface Request extends RequestBase {
  urls: [
    {
      path: '/_query/queries/{id}'
      methods: ['GET']
    }
  ]
  path_parts: {
    id: Id
  }
}<|MERGE_RESOLUTION|>--- conflicted
+++ resolved
@@ -25,13 +25,9 @@
  * Returns an object extended information about a running ES|QL query.
  *
  * @rest_spec_name esql.get_query
-<<<<<<< HEAD
- * @index_previleges monitor_esql
+ * @cluster_privileges monitor_esql
  * @availability stack since=9.1.0 stability=experiemental visibility=public
  * @availability serverless stability=experimental visibility=public
-=======
- * @cluster_privileges monitor_esql
->>>>>>> 91e48295
  */
 export interface Request extends RequestBase {
   urls: [
