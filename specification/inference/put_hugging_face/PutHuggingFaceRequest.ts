/*
 * Licensed to Elasticsearch B.V. under one or more contributor
 * license agreements. See the NOTICE file distributed with
 * this work for additional information regarding copyright
 * ownership. Elasticsearch B.V. licenses this file to you under
 * the Apache License, Version 2.0 (the "License"); you may
 * not use this file except in compliance with the License.
 * You may obtain a copy of the License at
 *
 *    http://www.apache.org/licenses/LICENSE-2.0
 *
 * Unless required by applicable law or agreed to in writing,
 * software distributed under the License is distributed on an
 * "AS IS" BASIS, WITHOUT WARRANTIES OR CONDITIONS OF ANY
 * KIND, either express or implied.  See the License for the
 * specific language governing permissions and limitations
 * under the License.
 */

import { RequestBase } from '@_types/Base'
import { Id } from '@_types/common'
import {
  HuggingFaceServiceSettings,
  HuggingFaceServiceType,
  HuggingFaceTaskType
} from '@inference/_types/CommonTypes'
import { InferenceChunkingSettings } from '@inference/_types/Services'

/**
 * Create a Hugging Face inference endpoint.
 *
 * Create an inference endpoint to perform an inference task with the `hugging_face` service.
 * Supported tasks include: `text_embedding`, `completion`, and `chat_completion`.
 *
 * To configure the endpoint, first visit the Hugging Face Inference Endpoints page and create a new endpoint.
 * Select a model that supports the task you intend to use.

 * For Elastic's `text_embedding` task:
 * The selected model must support the `Sentence Embeddings` task. On the new endpoint creation page, select the `Sentence Embeddings` task under the `Advanced Configuration` section.
 * After the endpoint has initialized, copy the generated endpoint URL.
 * Recommended models for `text_embedding` task:
 *
 * * `all-MiniLM-L6-v2`
 * * `all-MiniLM-L12-v2`
 * * `all-mpnet-base-v2`
 * * `e5-base-v2`
 * * `e5-small-v2`
 * * `multilingual-e5-base`
 * * `multilingual-e5-small`
 *
<<<<<<< HEAD
 * For Elastic's `rerank` task:
 * The selected model must support the `sentence-ranking` task and expose OpenAI API.
 * HuggingFace supports only dedicated (not serverless) endpoints for `Rerank` so far.
 * After the endpoint is initialized, copy the full endpoint URL for use.
 * Tested models for `rerank` task:
 *
 * * `bge-reranker-base`
 * * `jina-reranker-v1-turbo-en-GGUF`
 *
=======
 * For Elastic's `chat_completion` and `completion` tasks:
 * The selected model must support the `Text Generation` task and expose OpenAI API. HuggingFace supports both serverless and dedicated endpoints for `Text Generation`. When creating dedicated endpoint select the `Text Generation` task.
 * After the endpoint is initialized (for dedicated) or ready (for serverless), ensure it supports the OpenAI API and includes `/v1/chat/completions` part in URL. Then, copy the full endpoint URL for use.
 * Recommended models for `chat_completion` and `completion` tasks:
 *
 * * `Mistral-7B-Instruct-v0.2`
 * * `QwQ-32B`
 * * `Phi-3-mini-128k-instruct`
>>>>>>> 93cbe0b3
 * @rest_spec_name inference.put_hugging_face
 * @availability stack since=8.12.0 stability=stable visibility=public
 * @availability serverless stability=stable visibility=public
 * @cluster_privileges manage_inference
 * @doc_id inference-api-put-huggingface
 */
export interface Request extends RequestBase {
  urls: [
    {
      path: '/_inference/{task_type}/{huggingface_inference_id}'
      methods: ['PUT']
    }
  ]
  path_parts: {
    /**
     * The type of the inference task that the model will perform.
     */
    task_type: HuggingFaceTaskType
    /**
     * The unique identifier of the inference endpoint.
     */
    huggingface_inference_id: Id
  }
  body: {
    /**
     * The chunking configuration object.
     * @ext_doc_id inference-chunking
     */
    chunking_settings?: InferenceChunkingSettings
    /**
     * The type of service supported for the specified task type. In this case, `hugging_face`.
     */
    service: HuggingFaceServiceType
    /**
     * Settings used to install the inference model. These settings are specific to the `hugging_face` service.
     */
    service_settings: HuggingFaceServiceSettings
  }
}<|MERGE_RESOLUTION|>--- conflicted
+++ resolved
@@ -48,7 +48,15 @@
  * * `multilingual-e5-base`
  * * `multilingual-e5-small`
  *
-<<<<<<< HEAD
+ * For Elastic's `chat_completion` and `completion` tasks:
+ * The selected model must support the `Text Generation` task and expose OpenAI API. HuggingFace supports both serverless and dedicated endpoints for `Text Generation`. When creating dedicated endpoint select the `Text Generation` task.
+ * After the endpoint is initialized (for dedicated) or ready (for serverless), ensure it supports the OpenAI API and includes `/v1/chat/completions` part in URL. Then, copy the full endpoint URL for use.
+ * Recommended models for `chat_completion` and `completion` tasks:
+ *
+ * * `Mistral-7B-Instruct-v0.2`
+ * * `QwQ-32B`
+ * * `Phi-3-mini-128k-instruct`
+ *
  * For Elastic's `rerank` task:
  * The selected model must support the `sentence-ranking` task and expose OpenAI API.
  * HuggingFace supports only dedicated (not serverless) endpoints for `Rerank` so far.
@@ -58,16 +66,6 @@
  * * `bge-reranker-base`
  * * `jina-reranker-v1-turbo-en-GGUF`
  *
-=======
- * For Elastic's `chat_completion` and `completion` tasks:
- * The selected model must support the `Text Generation` task and expose OpenAI API. HuggingFace supports both serverless and dedicated endpoints for `Text Generation`. When creating dedicated endpoint select the `Text Generation` task.
- * After the endpoint is initialized (for dedicated) or ready (for serverless), ensure it supports the OpenAI API and includes `/v1/chat/completions` part in URL. Then, copy the full endpoint URL for use.
- * Recommended models for `chat_completion` and `completion` tasks:
- *
- * * `Mistral-7B-Instruct-v0.2`
- * * `QwQ-32B`
- * * `Phi-3-mini-128k-instruct`
->>>>>>> 93cbe0b3
  * @rest_spec_name inference.put_hugging_face
  * @availability stack since=8.12.0 stability=stable visibility=public
  * @availability serverless stability=stable visibility=public
