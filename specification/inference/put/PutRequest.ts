/*
 * Licensed to Elasticsearch B.V. under one or more contributor
 * license agreements. See the NOTICE file distributed with
 * this work for additional information regarding copyright
 * ownership. Elasticsearch B.V. licenses this file to you under
 * the Apache License, Version 2.0 (the "License"); you may
 * not use this file except in compliance with the License.
 * You may obtain a copy of the License at
 *
 *    http://www.apache.org/licenses/LICENSE-2.0
 *
 * Unless required by applicable law or agreed to in writing,
 * software distributed under the License is distributed on an
 * "AS IS" BASIS, WITHOUT WARRANTIES OR CONDITIONS OF ANY
 * KIND, either express or implied.  See the License for the
 * specific language governing permissions and limitations
 * under the License.
 */

import { RequestBase } from '@_types/Base'
import { Id } from '@_types/common'
import { InferenceEndpoint } from '@inference/_types/Services'
import { TaskType } from '@inference/_types/TaskType'

/**
 * Create an inference endpoint.
 *
 * IMPORTANT: The inference APIs enable you to use certain services, such as built-in machine learning models (ELSER, E5), models uploaded through Eland, Cohere, OpenAI, Mistral, Azure OpenAI, Google AI Studio, Google Vertex AI, Anthropic, Watsonx.ai, or Hugging Face.
 * For built-in models and models uploaded through Eland, the inference APIs offer an alternative way to use and manage trained models.
 * However, if you do not plan to use the inference APIs to use these models or if you want to use non-NLP models, use the machine learning trained model APIs.
 *
 * The following integrations are available through the inference API. You can find the available task types next to the integration name:
 * * AlibabaCloud AI Search (`completion`, `rerank`, `sparse_embedding`, `text_embedding`)
 * * Amazon Bedrock (`completion`, `text_embedding`)
 * * Anthropic (`completion`)
 * * Azure AI Studio (`completion`, `text_embedding`)
 * * Azure OpenAI (`completion`, `text_embedding`)
 * * Cohere (`completion`, `rerank`, `text_embedding`)
 * * Elasticsearch (`rerank`, `sparse_embedding`, `text_embedding` - this service is for built-in models and models uploaded through Eland)
 * * ELSER (`sparse_embedding`)
 * * Google AI Studio (`completion`, `text_embedding`)
 * * Google Vertex AI (`rerank`, `text_embedding`)
<<<<<<< HEAD
 * * Hugging Face (`text_embedding`)
 * * Mistral (`chat_completion`, `completion`, `text_embedding`)
=======
 * * Hugging Face (`chat_completion`, `completion`, `text_embedding`)
 * * Mistral (`text_embedding`)
>>>>>>> 7c763244
 * * OpenAI (`chat_completion`, `completion`, `text_embedding`)
 * * VoyageAI (`text_embedding`, `rerank`)
 * * Watsonx inference integration (`text_embedding`)
 * * JinaAI (`text_embedding`, `rerank`)
 * @rest_spec_name inference.put
 * @availability stack since=8.11.0 stability=stable visibility=public
 * @availability serverless stability=stable visibility=public
 * @cluster_privileges manage_inference
 * @doc_id inference-api-put
 */
export interface Request extends RequestBase {
  urls: [
    {
      path: '/_inference/{inference_id}'
      methods: ['PUT']
    },
    {
      path: '/_inference/{task_type}/{inference_id}'
      methods: ['PUT']
    }
  ]
  path_parts: {
    /**
     * The task type. Refer to the integration list in the API description for the available task types.
     */
    task_type?: TaskType
    /**
     * The inference Id
     */
    inference_id: Id
  }
  /** @codegen_name inference_config */
  body: InferenceEndpoint
}<|MERGE_RESOLUTION|>--- conflicted
+++ resolved
@@ -40,13 +40,8 @@
  * * ELSER (`sparse_embedding`)
  * * Google AI Studio (`completion`, `text_embedding`)
  * * Google Vertex AI (`rerank`, `text_embedding`)
-<<<<<<< HEAD
- * * Hugging Face (`text_embedding`)
+ * * Hugging Face (`chat_completion`, `completion`, `text_embedding`)
  * * Mistral (`chat_completion`, `completion`, `text_embedding`)
-=======
- * * Hugging Face (`chat_completion`, `completion`, `text_embedding`)
- * * Mistral (`text_embedding`)
->>>>>>> 7c763244
  * * OpenAI (`chat_completion`, `completion`, `text_embedding`)
  * * VoyageAI (`text_embedding`, `rerank`)
  * * Watsonx inference integration (`text_embedding`)
