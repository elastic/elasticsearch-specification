/*
 * Licensed to Elasticsearch B.V. under one or more contributor
 * license agreements. See the NOTICE file distributed with
 * this work for additional information regarding copyright
 * ownership. Elasticsearch B.V. licenses this file to you under
 * the Apache License, Version 2.0 (the "License"); you may
 * not use this file except in compliance with the License.
 * You may obtain a copy of the License at
 *
 *    http://www.apache.org/licenses/LICENSE-2.0
 *
 * Unless required by applicable law or agreed to in writing,
 * software distributed under the License is distributed on an
 * "AS IS" BASIS, WITHOUT WARRANTIES OR CONDITIONS OF ANY
 * KIND, either express or implied.  See the License for the
 * specific language governing permissions and limitations
 * under the License.
 */

import { RequestBase } from '@_types/Base'
import { Id } from '@_types/common'
import { InferenceEndpoint } from '@inference/_types/Services'
import { TaskType } from '@inference/_types/TaskType'

/**
 * Create an inference endpoint.
 *
 * IMPORTANT: The inference APIs enable you to use certain services, such as built-in machine learning models (ELSER, E5), models uploaded through Eland, Cohere, OpenAI, Mistral, Azure OpenAI, Google AI Studio, Google Vertex AI, Anthropic, Watsonx.ai, or Hugging Face.
 * For built-in models and models uploaded through Eland, the inference APIs offer an alternative way to use and manage trained models.
 * However, if you do not plan to use the inference APIs to use these models or if you want to use non-NLP models, use the machine learning trained model APIs.
 *
 * The following integrations are available through the inference API. You can find the available task types next to the integration name:
 * * AlibabaCloud AI Search (`completion`, `rerank`, `sparse_embedding`, `text_embedding`)
 * * Amazon Bedrock (`completion`, `text_embedding`)
 * * Anthropic (`completion`)
 * * Azure AI Studio (`completion`, `text_embedding`)
 * * Azure OpenAI (`completion`, `text_embedding`)
 * * Cohere (`completion`, `rerank`, `text_embedding`)
 * * Elasticsearch (`rerank`, `sparse_embedding`, `text_embedding` - this service is for built-in models and models uploaded through Eland)
 * * ELSER (`sparse_embedding`)
 * * Google AI Studio (`completion`, `text_embedding`)
 * * Google Vertex AI (`rerank`, `text_embedding`)
<<<<<<< HEAD
 * * Hugging Face (`chat_completion`, `completion`, `rerank`, `text_embedding`)
 * * Mistral (`text_embedding`)
=======
 * * Hugging Face (`chat_completion`, `completion`, `text_embedding`)
 * * Mistral (`chat_completion`, `completion`, `text_embedding`)
>>>>>>> 18b631e0
 * * OpenAI (`chat_completion`, `completion`, `text_embedding`)
 * * VoyageAI (`text_embedding`, `rerank`)
 * * Watsonx inference integration (`text_embedding`)
 * * JinaAI (`text_embedding`, `rerank`)
 * @rest_spec_name inference.put
 * @availability stack since=8.11.0 stability=stable visibility=public
 * @availability serverless stability=stable visibility=public
 * @cluster_privileges manage_inference
 * @doc_id inference-api-put
 */
export interface Request extends RequestBase {
  urls: [
    {
      path: '/_inference/{inference_id}'
      methods: ['PUT']
    },
    {
      path: '/_inference/{task_type}/{inference_id}'
      methods: ['PUT']
    }
  ]
  path_parts: {
    /**
     * The task type. Refer to the integration list in the API description for the available task types.
     */
    task_type?: TaskType
    /**
     * The inference Id
     */
    inference_id: Id
  }
  /** @codegen_name inference_config */
  body: InferenceEndpoint
}<|MERGE_RESOLUTION|>--- conflicted
+++ resolved
@@ -40,13 +40,8 @@
  * * ELSER (`sparse_embedding`)
  * * Google AI Studio (`completion`, `text_embedding`)
  * * Google Vertex AI (`rerank`, `text_embedding`)
-<<<<<<< HEAD
  * * Hugging Face (`chat_completion`, `completion`, `rerank`, `text_embedding`)
- * * Mistral (`text_embedding`)
-=======
- * * Hugging Face (`chat_completion`, `completion`, `text_embedding`)
  * * Mistral (`chat_completion`, `completion`, `text_embedding`)
->>>>>>> 18b631e0
  * * OpenAI (`chat_completion`, `completion`, `text_embedding`)
  * * VoyageAI (`text_embedding`, `rerank`)
  * * Watsonx inference integration (`text_embedding`)
