--- conflicted
+++ resolved
@@ -37,11 +37,7 @@
  * * Amazon SageMaker (`chat_completion`, `completion`, `rerank`, `sparse_embedding`, `text_embedding`)
  * * Anthropic (`completion`)
  * * Azure AI Studio (`completion`, `rerank`, `text_embedding`)
-<<<<<<< HEAD
  * * Azure OpenAI (`completion`, `chat_completion`, `text_embedding`)
-=======
- * * Azure OpenAI (`completion`, `text_embedding`)
->>>>>>> 6caf375c
  * * Cohere (`completion`, `rerank`, `text_embedding`)
  * * DeepSeek (`chat_completion`, `completion`)
  * * Elasticsearch (`rerank`, `sparse_embedding`, `text_embedding` - this service is for built-in models and models uploaded through Eland)
