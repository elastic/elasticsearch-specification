--- conflicted
+++ resolved
@@ -78,9 +78,6 @@
     code:
       'curl -X POST -H "Authorization: ApiKey $ELASTIC_API_KEY" -H "Content-Type: application/json" -d
       ''{"input":["luke","like","leia","chewy","r2d2","star","wars"],"query":"star wars main
-<<<<<<< HEAD
-      character","return_documents":true,"top_n":3}'' "$ELASTICSEARCH_URL/_inference/rerank/bge-reranker-base-mkn"'
-=======
       character","return_documents":true,"top_n":3}'' "$ELASTICSEARCH_URL/_inference/rerank/bge-reranker-base-mkn"'
   - language: Java
     code: |
@@ -88,5 +85,4 @@
           .inferenceId("bge-reranker-base-mkn")
           .input(List.of("luke","like","leia","chewy","r2d2","star","wars"))
           .query("star wars main character")
-      );
->>>>>>> 3f911063
+      );