--- conflicted
+++ resolved
@@ -23,20 +23,10 @@
 import { Duration } from '@_types/Time'
 /**
  * Perform chat completion inference
-<<<<<<< HEAD
  *
  * The chat completion inference API enables real-time responses for chat completion tasks by delivering answers incrementally, reducing response times during computation.
  * It only works with the `chat_completion` task type for `openai` and `elastic` inference services.
- *
-=======
  * 
- * The chat completion inference API enables real-time responses for chat completion tasks by delivering answers incrementally, reducing response times during computation. 
- * It only works with the `chat_completion` task type for `openai`, `elastic` and `googlevertexai` inference services.
-
- * IMPORTANT: The inference APIs enable you to use certain services, such as built-in machine learning models (ELSER, E5), models uploaded through Eland, Cohere, OpenAI, Azure, Google AI Studio, Google Vertex AI, Anthropic, Watsonx.ai, or Hugging Face.
- * For built-in models and models uploaded through Eland, the inference APIs offer an alternative way to use and manage trained models. However, if you do not plan to use the inference APIs to use these models or if you want to use non-NLP models, use the machine learning trained model APIs.
- * 
->>>>>>> ba32be25
  * NOTE: The `chat_completion` task type is only available within the _stream API and only supports streaming.
  * The Chat completion inference API and the Stream inference API differ in their response structure and capabilities.
  * The Chat completion inference API provides more comprehensive customization options through more fields and function calling support.
