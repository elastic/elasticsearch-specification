/*
 * Licensed to Elasticsearch B.V. under one or more contributor
 * license agreements. See the NOTICE file distributed with
 * this work for additional information regarding copyright
 * ownership. Elasticsearch B.V. licenses this file to you under
 * the Apache License, Version 2.0 (the "License"); you may
 * not use this file except in compliance with the License.
 * You may obtain a copy of the License at
 *
 *    http://www.apache.org/licenses/LICENSE-2.0
 *
 * Unless required by applicable law or agreed to in writing,
 * software distributed under the License is distributed on an
 * "AS IS" BASIS, WITHOUT WARRANTIES OR CONDITIONS OF ANY
 * KIND, either express or implied.  See the License for the
 * specific language governing permissions and limitations
 * under the License.
 */

import { SortOrder } from '@_types/sort'
import { Dictionary, SingleKeyDictionary } from '@spec_utils/Dictionary'
import { UserDefinedValue } from '@spec_utils/UserDefinedValue'
import { EmptyObject, FieldValue } from '@_types/common'
import { Field, RelationName, Fields } from '@_types/common'
import {
  GeoDistanceType,
  DistanceUnit,
  GeoHashPrecision,
  GeoTilePrecision,
  GeoLocation,
  GeoBounds
} from '@_types/Geo'
import { integer, long, double } from '@_types/Numeric'
import { QueryContainer } from '@_types/query_dsl/abstractions'
import { Script } from '@_types/Scripting'
import {
  DateTime,
  Duration,
  DateMath,
  TimeZone,
  DurationLarge
} from '@_types/Time'
import { Buckets } from './Aggregate'
import { Aggregation } from './Aggregation'
import { Missing, MissingOrder } from './AggregationContainer'
import { ValueType } from '@_types/aggregations/metric'

/**
 * Base type for bucket aggregations. These aggregations also accept sub-aggregations.
 */
// Note: since sub-aggregations exist only for bucket aggregations, this empty base class is a placeholder for client
// code generators that would want to lift the 'AggregationContainer.aggregations' container property here.
export class BucketAggregationBase extends Aggregation {}

export class AdjacencyMatrixAggregation extends BucketAggregationBase {
  /**
   * Filters used to create buckets.
   * At least one filter is required.
   */
  filters?: Dictionary<string, QueryContainer>
  /**
   * Separator used to concatenate filter names. Defaults to &.
   */
  separator?: string
}

export class AutoDateHistogramAggregation extends BucketAggregationBase {
  /**
   * The target number of buckets.
   * @server_default 10
   */
  buckets?: integer
  /**
   * The field on which to run the aggregation.
   */
  field?: Field
  /**
   * The date format used to format `key_as_string` in the response.
   * If no `format` is specified, the first date format specified in the field mapping is used.
   */
  format?: string
  /**
   * The minimum rounding interval.
   * This can make the collection process more efficient, as the aggregation will not attempt to round at any interval lower than `minimum_interval`.
   */
  minimum_interval?: MinimumInterval
  /**
   * The value to apply to documents that do not have a value.
   * By default, documents without a value are ignored.
   */
  missing?: DateTime
  /**
   * Time zone specified as a ISO 8601 UTC offset.
   */
  offset?: string
  params?: Dictionary<string, UserDefinedValue>
  script?: Script
  /**
   * Time zone ID.
   */
  time_zone?: TimeZone
}

export enum MinimumInterval {
  second,
  minute,
  hour,
  day,
  month,
  year
}

export class ChildrenAggregation extends BucketAggregationBase {
  /**
   * The child type that should be selected.
   */
  type?: RelationName
}

export type CompositeAggregateKey = Dictionary<Field, FieldValue>

export class CompositeAggregation extends BucketAggregationBase {
  // Must be consistent with CompositeAggregate.after_key
  /**
   * When paginating, use the `after_key` value returned in the previous response to retrieve the next page.
   */
  after?: CompositeAggregateKey
  /**
   * The number of composite buckets that should be returned.
   * @server_default 10
   */
  size?: integer
  /**
   * The value sources used to build composite buckets.
   * Keys are returned in the order of the `sources` definition.
   */
  sources?: Array<Dictionary<string, CompositeAggregationSource>>
}

export class CompositeAggregationSource {
  /**
   * A terms aggregation.
   */
  terms?: CompositeTermsAggregation
  /**
   * A histogram aggregation.
   */
  histogram?: CompositeHistogramAggregation
  /**
   * A date histogram aggregation.
   */
  date_histogram?: CompositeDateHistogramAggregation
  /**
   * A geotile grid aggregation.
   */
  geotile_grid?: CompositeGeoTileGridAggregation
}

export class CompositeAggregationBase {
  /** Either `field` or `script` must be present */
  field?: Field
  missing_bucket?: boolean
  missing_order?: MissingOrder
  /** Either `field` or `script` must be present */
  script?: Script
  value_type?: ValueType
  order?: SortOrder
}

export class CompositeTermsAggregation extends CompositeAggregationBase {}

export class CompositeHistogramAggregation extends CompositeAggregationBase {
  interval: double
}

export class CompositeDateHistogramAggregation extends CompositeAggregationBase {
  format?: string
  /** Either `calendar_interval` or `fixed_interval` must be present */
  calendar_interval?: DurationLarge
  /** Either `calendar_interval` or `fixed_interval` must be present */
  fixed_interval?: DurationLarge
  offset?: Duration
  time_zone?: TimeZone
}

export class CompositeGeoTileGridAggregation extends CompositeAggregationBase {
  precision?: integer
  bounds?: GeoBounds
}

export class DateHistogramAggregation extends BucketAggregationBase {
  /**
   * Calendar-aware interval.
   * Can be specified using the unit name, such as `month`, or as a single unit quantity, such as `1M`.
   */
  calendar_interval?: CalendarInterval
  /**
   * Enables extending the bounds of the histogram beyond the data itself.
   */
  extended_bounds?: ExtendedBounds<FieldDateMath>
  /**
   * Limits the histogram to specified bounds.
   */
  hard_bounds?: ExtendedBounds<FieldDateMath>
  /**
   * The date field whose values are use to build a histogram.
   */
  field?: Field
  /**
   * Fixed intervals: a fixed number of SI units and never deviate, regardless of where they fall on the calendar.
   */
  fixed_interval?: Duration
  /**
   * The date format used to format `key_as_string` in the response.
   * If no `format` is specified, the first date format specified in the field mapping is used.
   */
  format?: string
  /** @deprecated 7.2.0 use `fixed_interval` or `calendar_interval` */
  interval?: Duration
  /**
   * Only returns buckets that have `min_doc_count` number of documents.
   * By default, all buckets between the first bucket that matches documents and the last one are returned.
   */
  min_doc_count?: integer
  /**
   * The value to apply to documents that do not have a value.
   * By default, documents without a value are ignored.
   */
  missing?: DateTime
  /**
   * Changes the start value of each bucket by the specified positive (`+`) or negative offset (`-`) duration.
   */
  offset?: Duration
  /**
   * The sort order of the returned buckets.
   */
  order?: AggregateOrder
  params?: Dictionary<string, UserDefinedValue>
  script?: Script
  /**
   * Time zone used for bucketing and rounding.
   * Defaults to Coordinated Universal Time (UTC).
   */
  time_zone?: TimeZone
  /**
   * Set to `true` to associate a unique string key with each bucket and return the ranges as a hash rather than an array.
   */
  keyed?: boolean
}

export enum CalendarInterval {
  /** @aliases 1s */
  second,
  /** @aliases 1m */
  minute,
  /** @aliases 1h */
  hour,
  /** @aliases 1d */
  day,
  /** @aliases 1w */
  week,
  /** @aliases 1M */
  month,
  /** @aliases 1q */
  quarter,
  /** @aliases 1y */
  year
}

export class DateRangeAggregation extends BucketAggregationBase {
  /**
   * The date field whose values are use to build ranges.
   */
  field?: Field
  /**
   * The date format used to format `from` and `to` in the response.
   */
  format?: string
  /**
   * The value to apply to documents that do not have a value.
   * By default, documents without a value are ignored.
   */
  missing?: Missing
  /**
   * Array of date ranges.
   */
  ranges?: DateRangeExpression[]
  /**
   * Time zone used to convert dates from another time zone to UTC.
   */
  time_zone?: TimeZone
  /**
   * Set to `true` to associate a unique string key with each bucket and returns the ranges as a hash rather than an array.
   */
  keyed?: boolean
}

/**
 * A date range limit, represented either as a DateMath expression or a number expressed
 * according to the target field's precision.
 *
 * @codegen_names expr, value
 */
// ES: DateRangeAggregationBuilder.innerBuild()
export type FieldDateMath = DateMath | double

export class DateRangeExpression {
  /**
   * Start of the range (inclusive).
   */
  from?: FieldDateMath
  /**
   * Custom key to return the range with.
   */
  key?: string
  /**
   * End of the range (exclusive).
   */
  to?: FieldDateMath
}

export class DiversifiedSamplerAggregation extends BucketAggregationBase {
  /**
   * The type of value used for de-duplication.
   * @server_default global_ordinals
   */
  execution_hint?: SamplerAggregationExecutionHint
  /**
   * Limits how many documents are permitted per choice of de-duplicating value.
   * @server_default 1
   */
  max_docs_per_value?: integer
  script?: Script
  /**
   * Limits how many top-scoring documents are collected in the sample processed on each shard.
   * @server_default 100
   */
  shard_size?: integer
  /**
   * The field used to provide values used for de-duplication.
   */
  field?: Field
}

export enum SamplerAggregationExecutionHint {
  /**
   * Hold field values directly.
   */
  map,
  /**
   * Hold ordinals of the field as determined by the Lucene index.
   */
  global_ordinals,
  /**
   * Hold hashes of the field values - with potential for hash collisions.
   */
  bytes_hash
}

export class FiltersAggregation extends BucketAggregationBase {
  /**
   * Collection of queries from which to build buckets.
   */
  filters?: Buckets<QueryContainer>
  /**
   * Set to `true` to add a bucket to the response which will contain all documents that do not match any of the given filters.
   */
  other_bucket?: boolean
  /**
   * The key with which the other bucket is returned.
   * @server_default _other_
   */
  other_bucket_key?: string
  /**
   * By default, the named filters aggregation returns the buckets as an object.
   * Set to `false` to return the buckets as an array of objects.
   * @server_default true
   */
  keyed?: boolean
}

export class GeoDistanceAggregation extends BucketAggregationBase {
  /**
   * The distance calculation type.
   * @server_default arc
   */
  distance_type?: GeoDistanceType
  /**
   * A field of type `geo_point` used to evaluate the distance.
   */
  field?: Field
  /**
   * The origin  used to evaluate the distance.
   */
  origin?: GeoLocation
  /**
   * An array of ranges used to bucket documents.
   */
  ranges?: AggregationRange[]
  /**
   * The distance unit.
   * @server_default m
   */
  unit?: DistanceUnit
}

export class GeoHashGridAggregation extends BucketAggregationBase {
  /**
   * The bounding box to filter the points in each bucket.
   */
  bounds?: GeoBounds
  /**
   * Field containing indexed `geo_point` or `geo_shape` values.
   * If the field contains an array, `geohash_grid` aggregates all array values.
   */
  field?: Field
  /**
   * The string length of the geohashes used to define cells/buckets in the results.
   * @server_default 5
   */
  precision?: GeoHashPrecision
  /**
   * Allows for more accurate counting of the top cells returned in the final result the aggregation.
   * Defaults to returning `max(10,(size x number-of-shards))` buckets from each shard.
   */
  shard_size?: integer
  /**
   * The maximum number of geohash buckets to return.
   * @server_default 10000
   */
  size?: integer
}

export class GeoTileGridAggregation extends BucketAggregationBase {
  /**
   * Field containing indexed `geo_point` or `geo_shape` values.
   * If the field contains an array, `geotile_grid` aggregates all array values.
   */
  field?: Field
  /**
   * Integer zoom of the key used to define cells/buckets in the results.
   * Values outside of the range [0,29] will be rejected.
   * @server_default 7
   */
  precision?: GeoTilePrecision
  /**
   * Allows for more accurate counting of the top cells returned in the final result the aggregation.
   * Defaults to returning `max(10,(size x number-of-shards))` buckets from each shard.
   */
  shard_size?: integer
  /**
   * The maximum number of buckets to return.
   * @server_default 10000
   */
  size?: integer
  /**
   * A bounding box to filter the geo-points or geo-shapes in each bucket.
   */
  bounds?: GeoBounds
}

export class GeohexGridAggregation extends BucketAggregationBase {
  /**
   * Field containing indexed `geo_point` or `geo_shape` values.
   * If the field contains an array, `geohex_grid` aggregates all array values.
   */
  field: Field
  /**
   * Integer zoom of the key used to defined cells or buckets
   * in the results. Value should be between 0-15.
   * @server_default 6
   */
  precision?: integer
  /**
   * Bounding box used to filter the geo-points in each bucket.
   */
  bounds?: GeoBounds
  /**
   * Maximum number of buckets to return.
   * @server_default 10000
   */
  size?: integer
  /**
   * Number of buckets returned from each shard.
   */
  shard_size?: integer
}

export class GlobalAggregation extends BucketAggregationBase {}

export class ExtendedBounds<T> {
  /**
   * Maximum value for the bound.
   */
  max?: T
  /**
   * Minimum value for the bound.
   */
  min?: T
}

export class HistogramAggregation extends BucketAggregationBase {
  /**
   * Enables extending the bounds of the histogram beyond the data itself.
   */
  extended_bounds?: ExtendedBounds<double>
  /**
   * Limits the range of buckets in the histogram.
   * It is particularly useful in the case of open data ranges that can result in a very large number of buckets.
   */
  hard_bounds?: ExtendedBounds<double>
  /**
   * The name of the field to aggregate on.
   */
  field?: Field
  /**
   * The interval for the buckets.
   * Must be a positive decimal.
   */
  interval?: double
  /**
   * Only returns buckets that have `min_doc_count` number of documents.
   * By default, the response will fill gaps in the histogram with empty buckets.
   */
  min_doc_count?: integer
  /**
   * The value to apply to documents that do not have a value.
   * By default, documents without a value are ignored.
   */
  missing?: double
  /**
   * By default, the bucket keys start with 0 and then continue in even spaced steps of `interval`.
   * The bucket boundaries can be shifted by using the `offset` option.
   */
  offset?: double
  /**
   * The sort order of the returned buckets.
   * By default, the returned buckets are sorted by their key ascending.
   */
  order?: AggregateOrder
  script?: Script
  format?: string
  /**
   * If `true`, returns buckets as a hash instead of an array, keyed by the bucket keys.
   * @server_default false
   */
  keyed?: boolean
}

export class IpRangeAggregation extends BucketAggregationBase {
  /**
   * The date field whose values are used to build ranges.
   */
  field?: Field
  /**
   * Array of IP ranges.
   */
  ranges?: IpRangeAggregationRange[]
}

export class IpRangeAggregationRange {
  /**
   * Start of the range.
   */
  from?: string | null
  /**
   * IP range defined as a CIDR mask.
   */
  mask?: string
  /**
   * End of the range.
   */
  to?: string | null
}

export class MissingAggregation extends BucketAggregationBase {
  /**
   * The name of the field.
   */
  field?: Field
  missing?: Missing
}

export class MultiTermsAggregation extends BucketAggregationBase {
  /**
   * Specifies the strategy for data collection.
   * @server_default breadth_first
   */
  collect_mode?: TermsAggregationCollectMode
  /**
   * Specifies the sort order of the buckets.
   * Defaults to sorting by descending document count.
   */
  order?: AggregateOrder
  /**
   * The minimum number of documents in a bucket for it to be returned.
   * @server_default 1
   */
  min_doc_count?: long
  /**
   * The minimum number of documents in a bucket on each shard for it to be returned.
   * @server_default 1
   */
  shard_min_doc_count?: long
  /**
   * The number of candidate terms produced by each shard.
   * By default, `shard_size` will be automatically estimated based on the number of shards and the `size` parameter.
   */
  shard_size?: integer
  /**
   * Calculates the doc count error on per term basis.
   * @server_default false
   */
  show_term_doc_count_error?: boolean
  /**
   * The number of term buckets should be returned out of the overall terms list.
   * @server_default 10
   */
  size?: integer
  /**
   * The field from which to generate sets of terms.
   */
  terms: MultiTermLookup[]
}

export class MultiTermLookup {
  /**
   * A fields from which to retrieve terms.
   */
  field: Field
  /**
   * The value to apply to documents that do not have a value.
   * By default, documents without a value are ignored.
   */
  missing?: Missing
}

export class NestedAggregation extends BucketAggregationBase {
  /**
   * The path to the field of type `nested`.
   */
  path?: Field
}

export class ParentAggregation extends BucketAggregationBase {
  /**
   * The child type that should be selected.
   */
  type?: RelationName
}

export class RangeAggregation extends BucketAggregationBase {
  /**
   * The date field whose values are use to build ranges.
   */
  field?: Field
  /**
   * The value to apply to documents that do not have a value.
   * By default, documents without a value are ignored.
   */
  missing?: integer
  /**
   * An array of ranges used to bucket documents.
   */
  ranges?: AggregationRange[]
  script?: Script
  /**
   * Set to `true` to associate a unique string key with each bucket and return the ranges as a hash rather than an array.
   */
  keyed?: boolean
  format?: string
}

export class AggregationRange {
  /**
   * Start of the range (inclusive).
   */
  from?: double
  /**
   * Custom key to return the range with.
   */
  key?: string
  /**
   * End of the range (exclusive).
   */
  to?: double
}

export class RareTermsAggregation extends BucketAggregationBase {
  /**
   * Terms that should be excluded from the aggregation.
   */
  exclude?: TermsExclude
  /**
   * The field from which to return rare terms.
   */
  field?: Field
  /**
   * Terms that should be included in the aggregation.
   */
  include?: TermsInclude
  /**
   * The maximum number of documents a term should appear in.
   * @server_default 1
   */
  max_doc_count?: long
  /**
   * The value to apply to documents that do not have a value.
   * By default, documents without a value are ignored.
   */
  missing?: Missing
  /**
   * The precision of the internal CuckooFilters.
   * Smaller precision leads to better approximation, but higher memory usage.
   * @server_default 0.001
   */
  precision?: double
  value_type?: string
}

export class ReverseNestedAggregation extends BucketAggregationBase {
  /**
   * Defines the nested object field that should be joined back to.
   * The default is empty, which means that it joins back to the root/main document level.
   */
  path?: Field
}

export class SamplerAggregation extends BucketAggregationBase {
  /**
   * Limits how many top-scoring documents are collected in the sample processed on each shard.
   * @server_default 100
   */
  shard_size?: integer
}

export class ChiSquareHeuristic {
  /**
   * Set to `false` if you defined a custom background filter that represents a different set of documents that you want to compare to.
   */
  background_is_superset: boolean
  /**
   * Set to `false` to filter out the terms that appear less often in the subset than in documents outside the subset.
   */
  include_negatives: boolean
}

export class GoogleNormalizedDistanceHeuristic {
  /**
   * Set to `false` if you defined a custom background filter that represents a different set of documents that you want to compare to.
   */
  background_is_superset?: boolean
}

export class MutualInformationHeuristic {
  /**
   * Set to `false` if you defined a custom background filter that represents a different set of documents that you want to compare to.
   */
  background_is_superset?: boolean
  /**
   * Set to `false` to filter out the terms that appear less often in the subset than in documents outside the subset.
   */
  include_negatives?: boolean
}

export class PercentageScoreHeuristic {}

export class ScriptedHeuristic {
  script: Script
}

export class SignificantTermsAggregation extends BucketAggregationBase {
  /**
   * A background filter that can be used to focus in on significant terms within a narrower context, instead of the entire index.
   */
  background_filter?: QueryContainer
  /**
   * Use Chi square, as described in "Information Retrieval", Manning et al., Chapter 13.5.2, as the significance score.
   */
  chi_square?: ChiSquareHeuristic
  /**
   * Terms to exclude.
   */
  exclude?: TermsExclude
  /**
   * Mechanism by which the aggregation should be executed: using field values directly or using global ordinals.
   */
  execution_hint?: TermsAggregationExecutionHint
  /**
   * The field from which to return significant terms.
   */
  field?: Field
  /**
   * Use Google normalized distance as described in "The Google Similarity Distance", Cilibrasi and Vitanyi, 2007, as the significance score.
   */
  gnd?: GoogleNormalizedDistanceHeuristic
  /**
   * Terms to include.
   */
  include?: TermsInclude
  /**
   * Use JLH score as the significance score.
   */
  jlh?: EmptyObject
  /**
   * Only return terms that are found in more than `min_doc_count` hits.
   * @server_default 3
   */
  min_doc_count?: long
  /**
   * Use mutual information as described in "Information Retrieval", Manning et al., Chapter 13.5.1, as the significance score.
   */
  mutual_information?: MutualInformationHeuristic
  /**
   * A simple calculation of the number of documents in the foreground sample with a term divided by the number of documents in the background with the term.
   */
  percentage?: PercentageScoreHeuristic
  /**
   * Customized score, implemented via a script.
   */
  script_heuristic?: ScriptedHeuristic
  /**
   * Regulates the certainty a shard has if the term should actually be added to the candidate list or not with respect to the `min_doc_count`.
   * Terms will only be considered if their local shard frequency within the set is higher than the `shard_min_doc_count`.
   */
  shard_min_doc_count?: long
  /**
   * Can be used to control the volumes of candidate terms produced by each shard.
   * By default, `shard_size` will be automatically estimated based on the number of shards and the `size` parameter.
   */
  shard_size?: integer
  /**
   * The number of buckets returned out of the overall terms list.
   */
  size?: integer
}

export class SignificantTextAggregation extends BucketAggregationBase {
  /**
   * A background filter that can be used to focus in on significant terms within a narrower context, instead of the entire index.
   */
  background_filter?: QueryContainer
  /**
   * Use Chi square, as described in "Information Retrieval", Manning et al., Chapter 13.5.2, as the significance score.
   */
  chi_square?: ChiSquareHeuristic
  /**
   * Values to exclude.
   */
  exclude?: TermsExclude
  /**
   * Determines whether the aggregation will use field values directly or global ordinals.
   */
  execution_hint?: TermsAggregationExecutionHint
  /**
   * The field from which to return significant text.
   */
  field?: Field
  /**
   * Whether to out duplicate text to deal with noisy data.
   */
  filter_duplicate_text?: boolean
  /**
   * Use Google normalized distance as described in "The Google Similarity Distance", Cilibrasi and Vitanyi, 2007, as the significance score.
   */
  gnd?: GoogleNormalizedDistanceHeuristic
  /**
   * Values to include.
   */
  include?: TermsInclude
  /**
   * Use JLH score as the significance score.
   */
  jlh?: EmptyObject
  /**
   * Only return values that are found in more than `min_doc_count` hits.
   * @server_default 3
   */
  min_doc_count?: long
  /**
   * Use mutual information as described in "Information Retrieval", Manning et al., Chapter 13.5.1, as the significance score.
   */
  mutual_information?: MutualInformationHeuristic
  /**
   * A simple calculation of the number of documents in the foreground sample with a term divided by the number of documents in the background with the term.
   */
  percentage?: PercentageScoreHeuristic
  /**
   * Customized score, implemented via a script.
   */
  script_heuristic?: ScriptedHeuristic
  /**
   * Regulates the certainty a shard has if the values should actually be added to the candidate list or not with respect to the min_doc_count.
   * Values will only be considered if their local shard frequency within the set is higher than the `shard_min_doc_count`.
   */
  shard_min_doc_count?: long
  /**
   * The number of candidate terms produced by each shard.
   * By default, `shard_size` will be automatically estimated based on the number of shards and the `size` parameter.
   */
  shard_size?: integer
  /**
   * The number of buckets returned out of the overall terms list.
   */
  size?: integer
  /**
   * Overrides the JSON `_source` fields from which text will be analyzed.
   */
  source_fields?: Fields
}

export class TermsAggregation extends BucketAggregationBase {
  /**
   * Determines how child aggregations should be calculated: breadth-first or depth-first.
   */
  collect_mode?: TermsAggregationCollectMode
  /**
   * Values to exclude.
   * Accepts regular expressions and partitions.
   */
  exclude?: TermsExclude
  /**
   * Determines whether the aggregation will use field values directly or global ordinals.
   */
  execution_hint?: TermsAggregationExecutionHint
  /**
   * The field from which to return terms.
   */
  field?: Field
  /**
   * Values to include.
   * Accepts regular expressions and partitions.
   */
  include?: TermsInclude
  /**
   * Only return values that are found in more than `min_doc_count` hits.
   * @server_default 1
   */
  min_doc_count?: integer
  /**
   * The value to apply to documents that do not have a value.
   * By default, documents without a value are ignored.
   */
  missing?: Missing
  missing_order?: MissingOrder
  missing_bucket?: boolean
  /**
   * Coerced unmapped fields into the specified type.
   */
  value_type?: string
  /**
   * Specifies the sort order of the buckets.
   * Defaults to sorting by descending document count.
   */
  order?: AggregateOrder
  script?: Script
  /**
   * Regulates the certainty a shard has if the term should actually be added to the candidate list or not with respect to the `min_doc_count`.
   * Terms will only be considered if their local shard frequency within the set is higher than the `shard_min_doc_count`.
   */
  shard_min_doc_count?: long
  /**
   * The number of candidate terms produced by each shard.
   * By default, `shard_size` will be automatically estimated based on the number of shards and the `size` parameter.
   */
  shard_size?: integer
<<<<<<< HEAD
  shard_min_doc_count?: integer
  show_term_doc_count_error?: boolean
  sum_other_doc_count?: integer
=======
  /**
   * Set to `true` to return the `doc_count_error_upper_bound`, which is an upper bound to the error on the `doc_count` returned by each shard.
   */
  show_term_doc_count_error?: boolean
  /**
   * The number of buckets returned out of the overall terms list.
   * @server_default 10
   */
>>>>>>> 4a5c9e8c
  size?: integer
  format?: string
}

// Note: ES is very lazy when parsing this data type: it accepts any number of properties in the objects below,
// but will only keep the *last* property in JSON document order and ignore others.
// This means that something like `"order": { "downloads": "desc", "_key": "asc" }` will actually be interpreted
// as `"order": [ { "_key": "asc" } ]`
export type AggregateOrder =
  | SingleKeyDictionary<Field, SortOrder>
  | SingleKeyDictionary<Field, SortOrder>[]

export enum TermsAggregationCollectMode {
  /**
   * Expands all branches of the aggregation tree in one depth-first pass, before any pruning occurs.
   */
  depth_first,
  /**
   * Caches the set of documents that fall into the uppermost buckets for subsequent replay.
   */
  breadth_first
}

export enum TermsAggregationExecutionHint {
  map,
  global_ordinals,
  global_ordinals_hash,
  global_ordinals_low_cardinality
}

/** @codegen_names regexp, terms, partition */
export type TermsInclude = string | string[] | TermsPartition

/** @codegen_names regexp, terms */
export type TermsExclude = string | string[]

export class TermsPartition {
  /**
   * The number of partitions.
   */
  num_partitions: long
  /**
   * The partition number for this request.
   */
  partition: long
}

export class VariableWidthHistogramAggregation {
  /**
   * The name of the field.
   */
  field?: Field
  /**
   * The target number of buckets.
   * @server_default 10
   */
  buckets?: integer
  /**
   * The number of buckets that the coordinating node will request from each shard.
   * Defaults to `buckets * 50`.
   */
  shard_size?: integer
  /**
   * Specifies the number of individual documents that will be stored in memory on a shard before the initial bucketing algorithm is run.
   * Defaults to `min(10 * shard_size, 50000)`.
   */
  initial_buffer?: integer
  script?: Script
}

/**
 * A multi-bucket aggregation that groups semi-structured text into buckets. Each text
 * field is re-analyzed using a custom analyzer. The resulting tokens are then categorized
 * creating buckets of similarly formatted text values. This aggregation works best with machine
 * generated text like system logs. Only the first 100 analyzed tokens are used to categorize the text.
 */
export class CategorizeTextAggregation extends Aggregation {
  /**
   * The semi-structured text field to categorize.
   */
  field: Field
  /**
   * The maximum number of unique tokens at any position up to max_matched_tokens. Must be larger than 1.
   * Smaller values use less memory and create fewer categories. Larger values will use more memory and
   * create narrower categories. Max allowed value is 100.
   * @server_default 50
   */
  max_unique_tokens?: integer
  /**
   * The maximum number of token positions to match on before attempting to merge categories. Larger
   * values will use more memory and create narrower categories. Max allowed value is 100.
   * @server_default 5
   */
  max_matched_tokens?: integer
  /**
   * The minimum percentage of tokens that must match for text to be added to the category bucket. Must
   * be between 1 and 100. The larger the value the narrower the categories. Larger values will increase memory
   * usage and create narrower categories.
   * @server_default 50
   */
  similarity_threshold?: integer
  /**
   * This property expects an array of regular expressions. The expressions are used to filter out matching
   * sequences from the categorization field values. You can use this functionality to fine tune the categorization
   * by excluding sequences from consideration when categories are defined. For example, you can exclude SQL
   * statements that appear in your log files. This property cannot be used at the same time as categorization_analyzer.
   * If you only want to define simple regular expression filters that are applied prior to tokenization, setting
   * this property is the easiest method. If you also want to customize the tokenizer or post-tokenization filtering,
   * use the categorization_analyzer property instead and include the filters as pattern_replace character filters.
   */
  categorization_filters?: string[]
  /**
   * The categorization analyzer specifies how the text is analyzed and tokenized before being categorized.
   * The syntax is very similar to that used to define the analyzer in the [Analyze endpoint](https://www.elastic.co/guide/en/elasticsearch/reference/8.0/indices-analyze.html). This property
   * cannot be used at the same time as categorization_filters.
   */
  categorization_analyzer?: CategorizeTextAnalyzer
  /**
   * The number of categorization buckets to return from each shard before merging all the results.
   */
  shard_size?: integer
  /**
   * The number of buckets to return.
   * @server_default 10
   */
  size?: integer
  /**
   * The minimum number of documents in a bucket to be returned to the results.
   */
  min_doc_count?: integer
  /**
   * The minimum number of documents in a bucket to be returned from the shard before merging.
   */
  shard_min_doc_count?: integer
}

/**
 * @codegen_names builtin, custom
 */
export type CategorizeTextAnalyzer = string | CustomCategorizeTextAnalyzer

export class CustomCategorizeTextAnalyzer {
  char_filter?: string[]
  tokenizer?: string
  filter?: string[]
}

export class IpPrefixAggregation extends BucketAggregationBase {
  /**
   * The IP address field to aggregation on. The field mapping type must be `ip`.
   */
  field: Field
  /**
   * Length of the network prefix. For IPv4 addresses the accepted range is [0, 32].
   * For IPv6 addresses the accepted range is [0, 128].
   */
  prefix_length: integer
  /**
   * Defines whether the prefix applies to IPv6 addresses.
   * @server_default false
   */
  is_ipv6?: boolean
  /**
   * Defines whether the prefix length is appended to IP address keys in the response.
   * @server_default false
   */
  append_prefix_length?: boolean
  /**
   * Defines whether buckets are returned as a hash rather than an array in the response.
   */
  keyed?: boolean
  /**
   * Minimum number of documents in a bucket for it to be included in the response.
   * @server_default 1
   */
  min_doc_count?: long
}

export class FrequentItemSetsField {
  field: Field
  /**
   * Values to exclude.
   * Can be regular expression strings or arrays of strings of exact terms.
   */
  exclude?: TermsExclude
  /**
   * Values to include.
   * Can be regular expression strings or arrays of strings of exact terms.
   */
  include?: TermsInclude
}

export class FrequentItemSetsAggregation {
  /**
   * Fields to analyze.
   */
  fields: FrequentItemSetsField[]
  /**
   * The minimum size of one item set.
   * @server_default 1
   */
  minimum_set_size?: integer
  /**
   * The minimum support of one item set.
   * @server_default 0.1
   */
  minimum_support?: double
  /**
   * The number of top item sets to return.
   * @server_default 10
   */
  size?: integer
  /**
   * Query that filters documents from analysis.
   */
  filter?: QueryContainer
}<|MERGE_RESOLUTION|>--- conflicted
+++ resolved
@@ -964,20 +964,21 @@
    * By default, `shard_size` will be automatically estimated based on the number of shards and the `size` parameter.
    */
   shard_size?: integer
-<<<<<<< HEAD
-  shard_min_doc_count?: integer
+  /**
+   * Set to `true` to return the `doc_count_error_upper_bound`, which is an upper bound to the error on the `doc_count` returned by each shard.
+   */
   show_term_doc_count_error?: boolean
+  /**
+   * The number of documents that didn't make it into the the top size terms.
+   * If this is greater than 0, the terms agg had to throw away some buckets, either because they
+   * didn't fit into size on the coordinating node or they didn't fit into shard_size on the data
+   * node.
+   */
   sum_other_doc_count?: integer
-=======
-  /**
-   * Set to `true` to return the `doc_count_error_upper_bound`, which is an upper bound to the error on the `doc_count` returned by each shard.
-   */
-  show_term_doc_count_error?: boolean
   /**
    * The number of buckets returned out of the overall terms list.
    * @server_default 10
    */
->>>>>>> 4a5c9e8c
   size?: integer
   format?: string
 }
