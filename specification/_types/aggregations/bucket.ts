/*
 * Licensed to Elasticsearch B.V. under one or more contributor
 * license agreements. See the NOTICE file distributed with
 * this work for additional information regarding copyright
 * ownership. Elasticsearch B.V. licenses this file to you under
 * the Apache License, Version 2.0 (the "License"); you may
 * not use this file except in compliance with the License.
 * You may obtain a copy of the License at
 *
 *    http://www.apache.org/licenses/LICENSE-2.0
 *
 * Unless required by applicable law or agreed to in writing,
 * software distributed under the License is distributed on an
 * "AS IS" BASIS, WITHOUT WARRANTIES OR CONDITIONS OF ANY
 * KIND, either express or implied.  See the License for the
 * specific language governing permissions and limitations
 * under the License.
 */

import { SortOrder } from '@_types/sort'
import { Dictionary, SingleKeyDictionary } from '@spec_utils/Dictionary'
import { UserDefinedValue } from '@spec_utils/UserDefinedValue'
import { EmptyObject, FieldValue } from '@_types/common'
import { Field, RelationName, Fields } from '@_types/common'
import {
  GeoDistanceType,
  DistanceUnit,
  GeoHashPrecision,
  GeoTilePrecision,
  GeoLocation,
  GeoBounds
} from '@_types/Geo'
import { integer, long, double } from '@_types/Numeric'
import { QueryContainer } from '@_types/query_dsl/abstractions'
import { Script } from '@_types/Scripting'
import {
  DateTime,
  Duration,
  DateMath,
  TimeZone,
  DurationLarge
} from '@_types/Time'
import { Buckets } from './Aggregate'
import { Aggregation } from './Aggregation'
import { Missing, MissingOrder } from './AggregationContainer'
import { ValueType } from '@_types/aggregations/metric'

/**
 * Base type for bucket aggregations. These aggregations also accept sub-aggregations.
 */
// Note: since sub-aggregations exist only for bucket aggregations, this empty base class is a placeholder for client
// code generators that would want to lift the 'AggregationContainer.aggregations' container property here.
export class BucketAggregationBase extends Aggregation {}

export class AdjacencyMatrixAggregation extends BucketAggregationBase {
  /**
   * Filters used to create buckets.
   * At least one filter is required.
   */
  filters?: Dictionary<string, QueryContainer>
  /**
   * Separator used to concatenate filter names. Defaults to &.
   */
  separator?: string
}

export class AutoDateHistogramAggregation extends BucketAggregationBase {
  /**
   * The target number of buckets.
   * @server_default 10
   */
  buckets?: integer
  /**
   * The field on which to run the aggregation.
   */
  field?: Field
  /**
   * The date format used to format `key_as_string` in the response.
   * If no `format` is specified, the first date format specified in the field mapping is used.
   */
  format?: string
  /**
   * The minimum rounding interval.
   * This can make the collection process more efficient, as the aggregation will not attempt to round at any interval lower than `minimum_interval`.
   */
  minimum_interval?: MinimumInterval
  /**
   * The value to apply to documents that do not have a value.
   * By default, documents without a value are ignored.
   */
  missing?: DateTime
  /**
   * Time zone specified as a ISO 8601 UTC offset.
   */
  offset?: string
  params?: Dictionary<string, UserDefinedValue>
  script?: Script
  /**
   * Time zone ID.
   */
  time_zone?: TimeZone
}

export enum MinimumInterval {
  second,
  minute,
  hour,
  day,
  month,
  year
}

export class ChildrenAggregation extends BucketAggregationBase {
  /**
   * The child type that should be selected.
   */
  type?: RelationName
}

export type CompositeAggregateKey = Dictionary<Field, FieldValue>

export class CompositeAggregation extends BucketAggregationBase {
  // Must be consistent with CompositeAggregate.after_key
  /**
   * When paginating, use the `after_key` value returned in the previous response to retrieve the next page.
   */
  after?: CompositeAggregateKey
  /**
   * The number of composite buckets that should be returned.
   * @server_default 10
   */
  size?: integer
  /**
   * The value sources used to build composite buckets.
   * Keys are returned in the order of the `sources` definition.
   */
  sources?: Array<Dictionary<string, CompositeAggregationSource>>
}

export class CompositeAggregationSource {
  /**
   * A terms aggregation.
   */
  terms?: CompositeTermsAggregation
  /**
   * A histogram aggregation.
   */
  histogram?: CompositeHistogramAggregation
  /**
   * A date histogram aggregation.
   */
  date_histogram?: CompositeDateHistogramAggregation
  /**
   * A geotile grid aggregation.
   */
  geotile_grid?: CompositeGeoTileGridAggregation
}

export class CompositeAggregationBase {
  /** Either `field` or `script` must be present */
  field?: Field
  missing_bucket?: boolean
  missing_order?: MissingOrder
  /** Either `field` or `script` must be present */
  script?: Script
  value_type?: ValueType
  order?: SortOrder
}

export class CompositeTermsAggregation extends CompositeAggregationBase {}

export class CompositeHistogramAggregation extends CompositeAggregationBase {
  interval: double
}

export class CompositeDateHistogramAggregation extends CompositeAggregationBase {
  format?: string
  /** Either `calendar_interval` or `fixed_interval` must be present */
  calendar_interval?: DurationLarge
  /** Either `calendar_interval` or `fixed_interval` must be present */
  fixed_interval?: DurationLarge
  offset?: Duration
  time_zone?: TimeZone
}

export class CompositeGeoTileGridAggregation extends CompositeAggregationBase {
  precision?: integer
  bounds?: GeoBounds
}

export class DateHistogramAggregation extends BucketAggregationBase {
  /**
   * Calendar-aware interval.
   * Can be specified using the unit name, such as `month`, or as a single unit quantity, such as `1M`.
   */
  calendar_interval?: CalendarInterval
  /**
   * Enables extending the bounds of the histogram beyond the data itself.
   */
  extended_bounds?: ExtendedBounds<FieldDateMath>
  /**
   * Limits the histogram to specified bounds.
   */
  hard_bounds?: ExtendedBounds<FieldDateMath>
  /**
   * The date field whose values are use to build a histogram.
   */
  field?: Field
  /**
   * Fixed intervals: a fixed number of SI units and never deviate, regardless of where they fall on the calendar.
   */
  fixed_interval?: Duration
  /**
   * The date format used to format `key_as_string` in the response.
   * If no `format` is specified, the first date format specified in the field mapping is used.
   */
  format?: string
  /** @deprecated 7.2.0 use `fixed_interval` or `calendar_interval` */
  interval?: Duration
  /**
   * Only returns buckets that have `min_doc_count` number of documents.
   * By default, all buckets between the first bucket that matches documents and the last one are returned.
   */
  min_doc_count?: integer
  /**
   * The value to apply to documents that do not have a value.
   * By default, documents without a value are ignored.
   */
  missing?: DateTime
  /**
   * Changes the start value of each bucket by the specified positive (`+`) or negative offset (`-`) duration.
   */
  offset?: Duration
  /**
   * The sort order of the returned buckets.
   */
  order?: AggregateOrder
  params?: Dictionary<string, UserDefinedValue>
  script?: Script
  /**
   * Time zone used for bucketing and rounding.
   * Defaults to Coordinated Universal Time (UTC).
   */
  time_zone?: TimeZone
  /**
   * Set to `true` to associate a unique string key with each bucket and return the ranges as a hash rather than an array.
   */
  keyed?: boolean
}

export enum CalendarInterval {
  /** @aliases 1s */
  second,
  /** @aliases 1m */
  minute,
  /** @aliases 1h */
  hour,
  /** @aliases 1d */
  day,
  /** @aliases 1w */
  week,
  /** @aliases 1M */
  month,
  /** @aliases 1q */
  quarter,
  /** @aliases 1y */
  year
}

export class DateRangeAggregation extends BucketAggregationBase {
  /**
   * The date field whose values are use to build ranges.
   */
  field?: Field
  /**
   * The date format used to format `from` and `to` in the response.
   */
  format?: string
  /**
   * The value to apply to documents that do not have a value.
   * By default, documents without a value are ignored.
   */
  missing?: Missing
  /**
   * Array of date ranges.
   */
  ranges?: DateRangeExpression[]
  /**
   * Time zone used to convert dates from another time zone to UTC.
   */
  time_zone?: TimeZone
  /**
   * Set to `true` to associate a unique string key with each bucket and returns the ranges as a hash rather than an array.
   */
  keyed?: boolean
}

/**
 * A date range limit, represented either as a DateMath expression or a number expressed
 * according to the target field's precision.
 *
 * @codegen_names expr, value
 */
// ES: DateRangeAggregationBuilder.innerBuild()
export type FieldDateMath = DateMath | double

export class DateRangeExpression {
  /**
   * Start of the range (inclusive).
   */
  from?: FieldDateMath
  /**
   * Custom key to return the range with.
   */
  key?: string
  /**
   * End of the range (exclusive).
   */
  to?: FieldDateMath
}

export class DiversifiedSamplerAggregation extends BucketAggregationBase {
  /**
   * The type of value used for de-duplication.
   * @server_default global_ordinals
   */
  execution_hint?: SamplerAggregationExecutionHint
  /**
   * Limits how many documents are permitted per choice of de-duplicating value.
   * @server_default 1
   */
  max_docs_per_value?: integer
  script?: Script
  /**
   * Limits how many top-scoring documents are collected in the sample processed on each shard.
   * @server_default 100
   */
  shard_size?: integer
  /**
   * The field used to provide values used for de-duplication.
   */
  field?: Field
}

export enum SamplerAggregationExecutionHint {
  /**
   * Hold field values directly.
   */
  map,
  /**
   * Hold ordinals of the field as determined by the Lucene index.
   */
  global_ordinals,
  /**
   * Hold hashes of the field values - with potential for hash collisions.
   */
  bytes_hash
}

export class FiltersAggregation extends BucketAggregationBase {
  /**
   * Collection of queries from which to build buckets.
   */
  filters?: Buckets<QueryContainer>
  /**
   * Set to `true` to add a bucket to the response which will contain all documents that do not match any of the given filters.
   */
  other_bucket?: boolean
  /**
   * The key with which the other bucket is returned.
   * @server_default _other_
   */
  other_bucket_key?: string
  /**
   * By default, the named filters aggregation returns the buckets as an object.
   * Set to `false` to return the buckets as an array of objects.
   * @server_default true
   */
  keyed?: boolean
}

export class GeoDistanceAggregation extends BucketAggregationBase {
  /**
   * The distance calculation type.
   * @server_default arc
   */
  distance_type?: GeoDistanceType
  /**
   * A field of type `geo_point` used to evaluate the distance.
   */
  field?: Field
  /**
   * The origin  used to evaluate the distance.
   */
  origin?: GeoLocation
  /**
   * An array of ranges used to bucket documents.
   */
  ranges?: AggregationRange[]
  /**
   * The distance unit.
   * @server_default m
   */
  unit?: DistanceUnit
}

export class GeoHashGridAggregation extends BucketAggregationBase {
  /**
   * The bounding box to filter the points in each bucket.
   */
  bounds?: GeoBounds
  /**
   * Field containing indexed `geo_point` or `geo_shape` values.
   * If the field contains an array, `geohash_grid` aggregates all array values.
   */
  field?: Field
  /**
   * The string length of the geohashes used to define cells/buckets in the results.
   * @server_default 5
   */
  precision?: GeoHashPrecision
  /**
   * Allows for more accurate counting of the top cells returned in the final result the aggregation.
   * Defaults to returning `max(10,(size x number-of-shards))` buckets from each shard.
   */
  shard_size?: integer
  /**
   * The maximum number of geohash buckets to return.
   * @server_default 10000
   */
  size?: integer
}

export class GeoTileGridAggregation extends BucketAggregationBase {
  /**
   * Field containing indexed `geo_point` or `geo_shape` values.
   * If the field contains an array, `geotile_grid` aggregates all array values.
   */
  field?: Field
  /**
   * Integer zoom of the key used to define cells/buckets in the results.
   * Values outside of the range [0,29] will be rejected.
   * @server_default 7
   */
  precision?: GeoTilePrecision
  /**
   * Allows for more accurate counting of the top cells returned in the final result the aggregation.
   * Defaults to returning `max(10,(size x number-of-shards))` buckets from each shard.
   */
  shard_size?: integer
  /**
   * The maximum number of buckets to return.
   * @server_default 10000
   */
  size?: integer
  /**
   * A bounding box to filter the geo-points or geo-shapes in each bucket.
   */
  bounds?: GeoBounds
}

export class GeohexGridAggregation extends BucketAggregationBase {
  /**
   * Field containing indexed `geo_point` or `geo_shape` values.
   * If the field contains an array, `geohex_grid` aggregates all array values.
   */
  field: Field
  /**
   * Integer zoom of the key used to defined cells or buckets
   * in the results. Value should be between 0-15.
   * @server_default 6
   */
  precision?: integer
  /**
   * Bounding box used to filter the geo-points in each bucket.
   */
  bounds?: GeoBounds
  /**
   * Maximum number of buckets to return.
   * @server_default 10000
   */
  size?: integer
  /**
   * Number of buckets returned from each shard.
   */
  shard_size?: integer
}

export class GlobalAggregation extends BucketAggregationBase {}

export class ExtendedBounds<T> {
  /**
   * Maximum value for the bound.
   */
  max?: T
  /**
   * Minimum value for the bound.
   */
  min?: T
}

export class HistogramAggregation extends BucketAggregationBase {
  /**
   * Enables extending the bounds of the histogram beyond the data itself.
   */
  extended_bounds?: ExtendedBounds<double>
  /**
   * Limits the range of buckets in the histogram.
   * It is particularly useful in the case of open data ranges that can result in a very large number of buckets.
   */
  hard_bounds?: ExtendedBounds<double>
  /**
   * The name of the field to aggregate on.
   */
  field?: Field
  /**
   * The interval for the buckets.
   * Must be a positive decimal.
   */
  interval?: double
  /**
   * Only returns buckets that have `min_doc_count` number of documents.
   * By default, the response will fill gaps in the histogram with empty buckets.
   */
  min_doc_count?: integer
  /**
   * The value to apply to documents that do not have a value.
   * By default, documents without a value are ignored.
   */
  missing?: double
  /**
   * By default, the bucket keys start with 0 and then continue in even spaced steps of `interval`.
   * The bucket boundaries can be shifted by using the `offset` option.
   */
  offset?: double
  /**
   * The sort order of the returned buckets.
   * By default, the returned buckets are sorted by their key ascending.
   */
  order?: AggregateOrder
  script?: Script
  format?: string
  /**
   * If `true`, returns buckets as a hash instead of an array, keyed by the bucket keys.
   * @server_default false
   */
  keyed?: boolean
}

export class IpRangeAggregation extends BucketAggregationBase {
  /**
   * The date field whose values are used to build ranges.
   */
  field?: Field
  /**
   * Array of IP ranges.
   */
  ranges?: IpRangeAggregationRange[]
}

export class IpRangeAggregationRange {
  /**
   * Start of the range.
   */
  from?: string | null
  /**
   * IP range defined as a CIDR mask.
   */
  mask?: string
  /**
   * End of the range.
   */
  to?: string | null
}

export class MissingAggregation extends BucketAggregationBase {
  /**
   * The name of the field.
   */
  field?: Field
  missing?: Missing
}

export class MultiTermsAggregation extends BucketAggregationBase {
  /**
   * Specifies the strategy for data collection.
   * @server_default breadth_first
   */
  collect_mode?: TermsAggregationCollectMode
  /**
   * Specifies the sort order of the buckets.
   * Defaults to sorting by descending document count.
   */
  order?: AggregateOrder
  /**
   * The minimum number of documents in a bucket for it to be returned.
   * @server_default 1
   */
  min_doc_count?: long
  /**
   * The minimum number of documents in a bucket on each shard for it to be returned.
   * @server_default 1
   */
  shard_min_doc_count?: long
  /**
   * The number of candidate terms produced by each shard.
   * By default, `shard_size` will be automatically estimated based on the number of shards and the `size` parameter.
   */
  shard_size?: integer
  /**
   * Calculates the doc count error on per term basis.
   * @server_default false
   */
  show_term_doc_count_error?: boolean
  /**
   * The number of term buckets should be returned out of the overall terms list.
   * @server_default 10
   */
  size?: integer
  /**
   * The field from which to generate sets of terms.
   */
  terms: MultiTermLookup[]
}

export class MultiTermLookup {
  /**
   * A fields from which to retrieve terms.
   */
  field: Field
  /**
   * The value to apply to documents that do not have a value.
   * By default, documents without a value are ignored.
   */
  missing?: Missing
}

export class NestedAggregation extends BucketAggregationBase {
  /**
   * The path to the field of type `nested`.
   */
  path?: Field
}

export class ParentAggregation extends BucketAggregationBase {
  /**
   * The child type that should be selected.
   */
  type?: RelationName
}

export class RangeAggregation extends BucketAggregationBase {
  /**
   * The date field whose values are use to build ranges.
   */
  field?: Field
  /**
   * The value to apply to documents that do not have a value.
   * By default, documents without a value are ignored.
   */
  missing?: integer
  /**
   * An array of ranges used to bucket documents.
   */
  ranges?: AggregationRange[]
  script?: Script
  /**
   * Set to `true` to associate a unique string key with each bucket and return the ranges as a hash rather than an array.
   */
  keyed?: boolean
  format?: string
}

export class AggregationRange {
  /**
   * Start of the range (inclusive).
   */
  from?: double
  /**
   * Custom key to return the range with.
   */
  key?: string
  /**
   * End of the range (exclusive).
   */
  to?: double
}

export class RareTermsAggregation extends BucketAggregationBase {
  /**
   * Terms that should be excluded from the aggregation.
   */
  exclude?: TermsExclude
  /**
   * The field from which to return rare terms.
   */
  field?: Field
  /**
   * Terms that should be included in the aggregation.
   */
  include?: TermsInclude
  /**
   * The maximum number of documents a term should appear in.
   * @server_default 1
   */
  max_doc_count?: long
  /**
   * The value to apply to documents that do not have a value.
   * By default, documents without a value are ignored.
   */
  missing?: Missing
  /**
   * The precision of the internal CuckooFilters.
   * Smaller precision leads to better approximation, but higher memory usage.
   * @server_default 0.001
   */
  precision?: double
  value_type?: string
}

export class ReverseNestedAggregation extends BucketAggregationBase {
  /**
   * Defines the nested object field that should be joined back to.
   * The default is empty, which means that it joins back to the root/main document level.
   */
  path?: Field
}

export class SamplerAggregation extends BucketAggregationBase {
  /**
   * Limits how many top-scoring documents are collected in the sample processed on each shard.
   * @server_default 100
   */
  shard_size?: integer
}

export class ChiSquareHeuristic {
  /**
   * Set to `false` if you defined a custom background filter that represents a different set of documents that you want to compare to.
   */
  background_is_superset: boolean
  /**
   * Set to `false` to filter out the terms that appear less often in the subset than in documents outside the subset.
   */
  include_negatives: boolean
}

export class GoogleNormalizedDistanceHeuristic {
  /**
   * Set to `false` if you defined a custom background filter that represents a different set of documents that you want to compare to.
   */
  background_is_superset?: boolean
}

export class MutualInformationHeuristic {
  /**
   * Set to `false` if you defined a custom background filter that represents a different set of documents that you want to compare to.
   */
  background_is_superset?: boolean
  /**
   * Set to `false` to filter out the terms that appear less often in the subset than in documents outside the subset.
   */
  include_negatives?: boolean
}

export class PercentageScoreHeuristic {}

export class ScriptedHeuristic {
  script: Script
}

export class SignificantTermsAggregation extends BucketAggregationBase {
  /**
   * A background filter that can be used to focus in on significant terms within a narrower context, instead of the entire index.
   */
  background_filter?: QueryContainer
  /**
   * Use Chi square, as described in "Information Retrieval", Manning et al., Chapter 13.5.2, as the significance score.
   */
  chi_square?: ChiSquareHeuristic
  /**
   * Terms to exclude.
   */
  exclude?: TermsExclude
  /**
   * Mechanism by which the aggregation should be executed: using field values directly or using global ordinals.
   */
  execution_hint?: TermsAggregationExecutionHint
  /**
   * The field from which to return significant terms.
   */
  field?: Field
  /**
   * Use Google normalized distance as described in "The Google Similarity Distance", Cilibrasi and Vitanyi, 2007, as the significance score.
   */
  gnd?: GoogleNormalizedDistanceHeuristic
  /**
   * Terms to include.
   */
  include?: TermsInclude
  /**
   * Use JLH score as the significance score.
   */
  jlh?: EmptyObject
  /**
   * Only return terms that are found in more than `min_doc_count` hits.
   * @server_default 3
   */
  min_doc_count?: long
  /**
   * Use mutual information as described in "Information Retrieval", Manning et al., Chapter 13.5.1, as the significance score.
   */
  mutual_information?: MutualInformationHeuristic
  /**
   * A simple calculation of the number of documents in the foreground sample with a term divided by the number of documents in the background with the term.
   */
  percentage?: PercentageScoreHeuristic
  /**
   * Customized score, implemented via a script.
   */
  script_heuristic?: ScriptedHeuristic
  /**
   * Regulates the certainty a shard has if the term should actually be added to the candidate list or not with respect to the `min_doc_count`.
   * Terms will only be considered if their local shard frequency within the set is higher than the `shard_min_doc_count`.
   */
  shard_min_doc_count?: long
  /**
   * Can be used to control the volumes of candidate terms produced by each shard.
   * By default, `shard_size` will be automatically estimated based on the number of shards and the `size` parameter.
   */
  shard_size?: integer
  /**
   * The number of buckets returned out of the overall terms list.
   */
  size?: integer
}

export class SignificantTextAggregation extends BucketAggregationBase {
  /**
   * A background filter that can be used to focus in on significant terms within a narrower context, instead of the entire index.
   */
  background_filter?: QueryContainer
  /**
   * Use Chi square, as described in "Information Retrieval", Manning et al., Chapter 13.5.2, as the significance score.
   */
  chi_square?: ChiSquareHeuristic
  /**
   * Values to exclude.
   */
  exclude?: TermsExclude
  /**
   * Determines whether the aggregation will use field values directly or global ordinals.
   */
  execution_hint?: TermsAggregationExecutionHint
  /**
   * The field from which to return significant text.
   */
  field?: Field
  /**
   * Whether to out duplicate text to deal with noisy data.
   */
  filter_duplicate_text?: boolean
  /**
   * Use Google normalized distance as described in "The Google Similarity Distance", Cilibrasi and Vitanyi, 2007, as the significance score.
   */
  gnd?: GoogleNormalizedDistanceHeuristic
  /**
   * Values to include.
   */
  include?: TermsInclude
  /**
   * Use JLH score as the significance score.
   */
  jlh?: EmptyObject
  /**
   * Only return values that are found in more than `min_doc_count` hits.
   * @server_default 3
   */
  min_doc_count?: long
  /**
   * Use mutual information as described in "Information Retrieval", Manning et al., Chapter 13.5.1, as the significance score.
   */
  mutual_information?: MutualInformationHeuristic
  /**
   * A simple calculation of the number of documents in the foreground sample with a term divided by the number of documents in the background with the term.
   */
  percentage?: PercentageScoreHeuristic
  /**
   * Customized score, implemented via a script.
   */
  script_heuristic?: ScriptedHeuristic
  /**
   * Regulates the certainty a shard has if the values should actually be added to the candidate list or not with respect to the min_doc_count.
   * Values will only be considered if their local shard frequency within the set is higher than the `shard_min_doc_count`.
   */
  shard_min_doc_count?: long
  /**
   * The number of candidate terms produced by each shard.
   * By default, `shard_size` will be automatically estimated based on the number of shards and the `size` parameter.
   */
  shard_size?: integer
  /**
   * The number of buckets returned out of the overall terms list.
   */
  size?: integer
  /**
   * Overrides the JSON `_source` fields from which text will be analyzed.
   */
  source_fields?: Fields
}

export class TermsAggregation extends BucketAggregationBase {
  /**
   * Determines how child aggregations should be calculated: breadth-first or depth-first.
   */
  collect_mode?: TermsAggregationCollectMode
  /**
   * Values to exclude.
   * Accepts regular expressions and partitions.
   */
  exclude?: TermsExclude
  /**
   * Determines whether the aggregation will use field values directly or global ordinals.
   */
  execution_hint?: TermsAggregationExecutionHint
  /**
   * The field from which to return terms.
   */
  field?: Field
  /**
   * Values to include.
   * Accepts regular expressions and partitions.
   */
  include?: TermsInclude
  /**
   * Only return values that are found in more than `min_doc_count` hits.
   * @server_default 1
   */
  min_doc_count?: integer
  /**
   * The value to apply to documents that do not have a value.
   * By default, documents without a value are ignored.
   */
  missing?: Missing
  missing_order?: MissingOrder
  missing_bucket?: boolean
  /**
   * Coerced unmapped fields into the specified type.
   */
  value_type?: string
  /**
   * Specifies the sort order of the buckets.
   * Defaults to sorting by descending document count.
   */
  order?: AggregateOrder
  script?: Script
<<<<<<< HEAD
  shard_min_doc_count?: long
=======
  /**
   * The number of candidate terms produced by each shard.
   * By default, `shard_size` will be automatically estimated based on the number of shards and the `size` parameter.
   */
>>>>>>> 4e3e1745
  shard_size?: integer
  /**
   * Set to `true` to return the `doc_count_error_upper_bound`, which is an upper bound to the error on the `doc_count` returned by each shard.
   */
  show_term_doc_count_error?: boolean
  /**
   * The number of buckets returned out of the overall terms list.
   * @server_default 10
   */
  size?: integer
  format?: string
}

// Note: ES is very lazy when parsing this data type: it accepts any number of properties in the objects below,
// but will only keep the *last* property in JSON document order and ignore others.
// This means that something like `"order": { "downloads": "desc", "_key": "asc" }` will actually be interpreted
// as `"order": [ { "_key": "asc" } ]`
export type AggregateOrder =
  | SingleKeyDictionary<Field, SortOrder>
  | SingleKeyDictionary<Field, SortOrder>[]

export enum TermsAggregationCollectMode {
  /**
   * Expands all branches of the aggregation tree in one depth-first pass, before any pruning occurs.
   */
  depth_first,
  /**
   * Caches the set of documents that fall into the uppermost buckets for subsequent replay.
   */
  breadth_first
}

export enum TermsAggregationExecutionHint {
  map,
  global_ordinals,
  global_ordinals_hash,
  global_ordinals_low_cardinality
}

/** @codegen_names regexp, terms, partition */
export type TermsInclude = string | string[] | TermsPartition

/** @codegen_names regexp, terms */
export type TermsExclude = string | string[]

export class TermsPartition {
  /**
   * The number of partitions.
   */
  num_partitions: long
  /**
   * The partition number for this request.
   */
  partition: long
}

export class VariableWidthHistogramAggregation {
  /**
   * The name of the field.
   */
  field?: Field
  /**
   * The target number of buckets.
   * @server_default 10
   */
  buckets?: integer
  /**
   * The number of buckets that the coordinating node will request from each shard.
   * Defaults to `buckets * 50`.
   */
  shard_size?: integer
  /**
   * Specifies the number of individual documents that will be stored in memory on a shard before the initial bucketing algorithm is run.
   * Defaults to `min(10 * shard_size, 50000)`.
   */
  initial_buffer?: integer
  script?: Script
}

/**
 * A multi-bucket aggregation that groups semi-structured text into buckets. Each text
 * field is re-analyzed using a custom analyzer. The resulting tokens are then categorized
 * creating buckets of similarly formatted text values. This aggregation works best with machine
 * generated text like system logs. Only the first 100 analyzed tokens are used to categorize the text.
 */
export class CategorizeTextAggregation extends Aggregation {
  /**
   * The semi-structured text field to categorize.
   */
  field: Field
  /**
   * The maximum number of unique tokens at any position up to max_matched_tokens. Must be larger than 1.
   * Smaller values use less memory and create fewer categories. Larger values will use more memory and
   * create narrower categories. Max allowed value is 100.
   * @server_default 50
   */
  max_unique_tokens?: integer
  /**
   * The maximum number of token positions to match on before attempting to merge categories. Larger
   * values will use more memory and create narrower categories. Max allowed value is 100.
   * @server_default 5
   */
  max_matched_tokens?: integer
  /**
   * The minimum percentage of tokens that must match for text to be added to the category bucket. Must
   * be between 1 and 100. The larger the value the narrower the categories. Larger values will increase memory
   * usage and create narrower categories.
   * @server_default 50
   */
  similarity_threshold?: integer
  /**
   * This property expects an array of regular expressions. The expressions are used to filter out matching
   * sequences from the categorization field values. You can use this functionality to fine tune the categorization
   * by excluding sequences from consideration when categories are defined. For example, you can exclude SQL
   * statements that appear in your log files. This property cannot be used at the same time as categorization_analyzer.
   * If you only want to define simple regular expression filters that are applied prior to tokenization, setting
   * this property is the easiest method. If you also want to customize the tokenizer or post-tokenization filtering,
   * use the categorization_analyzer property instead and include the filters as pattern_replace character filters.
   */
  categorization_filters?: string[]
  /**
   * The categorization analyzer specifies how the text is analyzed and tokenized before being categorized.
   * The syntax is very similar to that used to define the analyzer in the [Analyze endpoint](https://www.elastic.co/guide/en/elasticsearch/reference/8.0/indices-analyze.html). This property
   * cannot be used at the same time as categorization_filters.
   */
  categorization_analyzer?: CategorizeTextAnalyzer
  /**
   * The number of categorization buckets to return from each shard before merging all the results.
   */
  shard_size?: integer
  /**
   * The number of buckets to return.
   * @server_default 10
   */
  size?: integer
  /**
   * The minimum number of documents in a bucket to be returned to the results.
   */
  min_doc_count?: integer
  /**
   * The minimum number of documents in a bucket to be returned from the shard before merging.
   */
  shard_min_doc_count?: integer
}

/**
 * @codegen_names builtin, custom
 */
export type CategorizeTextAnalyzer = string | CustomCategorizeTextAnalyzer

export class CustomCategorizeTextAnalyzer {
  char_filter?: string[]
  tokenizer?: string
  filter?: string[]
}

export class IpPrefixAggregation extends BucketAggregationBase {
  /**
   * The IP address field to aggregation on. The field mapping type must be `ip`.
   */
  field: Field
  /**
   * Length of the network prefix. For IPv4 addresses the accepted range is [0, 32].
   * For IPv6 addresses the accepted range is [0, 128].
   */
  prefix_length: integer
  /**
   * Defines whether the prefix applies to IPv6 addresses.
   * @server_default false
   */
  is_ipv6?: boolean
  /**
   * Defines whether the prefix length is appended to IP address keys in the response.
   * @server_default false
   */
  append_prefix_length?: boolean
  /**
   * Defines whether buckets are returned as a hash rather than an array in the response.
   */
  keyed?: boolean
  /**
   * Minimum number of documents in a bucket for it to be included in the response.
   * @server_default 1
   */
  min_doc_count?: long
}

export class FrequentItemSetsField {
  field: Field
  /**
   * Values to exclude.
   * Can be regular expression strings or arrays of strings of exact terms.
   */
  exclude?: TermsExclude
  /**
   * Values to include.
   * Can be regular expression strings or arrays of strings of exact terms.
   */
  include?: TermsInclude
}

export class FrequentItemSetsAggregation {
  /**
   * Fields to analyze.
   */
  fields: FrequentItemSetsField[]
  /**
   * The minimum size of one item set.
   * @server_default 1
   */
  minimum_set_size?: integer
  /**
   * The minimum support of one item set.
   * @server_default 0.1
   */
  minimum_support?: double
  /**
   * The number of top item sets to return.
   * @server_default 10
   */
  size?: integer
  /**
   * Query that filters documents from analysis.
   */
  filter?: QueryContainer
}<|MERGE_RESOLUTION|>--- conflicted
+++ resolved
@@ -954,14 +954,15 @@
    */
   order?: AggregateOrder
   script?: Script
-<<<<<<< HEAD
+  /**
+   * Regulates the certainty a shard has if the term should actually be added to the candidate list or not with respect to the `min_doc_count`.
+   * Terms will only be considered if their local shard frequency within the set is higher than the `shard_min_doc_count`.
+   */
   shard_min_doc_count?: long
-=======
   /**
    * The number of candidate terms produced by each shard.
    * By default, `shard_size` will be automatically estimated based on the number of shards and the `size` parameter.
    */
->>>>>>> 4e3e1745
   shard_size?: integer
   /**
    * Set to `true` to return the `doc_count_error_upper_bound`, which is an upper bound to the error on the `doc_count` returned by each shard.
