/*
 * Licensed to Elasticsearch B.V. under one or more contributor
 * license agreements. See the NOTICE file distributed with
 * this work for additional information regarding copyright
 * ownership. Elasticsearch B.V. licenses this file to you under
 * the Apache License, Version 2.0 (the "License"); you may
 * not use this file except in compliance with the License.
 * You may obtain a copy of the License at
 *
 *    http://www.apache.org/licenses/LICENSE-2.0
 *
 * Unless required by applicable law or agreed to in writing,
 * software distributed under the License is distributed on an
 * "AS IS" BASIS, WITHOUT WARRANTIES OR CONDITIONS OF ANY
 * KIND, either express or implied.  See the License for the
 * specific language governing permissions and limitations
 * under the License.
 */

import { Dictionary } from '@spec_utils/Dictionary'
import { Field, IndexName } from '@_types/common'
import { Script } from '@_types/Scripting'

export type RuntimeFields = Dictionary<Field, RuntimeField>

export class RuntimeField {
  /** For type `composite` */
  fields?: Dictionary<string, Dictionary<string, RuntimeFieldType>>
  /** For type `lookup` */
  fetch_fields?: RuntimeFieldFetchFields[]
  /**
   * A custom format for `date` type runtime fields.
   * @doc_id mapping-date-format
   */
  format?: string
  /** For type `lookup` */
  input_field?: Field
  /** For type `lookup` */
  target_field?: Field
  /** For type `lookup` */
  target_index?: IndexName
  /**
   * Painless script executed at query time.
   */
  script?: Script
  /**
   * Field type, which can be: `boolean`, `composite`, `date`, `double`, `geo_point`, `ip`,`keyword`, `long`, or `lookup`.
   */
  type: RuntimeFieldType
}

/** @shortcut_property field */
export class RuntimeFieldFetchFields {
  field: Field
  format?: string
}

export enum RuntimeFieldType {
<<<<<<< HEAD
  boolean = 0,
  composite = 1,
  date = 2,
  double = 3,
  geo_point = 4,
  ip = 5,
  keyword = 6,
  long = 7,
=======
  boolean,
  composite,
  date,
  double,
  geo_point,
  ip,
  keyword,
  long,
>>>>>>> bdcb03fa
  lookup
}<|MERGE_RESOLUTION|>--- conflicted
+++ resolved
@@ -56,16 +56,6 @@
 }
 
 export enum RuntimeFieldType {
-<<<<<<< HEAD
-  boolean = 0,
-  composite = 1,
-  date = 2,
-  double = 3,
-  geo_point = 4,
-  ip = 5,
-  keyword = 6,
-  long = 7,
-=======
   boolean,
   composite,
   date,
@@ -74,6 +64,5 @@
   ip,
   keyword,
   long,
->>>>>>> bdcb03fa
   lookup
 }