/*
 * Licensed to Elasticsearch B.V. under one or more contributor
 * license agreements. See the NOTICE file distributed with
 * this work for additional information regarding copyright
 * ownership. Elasticsearch B.V. licenses this file to you under
 * the Apache License, Version 2.0 (the "License"); you may
 * not use this file except in compliance with the License.
 * You may obtain a copy of the License at
 *
 *    http://www.apache.org/licenses/LICENSE-2.0
 *
 * Unless required by applicable law or agreed to in writing,
 * software distributed under the License is distributed on an
 * "AS IS" BASIS, WITHOUT WARRANTIES OR CONDITIONS OF ANY
 * KIND, either express or implied.  See the License for the
 * specific language governing permissions and limitations
 * under the License.
 */

import { AdditionalProperty } from '@spec_utils/behaviors'
import { UserDefinedValue } from '@spec_utils/UserDefinedValue'
import {
  Field,
  FieldValue,
  Fuzziness,
  Id,
  Ids,
  IndexName,
  MinimumShouldMatch,
  MultiTermQueryRewrite,
  Routing
} from '@_types/common'
import { double, integer } from '@_types/Numeric'
import { Script } from '@_types/Scripting'
import { DateFormat, DateMath, TimeZone } from '@_types/Time'
import { QueryBase } from './abstractions'

/**
 * @ext_doc_id query-dsl-exists-query
 */
export class ExistsQuery extends QueryBase {
  /**
   * Name of the field you wish to search.
   */
  field: Field
}

/**
 * @shortcut_property value
 * @ext_doc_id query-dsl-fuzzy-query
 */
export class FuzzyQuery extends QueryBase {
  /**
   * Maximum number of variations created.
   * @server_default 50
   */
  max_expansions?: integer
  /**
   * Number of beginning characters left unchanged when creating expansions.
   * @server_default 0
   */
  prefix_length?: integer
  /**
   * Number of beginning characters left unchanged when creating expansions.
   * @doc_id query-dsl-multi-term-rewrite
   * @server_default constant_score
   */
  rewrite?: MultiTermQueryRewrite
  /**
   * Indicates whether edits include transpositions of two adjacent characters (for example `ab` to `ba`).
   * @server_default true
   */
  transpositions?: boolean
  /**
   * Maximum edit distance allowed for matching.
   * @doc_id fuzziness
   */
  fuzziness?: Fuzziness
  /**
   * Term you wish to find in the provided field.
   */
  // ES is lenient and accepts any primitive type, but ultimately converts it to a string.
  // Changing this field definition from UserDefinedValue to string breaks a recording produced from Nest tests,
  // but Nest is probably also overly flexible here and exposes an option that should not exist.
  value: string | double | boolean
}

/**
 * @ext_doc_id query-dsl-ids-query
 */
export class IdsQuery extends QueryBase {
  /**
   * An array of document IDs.
   */
  values?: Ids
}

/**
 * @shortcut_property value
 * @ext_doc_id query-dsl-prefix-query
 */
export class PrefixQuery extends QueryBase {
  /**
   * Method used to rewrite the query.
   * @doc_id query-dsl-multi-term-rewrite
   */
  rewrite?: MultiTermQueryRewrite
  /**
   * Beginning characters of terms you wish to find in the provided field.
   */
  value: string
  /**
   * Allows ASCII case insensitive matching of the value with the indexed field values when set to `true`.
   * Default is `false` which means the case sensitivity of matching depends on the underlying field’s mapping.
   * @server_default false
   * @availability stack since=7.10.0
   * @availability serverless
   */
  case_insensitive?: boolean
}

export class RangeQueryBase<T> extends QueryBase {
  /**
   * Indicates how the range query matches values for `range` fields.
   * @server_default intersects
   */
  relation?: RangeRelation
  /**
   * Greater than.
   */
  gt?: T
  /**
   * Greater than or equal to.
   */
  gte?: T
  /**
   * Less than.
   */
  lt?: T
  /**
   * Less than or equal to.
   */
  lte?: T
  /** @deprecated 8.16.0 Use gte or gt instead */
  from?: T | null
  /** @deprecated 8.16.0 Use lte or lt instead */
  to?: T | null
}

export class UntypedRangeQuery extends RangeQueryBase<UserDefinedValue> {
  /**
   * Date format used to convert `date` values in the query.
   */
  format?: DateFormat
  /**
   *  Coordinated Universal Time (UTC) offset or IANA time zone used to convert `date` values in the query to UTC.
   */
  time_zone?: TimeZone
}

export class DateRangeQuery extends RangeQueryBase<DateMath> {
  /**
   * Date format used to convert `date` values in the query.
   */
  format?: DateFormat
  /**
   *  Coordinated Universal Time (UTC) offset or IANA time zone used to convert `date` values in the query to UTC.
   */
  time_zone?: TimeZone
}

export class NumberRangeQuery extends RangeQueryBase<double> {}

export class TermRangeQuery extends RangeQueryBase<string> {}

/**
 * @codegen_names untyped, date, number, term
 * @variants untagged untyped=_types.query_dsl.UntypedRangeQuery
 * @ext_doc_id query-dsl-range-query
 */
// Note: deserialization depends on value types
export type RangeQuery =
  | UntypedRangeQuery
  | DateRangeQuery
  | NumberRangeQuery
  | TermRangeQuery

export enum RangeRelation {
  /**
   * Matches documents with a range field value entirely within the query’s range.
   */
  within,
  /**
   * Matches documents with a range field value that entirely contains the query’s range.
   */
  contains,
  /**
   * Matches documents with a range field value that intersects the query’s range.
   */
  intersects
}

/**
 * @shortcut_property value
 * @ext_doc_id query-dsl-regexp-query
 */
export class RegexpQuery extends QueryBase {
  /**
   *  Allows case insensitive matching of the regular expression value with the indexed field values when set to `true`.
   * When `false`, case sensitivity of matching depends on the underlying field’s mapping.
   * @server_default false
   * @availability stack since=7.10.0
   * @availability serverless
   */
  case_insensitive?: boolean
  /**
   * Enables optional operators for the regular expression.
   * @doc_id regexp-syntax
   */
  flags?: string
  /**
   * Maximum number of automaton states required for the query.
   * @server_default 10000
   */
  max_determinized_states?: integer
  /**
   * Method used to rewrite the query.
   * @doc_id query-dsl-multi-term-rewrite
   */
  rewrite?: MultiTermQueryRewrite
  /**
   * Regular expression for terms you wish to find in the provided field.
   * @doc_id regexp-syntax
   */
  value: string
}

/**
 * @shortcut_property value
 * @ext_doc_id query-dsl-term-query
 */
export class TermQuery extends QueryBase {
  /**
   * Term you wish to find in the provided field.
   */
  value: FieldValue
  /**
   * Allows ASCII case insensitive matching of the value with the indexed field values when set to `true`.
   * When `false`, the case sensitivity of matching depends on the underlying field’s mapping.
   * @availability stack since=7.10.0
   * @availability serverless
   * @server_default false
   */
  case_insensitive?: boolean
}

/**
<<<<<<< HEAD
 * @behavior_meta AdditionalProperty key=field value=terms
=======
 * @behavior_meta AdditionalProperty key=field value=term
 * @ext_doc_id query-dsl-terms-query
>>>>>>> a8d0688d
 */
export class TermsQuery
  extends QueryBase
  implements AdditionalProperty<Field, TermsQueryField> {}

/**
 * @codegen_names value, lookup
 */
export type TermsQueryField = FieldValue[] | TermsLookup

export class TermsLookup {
  index: IndexName
  id: Id
  path: Field
  routing?: Routing
}

/**
 * @ext_doc_id query-dsl-terms-set-query
 */
export class TermsSetQuery extends QueryBase {
  /**
   * Specification describing number of matching terms required to return a document.
   * @availability stack since=8.10.0
   * @availability serverless
   */
  minimum_should_match?: MinimumShouldMatch
  /**
   * Numeric field containing the number of matching terms required to return a document.
   */
  minimum_should_match_field?: Field
  /**
   * Custom script containing the number of matching terms required to return a document.
   */
  minimum_should_match_script?: Script
  /**
   *  Array of terms you wish to find in the provided field.
   */
  terms: FieldValue[]
}

export class TypeQuery extends QueryBase {
  value: string
}

/**
 * @shortcut_property value
 * @ext_doc_id query-dsl-wildcard-query
 */
export class WildcardQuery extends QueryBase {
  /**
   * Allows case insensitive matching of the pattern with the indexed field values when set to true. Default is false which means the case sensitivity of matching depends on the underlying field’s mapping.
   * @availability stack since=7.10.0
   * @availability serverless
   */
  case_insensitive?: boolean
  /**
   * Method used to rewrite the query.
   * @doc_id query-dsl-multi-term-rewrite
   */
  rewrite?: MultiTermQueryRewrite
  /** Wildcard pattern for terms you wish to find in the provided field. Required, when wildcard is not set. */
  value?: string
  /** Wildcard pattern for terms you wish to find in the provided field. Required, when value is not set. */
  wildcard?: string
}<|MERGE_RESOLUTION|>--- conflicted
+++ resolved
@@ -255,12 +255,8 @@
 }
 
 /**
-<<<<<<< HEAD
  * @behavior_meta AdditionalProperty key=field value=terms
-=======
- * @behavior_meta AdditionalProperty key=field value=term
  * @ext_doc_id query-dsl-terms-query
->>>>>>> a8d0688d
  */
 export class TermsQuery
   extends QueryBase
