--- conflicted
+++ resolved
@@ -23,14 +23,9 @@
 } from '@ml/_types/DataFrameAnalytics'
 import { ResponseBase } from '@_types/Base'
 
-<<<<<<< HEAD
 export class Response extends ResponseBase {
-  stub: boolean
-=======
-export class MlExplainDataFrameAnalyticsResponse extends ResponseBase {
   /** An array of objects that explain selection for each field, sorted by the field names. */
   field_selection: DataFrameAnalyticsFieldSelection[]
   /** An array of objects that explain selection for each field, sorted by the field names. */
   memory_estimation: DataFrameAnalyticsMemoryEstimation
->>>>>>> 00098021
 }