--- conflicted
+++ resolved
@@ -22,12 +22,8 @@
 import { Name } from '@_types/common'
 import { double, integer } from '@_types/Numeric'
 
-<<<<<<< HEAD
+/** @variants container */
 export class Response extends ResponseBase {
-  stub: boolean
-=======
-/** @variants container */
-export class MlEvaluateDataFrameResponse extends ResponseBase {
   classification?: DataFrameClassificationSummary
   outlier_detection?: DataFrameOutlierDetectionSummary
   regression?: DataFrameRegressionSummary
@@ -126,5 +122,4 @@
    * @identifier false_negative
    */
   fn: integer
->>>>>>> 00098021
 }