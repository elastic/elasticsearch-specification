/*
 * Licensed to Elasticsearch B.V. under one or more contributor
 * license agreements. See the NOTICE file distributed with
 * this work for additional information regarding copyright
 * ownership. Elasticsearch B.V. licenses this file to you under
 * the Apache License, Version 2.0 (the "License"); you may
 * not use this file except in compliance with the License.
 * You may obtain a copy of the License at
 *
 *    http://www.apache.org/licenses/LICENSE-2.0
 *
 * Unless required by applicable law or agreed to in writing,
 * software distributed under the License is distributed on an
 * "AS IS" BASIS, WITHOUT WARRANTIES OR CONDITIONS OF ANY
 * KIND, either express or implied.  See the License for the
 * specific language governing permissions and limitations
 * under the License.
 */

import { DataFrameEvaluationContainer } from '@ml/_types/DataFrameEvaluation'
import { RequestBase } from '@_types/Base'
import { IndexName } from '@_types/common'
import { QueryContainer } from '@_types/query_dsl/abstractions/container/QueryContainer'

/**
 * @rest_spec_name ml.evaluate_data_frame
 * @since 7.3.0
 * @stability TODO
 */
<<<<<<< HEAD
export interface Request extends RequestBase {
  path_parts: {
    stub: string
  }
  query_parameters?: {
    stub?: string
  }
  body?: {
    stub?: string
=======
export interface MlEvaluateDataFrameRequest extends RequestBase {
  body: {
    /**
     * Defines the type of evaluation you want to perform.
     * @doc_url https://www.elastic.co/guide/en/elasticsearch/reference/current/evaluate-dfanalytics.html#ml-evaluate-dfanalytics-resources
     */
    evaluation: DataFrameEvaluationContainer
    /**
     * Defines the index in which the evaluation will be performed.
     */
    index: IndexName
    /**
     * A query clause that retrieves a subset of data from the source index.
     * @doc_url https://www.elastic.co/guide/en/elasticsearch/reference/current/query-dsl.html
     */
    query?: QueryContainer
>>>>>>> 00098021
  }
}<|MERGE_RESOLUTION|>--- conflicted
+++ resolved
@@ -27,18 +27,7 @@
  * @since 7.3.0
  * @stability TODO
  */
-<<<<<<< HEAD
 export interface Request extends RequestBase {
-  path_parts: {
-    stub: string
-  }
-  query_parameters?: {
-    stub?: string
-  }
-  body?: {
-    stub?: string
-=======
-export interface MlEvaluateDataFrameRequest extends RequestBase {
   body: {
     /**
      * Defines the type of evaluation you want to perform.
@@ -54,6 +43,5 @@
      * @doc_url https://www.elastic.co/guide/en/elasticsearch/reference/current/query-dsl.html
      */
     query?: QueryContainer
->>>>>>> 00098021
   }
 }