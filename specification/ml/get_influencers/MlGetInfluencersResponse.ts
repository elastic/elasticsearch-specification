--- conflicted
+++ resolved
@@ -20,13 +20,10 @@
 import { BucketInfluencer } from '@ml/_types/BucketInfluencer'
 import { long } from '@_types/Numeric'
 
-<<<<<<< HEAD
-export class Response extends ResponseBase {
-  count: long
-  /** Array of influencer objects */
-  influencers: BucketInfluencer[]
-=======
 export class Response {
-  body: { count: long; influencers: BucketInfluencer[] }
->>>>>>> 7eb72577
+  body: {
+    count: long
+    /** Array of influencer objects */
+    influencers: BucketInfluencer[]
+  }
 }