/*
 * Licensed to Elasticsearch B.V. under one or more contributor
 * license agreements. See the NOTICE file distributed with
 * this work for additional information regarding copyright
 * ownership. Elasticsearch B.V. licenses this file to you under
 * the Apache License, Version 2.0 (the "License"); you may
 * not use this file except in compliance with the License.
 * You may obtain a copy of the License at
 *
 *    http://www.apache.org/licenses/LICENSE-2.0
 *
 * Unless required by applicable law or agreed to in writing,
 * software distributed under the License is distributed on an
 * "AS IS" BASIS, WITHOUT WARRANTIES OR CONDITIONS OF ANY
 * KIND, either express or implied.  See the License for the
 * specific language governing permissions and limitations
 * under the License.
 */

import {
  DataFrameAnalysisAnalyzedFields,
  DataFrameAnalysisContainer,
  DataFrameAnalyticsDestination,
  DataFrameAnalyticsSource
} from '@ml/_types/DataFrameAnalytics'
import { ResponseBase } from '@_types/Base'
import { ByteSize, Id, VersionString } from '@_types/common'
import { integer, long } from '@_types/Numeric'

<<<<<<< HEAD
export class Response extends ResponseBase {
  stub: boolean
=======
export class MlPutDataFrameAnalyticsResponse extends ResponseBase {
  id: Id
  create_time: long
  version: VersionString
  source: DataFrameAnalyticsSource
  description?: string
  dest: DataFrameAnalyticsDestination
  model_memory_limit: ByteSize
  allow_lazy_start: boolean
  max_num_threads: integer
  analysis: DataFrameAnalysisContainer
  analyzed_fields?: DataFrameAnalysisAnalyzedFields
>>>>>>> 00098021
}<|MERGE_RESOLUTION|>--- conflicted
+++ resolved
@@ -27,11 +27,7 @@
 import { ByteSize, Id, VersionString } from '@_types/common'
 import { integer, long } from '@_types/Numeric'
 
-<<<<<<< HEAD
 export class Response extends ResponseBase {
-  stub: boolean
-=======
-export class MlPutDataFrameAnalyticsResponse extends ResponseBase {
   id: Id
   create_time: long
   version: VersionString
@@ -43,5 +39,4 @@
   max_num_threads: integer
   analysis: DataFrameAnalysisContainer
   analyzed_fields?: DataFrameAnalysisAnalyzedFields
->>>>>>> 00098021
 }