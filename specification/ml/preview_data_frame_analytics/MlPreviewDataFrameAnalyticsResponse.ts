--- conflicted
+++ resolved
@@ -22,12 +22,7 @@
 import { ResponseBase } from '@_types/Base'
 import { Field } from '@_types/common'
 
-<<<<<<< HEAD
 export class Response extends ResponseBase {
-  stub: boolean
-=======
-export class MlPreviewDataFrameAnalyticsResponse extends ResponseBase {
   /** An array of objects that contain feature name and value pairs. The features have been processed and indicate what will be sent to the model for training. */
   feature_values: Dictionary<Field, string>[]
->>>>>>> 00098021
 }