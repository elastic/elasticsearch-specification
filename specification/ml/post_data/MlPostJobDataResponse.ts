--- conflicted
+++ resolved
@@ -29,12 +29,9 @@
     input_bytes: long
     input_field_count: long
     invalid_date_count: long
-<<<<<<< HEAD
-=======
     job_id: Id
     last_data_time?: EpochTime<UnitMillis>
     latest_record_timestamp?: EpochTime<UnitMillis>
->>>>>>> baa3ef96
     missing_field_count: long
     out_of_order_timestamp_count: long
     empty_bucket_count: long
