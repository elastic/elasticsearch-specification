/*
 * Licensed to Elasticsearch B.V. under one or more contributor
 * license agreements. See the NOTICE file distributed with
 * this work for additional information regarding copyright
 * ownership. Elasticsearch B.V. licenses this file to you under
 * the Apache License, Version 2.0 (the "License"); you may
 * not use this file except in compliance with the License.
 * You may obtain a copy of the License at
 *
 *    http://www.apache.org/licenses/LICENSE-2.0
 *
 * Unless required by applicable law or agreed to in writing,
 * software distributed under the License is distributed on an
 * "AS IS" BASIS, WITHOUT WARRANTIES OR CONDITIONS OF ANY
 * KIND, either express or implied.  See the License for the
 * specific language governing permissions and limitations
 * under the License.
 */

import { RequestBase } from '@_types/Base'
import { Id } from '@_types/common'
import { integer } from '@_types/Numeric'

/**
 * @rest_spec_name ml.get_trained_models
 * @since 7.10.0
 * @stability TODO
 */
<<<<<<< HEAD
export interface Request extends RequestBase {
  path_parts: {
    stub: string
=======
export interface MlGetTrainedModelRequest extends RequestBase {
  path_parts?: {
    /** The unique identifier of the trained model. */
    model_id?: Id
>>>>>>> 9f02cdcc
  }
  query_parameters?: {
    /**
     * Specifies what to do when the request:
     * - Contains wildcard expressions and there are no models that match.
     * - Contains the _all string or no identifiers and there are no matches.
     * - Contains wildcard expressions and there are only partial matches.
     */
    allow_no_match?: boolean
    /**
     * Specifies whether the included model definition should be returned as a JSON map (true) or in a custom compressed format (false).
     * @server_default true
     */
    decompress_definition?: boolean
    /**
     * Indicates if certain fields should be removed from the configuration on retrieval. This allows the configuration to be in an acceptable format to be retrieved and then added to another cluster.
     * @server_default false
     */
    exclude_generated?: boolean
    /**
     * Skips the specified number of models.
     * @server_default false
     */
    from?: integer
    /**
     * A comma delimited string of optional fields to include in the response body.
     */
    include?: string
    /**
     * Specifies the maximum number of models to obtain.
     * @server_default 100
     */
    size?: integer
    /**
     * A comma delimited string of tags. A trained model can have many tags, or none. When supplied, only trained models that contain all the supplied tags are returned.
     */
    tags?: string
  }
}<|MERGE_RESOLUTION|>--- conflicted
+++ resolved
@@ -26,16 +26,10 @@
  * @since 7.10.0
  * @stability TODO
  */
-<<<<<<< HEAD
 export interface Request extends RequestBase {
-  path_parts: {
-    stub: string
-=======
-export interface MlGetTrainedModelRequest extends RequestBase {
   path_parts?: {
     /** The unique identifier of the trained model. */
     model_id?: Id
->>>>>>> 9f02cdcc
   }
   query_parameters?: {
     /**
