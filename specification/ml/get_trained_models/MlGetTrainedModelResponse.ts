--- conflicted
+++ resolved
@@ -21,19 +21,14 @@
 import { ResponseBase } from '@_types/Base'
 import { integer } from '@_types/Numeric'
 
-<<<<<<< HEAD
-export class Response extends ResponseBase {
-  stub: boolean
-=======
 /**
  * Response codes
  * 400 - If include_model_definition is true, this code indicates that more than one models match the ID pattern.
  * 404 (Missing resources) - If allow_no_match is false, this code indicates that there are no resources that match the request or only partial matches for the request.
  * @doc_url https://www.elastic.co/guide/en/elasticsearch/reference/current/get-trained-models.html#ml-get-trained-models-results
  */
-export class MlGetTrainedModelResponse extends ResponseBase {
+export class Response extends ResponseBase {
   count: integer
   /** An array of trained model resources, which are sorted by the model_id value in ascending order. */
   trained_model_configs: TrainedModelConfig[]
->>>>>>> 9f02cdcc
 }