/*
 * Licensed to Elasticsearch B.V. under one or more contributor
 * license agreements. See the NOTICE file distributed with
 * this work for additional information regarding copyright
 * ownership. Elasticsearch B.V. licenses this file to you under
 * the Apache License, Version 2.0 (the "License"); you may
 * not use this file except in compliance with the License.
 * You may obtain a copy of the License at
 *
 *    http://www.apache.org/licenses/LICENSE-2.0
 *
 * Unless required by applicable law or agreed to in writing,
 * software distributed under the License is distributed on an
 * "AS IS" BASIS, WITHOUT WARRANTIES OR CONDITIONS OF ANY
 * KIND, either express or implied.  See the License for the
 * specific language governing permissions and limitations
 * under the License.
 */

<<<<<<< HEAD
import { ActionStatusOptions } from '@watcher/_types/Action'
=======
>>>>>>> 298f3d6e
import { Dictionary } from '@spec_utils/Dictionary'
import { UserDefinedValue } from '@spec_utils/UserDefinedValue'
import { Status } from '@watcher/_types/Action'
import { Id, IndexName, Name, Type } from '@_types/common'
import { DateString } from '@_types/Time'

export class Ingest {
  timestamp: DateString
  pipeline?: Name
}

export class PipelineSimulation {
  doc?: DocumentSimulation
  processor_results?: PipelineSimulation[]
  tag?: string
  processor_type?: string
  status?: ActionStatusOptions
}

export class SimulatePipelineDocument {
  _id?: Id
  _index?: IndexName
  _source: UserDefinedValue
}

export class DocumentSimulation {
  _id: Id
  _index: IndexName
  _ingest: Ingest
  _parent?: string
  _routing?: string
  _source: Dictionary<string, UserDefinedValue>
  _type?: Type
}<|MERGE_RESOLUTION|>--- conflicted
+++ resolved
@@ -17,13 +17,9 @@
  * under the License.
  */
 
-<<<<<<< HEAD
-import { ActionStatusOptions } from '@watcher/_types/Action'
-=======
->>>>>>> 298f3d6e
 import { Dictionary } from '@spec_utils/Dictionary'
 import { UserDefinedValue } from '@spec_utils/UserDefinedValue'
-import { Status } from '@watcher/_types/Action'
+import { ActionStatusOptions } from '@watcher/_types/Action'
 import { Id, IndexName, Name, Type } from '@_types/common'
 import { DateString } from '@_types/Time'
 
