--- conflicted
+++ resolved
@@ -17,11 +17,8 @@
  * under the License.
  */
 
-<<<<<<< HEAD
-=======
 import { Void } from '@spec_utils/VoidValue'
 
->>>>>>> 6e19b31d
 export class Response {
   body: Void
 }