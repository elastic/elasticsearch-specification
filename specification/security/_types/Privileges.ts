/*
 * Licensed to Elasticsearch B.V. under one or more contributor
 * license agreements. See the NOTICE file distributed with
 * this work for additional information regarding copyright
 * ownership. Elasticsearch B.V. licenses this file to you under
 * the Apache License, Version 2.0 (the "License"); you may
 * not use this file except in compliance with the License.
 * You may obtain a copy of the License at
 *
 *    http://www.apache.org/licenses/LICENSE-2.0
 *
 * Unless required by applicable law or agreed to in writing,
 * software distributed under the License is distributed on an
 * "AS IS" BASIS, WITHOUT WARRANTIES OR CONDITIONS OF ANY
 * KIND, either express or implied.  See the License for the
 * specific language governing permissions and limitations
 * under the License.
 */

import { Dictionary } from '@spec_utils/Dictionary'
import { Indices } from '@_types/common'
import { QueryContainer } from '@_types/query_dsl/abstractions'
import { FieldSecurity } from './FieldSecurity'
import { ScriptLanguage, ScriptBase, StoredScriptId } from '@_types/Scripting'

export class ApplicationPrivileges {
  /**
   * The name of the application to which this entry applies.
   */
  application: string
  /**
   * A list of strings, where each element is the name of an application privilege or action.
   */
  privileges: string[]
  /**
   * A list resources to which the privileges are applied.
   */
  resources: string[]
}

/** @non_exhaustive */
export enum ClusterPrivilege {
  all,
  cancel_task,
  /**
   * @availability stack
   */
  create_snapshot,
<<<<<<< HEAD
  /**
   * @availability stack
   */
  grant_api_key,
  manage,
  manage_api_key,
  /**
   * @availability stack
   */
=======
  cross_cluster_replication,
  cross_cluster_search,
  delegate_pki,
  grant_api_key,
  manage,
  manage_api_key,
  manage_autoscaling,
  manage_behavioral_analytics,
>>>>>>> 17c8dea0
  manage_ccr,
  manage_data_frame_transforms,
  manage_data_stream_global_retention,
  manage_enrich,
  /**
   * @availability stack
   */
  manage_ilm,
  manage_index_templates,
<<<<<<< HEAD
  /**
   * @availability stack
   */
=======
  manage_inference,
>>>>>>> 17c8dea0
  manage_ingest_pipelines,
  manage_logstash_pipelines,
  manage_ml,
  /**
   * @availability stack
   */
  manage_oidc,
  manage_own_api_key,
  manage_pipeline,
  /**
   * @availability stack
   */
  manage_rollup,
  /**
   * @availability stack
   */
  manage_saml,
  manage_search_application,
  manage_search_query_rules,
  manage_search_synonyms,
  manage_security,
  /**
   * @availability stack
   */
  manage_service_account,
  /**
   * @availability stack
   */
  manage_slm,
  /**
   * @availability stack
   */
  manage_token,
  manage_transform,
  /**
   * @availability stack
   */
  manage_user_profile,
  /**
   * @availability stack
   */
  manage_watcher,
  monitor,
  monitor_data_frame_transforms,
  monitor_data_stream_global_retention,
  monitor_enrich,
  monitor_inference,
  monitor_ml,
  /**
   * @availability stack
   */
  monitor_rollup,
  /**
   * @availability stack
   */
  monitor_snapshot,
  /**
   * @availability stack
   */
  monitor_text_structure,
  monitor_transform,
  /**
   * @availability stack
   */
  monitor_watcher,
<<<<<<< HEAD
  /**
   * @availability stack
   */
  read_ccr,
  /**
   * @availability stack
   */
  read_ilm,
  read_pipeline,
  /**
   * @availability stack
   */
  read_slm,
  /**
   * @availability stack
   */
  transport_client
=======
  none,
  post_behavioral_analytics_event,
  read_ccr,
  read_connector_secrets,
  read_fleet_secrets,
  read_ilm,
  read_pipeline,
  read_security,
  read_slm,
  transport_client,
  write_connector_secrets,
  write_fleet_secrets
>>>>>>> 17c8dea0
}

export class IndicesPrivileges {
  /**
   * The document fields that the owners of the role have read access to.
   * @doc_id field-and-document-access-control
   */
  field_security?: FieldSecurity
  /**
   * A list of indices (or index name patterns) to which the permissions in this entry apply.
   */
  names: Indices
  /**
   * The index level privileges that owners of the role have on the specified indices.
   */
  privileges: IndexPrivilege[]
  /**
   * A search query that defines the documents the owners of the role have access to. A document within the specified indices must match this query for it to be accessible by the owners of the role.
   */
  query?: IndicesPrivilegesQuery
  /**
   * Set to `true` if using wildcard or regular expressions for patterns that cover restricted indices. Implicitly, restricted indices have limited privileges that can cause pattern tests to fail. If restricted indices are explicitly included in the `names` list, Elasticsearch checks privileges against these indices regardless of the value set for `allow_restricted_indices`.
   * @server_default false
   * @availability stack
   */
  allow_restricted_indices?: boolean
}

export class UserIndicesPrivileges {
  /**
   * The document fields that the owners of the role have read access to.
   * @doc_id field-and-document-access-control
   */
  field_security?: FieldSecurity[]
  /**
   * A list of indices (or index name patterns) to which the permissions in this entry apply.
   */
  names: Indices
  /**
   * The index level privileges that owners of the role have on the specified indices.
   */
  privileges: IndexPrivilege[]
  /**
   * Search queries that define the documents the user has access to. A document within the specified indices must match these queries for it to be accessible by the owners of the role.
   */
  query?: IndicesPrivilegesQuery[]
  /**
   * Set to `true` if using wildcard or regular expressions for patterns that cover restricted indices. Implicitly, restricted indices have limited privileges that can cause pattern tests to fail. If restricted indices are explicitly included in the `names` list, Elasticsearch checks privileges against these indices regardless of the value set for `allow_restricted_indices`.
   */
  allow_restricted_indices: boolean
}

/**
 * While creating or updating a role you can provide either a JSON structure or a string to the API.
 * However, the response provided by Elasticsearch will only be string with a json-as-text content.
 *
 * Since this is embedded in `IndicesPrivileges`, the same structure is used for clarity in both contexts.
 *
 * @codegen_names json_text, query, template
 */
export type IndicesPrivilegesQuery = string | QueryContainer | RoleTemplateQuery

export class RoleTemplateQuery {
  /**
   * When you create a role, you can specify a query that defines the document level security permissions. You can optionally
   * use Mustache templates in the role query to insert the username of the current authenticated user into the role.
   * Like other places in Elasticsearch that support templating or scripting, you can specify inline, stored, or file-based
   * templates and define custom parameters. You access the details for the current authenticated user through the _user parameter.
   *
   * @doc_id templating-role-query
   */
  template?: RoleTemplateScript
}

/** @shortcut_property source */
export class RoleTemplateInlineScript extends ScriptBase {
  lang?: ScriptLanguage
  options?: Dictionary<string, string>
  source: RoleTemplateInlineQuery
}

/** @codegen_names query_string, query_object */
export type RoleTemplateInlineQuery = string | QueryContainer

/** @codegen_names inline, stored */
export type RoleTemplateScript = RoleTemplateInlineScript | StoredScriptId

/** @non_exhaustive */
export enum IndexPrivilege {
  all,
  auto_configure,
  create,
  create_doc,
  create_index,
  cross_cluster_replication,
  cross_cluster_replication_internal,
  delete,
  delete_index,
  index,
  maintenance,
  manage,
<<<<<<< HEAD
  /**
   * @availability stack
   */
=======
  manage_data_stream_lifecycle,
>>>>>>> 17c8dea0
  manage_follow_index,
  /**
   * @availability stack
   */
  manage_ilm,
  /**
   * @availability stack
   */
  manage_leader_index,
  monitor,
  none,
  read,
  /**
   * @availability stack
   */
  read_cross_cluster,
  view_index_metadata,
  write
}

export class GlobalPrivilege {
  application: ApplicationGlobalUserPrivileges
}

export class ApplicationGlobalUserPrivileges {
  manage: ManageUserPrivileges
}

export class ManageUserPrivileges {
  applications: string[]
}<|MERGE_RESOLUTION|>--- conflicted
+++ resolved
@@ -46,26 +46,32 @@
    * @availability stack
    */
   create_snapshot,
-<<<<<<< HEAD
   /**
    * @availability stack
    */
   grant_api_key,
+  /**
+   * @availability stack
+   */
+  cross_cluster_replication,
+  /**
+   * @availability stack
+   */
+  cross_cluster_search,
+  /**
+   * @availability stack
+   */
+  delegate_pki,
   manage,
   manage_api_key,
   /**
    * @availability stack
    */
-=======
-  cross_cluster_replication,
-  cross_cluster_search,
-  delegate_pki,
-  grant_api_key,
-  manage,
-  manage_api_key,
   manage_autoscaling,
   manage_behavioral_analytics,
->>>>>>> 17c8dea0
+  /**
+   * @availability stack
+   */
   manage_ccr,
   manage_data_frame_transforms,
   manage_data_stream_global_retention,
@@ -75,13 +81,10 @@
    */
   manage_ilm,
   manage_index_templates,
-<<<<<<< HEAD
-  /**
-   * @availability stack
-   */
-=======
+  /**
+   * @availability stack
+   */
   manage_inference,
->>>>>>> 17c8dea0
   manage_ingest_pipelines,
   manage_logstash_pipelines,
   manage_ml,
@@ -147,7 +150,6 @@
    * @availability stack
    */
   monitor_watcher,
-<<<<<<< HEAD
   /**
    * @availability stack
    */
@@ -164,21 +166,15 @@
   /**
    * @availability stack
    */
-  transport_client
-=======
+  transport_client,
   none,
   post_behavioral_analytics_event,
-  read_ccr,
-  read_connector_secrets,
-  read_fleet_secrets,
-  read_ilm,
   read_pipeline,
   read_security,
   read_slm,
   transport_client,
   write_connector_secrets,
   write_fleet_secrets
->>>>>>> 17c8dea0
 }
 
 export class IndicesPrivileges {
@@ -280,13 +276,10 @@
   index,
   maintenance,
   manage,
-<<<<<<< HEAD
-  /**
-   * @availability stack
-   */
-=======
   manage_data_stream_lifecycle,
->>>>>>> 17c8dea0
+  /**
+   * @availability stack
+   */
   manage_follow_index,
   /**
    * @availability stack
