--- conflicted
+++ resolved
@@ -417,16 +417,12 @@
   /**
    * A list of indices (or index name patterns) to which the permissions in this entry apply.
    */
-<<<<<<< HEAD
   names: IndexName | IndexName[]
-=======
-  names: IndexName[]
   /**
    * This needs to be set to true if the patterns in the names field should cover system indices.
    * @server_default false
    */
   allow_restricted_indices?: boolean
->>>>>>> 2c948800
 }
 
 export class SearchAccess {
