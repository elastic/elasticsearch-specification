--- conflicted
+++ resolved
@@ -25,13 +25,4 @@
  * @since 5.5.0
  * @stability TODO
  */
-<<<<<<< HEAD
-export interface Request extends RequestBase {
-  query_parameters?: {}
-  body?: {
-    stub: integer
-  }
-}
-=======
-export interface SecurityAuthenticateRequest extends RequestBase {}
->>>>>>> 9f02cdcc
+export interface Request extends RequestBase {}