/*
 * Licensed to Elasticsearch B.V. under one or more contributor
 * license agreements. See the NOTICE file distributed with
 * this work for additional information regarding copyright
 * ownership. Elasticsearch B.V. licenses this file to you under
 * the Apache License, Version 2.0 (the "License"); you may
 * not use this file except in compliance with the License.
 * You may obtain a copy of the License at
 *
 *    http://www.apache.org/licenses/LICENSE-2.0
 *
 * Unless required by applicable law or agreed to in writing,
 * software distributed under the License is distributed on an
 * "AS IS" BASIS, WITHOUT WARRANTIES OR CONDITIONS OF ANY
 * KIND, either express or implied.  See the License for the
 * specific language governing permissions and limitations
 * under the License.
 */

import { PainlessExecutionPosition } from '@global/scripts_painless_execute/ExecutePainlessScriptResponse'
import { Dictionary } from '@spec_utils/Dictionary'
import { UserDefinedValue } from '@spec_utils/UserDefinedValue'
import { ShardFailure } from './common/ShardFailure'
import { WaitForActiveShardOptions } from './common/WaitForActiveShardOptions'

function class_serializer(ns: string) {
  return function (ns: any) {}
}
function rest_spec_name(ns: string) {
  return function (ns: any) {}
}
function prop_serializer(ns: string) {
  return function (ns: any, x: any) {}
}
function request_parameter() {
  return function (ns: any, x: any) {}
}
function namespace(ns: string) {
  return function (ns: any) {}
}
function since(ns: string) {
  return function (ns: any) {}
}

export type Uri = string

// Date/Time
export type DateString = string
export type Timestamp = string
export type TimeSpan = string
export type EpochMillis = string | long

export class ErrorCause {
  type: string
  reason: string

  caused_by?: ErrorCause
  shard?: integer | string
  stack_trace?: string

  root_cause?: ErrorCause[]

  bytes_limit?: long
  bytes_wanted?: long
  column?: integer
  col?: integer
  failed_shards?: ShardFailure[]
  grouped?: boolean
  index?: IndexName
  index_uuid?: Uuid
  language?: string
  licensed_expired_feature?: string
  line?: integer
  max_buckets?: integer
  phase?: string
  property_name?: string
  processor_type?: string
  /**
   * resource id
   * @aliases resource.id
   */
  resource_id?: Ids
  /**
   * resource type
   * @aliases resource.type
   */
  resource_type?: string
  script?: string
  script_stack?: string[]
  header?: HttpHeaders
  lang?: string
  position?: PainlessExecutionPosition
}

export class MainError extends ErrorCause {
  headers?: Dictionary<string, string>
  root_cause: ErrorCause[]
}

<<<<<<< HEAD
//
// Numeric Type Aliases
//
=======
// Numeric
>>>>>>> 6eddf2f2
export type short = number
export type byte = number
export type integer = number
export type uint = number
export type long = number
export type ulong = number
export type float = number
export type double = number
export type Percentage = string | float

//strongly typed path parameters these are aliases so we can expose documentation
//Some languages that support type alias or typed value types might want to keep these types
//others might rewrite to the underlying valuetypes

// TODO clean up Id and Name variants and make sure all API's use one purposefully
// Id includes numeric support, Name does not
export type ScrollId = string
export type ScrollIds = string // TODO: array of ScrollIds

export type CategoryId = string
export type ActionIds = string // TODO: check if this should be an array of ActionId

export type Id = string
export type Ids = Id | Id[]
export type NodeId = string

export type IndexName = string
export type Indices = string | string[]
export type IndexAlias = string
export type IndexPattern = string
export type IndexPatterns = IndexPattern[]

export type Type = string
export type Types = Type | Type[]

export type Routing = string | number
export type LongId = string
//TODO encode metrics as API specific enums
export type IndexMetrics = string
export type Metrics = string | string[]

export type Name = string
export type Names = string | string[]

export type PipelineName = string

/** @doc_url https://www.elastic.co/guide/en/elasticsearch/reference/current/modules-node.html#modules-node */
export type NodeName = string

/** @doc_url https://www.elastic.co/guide/en/elasticsearch/reference/current/indices-create-data-stream.html#indices-create-data-stream-api-path-params */
export type DataStreamName = string

/** @doc_url https://www.elastic.co/guide/en/elasticsearch/reference/current/common-options.html#byte-units */
export type ByteSize = long | string

/** @doc_url https://www.elastic.co/guide/en/elasticsearch/reference/current/mapping-meta-field.html */
export type IndexMetaData = Dictionary<string, UserDefinedValue>

// Versionining Numbers & Strings
export type VersionNumber = long
export type VersionNumbers = VersionNumber[]
export type VersionString = string
export type VersionStrings = VersionString[]

// TODO: replace all uuid's with this type
export type Uuid = string

// _seq_no
export type SequenceNumber = integer

export type NodeIds = string
export type PropertyName = string
export type RelationName = string
export type TaskId = string | integer
export type Fuzziness = string | integer
export type MultiTermQueryRewrite = string
export type GeoTilePrecision = number
export type GeoHashPrecision = number

/** Path to field or array of paths. Some API's support wildcards in the path to select multiple fields.  */
export type Field = string
export type Fields = Field | Field[]

export type WaitForActiveShards = integer | WaitForActiveShardOptions

/**
 * The aggregation name as returned from the server. Depending whether typed_keys is specified this could come back
 * in the form of `name#type` instead of simply `name`
 */
export type AggregateName = string

/**
 * The suggestion name as returned from the server. Depending whether typed_keys is specified this could come back
 * in the form of `name#type` instead of simply `name`
 */
export type SuggestionName = string

/**
 * QL Types
 */
export type SqlRow = UserDefinedValue[]

// Container Type for HTTP Headers
export type HttpHeaders = Dictionary<string, string | string[]>

/** A reference to a date field with formatting instructions on how to return the date */
export class DateField {
  field: Field
  format?: string
  include_unmapped?: boolean
}

export class LatLon {
  lat: double
  lon: double
}

/** For empty Class assignments */
export class EmptyObject {}<|MERGE_RESOLUTION|>--- conflicted
+++ resolved
@@ -97,13 +97,9 @@
   root_cause: ErrorCause[]
 }
 
-<<<<<<< HEAD
 //
 // Numeric Type Aliases
 //
-=======
-// Numeric
->>>>>>> 6eddf2f2
 export type short = number
 export type byte = number
 export type integer = number
