--- conflicted
+++ resolved
@@ -24,11 +24,7 @@
  * to a missing value. It is used for exemple in settings, where using the `NullValue` for a setting will reset
  * it to its default value.
  */
-<<<<<<< HEAD
-type NullValue = null;
-=======
-export type NullValue = null
->>>>>>> 38607924
+export type NullValue = null;
 
 /**
  * Settings in Elasticsearch are values that can be reset to their default by setting them to the `null` value.
@@ -36,8 +32,4 @@
  * @es_quirk Because of how they are implemented internally, settings are always returned as strings, even
  *           if their value has been set using a primitive type.
  */
-<<<<<<< HEAD
-type Setting<T> = Stringified<T> | NullValue;
-=======
-export type Setting<T> = Stringified<T> | NullValue
->>>>>>> 38607924
+export type Setting<T> = Stringified<T> | NullValue;