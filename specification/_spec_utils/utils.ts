/*
 * Licensed to Elasticsearch B.V. under one or more contributor
 * license agreements. See the NOTICE file distributed with
 * this work for additional information regarding copyright
 * ownership. Elasticsearch B.V. licenses this file to you under
 * the Apache License, Version 2.0 (the "License"); you may
 * not use this file except in compliance with the License.
 * You may obtain a copy of the License at
 *
 *    http://www.apache.org/licenses/LICENSE-2.0
 *
 * Unless required by applicable law or agreed to in writing,
 * software distributed under the License is distributed on an
 * "AS IS" BASIS, WITHOUT WARRANTIES OR CONDITIONS OF ANY
 * KIND, either express or implied.  See the License for the
 * specific language governing permissions and limitations
 * under the License.
 */

import { Stringified } from "@spec_utils/Stringified";

/**
 * A `null` value that is to be interpreted as an actual value, unless other uses of `null` that are equivalent
 * to a missing value. It is used for exemple in settings, where using the `NullValue` for a setting will reset
 * it to its default value.
 */
export type NullValue = null;

/**
 * `WithNullValue<T>` allows for explicit null assignments in contexts where `null` should be interpreted as an
 * actual value.
 */
export type WithNullValue<T> = T | NullValue

/**
 * Settings in Elasticsearch are values that can be reset to their default by setting them to the `null` value.
 *
 * @es_quirk Because of how they are implemented internally, settings are always returned as strings, even
 *           if their value has been set using a primitive type.
 */
<<<<<<< HEAD
export type Setting<T> = Stringified<T> | NullValue;
=======
export type Setting<T> = WithNullValue<Stringified<T>>
>>>>>>> 17b7bcbb
<|MERGE_RESOLUTION|>--- conflicted
+++ resolved
@@ -17,14 +17,14 @@
  * under the License.
  */
 
-import { Stringified } from "@spec_utils/Stringified";
+import { Stringified } from '@spec_utils/Stringified'
 
 /**
  * A `null` value that is to be interpreted as an actual value, unless other uses of `null` that are equivalent
  * to a missing value. It is used for exemple in settings, where using the `NullValue` for a setting will reset
  * it to its default value.
  */
-export type NullValue = null;
+export type NullValue = null
 
 /**
  * `WithNullValue<T>` allows for explicit null assignments in contexts where `null` should be interpreted as an
@@ -38,8 +38,4 @@
  * @es_quirk Because of how they are implemented internally, settings are always returned as strings, even
  *           if their value has been set using a primitive type.
  */
-<<<<<<< HEAD
-export type Setting<T> = Stringified<T> | NullValue;
-=======
-export type Setting<T> = WithNullValue<Stringified<T>>
->>>>>>> 17b7bcbb
+export type Setting<T> = Stringified<T> | NullValue