/*
 * Licensed to Elasticsearch B.V. under one or more contributor
 * license agreements. See the NOTICE file distributed with
 * this work for additional information regarding copyright
 * ownership. Elasticsearch B.V. licenses this file to you under
 * the Apache License, Version 2.0 (the "License"); you may
 * not use this file except in compliance with the License.
 * You may obtain a copy of the License at
 *
 *    http://www.apache.org/licenses/LICENSE-2.0
 *
 * Unless required by applicable law or agreed to in writing,
 * software distributed under the License is distributed on an
 * "AS IS" BASIS, WITHOUT WARRANTIES OR CONDITIONS OF ANY
 * KIND, either express or implied.  See the License for the
 * specific language governing permissions and limitations
 * under the License.
 */
import parser from '@typescript-eslint/parser'
import validator from 'eslint-plugin-es-spec'
import { defineConfig } from 'eslint/config'

export default defineConfig({
  files: ['**/*.ts'],
  languageOptions: {
    parser,
    parserOptions: {
      projectService: true,
      tsconfigRootDir: import.meta.dirname
    }
  },
  plugins: { 'es-spec-validator': validator },
  rules: {
    'es-spec-validator/single-key-dictionary-key-is-string': 'error',
    'es-spec-validator/dictionary-key-is-string': 'error',
    'es-spec-validator/no-native-types': 'error',
    'es-spec-validator/invalid-node-types': 'error',
    'es-spec-validator/no-generic-number': 'error',
<<<<<<< HEAD
    'es-spec-validator/no-variants-on-responses': 'error'
=======
    'es-spec-validator/request-must-have-urls': 'error'
>>>>>>> dcc4cdc8
  }
})<|MERGE_RESOLUTION|>--- conflicted
+++ resolved
@@ -36,10 +36,7 @@
     'es-spec-validator/no-native-types': 'error',
     'es-spec-validator/invalid-node-types': 'error',
     'es-spec-validator/no-generic-number': 'error',
-<<<<<<< HEAD
+    'es-spec-validator/request-must-have-urls': 'error',
     'es-spec-validator/no-variants-on-responses': 'error'
-=======
-    'es-spec-validator/request-must-have-urls': 'error'
->>>>>>> dcc4cdc8
   }
 })