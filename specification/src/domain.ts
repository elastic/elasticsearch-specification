--- conflicted
+++ resolved
@@ -5,11 +5,7 @@
 namespace Domain {
 
   export class Type {
-<<<<<<< HEAD
     name: string
-=======
-    constructor(public name: string) {}
->>>>>>> 5802ac7a
     nullable: boolean;
     closedGenerics: InstanceOf[] = [];
     constructor (name: string) {
@@ -83,11 +79,12 @@
   }
 
   export class InterfaceProperty {
-<<<<<<< HEAD
     name: string
     type: InstanceOf
     nullable: boolean
     isRequestParameter: boolean
+    /** generator hinting, never null */
+    generatorHints: GeneratorDocumentation;
     constructor (
       name: string,
       type: InstanceOf,
@@ -99,13 +96,6 @@
       this.nullable = nullable
       this.isRequestParameter = isRequestParameter
     }
-=======
-    constructor(public name: string, public isRequestParameter: boolean) {}
-    type: InstanceOf;
-
-    /** generator hinting, never null */
-    generatorHints: GeneratorDocumentation;
->>>>>>> 5802ac7a
   }
 
   export class Enum extends TypeDeclaration {
@@ -179,7 +169,6 @@
       // @ts-ignore
       this.queryStringParameters = _(data.params).map((v, k) => new QueryStringParameter(k, v)).value();
 
-<<<<<<< HEAD
       const routeParts = _(data.url.paths).reduce((acc, val) => {
         for (const part in val.parts) {
           acc[part] = { required: false, ...val.parts[part] }
@@ -207,10 +196,6 @@
 
       if (data.body) { this.body = new BodyDocumentation(data.body) }
       if (data.deprecated) { this.deprecated = new Deprecation(data.deprecated) }
-=======
-      if (data.body) { this.body = new BodyDocumentation(data.body); }
-      if (data.deprecated) { this.deprecated = new Deprecation(data.deprecated); }
->>>>>>> 5802ac7a
 
       switch (data.stability) {
         case "stable": this.stability = Stability.stable; break;
@@ -218,7 +203,6 @@
         case "experimental": this.stability = Stability.stable; break;
       }
 
-<<<<<<< HEAD
       this.url = new Url(data.url)
 
       function intersect (first: any, ...rest: any[]): any[] {
@@ -226,9 +210,6 @@
           return accum.filter(x => current.indexOf(x) !== -1)
         }, first)
       }
-=======
-      this.url = new Url(data.url);
->>>>>>> 5802ac7a
     }
   }
   export class UrlPath {
@@ -292,7 +273,6 @@
     static toRouteParamType(name: string, specType: string): string {
       // https://github.com/elastic/elasticsearch-net/blob/master/src/CodeGeneration/ApiGenerator/Domain/ApiUrlPart.cs
       switch (name) {
-<<<<<<< HEAD
         case 'index':
         case 'new_index':
           return specType === 'string' ? 'IndexName' : 'Indices'
@@ -342,48 +322,6 @@
         case 'task_id': return 'TaskId'
         case 'timestamp': return 'Timestamp'
         default: return specType + '_'
-=======
-        case "index":
-        case "new_index":
-          return specType === "string" ? "IndexName" : "Indices";
-        case "target":
-          return "IndexName";
-        case "type": return specType === "string" ? "TypeName" : "Types";
-        case "watch_id":
-        case "job_id":
-        case "datafeed_id":
-        case "snapshot_id":
-        case "filter_id":
-        case "id": return specType === "string" ? "Id" : "Ids";
-        case "category_id": return "CategoryId";
-        case "nodes":
-        case "node_id": return specType === "string" ? "NodeId" : "NodeIds";
-        case "scroll_id": return specType === "string" ? "ScrollId" : "ScrollIds";
-        case "field":
-        case "fields": return specType === "string" ? "Field" : "Fields";
-        case "index_metric": return "IndexMetrics";
-        case "metric":
-        case "watcher_stats_metric":
-          return "Metrics";
-        case "feature": return "Features";
-        case "action_id": return "ActionIds";
-        case "repository":
-        case "snapshot":
-        case "lang":
-        case "username":
-        case "usernames":
-        case "realm":
-        case "realms":
-        case "alias":
-        case "context":
-        case "name":
-        case "thread_pool_patterns":
-          return specType === "string" ? "Name" : "Names";
-        case "parent_task_id":
-        case "task_id": return "TaskId";
-        case "timestamp": return "Timestamp";
-        default: return specType + "_";
->>>>>>> 5802ac7a
       }
     }
   }
