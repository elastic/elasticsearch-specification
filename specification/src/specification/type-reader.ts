--- conflicted
+++ resolved
@@ -1,15 +1,8 @@
-<<<<<<< HEAD
-import { RestSpecMapping, TypeName } from './rest-spec-mapping'
-import _ from 'lodash'
-import * as ts from 'byots'
-import Domain = require('../domain');
-=======
-import {RestSpecMapping, RestSpecName, TypeName} from "./rest-spec-mapping";
-import _ from "lodash";
-import * as ts from "byots";
-import Domain = require("../domain");
-import path from "path";
->>>>>>> a77fa67f
+import { RestSpecMapping, RestSpecName, TypeName } from "./rest-spec-mapping"
+import _ from "lodash"
+import * as ts from "byots"
+import Domain = require("../domain")
+import path from "path"
 
 class Visitor {
   constructor (protected checker: ts.TypeChecker) {}
@@ -17,24 +10,15 @@
 }
 
 class EnumVisitor extends Visitor {
-<<<<<<< HEAD
-  constructor (private enumNode: ts.EnumDeclaration, checker: ts.TypeChecker) { super(checker) }
+  constructor (private enumNode: ts.EnumDeclaration, checker: ts.TypeChecker, private namespace: string) { super(checker) }
 
   visit (): Domain.Enum {
     const name = this.symbolName(this.enumNode.name)
-    const domainEnum = new Domain.Enum(name)
-    for (const child of this.enumNode.getChildren()) { this.visitMember(child as ts.EnumMember, domainEnum) }
+    const domainEnum = new Domain.Enum(name, this.namespace)
+    for (const child of this.enumNode.getChildren()) {
+      this.visitMember(child as ts.EnumMember, domainEnum)
+    }
     return domainEnum
-=======
-  constructor(private enumNode: ts.EnumDeclaration, checker: ts.TypeChecker, private namespace: string) {super(checker); }
-
-  visit(): Domain.Enum {
-    const name = this.symbolName(this.enumNode.name);
-    const domainEnum = new Domain.Enum(name, this.namespace);
-    for (const child of this.enumNode.getChildren())
-      this.visitMember(child as ts.EnumMember, domainEnum);
-    return domainEnum;
->>>>>>> a77fa67f
   }
 
   private isMember (member: ts.EnumMember, e: Domain.Enum): boolean {
@@ -46,72 +30,49 @@
   private visitMember (member: ts.EnumMember, e: Domain.Enum) {
     if (!this.isMember(member, e)) return
 
-<<<<<<< HEAD
-    const name = this.symbolName(member.name)
-    e.members.push(new Domain.EnumMember(name))
-=======
     const name = this.symbolName(member.name);
     const description = (member.jsDoc || []).map(c => c.comment).join(".").trim();
 
     e.members.push(new Domain.EnumMember(description || name, name));
->>>>>>> a77fa67f
   }
 }
 
 class InterfaceVisitor extends Visitor {
   name: TypeName;
   specMapping: RestSpecMapping;
-<<<<<<< HEAD
-  constructor (private interfaceNode: ts.InterfaceDeclaration | ts.ClassDeclaration, checker: ts.TypeChecker) {
-    super(checker)
-  }
-
-  visit (): Domain.Interface | Domain.RequestInterface {
-    const n = this.symbolName(this.interfaceNode.name)
-    this.name = n
-=======
-
   constructor(
     private interfaceNode: ts.InterfaceDeclaration | ts.ClassDeclaration,
     checker: ts.TypeChecker,
-    private namespace: string) { super(checker); }
+    private namespace: string
+ ) {
+   super(checker)
+ }
 
   visit(): Domain.Interface {
-    const n = this.symbolName(this.interfaceNode.name);
-    this.name = n;
->>>>>>> a77fa67f
+    const n = this.symbolName(this.interfaceNode.name)
+    this.name = n
 
     const decorator = _(this.interfaceNode.decorators || [])
       .map(d => d.expression.getText())
       .find(t => t.startsWith('rest_spec_name'))
 
-<<<<<<< HEAD
+    // only exists on requests
     const restSpec = decorator ? decorator.split('"')[1] : null
-=======
-    // only exists on requests
-    const restSpec = decorator ? decorator.split("\"")[1] : null;
->>>>>>> a77fa67f
     if (restSpec) {
       let responseName = n.replace('Request', 'Response')
       if (responseName.endsWith('ExistsResponse')) responseName = 'ExistsResponse'
       this.specMapping = new RestSpecMapping(restSpec, n, responseName)
     }
 
-<<<<<<< HEAD
-    const domainInterface = restSpec ? new Domain.RequestInterface(n) : new Domain.Interface(n)
-
-    ts.forEachChild(this.interfaceNode,
-      c => this.visitInterfaceProperty(c as ts.PropertySignature, domainInterface))
-=======
-    const domainInterface = restSpec ? new Domain.RequestInterface(n, this.namespace) : new Domain.Interface(n, this.namespace);
-
-    if (!restSpec)
-      ts.forEachChild(this.interfaceNode, c => this.visitInterfaceProperty(c as ts.PropertySignature, domainInterface));
-    else
-    {
-      ts.forEachChild(this.interfaceNode, c => this.visitRequestProperties(c as ts.PropertySignature, domainInterface));
-    }
->>>>>>> a77fa67f
+    const domainInterface = restSpec
+      ? new Domain.RequestInterface(n, this.namespace)
+      : new Domain.Interface(n, this.namespace)
+
+    if (restSpec) {
+      ts.forEachChild(this.interfaceNode, c => this.visitRequestProperties(c as ts.PropertySignature, domainInterface as Domain.RequestInterface))
+    } else {
+      ts.forEachChild(this.interfaceNode, c => this.visitInterfaceProperty(c as ts.PropertySignature, domainInterface as Domain.Interface))
+    }
 
     const lookup = this.checker.getTypeAtLocation(this.interfaceNode) as ts.TypeReference
     const generics = lookup.typeArguments || []
@@ -130,10 +91,6 @@
         const expression = ((node as any).expression as ts.Identifier)
         const name = expression.text
         // const typeRef = this.checker.getTypeFromTypeNode(node as ts.TypeNode) as ts.TypeReference;
-<<<<<<< HEAD
-        const typeRef = node as ts.TypeReferenceNode
-        if (!typeRef.typeArguments) return c
-=======
         const typeRef = node as ts.TypeReferenceNode;
         if (!typeRef.typeArguments) {
           const type = !typeRef.typeName
@@ -142,25 +99,15 @@
           c[name] = [type];
           return c;
         }
->>>>>>> a77fa67f
         c[name] = (typeRef.typeArguments).map(g => {
           const typeArgRef = g as ts.TypeReferenceNode
           return !typeArgRef.typeName
             ? this.visitTypeNode(g)
-<<<<<<< HEAD
-            : this.visitTypeReference(typeArgRef)
-        })
-        return c
-      }, {})
-
-    return domainInterface
-=======
             : this.visitTypeReference(typeArgRef);
         });
         return c;
       }, {});
     return domainInterface;
->>>>>>> a77fa67f
   }
 
   private isPropertySignature (p: ts.PropertySignature | ts.PropertyDeclaration, parent: Domain.Interface | Domain.RequestInterface): boolean {
@@ -170,10 +117,6 @@
     return false
   }
 
-<<<<<<< HEAD
-  private visitInterfaceProperty (p: ts.PropertySignature, parent: Domain.Interface | Domain.RequestInterface) {
-    if (!this.isPropertySignature(p, parent)) return
-=======
   private visitRequestProperties(p: ts.PropertySignature, parent: Domain.RequestInterface) {
     if (!this.isPropertySignature(p, parent)) return;
     const name = this.symbolName(p.name);
@@ -191,36 +134,17 @@
 
   private visitInterfaceProperty(p: ts.PropertySignature, parent: Domain.Interface,  isQueryParam:boolean = false) {
     if (!this.isPropertySignature(p, parent)) return;
->>>>>>> a77fa67f
 
     const name = this.symbolName(p.name)
-
-<<<<<<< HEAD
-    const prop = new Domain.InterfaceProperty(name, this.visitTypeNode(p.type))
-    if (parent instanceof Domain.RequestInterface) {
-      const decorator = _(p.decorators || [])
-        .map(d => d.expression.getText())
-        .find(d => d.startsWith('request_parameter'))
-      parent[decorator ? 'query' : 'body'].push(prop)
-    } else {
-      parent.properties.push(prop)
-    }
-=======
+    const returnType = this.visitTypeNode(p.type);
+
     const prop = new Domain.InterfaceProperty(name, isQueryParam);
     prop.type = returnType;
     parent.properties.push(prop);
->>>>>>> a77fa67f
   }
 
   private visitTypeNode (t: ts.Node, indent: number = 0): Domain.InstanceOf { // eslint-disable-line
     switch (t.kind) {
-<<<<<<< HEAD
-      case ts.SyntaxKind.ArrayType : return this.visitArrayType(t as ts.ArrayTypeNode)
-      case ts.SyntaxKind.TypeReference : return this.visitTypeReference(t as ts.TypeReferenceNode)
-      case ts.SyntaxKind.StringKeyword : return new Domain.Type('string')
-      case ts.SyntaxKind.BooleanKeyword : return new Domain.Type('boolean')
-      case ts.SyntaxKind.AnyKeyword : return new Domain.Type('object')
-=======
       case ts.SyntaxKind.ArrayType : return this.visitArrayType(t as ts.ArrayTypeNode);
       case ts.SyntaxKind.ExpressionWithTypeArguments:
         const lit = t as ts.TypeLiteralNode;
@@ -232,7 +156,6 @@
       case ts.SyntaxKind.AnyKeyword : return new Domain.Type("object");
       default:
         console.log(t.kind)
->>>>>>> a77fa67f
     }
   }
 
@@ -246,14 +169,6 @@
     array.of = this.visitTypeNode(children.first())
     return array
   }
-<<<<<<< HEAD
-
-  private visitTypeReference (t: ts.TypeReferenceNode): Domain.InstanceOf {
-    const typeName = t.typeName.getText()
-    if (typeName.startsWith('Dictionary')) return this.createDictionary(t, typeName)
-    if (typeName.startsWith('Union')) return this.createUnion(t, typeName)
-    return new Domain.Type(t.getText())
-=======
   private visitTypeReference(t: ts.TypeReferenceNode): Domain.InstanceOf {
     const typeName = t.typeName.getText();
     if (typeName.startsWith("Dictionary")) return this.createDictionary(t, typeName);
@@ -263,7 +178,6 @@
       return typed;
     typed.closedGenerics = t.typeArguments.map(gt => this.visitTypeNode(gt));
     return typed;
->>>>>>> a77fa67f
   }
 
   private createUnion (t: ts.TypeReferenceNode, typeName) {
@@ -312,33 +226,6 @@
     this.restSpecMapping = {}
     this.checker = program.getTypeChecker()
     for (const f of this.program.getSourceFiles()) {
-<<<<<<< HEAD
-      if (!f.path.match(/specification\/specs/)) continue
-      this.visit(f)
-    }
-  }
-
-  private visit (node: ts.Node) {
-    switch (node.kind) {
-      case ts.SyntaxKind.ClassDeclaration:
-        const cv = new InterfaceVisitor(node as ts.ClassDeclaration, this.checker)
-        const c = cv.visit()
-        if (cv.specMapping) this.restSpecMapping[cv.specMapping.spec] = cv.specMapping
-        this.interfaces.push(c)
-        break
-      case ts.SyntaxKind.InterfaceDeclaration:
-        const iv = new InterfaceVisitor(node as ts.InterfaceDeclaration, this.checker)
-        const i = iv.visit()
-        this.interfaces.push(i)
-        break
-
-      case ts.SyntaxKind.EnumDeclaration:
-        const ev = new EnumVisitor(node as ts.EnumDeclaration, this.checker)
-        this.enums.push(ev.visit())
-        break
-    }
-    ts.forEachChild(node, c => this.visit(c))
-=======
       if (!f.path.match(/specification[\/\\]specs/)) continue;
       let ns = path.dirname(f.path)
         .replace(/.*specification[\/\\]specs[\/\\]?/, "")
@@ -368,6 +255,5 @@
           break;
       }
       ts.forEachChild(node, c => this.visit(c, namespace));
->>>>>>> a77fa67f
   }
 }