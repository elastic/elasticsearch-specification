/*
 * Licensed to Elasticsearch B.V. under one or more contributor
 * license agreements. See the NOTICE file distributed with
 * this work for additional information regarding copyright
 * ownership. Elasticsearch B.V. licenses this file to you under
 * the Apache License, Version 2.0 (the "License"); you may
 * not use this file except in compliance with the License.
 * You may obtain a copy of the License at
 *
 *    http://www.apache.org/licenses/LICENSE-2.0
 *
 * Unless required by applicable law or agreed to in writing,
 * software distributed under the License is distributed on an
 * "AS IS" BASIS, WITHOUT WARRANTIES OR CONDITIONS OF ANY
 * KIND, either express or implied.  See the License for the
 * specific language governing permissions and limitations
 * under the License.
 */

import { NodesResponseBase } from '@nodes/_types/NodesResponseBase'
import { Dictionary } from '@spec_utils/Dictionary'
import { Name } from '@_types/common'
import { NodeInfo } from './NodeInfo'
export class Response extends NodesResponseBase {
<<<<<<< HEAD
  body: {
    cluster_name: string
    /** @prop_serializer VerbatimInterfaceReadOnlyDictionaryKeysFormatter`2 */
    nodes: Dictionary<string, NodeInfo>
  }
=======
  cluster_name: Name
  nodes: Dictionary<string, NodeInfo>
>>>>>>> 3a7a52aa
}<|MERGE_RESOLUTION|>--- conflicted
+++ resolved
@@ -21,15 +21,10 @@
 import { Dictionary } from '@spec_utils/Dictionary'
 import { Name } from '@_types/common'
 import { NodeInfo } from './NodeInfo'
+
 export class Response extends NodesResponseBase {
-<<<<<<< HEAD
   body: {
-    cluster_name: string
-    /** @prop_serializer VerbatimInterfaceReadOnlyDictionaryKeysFormatter`2 */
+    cluster_name: Name
     nodes: Dictionary<string, NodeInfo>
   }
-=======
-  cluster_name: Name
-  nodes: Dictionary<string, NodeInfo>
->>>>>>> 3a7a52aa
 }