--- conflicted
+++ resolved
@@ -18,16 +18,13 @@
  */
 
 import { RequestBase } from '@_types/Base'
-<<<<<<< HEAD
 import {Fields, IndexMetrics, Metrics, NodeIds, NodeStatsLevel} from '@_types/common'
-=======
 import {
   CommonStatsFlags,
   Fields,
   NodeIds,
   NodeStatsLevel
 } from '@_types/common'
->>>>>>> e59d2bac
 import { Duration } from '@_types/Time'
 
 /**
@@ -74,11 +71,7 @@
     /*+ Limits the information returned to the specific metrics. */
     metric?: NodeStatsMetrics
     /** Limit the information returned for indices metric to the specific index metrics. It can be used only if indices (or all) metric is specified.*/
-<<<<<<< HEAD
     index_metric?: IndexMetrics
-=======
-    index_metric?: CommonStatsFlags
->>>>>>> e59d2bac
   }
   query_parameters: {
     /** Comma-separated list or wildcard expressions of fields to include in fielddata and suggest statistics. */
