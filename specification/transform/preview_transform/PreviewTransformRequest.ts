--- conflicted
+++ resolved
@@ -32,12 +32,7 @@
  * @since 7.2.0
  * @stability TODO
  */
-<<<<<<< HEAD
 export interface Request extends RequestBase {
-  query_parameters?: {}
-=======
-export interface PreviewTransformRequest extends RequestBase {
->>>>>>> 9f02cdcc
   body?: {
     /** The destination for the transform. */
     dest?: TransformDestination
