/*
 * Licensed to Elasticsearch B.V. under one or more contributor
 * license agreements. See the NOTICE file distributed with
 * this work for additional information regarding copyright
 * ownership. Elasticsearch B.V. licenses this file to you under
 * the Apache License, Version 2.0 (the "License"); you may
 * not use this file except in compliance with the License.
 * You may obtain a copy of the License at
 *
 *    http://www.apache.org/licenses/LICENSE-2.0
 *
 * Unless required by applicable law or agreed to in writing,
 * software distributed under the License is distributed on an
 * "AS IS" BASIS, WITHOUT WARRANTIES OR CONDITIONS OF ANY
 * KIND, either express or implied.  See the License for the
 * specific language governing permissions and limitations
 * under the License.
 */

import { Dictionary } from '@spec_utils/Dictionary'
import { RequestBase } from '@_types/Base'
import { Field, Fields, Indices } from '@_types/common'
import { AggregationContainer } from '@_types/aggregations/AggregationContainer'
import { GridAggregationType, GridType } from './_types/GridType'
import { Coordinate } from './_types/Coordinate'
import { Sort } from '@_types/sort'
import { QueryContainer } from '@_types/query_dsl/abstractions'
import { RuntimeFields } from '@_types/mapping/RuntimeFields'
import { integer } from '@_types/Numeric'
import { ZoomLevel } from './_types/ZoomLevel'
import { TrackHits } from '@global/search/_types/hits'

/**
 * @rest_spec_name search_mvt
<<<<<<< HEAD
 * @availability stack since=7.15.0 stability=experimental
 * @availability serverless stability=experimental visibility=public
=======
 * @availability stack since=7.15.0 stability=stable
 * @availability serverless stability=stable visibility=public
>>>>>>> 172aef74
 */
export interface Request extends RequestBase {
  path_parts: {
    /* List of indices, data streams, or aliases to search */
    index: Indices
    /* Field containing geospatial data to return */
    field: Field
    /* Zoom level of the vector tile to search */
    zoom: ZoomLevel
    /* X coordinate for the vector tile to search */
    x: Coordinate
    /* Y coordinate for the vector tile to search */
    y: Coordinate
  }
  query_parameters: {
    /**
     * If false, the meta layer’s feature is the bounding box of the tile.
     * If true, the meta layer’s feature is a bounding box resulting from a
     * geo_bounds aggregation. The aggregation runs on <field> values that intersect
     * the <zoom>/<x>/<y> tile with wrap_longitude set to false. The resulting
     * bounding box may be larger than the vector tile.
     * @server_default false
     */
    exact_bounds?: boolean
    /**
     * Size, in pixels, of a side of the tile. Vector tiles are square with equal sides.
     * @server_default 4096
     */
    extent?: integer
    /**
     * Aggregation used to create a grid for `field`.
     */
    grid_agg?: GridAggregationType
    /**
     * Additional zoom levels available through the aggs layer. For example, if <zoom> is 7
     * and grid_precision is 8, you can zoom in up to level 15. Accepts 0-8. If 0, results
     * don’t include the aggs layer.
     * @server_default 8
     */
    grid_precision?: integer
    /**
     * Determines the geometry type for features in the aggs layer. In the aggs layer,
     * each feature represents a geotile_grid cell. If 'grid' each feature is a Polygon
     * of the cells bounding box. If 'point' each feature is a Point that is the centroid
     * of the cell.
     * @server_default grid
     */
    grid_type?: GridType
    /**
     * Maximum number of features to return in the hits layer. Accepts 0-10000.
     * If 0, results don’t include the hits layer.
     * @server_default 10000
     */
    size?: integer
    /**
     * If `true`, the hits and aggs layers will contain additional point features representing
     * suggested label positions for the original features.
     */
    with_labels?: boolean
  }
  body: {
    /**
     * Sub-aggregations for the geotile_grid.
     *
     * Supports the following aggregation types:
     * - avg
     * - cardinality
     * - max
     * - min
     * - sum
     */
    aggs?: Dictionary<string, AggregationContainer>
    /**
     * Size, in pixels, of a clipping buffer outside the tile. This allows renderers
     * to avoid outline artifacts from geometries that extend past the extent of the tile.
     * @server_default 5
     */
    buffer?: integer
    /**
     * If false, the meta layer’s feature is the bounding box of the tile.
     * If true, the meta layer’s feature is a bounding box resulting from a
     * geo_bounds aggregation. The aggregation runs on <field> values that intersect
     * the <zoom>/<x>/<y> tile with wrap_longitude set to false. The resulting
     * bounding box may be larger than the vector tile.
     * @server_default false
     */
    exact_bounds?: boolean
    /**
     * Size, in pixels, of a side of the tile. Vector tiles are square with equal sides.
     * @server_default 4096
     */
    extent?: integer
    /**
     * Fields to return in the `hits` layer. Supports wildcards (`*`).
     * This parameter does not support fields with array values. Fields with array
     * values may return inconsistent results.
     */
    fields?: Fields
    /**
     * Aggregation used to create a grid for the `field`.
     */
    grid_agg?: GridAggregationType
    /**
     * Additional zoom levels available through the aggs layer. For example, if <zoom> is 7
     * and grid_precision is 8, you can zoom in up to level 15. Accepts 0-8. If 0, results
     * don’t include the aggs layer.
     * @server_default 8
     */
    grid_precision?: integer
    /**
     * Determines the geometry type for features in the aggs layer. In the aggs layer,
     * each feature represents a geotile_grid cell. If 'grid' each feature is a Polygon
     * of the cells bounding box. If 'point' each feature is a Point that is the centroid
     * of the cell.
     * @server_default grid
     */
    grid_type?: GridType
    /**
     * Query DSL used to filter documents for the search.
     */
    query?: QueryContainer
    /**
     * Defines one or more runtime fields in the search request. These fields take
     * precedence over mapped fields with the same name.
     */
    runtime_mappings?: RuntimeFields
    /**
     * Maximum number of features to return in the hits layer. Accepts 0-10000.
     * If 0, results don’t include the hits layer.
     * @server_default 10000
     */
    size?: integer
    /**
     * Sorts features in the hits layer. By default, the API calculates a bounding
     * box for each feature. It sorts features based on this box’s diagonal length,
     * from longest to shortest.
     */
    sort?: Sort
    /**
     * Number of hits matching the query to count accurately. If `true`, the exact number
     * of hits is returned at the cost of some performance. If `false`, the response does
     * not include the total number of hits matching the query.
     * @server_default 10000
     */
    track_total_hits?: TrackHits
    /**
     * If `true`, the hits and aggs layers will contain additional point features representing
     * suggested label positions for the original features.
     */
    with_labels?: boolean
  }
}<|MERGE_RESOLUTION|>--- conflicted
+++ resolved
@@ -32,13 +32,8 @@
 
 /**
  * @rest_spec_name search_mvt
-<<<<<<< HEAD
- * @availability stack since=7.15.0 stability=experimental
- * @availability serverless stability=experimental visibility=public
-=======
  * @availability stack since=7.15.0 stability=stable
  * @availability serverless stability=stable visibility=public
->>>>>>> 172aef74
  */
 export interface Request extends RequestBase {
   path_parts: {
