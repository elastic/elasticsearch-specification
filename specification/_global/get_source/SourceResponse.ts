/*
 * Licensed to Elasticsearch B.V. under one or more contributor
 * license agreements. See the NOTICE file distributed with
 * this work for additional information regarding copyright
 * ownership. Elasticsearch B.V. licenses this file to you under
 * the Apache License, Version 2.0 (the "License"); you may
 * not use this file except in compliance with the License.
 * You may obtain a copy of the License at
 *
 *    http://www.apache.org/licenses/LICENSE-2.0
 *
 * Unless required by applicable law or agreed to in writing,
 * software distributed under the License is distributed on an
 * "AS IS" BASIS, WITHOUT WARRANTIES OR CONDITIONS OF ANY
 * KIND, either express or implied.  See the License for the
 * specific language governing permissions and limitations
 * under the License.
 */

<<<<<<< HEAD
import { GenericResponseBody } from '@spec_utils/behaviors'
import { ResponseBase } from '@_types/Base'

export class SourceResponse<TDocument>
  extends ResponseBase
  implements GenericResponseBody<TDocument> {}
=======
import { DictionaryResponseBase } from '@_types/Base'
import { Field } from '@_types/common'
import { UserDefinedValue } from '_spec_utils/UserDefinedValue'

// TODO: this is weird as we likely require a special behaviour
// the generic is not respected
// --> export class SourceResponse<TDocument> implements GenericBodyResponse<TDocument> {}
export class SourceResponse<TDocument> extends DictionaryResponseBase<
  Field,
  UserDefinedValue
> {}
>>>>>>> 524a52aa
<|MERGE_RESOLUTION|>--- conflicted
+++ resolved
@@ -17,23 +17,9 @@
  * under the License.
  */
 
-<<<<<<< HEAD
-import { GenericResponseBody } from '@spec_utils/behaviors'
+import { GenericResponseBody } from '_spec_utils/behaviors'
 import { ResponseBase } from '@_types/Base'
 
 export class SourceResponse<TDocument>
   extends ResponseBase
-  implements GenericResponseBody<TDocument> {}
-=======
-import { DictionaryResponseBase } from '@_types/Base'
-import { Field } from '@_types/common'
-import { UserDefinedValue } from '_spec_utils/UserDefinedValue'
-
-// TODO: this is weird as we likely require a special behaviour
-// the generic is not respected
-// --> export class SourceResponse<TDocument> implements GenericBodyResponse<TDocument> {}
-export class SourceResponse<TDocument> extends DictionaryResponseBase<
-  Field,
-  UserDefinedValue
-> {}
->>>>>>> 524a52aa
+  implements GenericResponseBody<TDocument> {}