--- conflicted
+++ resolved
@@ -31,28 +31,9 @@
 // - search
 // - fleet.search
 export class Response<TDocument> {
-<<<<<<< HEAD
   '200': {
-    body: {
-      // Has to be kept in sync with SearchTemplateResponse
-      took: long
-      timed_out: boolean
-      _shards: ShardStatistics
-      hits: HitsMetadata<TDocument>
-      aggregations?: Dictionary<AggregateName, Aggregate>
-      _clusters?: ClusterStatistics
-      fields?: Dictionary<string, UserDefinedValue>
-      max_score?: double
-      num_reduce_phases?: long
-      profile?: Profile
-      pit_id?: Id
-      _scroll_id?: ScrollId
-      suggest?: Dictionary<SuggestionName, Suggest<TDocument>[]>
-      terminated_early?: boolean
-    }
+    body: ResponseBody<TDocument>
   }
-=======
-  body: ResponseBody<TDocument>
 }
 
 export class ResponseBody<TDocument> {
@@ -71,5 +52,4 @@
   _scroll_id?: ScrollId
   suggest?: Dictionary<SuggestionName, Suggest<TDocument>[]>
   terminated_early?: boolean
->>>>>>> b3e872e5
 }