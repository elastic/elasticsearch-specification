/*
 * Licensed to Elasticsearch B.V. under one or more contributor
 * license agreements. See the NOTICE file distributed with
 * this work for additional information regarding copyright
 * ownership. Elasticsearch B.V. licenses this file to you under
 * the Apache License, Version 2.0 (the "License"); you may
 * not use this file except in compliance with the License.
 * You may obtain a copy of the License at
 *
 *    http://www.apache.org/licenses/LICENSE-2.0
 *
 * Unless required by applicable law or agreed to in writing,
 * software distributed under the License is distributed on an
 * "AS IS" BASIS, WITHOUT WARRANTIES OR CONDITIONS OF ANY
 * KIND, either express or implied.  See the License for the
 * specific language governing permissions and limitations
 * under the License.
 */

import { Explanation } from '@global/explain/types'
import { Dictionary } from '@spec_utils/Dictionary'
import { UserDefinedValue } from '@spec_utils/UserDefinedValue'
import {
  Field,
  Fields,
  Id,
  IndexName,
  Name,
  SequenceNumber,
  VersionNumber
} from '@_types/common'
import { double, integer, long } from '@_types/Numeric'
import { ScriptField } from '@_types/Scripting'
import { FieldCollapse } from './FieldCollapse'
import { Highlight } from './highlighting'
import { SourceConfig } from './SourceFilter'
import { FieldAndFormat } from '@_types/query_dsl/abstractions'
import { Sort, SortResults } from '@_types/sort'

export class Hit<TDocument> {
  _index: IndexName
  _id: Id

<<<<<<< HEAD
  _score?: double | null
  _type?: Type
=======
  _score?: double
>>>>>>> 831bd526

  _explanation?: Explanation
  fields?: Dictionary<string, UserDefinedValue>
  highlight?: Dictionary<string, string[]>
  inner_hits?: Dictionary<string, InnerHitsResult>
  matched_queries?: string[]
  _nested?: NestedIdentity
  _ignored?: string[]

  _shard?: string
  _node?: string
  _routing?: string
  _source?: TDocument
  _seq_no?: SequenceNumber
  _primary_term?: long
  _version?: VersionNumber
  sort?: SortResults
}

export class HitsMetadata<T> {
  total: TotalHits | long
  hits: Hit<T>[]

  max_score?: double | null
}

export class HitMetadata<TDocument> {
  _id: Id
  _index: IndexName
  _primary_term: long
  _routing: string
  _seq_no: SequenceNumber
  _source: TDocument
  _version: VersionNumber
}

export class InnerHitsResult {
  hits: HitsMetadata<UserDefinedValue>
}

export class NestedIdentity {
  field: Field
  offset: integer
  _nested?: NestedIdentity
}

export class TotalHits {
  relation: TotalHitsRelation
  value: long
}

export enum TotalHitsRelation {
  /** Accurate */
  eq = 0,
  /** Lower bound, including returned events or sequences */
  gte = 1
}

export class InnerHits {
  name?: Name
  size?: integer
  from?: integer
  collapse?: FieldCollapse
  docvalue_fields?: FieldAndFormat[]
  explain?: boolean
  highlight?: Highlight
  ignore_unmapped?: boolean
  script_fields?: Dictionary<Field, ScriptField>
  seq_no_primary_term?: boolean
  fields?: Fields
  sort?: Sort
  _source?: SourceConfig
  stored_field?: Fields
  /** @server_default false */
  track_scores?: boolean
  version?: boolean
}

/**
 * Number of hits matching the query to count accurately. If true, the exact
 * number of hits is returned at the cost of some performance. If false, the
 * response does not include the total number of hits matching the query.
 * Defaults to 10,000 hits.
 *
 * @codegen_names enabled, count
 */
export type TrackHits = boolean | integer<|MERGE_RESOLUTION|>--- conflicted
+++ resolved
@@ -40,14 +40,7 @@
 export class Hit<TDocument> {
   _index: IndexName
   _id: Id
-
-<<<<<<< HEAD
   _score?: double | null
-  _type?: Type
-=======
-  _score?: double
->>>>>>> 831bd526
-
   _explanation?: Explanation
   fields?: Dictionary<string, UserDefinedValue>
   highlight?: Dictionary<string, string[]>
