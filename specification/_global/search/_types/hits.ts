/*
 * Licensed to Elasticsearch B.V. under one or more contributor
 * license agreements. See the NOTICE file distributed with
 * this work for additional information regarding copyright
 * ownership. Elasticsearch B.V. licenses this file to you under
 * the Apache License, Version 2.0 (the "License"); you may
 * not use this file except in compliance with the License.
 * You may obtain a copy of the License at
 *
 *    http://www.apache.org/licenses/LICENSE-2.0
 *
 * Unless required by applicable law or agreed to in writing,
 * software distributed under the License is distributed on an
 * "AS IS" BASIS, WITHOUT WARRANTIES OR CONDITIONS OF ANY
 * KIND, either express or implied.  See the License for the
 * specific language governing permissions and limitations
 * under the License.
 */

import { Explanation } from '@global/explain/types'
import { Dictionary } from '@spec_utils/Dictionary'
import { UserDefinedValue } from '@spec_utils/UserDefinedValue'
import {
  Field,
  Fields,
  Id,
  IndexName,
  Name,
  SequenceNumber,
  VersionNumber
} from '@_types/common'
import { double, integer, long } from '@_types/Numeric'
import { ScriptField } from '@_types/Scripting'
import { FieldCollapse } from './FieldCollapse'
import { Highlight } from './highlighting'
import { SourceConfig } from './SourceFilter'
import { FieldAndFormat } from '@_types/query_dsl/abstractions'
import { Sort, SortResults } from '@_types/sort'

export class Hit<TDocument> {
  _index: IndexName
<<<<<<< HEAD
  _id: Id
  _score: double | null
=======
  /**
   * @es_quirk '_id' is not available when using 'stored_fields: _none_'
   * on a search request. Otherwise the field is always present on hits.
   */
  _id?: Id
  _score?: double | null
>>>>>>> 4a5c9e8c
  _explanation?: Explanation
  fields?: Dictionary<string, UserDefinedValue>
  highlight?: Dictionary<string, string[]>
  inner_hits?: Dictionary<string, InnerHitsResult>
  matched_queries?: string[]
  _nested?: NestedIdentity
  _ignored?: string[]
  ignored_field_values?: Dictionary<string, string[]>
  _shard?: string
  _node?: string
  _routing?: string
  _source?: TDocument
  _seq_no?: SequenceNumber
  _primary_term?: long
  _version?: VersionNumber
  sort?: SortResults
}

export class HitsMetadata<T> {
  /** Total hit count information, present only if `track_total_hits` wasn't `false` in the search request. */
  total?: TotalHits | long
  hits: Hit<T>[]

  max_score: double | null
}

export class HitMetadata<TDocument> {
  _id: Id
  _index: IndexName
  _primary_term: long
  _routing: string
  _seq_no: SequenceNumber
  _source: TDocument
  _version: VersionNumber
}

export class InnerHitsResult {
  hits: HitsMetadata<UserDefinedValue>
}

export class NestedIdentity {
  field: Field
  offset: integer
  _nested?: NestedIdentity
}

export class TotalHits {
  relation: TotalHitsRelation
  value: long
}

export enum TotalHitsRelation {
  /** Accurate */
  eq,
  /** Lower bound, including returned events or sequences */
  gte
}

export class InnerHits {
  /**
   * The name for the particular inner hit definition in the response.
   * Useful when a search request contains multiple inner hits.
   */
  name?: Name
  /**
   * The maximum number of hits to return per `inner_hits`.
   * @server_default 3
   */
  size?: integer
  /**
   * Inner hit starting document offset.
   * @server_default 0
   */
  from?: integer
  collapse?: FieldCollapse
  docvalue_fields?: FieldAndFormat[]
  explain?: boolean
  highlight?: Highlight
  ignore_unmapped?: boolean
  script_fields?: Dictionary<Field, ScriptField>
  seq_no_primary_term?: boolean
  fields?: Fields
  /**
   * How the inner hits should be sorted per `inner_hits`.
   * By default, inner hits are sorted by score.
   */
  sort?: Sort
  _source?: SourceConfig
  stored_fields?: Fields
  /** @server_default false */
  track_scores?: boolean
  version?: boolean
}

/**
 * Number of hits matching the query to count accurately. If true, the exact
 * number of hits is returned at the cost of some performance. If false, the
 * response does not include the total number of hits matching the query.
 * Defaults to 10,000 hits.
 *
 * @codegen_names enabled, count
 */
export type TrackHits = boolean | integer<|MERGE_RESOLUTION|>--- conflicted
+++ resolved
@@ -39,17 +39,12 @@
 
 export class Hit<TDocument> {
   _index: IndexName
-<<<<<<< HEAD
-  _id: Id
-  _score: double | null
-=======
   /**
    * @es_quirk '_id' is not available when using 'stored_fields: _none_'
    * on a search request. Otherwise the field is always present on hits.
    */
   _id?: Id
-  _score?: double | null
->>>>>>> 4a5c9e8c
+  _score: double | null
   _explanation?: Explanation
   fields?: Dictionary<string, UserDefinedValue>
   highlight?: Dictionary<string, string[]>
