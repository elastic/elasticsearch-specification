--- conflicted
+++ resolved
@@ -17,11 +17,7 @@
  * under the License.
  */
 
-<<<<<<< HEAD
-import { Name } from '@_types/common'
-=======
 import { LanguageContext } from './types'
->>>>>>> 6e19b31d
 
 export class Response {
   body: {
