--- conflicted
+++ resolved
@@ -22,12 +22,7 @@
 import { ResponseBase } from '@_types/Base'
 import { long } from '@_types/Numeric'
 
-<<<<<<< HEAD
-export class Response extends ResponseBase {
-  responses: SearchResponse<UserDefinedValue>[]
-=======
-export class MultiSearchTemplateResponse<TDocument> extends ResponseBase {
+export class Response<TDocument> extends ResponseBase {
   responses: SearchResponse<TDocument>[]
->>>>>>> 9f02cdcc
   took: long
 }