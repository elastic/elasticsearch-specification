/*
 * Licensed to Elasticsearch B.V. under one or more contributor
 * license agreements. See the NOTICE file distributed with
 * this work for additional information regarding copyright
 * ownership. Elasticsearch B.V. licenses this file to you under
 * the Apache License, Version 2.0 (the "License"); you may
 * not use this file except in compliance with the License.
 * You may obtain a copy of the License at
 *
 *    http://www.apache.org/licenses/LICENSE-2.0
 *
 * Unless required by applicable law or agreed to in writing,
 * software distributed under the License is distributed on an
 * "AS IS" BASIS, WITHOUT WARRANTIES OR CONDITIONS OF ANY
 * KIND, either express or implied.  See the License for the
 * specific language governing permissions and limitations
 * under the License.
 */

import { Uri } from '@common/common'
import { Password, Username } from '@common/common/Credentials'
import { Time } from '@common/common_options/time_unit/Time'
import { Host } from '@common/Networking'

export class RemoteSource {
  connect_timeout: Time
<<<<<<< HEAD
  host: Uri
  password: Password
=======
  host: Host
  password: string
>>>>>>> d577d6ee
  socket_timeout: Time
  username: Username
}<|MERGE_RESOLUTION|>--- conflicted
+++ resolved
@@ -17,20 +17,14 @@
  * under the License.
  */
 
-import { Uri } from '@common/common'
 import { Password, Username } from '@common/common/Credentials'
 import { Time } from '@common/common_options/time_unit/Time'
 import { Host } from '@common/Networking'
 
 export class RemoteSource {
   connect_timeout: Time
-<<<<<<< HEAD
-  host: Uri
+  host: Host
+  username: Username
   password: Password
-=======
-  host: Host
-  password: string
->>>>>>> d577d6ee
   socket_timeout: Time
-  username: Username
 }