/*
 * Licensed to Elasticsearch B.V. under one or more contributor
 * license agreements. See the NOTICE file distributed with
 * this work for additional information regarding copyright
 * ownership. Elasticsearch B.V. licenses this file to you under
 * the Apache License, Version 2.0 (the "License"); you may
 * not use this file except in compliance with the License.
 * You may obtain a copy of the License at
 *
 *    http://www.apache.org/licenses/LICENSE-2.0
 *
 * Unless required by applicable law or agreed to in writing,
 * software distributed under the License is distributed on an
 * "AS IS" BASIS, WITHOUT WARRANTIES OR CONDITIONS OF ANY
 * KIND, either express or implied.  See the License for the
 * specific language governing permissions and limitations
 * under the License.
 */

import { RequestBase } from '@_types/Base'
import { ClusterInfoTargets } from '@_types/common'

/**
 * Get cluster info.
<<<<<<< HEAD
 * Returns information about the cluster.
=======
 * Returns basic information about the cluster.
>>>>>>> 6fd441a3
 * @rest_spec_name cluster.info
 * @availability stack since=8.9.0 stability=stable
 * @availability serverless stability=stable visibility=public
 * @doc_id cluster-info
 */
export interface Request extends RequestBase {
  path_parts: {
    /** Limits the information returned to the specific target. Supports a comma-separated list, such as http,ingest. */
    target: ClusterInfoTargets
  }
}<|MERGE_RESOLUTION|>--- conflicted
+++ resolved
@@ -22,11 +22,7 @@
 
 /**
  * Get cluster info.
-<<<<<<< HEAD
- * Returns information about the cluster.
-=======
  * Returns basic information about the cluster.
->>>>>>> 6fd441a3
  * @rest_spec_name cluster.info
  * @availability stack since=8.9.0 stability=stable
  * @availability serverless stability=stable visibility=public
