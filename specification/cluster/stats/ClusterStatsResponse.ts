/*
 * Licensed to Elasticsearch B.V. under one or more contributor
 * license agreements. See the NOTICE file distributed with
 * this work for additional information regarding copyright
 * ownership. Elasticsearch B.V. licenses this file to you under
 * the Apache License, Version 2.0 (the "License"); you may
 * not use this file except in compliance with the License.
 * You may obtain a copy of the License at
 *
 *    http://www.apache.org/licenses/LICENSE-2.0
 *
 * Unless required by applicable law or agreed to in writing,
 * software distributed under the License is distributed on an
 * "AS IS" BASIS, WITHOUT WARRANTIES OR CONDITIONS OF ANY
 * KIND, either express or implied.  See the License for the
 * specific language governing permissions and limitations
 * under the License.
 */

import { NodesResponseBase } from '@nodes/_types/NodesResponseBase'
import { HealthStatus, Name, Uuid } from '@_types/common'
import { long } from '@_types/Numeric'
import { ClusterIndices, ClusterNodes } from './types'

<<<<<<< HEAD
export class StatsResponseBase extends NodesResponseBase {
  /**
   * Name of the cluster, based on the Cluster name setting setting.
   * @doc_url https://www.elastic.co/guide/en/elasticsearch/reference/current/important-settings.html#cluster-name
   */
  cluster_name: Name
  /**
   * Unique identifier for the cluster.
   */
  cluster_uuid: Uuid
  /**
   * Contains statistics about indices with shards assigned to selected nodes.
   */
  indices: ClusterIndices
  /**
   * Contains statistics about nodes selected by the request’s node filters.
   * @doc_url https://www.elastic.co/guide/en/elasticsearch/reference/current/cluster.html#cluster-nodes
   */
  nodes: ClusterNodes
  /**
   * Health status of the cluster, based on the state of its primary and replica shards.
   */
  status: HealthStatus
  /**
   * Unix timestamp, in milliseconds, of the last time the cluster statistics were refreshed.
   * @doc_url https://en.wikipedia.org/wiki/Unix_time
   */
  timestamp: long
}

export class Response {
  '200': {
    body: StatsResponseBase
=======
export class Response extends NodesResponseBase {
  body: {
    /**
     * Name of the cluster, based on the Cluster name setting setting.
     * @doc_id cluster-name
     */
    cluster_name: Name
    /**
     * Unique identifier for the cluster.
     */
    cluster_uuid: Uuid
    /**
     * Contains statistics about indices with shards assigned to selected nodes.
     */
    indices: ClusterIndices
    /**
     * Contains statistics about nodes selected by the request’s node filters.
     * @doc_id cluster-nodes
     */
    nodes: ClusterNodes
    /**
     * Health status of the cluster, based on the state of its primary and replica shards.
     */
    status: HealthStatus
    /**
     * Unix timestamp, in milliseconds, of the last time the cluster statistics were refreshed.
     * @doc_url https://en.wikipedia.org/wiki/Unix_time
     */
    timestamp: long
>>>>>>> 2c8a9eaa
  }
}<|MERGE_RESOLUTION|>--- conflicted
+++ resolved
@@ -22,11 +22,10 @@
 import { long } from '@_types/Numeric'
 import { ClusterIndices, ClusterNodes } from './types'
 
-<<<<<<< HEAD
 export class StatsResponseBase extends NodesResponseBase {
   /**
    * Name of the cluster, based on the Cluster name setting setting.
-   * @doc_url https://www.elastic.co/guide/en/elasticsearch/reference/current/important-settings.html#cluster-name
+   * @doc_id cluster-name
    */
   cluster_name: Name
   /**
@@ -39,7 +38,7 @@
   indices: ClusterIndices
   /**
    * Contains statistics about nodes selected by the request’s node filters.
-   * @doc_url https://www.elastic.co/guide/en/elasticsearch/reference/current/cluster.html#cluster-nodes
+   * @doc_id cluster-nodes
    */
   nodes: ClusterNodes
   /**
@@ -56,36 +55,5 @@
 export class Response {
   '200': {
     body: StatsResponseBase
-=======
-export class Response extends NodesResponseBase {
-  body: {
-    /**
-     * Name of the cluster, based on the Cluster name setting setting.
-     * @doc_id cluster-name
-     */
-    cluster_name: Name
-    /**
-     * Unique identifier for the cluster.
-     */
-    cluster_uuid: Uuid
-    /**
-     * Contains statistics about indices with shards assigned to selected nodes.
-     */
-    indices: ClusterIndices
-    /**
-     * Contains statistics about nodes selected by the request’s node filters.
-     * @doc_id cluster-nodes
-     */
-    nodes: ClusterNodes
-    /**
-     * Health status of the cluster, based on the state of its primary and replica shards.
-     */
-    status: HealthStatus
-    /**
-     * Unix timestamp, in milliseconds, of the last time the cluster statistics were refreshed.
-     * @doc_url https://en.wikipedia.org/wiki/Unix_time
-     */
-    timestamp: long
->>>>>>> 2c8a9eaa
   }
 }