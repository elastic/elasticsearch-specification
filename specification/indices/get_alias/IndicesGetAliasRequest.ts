--- conflicted
+++ resolved
@@ -21,13 +21,8 @@
 import { ExpandWildcards, Indices, Names } from '@_types/common'
 
 /**
-<<<<<<< HEAD
- * Get alias information.
- * Retrieves information for one or more aliases.
-=======
  * Get aliases.
  * Retrieves information for one or more data stream or index aliases.
->>>>>>> 4c87a43e
  * @rest_spec_name indices.get_alias
  * @availability stack stability=stable
  * @availability serverless stability=stable visibility=public
