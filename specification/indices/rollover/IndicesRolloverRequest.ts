/*
 * Licensed to Elasticsearch B.V. under one or more contributor
 * license agreements. See the NOTICE file distributed with
 * this work for additional information regarding copyright
 * ownership. Elasticsearch B.V. licenses this file to you under
 * the Apache License, Version 2.0 (the "License"); you may
 * not use this file except in compliance with the License.
 * You may obtain a copy of the License at
 *
 *    http://www.apache.org/licenses/LICENSE-2.0
 *
 * Unless required by applicable law or agreed to in writing,
 * software distributed under the License is distributed on an
 * "AS IS" BASIS, WITHOUT WARRANTIES OR CONDITIONS OF ANY
 * KIND, either express or implied.  See the License for the
 * specific language governing permissions and limitations
 * under the License.
 */

import { Alias } from '@indices/_types/Alias'
import { Dictionary } from '@spec_utils/Dictionary'
import { UserDefinedValue } from '@spec_utils/UserDefinedValue'
import { RequestBase } from '@_types/Base'
import { IndexAlias, IndexName, WaitForActiveShards } from '@_types/common'
import { TypeMapping } from '@_types/mapping/TypeMapping'
import { Duration } from '@_types/Time'
import { RolloverConditions } from './types'

/**
<<<<<<< HEAD
 * Roll over an index.
=======
 * Roll over to a new index.
>>>>>>> 4c87a43e
 * Creates a new index for a data stream or index alias.
 * @doc_id indices-rollover-index
 * @rest_spec_name indices.rollover
 * @availability stack since=5.0.0 stability=stable
 * @availability serverless stability=stable visibility=public
 */
export interface Request extends RequestBase {
  path_parts: {
    /**
     * Name of the data stream or index alias to roll over.
     */
    alias: IndexAlias
    /**
     * Name of the index to create.
     * Supports date math.
     * Data streams do not support this parameter.
     */
    new_index?: IndexName
  }
  query_parameters: {
    /**
     * If `true`, checks whether the current index satisfies the specified conditions but does not perform a rollover.
     * @server_default false
     */
    dry_run?: boolean
    /**
     * Period to wait for a connection to the master node.
     * If no response is received before the timeout expires, the request fails and returns an error.
     * @server_default 30s
     */
    master_timeout?: Duration
    /**
     * Period to wait for a response.
     * If no response is received before the timeout expires, the request fails and returns an error.
     * @server_default 30s
     */
    timeout?: Duration
    /**
     * The number of shard copies that must be active before proceeding with the operation.
     * Set to all or any positive integer up to the total number of shards in the index (`number_of_replicas+1`).
     * @server_default 1
     */
    wait_for_active_shards?: WaitForActiveShards
  }
  body: {
    /**
     * Aliases for the target index.
     * Data streams do not support this parameter.
     */
    aliases?: Dictionary<IndexName, Alias>
    /**
     * Conditions for the rollover.
     * If specified, Elasticsearch only performs the rollover if the current index satisfies these conditions.
     * If this parameter is not specified, Elasticsearch performs the rollover unconditionally.
     * If conditions are specified, at least one of them must be a `max_*` condition.
     * The index will rollover if any `max_*` condition is satisfied and all `min_*` conditions are satisfied.
     */
    conditions?: RolloverConditions
    /**
     * Mapping for fields in the index.
     * If specified, this mapping can include field names, field data types, and mapping paramaters.
     */
    mappings?: TypeMapping
    /**
     * Configuration options for the index.
     * Data streams do not support this parameter.
     */
    settings?: Dictionary<string, UserDefinedValue>
  }
}<|MERGE_RESOLUTION|>--- conflicted
+++ resolved
@@ -27,11 +27,7 @@
 import { RolloverConditions } from './types'
 
 /**
-<<<<<<< HEAD
- * Roll over an index.
-=======
  * Roll over to a new index.
->>>>>>> 4c87a43e
  * Creates a new index for a data stream or index alias.
  * @doc_id indices-rollover-index
  * @rest_spec_name indices.rollover
