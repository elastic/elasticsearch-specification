--- conflicted
+++ resolved
@@ -22,11 +22,7 @@
 
 /**
  * Check aliases.
-<<<<<<< HEAD
- * Checks if an alias exists.
-=======
  * Checks if one or more data stream or index aliases exist.
->>>>>>> 4c87a43e
  * @rest_spec_name indices.exists_alias
  * @availability stack stability=stable
  * @availability serverless stability=stable visibility=public
