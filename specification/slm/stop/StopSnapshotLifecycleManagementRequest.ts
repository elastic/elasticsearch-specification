--- conflicted
+++ resolved
@@ -36,11 +36,7 @@
 export interface Request extends RequestBase {
   query_parameters: {
     /**
-<<<<<<< HEAD
-     * Period to wait for a connection to the master node.
-=======
      * Period to wait for a connection to the master node. If no response is received before the timeout expires, the request fails and returns an error.
->>>>>>> 02bb34cf
      * @server_default 30s
      */
     master_timeout?: Duration
