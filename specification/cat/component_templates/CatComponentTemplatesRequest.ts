--- conflicted
+++ resolved
@@ -25,14 +25,9 @@
  * IMPORTANT: cat APIs are only intended for human consumption using the command line or Kibana console.
  * They are not intended for use by applications. For application consumption, use the get component template API.
  * @rest_spec_name cat.component_templates
-<<<<<<< HEAD
- * @since 5.1.0
- * @stability stable
- * @cluster_privileges monitor
-=======
  * @availability stack since=5.1.0 stability=stable
  * @availability serverless stability=stable visibility=public
->>>>>>> 9f2df63e
+ * @cluster_privileges monitor
  */
 export interface Request extends CatRequestBase {
   path_parts: {
