/*
 * Licensed to Elasticsearch B.V. under one or more contributor
 * license agreements. See the NOTICE file distributed with
 * this work for additional information regarding copyright
 * ownership. Elasticsearch B.V. licenses this file to you under
 * the Apache License, Version 2.0 (the "License"); you may
 * not use this file except in compliance with the License.
 * You may obtain a copy of the License at
 *
 *    http://www.apache.org/licenses/LICENSE-2.0
 *
 * Unless required by applicable law or agreed to in writing,
 * software distributed under the License is distributed on an
 * "AS IS" BASIS, WITHOUT WARRANTIES OR CONDITIONS OF ANY
 * KIND, either express or implied.  See the License for the
 * specific language governing permissions and limitations
 * under the License.
 */

import { ExpandWildcards, Names } from '@_types/common'
<<<<<<< HEAD
import { Duration } from '@_types/Time'
import { CatAliasesColumns, CatRequestBase } from '@cat/_types/CatBase'
=======
import { CatRequestBase } from '@cat/_types/CatBase'
>>>>>>> dbdc495c

/**
 * Get aliases.
 *
 * Get the cluster's index aliases, including filter and routing information.
 * This API does not return data stream aliases.
 *
 * IMPORTANT: CAT APIs are only intended for human consumption using the command line or the Kibana console. They are not intended for use by applications. For application consumption, use the aliases API.
 * @rest_spec_name cat.aliases
 * @availability stack stability=stable
 * @availability serverless stability=stable visibility=public
 * @doc_id cat-alias
 * @index_privileges view_index_metadata
 */
export interface Request extends CatRequestBase {
  urls: [
    {
      path: '/_cat/aliases'
      methods: ['GET']
    },
    {
      path: '/_cat/aliases/{name}'
      methods: ['GET']
    }
  ]
  path_parts: {
    /** A comma-separated list of aliases to retrieve. Supports wildcards (`*`).  To retrieve all aliases, omit this parameter or use `*` or `_all`. */
    name?: Names
  }
  query_parameters: {
    /**
     * A comma-separated list of columns names to display. It supports simple wildcards.
     */
    h?: CatAliasesColumns
    /**
     * List of columns that determine how the table should be sorted.
     * Sorting defaults to ascending and can be changed by setting `:asc`
     * or `:desc` as a suffix to the column name.
     */
    s?: Names
    /**
     * The type of index that wildcard patterns can match.
     * If the request can target data streams, this argument determines whether wildcard expressions match hidden data streams.
     * It supports comma-separated values, such as `open,hidden`.
     */
    expand_wildcards?: ExpandWildcards
    /**
     * If `true`, the request computes the list of selected nodes from the
     * local cluster state. If `false` the list of selected nodes are computed
     * from the cluster state of the master node. In both cases the coordinating
     * node will send requests for further information to each selected node.
     * @server_default false
     */
    local?: boolean
  }
}<|MERGE_RESOLUTION|>--- conflicted
+++ resolved
@@ -18,12 +18,8 @@
  */
 
 import { ExpandWildcards, Names } from '@_types/common'
-<<<<<<< HEAD
 import { Duration } from '@_types/Time'
 import { CatAliasesColumns, CatRequestBase } from '@cat/_types/CatBase'
-=======
-import { CatRequestBase } from '@cat/_types/CatBase'
->>>>>>> dbdc495c
 
 /**
  * Get aliases.
