--- conflicted
+++ resolved
@@ -20,11 +20,7 @@
 class CreateApiKeyResponse extends ResponseBase {
   api_key: string
   /** @prop_serializer NullableDateTimeOffsetEpochMillisecondsFormatter */
-<<<<<<< HEAD
-  expiration: DateString
-=======
   expiration: long
->>>>>>> bc60e41a
   id: string
   name: string
 }