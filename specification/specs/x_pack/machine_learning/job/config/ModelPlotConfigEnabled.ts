/*
 * Licensed to Elasticsearch B.V. under one or more contributor
 * license agreements. See the NOTICE file distributed with
 * this work for additional information regarding copyright
 * ownership. Elasticsearch B.V. licenses this file to you under
 * the Apache License, Version 2.0 (the "License"); you may
 * not use this file except in compliance with the License.
 * You may obtain a copy of the License at
 *
 *    http://www.apache.org/licenses/LICENSE-2.0
 *
 * Unless required by applicable law or agreed to in writing,
 * software distributed under the License is distributed on an
 * "AS IS" BASIS, WITHOUT WARRANTIES OR CONDITIONS OF ANY
 * KIND, either express or implied.  See the License for the
 * specific language governing permissions and limitations
 * under the License.
 */

class ModelPlotConfigEnabled {
<<<<<<< HEAD
  /**
   * default: false
   */
  enabled: boolean
  /**
   * since 7.9.0
   * default: true
   */
  annotations_enabled?: boolean //
  /**
   * since 7.9.0
   * stability experimental
   */
  terms?: string
=======
  enabled: boolean // default: false
  terms?: string // removed in 7.5.0
>>>>>>> ff3acb23
}<|MERGE_RESOLUTION|>--- conflicted
+++ resolved
@@ -18,23 +18,18 @@
  */
 
 class ModelPlotConfigEnabled {
-<<<<<<< HEAD
   /**
-   * default: false
+   * server_default false
    */
   enabled: boolean
   /**
-   * since 7.9.0
-   * default: true
+   * @since 7.9.0
+   * @server_default true
    */
-  annotations_enabled?: boolean //
+  annotations_enabled?: boolean
   /**
-   * since 7.9.0
-   * stability experimental
+   * stability: experimental
+   * @since 7.9.0
    */
   terms?: string
-=======
-  enabled: boolean // default: false
-  terms?: string // removed in 7.5.0
->>>>>>> ff3acb23
 }