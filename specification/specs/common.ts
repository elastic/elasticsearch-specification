--- conflicted
+++ resolved
@@ -142,11 +142,6 @@
  * e.g the result of a script can be anything from value types to objects  */
 class UserDefinedValue {}
 
-<<<<<<< HEAD
-=======
-/** Documents a place that can return ANY document from ANY index that can not be directly related back to a generic */
-class LazyDocument {}
->>>>>>> e248747a
 class LatLon {
   lat: double
   lon: double
