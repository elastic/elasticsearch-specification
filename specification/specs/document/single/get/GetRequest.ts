/**
 * @type_stability stable
 */
@rest_spec_name('get')
class GetRequest extends RequestBase {
  path_parts?: {
    id: Id
    index: IndexName
    type?: TypeName
  }
  query_parameters?: {
<<<<<<< HEAD
    preference?: string
    realtime?: boolean
    refresh?: boolean
    routing?: Routing
    source_enabled?: boolean
    _source_excludes?: Field[]
    _source_includes?: Field[]
    stored_fields?: Field[]
    version?: long
    version_type?: VersionType
    _source?: Union<boolean, Union<string, string[]>>
=======
    preference?: string;
    realtime?: boolean;
    refresh?: boolean;
    routing?: Routing;
    source_enabled?: boolean;
    _source_excludes?: Fields;
    _source_includes?: Fields;
    stored_fields?: Fields;
    version?: long;
    version_type?: VersionType;
    _source?: Union<boolean, Union<string, string[]>>;
  }
  body?: {
>>>>>>> 8c200cfb
  }
  body?: {}
}<|MERGE_RESOLUTION|>--- conflicted
+++ resolved
@@ -9,19 +9,6 @@
     type?: TypeName
   }
   query_parameters?: {
-<<<<<<< HEAD
-    preference?: string
-    realtime?: boolean
-    refresh?: boolean
-    routing?: Routing
-    source_enabled?: boolean
-    _source_excludes?: Field[]
-    _source_includes?: Field[]
-    stored_fields?: Field[]
-    version?: long
-    version_type?: VersionType
-    _source?: Union<boolean, Union<string, string[]>>
-=======
     preference?: string;
     realtime?: boolean;
     refresh?: boolean;
@@ -35,7 +22,5 @@
     _source?: Union<boolean, Union<string, string[]>>;
   }
   body?: {
->>>>>>> 8c200cfb
   }
-  body?: {}
 }