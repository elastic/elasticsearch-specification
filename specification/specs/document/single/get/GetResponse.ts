/**
 * @type_stability stable
 */
class GetResponse<TDocument> extends ResponseBase {
<<<<<<< HEAD
  _index: string
  fields?: Dictionary<string, LazyDocument>
  found: boolean
  _id: string
  _primary_term: long
  _routing: string
  _seq_no: long
  /** @prop_serializer SourceFormatter`1 */
  _source: TDocument
  _type: string
  _version: long
=======
  _index: string;
  fields?: Dictionary<string, LazyDocument>;
  found: boolean;
  _id: string;
  _primary_term?: long;
  _routing?: string;
  _seq_no?: long;
  /** @prop_serializer SourceFormatter`1 */
  _source?: TDocument;
  _type: string;
  _version?: long;
>>>>>>> 8c200cfb
}<|MERGE_RESOLUTION|>--- conflicted
+++ resolved
@@ -2,19 +2,6 @@
  * @type_stability stable
  */
 class GetResponse<TDocument> extends ResponseBase {
-<<<<<<< HEAD
-  _index: string
-  fields?: Dictionary<string, LazyDocument>
-  found: boolean
-  _id: string
-  _primary_term: long
-  _routing: string
-  _seq_no: long
-  /** @prop_serializer SourceFormatter`1 */
-  _source: TDocument
-  _type: string
-  _version: long
-=======
   _index: string;
   fields?: Dictionary<string, LazyDocument>;
   found: boolean;
@@ -26,5 +13,4 @@
   _source?: TDocument;
   _type: string;
   _version?: long;
->>>>>>> 8c200cfb
 }