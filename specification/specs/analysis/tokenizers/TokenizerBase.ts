class TokenizerBase {
<<<<<<< HEAD
  type: string
  version: string
}
=======
  type: string;
  version?: string;
}

type Tokenizer = CharGroupTokenizer |
  EdgeNGramTokenizer |
  KeywordTokenizer |
  LetterTokenizer |
  LowercaseTokenizer |
  NGramTokenizer |
  NoriTokenizer |
  PathHierarchyTokenizer |
  StandardTokenizer |
  UaxEmailUrlTokenizer |
  WhitespaceTokenizer
>>>>>>> 825d8c63
<|MERGE_RESOLUTION|>--- conflicted
+++ resolved
@@ -1,9 +1,4 @@
 class TokenizerBase {
-<<<<<<< HEAD
-  type: string
-  version: string
-}
-=======
   type: string;
   version?: string;
 }
@@ -18,5 +13,4 @@
   PathHierarchyTokenizer |
   StandardTokenizer |
   UaxEmailUrlTokenizer |
-  WhitespaceTokenizer
->>>>>>> 825d8c63
+  WhitespaceTokenizer