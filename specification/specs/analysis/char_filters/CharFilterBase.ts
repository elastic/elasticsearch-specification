class CharFilterBase {
<<<<<<< HEAD
  type: string
  version: string
}
=======
  type: string;
  version?: string;
}

type CharFilter = HtmlStripCharFilter |
  MappingCharFilter |
  PatternReplaceTokenFilter
>>>>>>> 825d8c63
<|MERGE_RESOLUTION|>--- conflicted
+++ resolved
@@ -1,14 +1,8 @@
 class CharFilterBase {
-<<<<<<< HEAD
-  type: string
-  version: string
-}
-=======
   type: string;
   version?: string;
 }
 
 type CharFilter = HtmlStripCharFilter |
   MappingCharFilter |
-  PatternReplaceTokenFilter
->>>>>>> 825d8c63
+  PatternReplaceTokenFilter