--- conflicted
+++ resolved
@@ -1,15 +1,6 @@
 class StopTokenFilter extends TokenFilterBase {
-<<<<<<< HEAD
-  /** @prop_serializer NullableStringBooleanFormatter */
-  ignore_case: boolean
-  /** @prop_serializer NullableStringBooleanFormatter */
-  remove_trailing: boolean
-  stopwords: StopWords
-  stopwords_path: string
-=======
   ignore_case?: boolean;
   remove_trailing?: boolean;
   stopwords: StopWords;
   stopwords_path?: string;
->>>>>>> 825d8c63
 }