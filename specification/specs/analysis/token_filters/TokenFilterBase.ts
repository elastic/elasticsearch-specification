--- conflicted
+++ resolved
@@ -1,9 +1,4 @@
 class TokenFilterBase {
-<<<<<<< HEAD
-  type: string
-  version: string
-}
-=======
   type: string;
   version?: string;
 }
@@ -46,5 +41,4 @@
   UniqueTokenFilter |
   UppercaseTokenFilter |
   WordDelimiterGraphTokenFilter |
-  WordDelimiterTokenFilter  
->>>>>>> 825d8c63
+  WordDelimiterTokenFilter