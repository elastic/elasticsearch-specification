--- conflicted
+++ resolved
@@ -1,5 +1,4 @@
 class CatRequestBase extends RequestBase {
-<<<<<<< HEAD
   format?: string
   h?: string[]
   help?: boolean
@@ -7,17 +6,4 @@
   master_timeout?: Time
   s?: string[]
   v?: boolean
-}
-
-class CatResponseBase<TCatRecord> extends ResponseBase {
-  records: TCatRecord[]
-=======
-  format?: string;
-  h?: string[];
-  help?: boolean;
-  local?: boolean;
-  master_timeout?: Time;
-  s?: string[];
-  v?: boolean;
->>>>>>> 495cb45d
 }