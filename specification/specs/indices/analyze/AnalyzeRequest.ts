@rest_spec_name('indices.analyze')
class AnalyzeRequest extends RequestBase {
  path_parts?: {
    index?: IndexName
  }
  query_parameters?: {}
  body?: {
<<<<<<< HEAD
    analyzer?: string
    attributes?: string[]
    char_filter?: Union<string, CharFilterBase>[]
    explain?: boolean
    field?: Field
    filter?: Union<string, TokenFilterBase>[]
    normalizer?: string
    text?: string | Array<string>
    tokenizer?: Union<string, TokenizerBase>
=======
    analyzer?: string;
    attributes?: string[];
    char_filter?: Union<string, CharFilter>[];
    explain?: boolean;
    field?: Field;
    filter?: Union<string, TokenFilter>[];
    normalizer?: string;
    text?: TextToAnalyze;
    tokenizer?: Union<string, Tokenizer>;
>>>>>>> 825d8c63
  }
}

type TextToAnalyze = string | Array<string><|MERGE_RESOLUTION|>--- conflicted
+++ resolved
@@ -5,17 +5,6 @@
   }
   query_parameters?: {}
   body?: {
-<<<<<<< HEAD
-    analyzer?: string
-    attributes?: string[]
-    char_filter?: Union<string, CharFilterBase>[]
-    explain?: boolean
-    field?: Field
-    filter?: Union<string, TokenFilterBase>[]
-    normalizer?: string
-    text?: string | Array<string>
-    tokenizer?: Union<string, TokenizerBase>
-=======
     analyzer?: string;
     attributes?: string[];
     char_filter?: Union<string, CharFilter>[];
@@ -25,7 +14,6 @@
     normalizer?: string;
     text?: TextToAnalyze;
     tokenizer?: Union<string, Tokenizer>;
->>>>>>> 825d8c63
   }
 }
 
