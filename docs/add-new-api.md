--- conflicted
+++ resolved
@@ -38,9 +38,6 @@
 class Response {}
 ```
 
-<<<<<<< HEAD
-Try to use the least number of files possible, for example there is no need to create a custom file for an enum as you can define it in the same file where it's used, unless is a commonly used type.
-=======
 The request and response files should only contain the main type definition: everything else, from subtypes to enums, should
 be placed in a separate file, usually called types.ts, at the same level in the hierarchy, for example:
 
@@ -52,7 +49,6 @@
 [`/specification/_global/search/_types`](../specification/_global/search/_types)
 
 In general, try to use the fewest files possible, and check if a new type already exists before introducing it.
->>>>>>> e4a2460f
 
 ### Add the endpoint request definition
 
