--- conflicted
+++ resolved
@@ -392,29 +392,15 @@
           examples:
             indicesLegacyPutTemplateRequestExample1:
               $ref: "../../specification/indices/put_template/indicesPutTemplateRequestExample1.yaml"
-<<<<<<< HEAD
 ## Examples for licensing
   - target: "$.paths['/_license/basic_status']['get']"
     description: "Add example for get basic status response"
     update: 
-=======
-## Examples for search applications
-  - target: "$.paths['/_application/search_application/{name}/_render_query']['post']"
-    description: "Add examples for render search application query operation"
-    update:
-      requestBody: 
-        content: 
-          application/json: 
-            examples:
-              renderSearchApplicationQueryRequestExample1: 
-                $ref: "../../specification/search_application/render_query/SearchApplicationsRenderQueryRequestExample1.yaml"
->>>>>>> b5b89ab2
-      responses:
-        200:
-          content:
-            application/json:
-              examples:
-<<<<<<< HEAD
+      responses:
+        200:
+          content:
+            application/json:
+              examples:
                 getBasicStatusResponseExample1:
                   $ref: "../../specification/license/get_basic_status/GetBasicLicenseStatusResponseExample1.yaml"
   - target: "$.paths['/_license/trial_status']['get']"
@@ -463,7 +449,15 @@
           examples:
             clusterHealthResponseExample1:
               $ref: "../../specification/license/post/PostLicenseResponseExample1.yaml"
-=======
+## Examples for search applications
+  - target: "$.paths['/_application/search_application/{name}/_render_query']['post']"
+    description: "Add examples for render search application query operation"
+    update:
+      requestBody: 
+        content: 
+          application/json: 
+            examples:
+              renderSearchApplicationQueryRequestExample1: 
+                $ref: "../../specification/search_application/render_query/SearchApplicationsRenderQueryRequestExample1.yaml"
                 renderSearchApplicationQueryResponseExample1:
                   $ref: "../../specification/search_application/render_query/SearchApplicationsRenderQueryResponseExample1.yaml"
->>>>>>> b5b89ab2
