# Overlays that are specific to the Elasticsearch OpenAPI document
overlay: 1.0.0
info:
  title: Overlays for the Elasticsearch OpenAPI document
  version: 0.0.1
actions:
# Add document info details
  - target: '$.info'
    description: Add a document description and feedback link
    update:
      title: Elasticsearch API
      description: >
        Elasticsearch provides REST APIs that are used by the UI components and can be called directly to configure and access Elasticsearch features.
        
        ## Documentation source and versions
        
        This documentation is derived from the `main` branch of the [elasticsearch-specification](https://github.com/elastic/elasticsearch-specification) repository.
        It is provided under license [Attribution-NonCommercial-NoDerivatives 4.0 International](https://creativecommons.org/licenses/by-nc-nd/4.0/).

        This documentation contains work-in-progress information for future Elastic Stack releases.
      x-doc-license:
        name: Attribution-NonCommercial-NoDerivatives 4.0 International
        url: 'https://creativecommons.org/licenses/by-nc-nd/4.0/'
      x-feedbackLink:
        label: Feedback
        url: https://github.com/elastic/docs-content/issues/new?assignees=&labels=feedback%2Ccommunity&projects=&template=api-feedback.yaml&title=%5BFeedback%5D%3A+
# Add security details
  - target: '$.components'
    description: Add securitySchemes
    update:
        securitySchemes:
          apiKeyAuth:
            in: header
            name: Authorization
            type: apiKey
            description: |
              Elasticsearch APIs support key-based authentication.
              You must create an API key and use the encoded value in the request header.
              For example:

              
              ```
              curl -X GET "${ES_URL}/_cat/indices?v=true" \
                -H "Authorization: ApiKey ${API_KEY}"
              ```
              
              To get API keys, use the `/_security/api_key` APIs.
          basicAuth:
            scheme: basic
            type: http
          bearerAuth:
            scheme: bearer
            type: http
            description: |
              Elasticsearch APIs support the use of bearer tokens in the `Authorization` HTTP header to authenticate with the API.
              For examples, refer to [Token-based authentication services](https://www.elastic.co/guide/en/elasticsearch/reference/current/token-authentication-services.html)
  - target: '$'
    description: Add document security
    update:
      security:
        - apiKeyAuth: []
        - basicAuth: []
        - bearerAuth: []
# Examples that apply only to the Elasticsearch OpenAPI document
## Examples for autoscaling
  - target: "$.paths['/_autoscaling/policy/{name}']['delete']"
    description: "Add examples for delete autoscaling policy response"
    update:
      responses:
        200:
          content:
            application/json:
              examples:
                deleteAutoscalingPolicyResponseExample1:
                  $ref: "../../specification/autoscaling/delete_autoscaling_policy/examples/response/DeleteAutoscalingPolicyResponseExample1.yaml"
  - target: "$.paths['/_autoscaling/capacity']['get']"
    description: "Add examples for get autoscaling capacity response"
    update:
      responses:
        200:
          content:
            application/json:
              examples:
                getAutoscalingCapacityResponseExample1:
                  $ref: "../../specification/autoscaling/get_autoscaling_capacity/examples/200_response/GetAutoscalingCapacityResponseExample1.yaml"
  - target: "$.paths['/_autoscaling/policy/{name}']['get']"
    description: "Add examples for get autoscaling policy response"
    update:
      responses:
        200:
          content:
            application/json:
              examples:
                getAutoscalingPolicyResponseExample1:
                  $ref: "../../specification/autoscaling/get_autoscaling_policy/examples/200_response/GetAutoscalingPolicyResponseExample1.yaml"
  - target: "$.paths['/_autoscaling/policy/{name}']['put']"
    description: "Add examples for create autoscaling policy operation"
    update:
      requestBody: 
        content: 
          application/json: 
            examples:
              createAutoscalingPolicyRequestExample1: 
                $ref: "../../specification/autoscaling/put_autoscaling_policy/examples/request/PutAutoscalingPolicyRequestExample1.yaml"
              createAutoscalingPolicyRequestExample2: 
                $ref: "../../specification/autoscaling/put_autoscaling_policy/examples/request/PutAutoscalingPolicyRequestExample2.yaml"
      responses:
        200:
          content:
            application/json:
              examples:
                createAutoscalingPolicyResponseExample1:
                  $ref: "../../specification/autoscaling/put_autoscaling_policy/examples/200_response/PutAutoscalingPolicyResponseExample1.yaml"
## Examples for behavioral analytics
  - target: "$.paths['/_application/analytics/{collection_name}/event/{event_type}']['post']"
    description: "Add examples for post analytics collection event operation"
    update: 
      requestBody: 
        content: 
          application/json: 
            examples: 
              postBehavioralAnalyticsEventRequestExample1:
                $ref: "../../specification/search_application/post_behavioral_analytics_event/examples/request/BehavioralAnalyticsEventPostRequestExample1.yaml"
## Examples for cat
  - target: "$.components['responses']['cat.thread_pool#200']"
    description: "Add example for cat thread pool response"
    update: 
      content:
        text/plain:
          schema:
            type: string
          examples:
            catThreadPoolResponseExample1:
              $ref: "../../specification/cat/thread_pool/examples/200_response/CatThreadPoolResponseExample1.yaml"
            catThreadPoolResponseExample2:
              $ref: "../../specification/cat/thread_pool/examples/200_response/CatThreadPoolResponseExample2.yaml"
## Examples for ccr
  - target: "$.paths['/{index}/_ccr/follow']['put']"
    description: "Add examples for create follower operation"
    update: 
      requestBody: 
        content: 
          application/json: 
            examples: 
              createFollowIndexRequestExample1: 
                $ref: "../../specification/ccr/follow/examples/request/CreateFollowIndexRequestExample1.yaml"
      responses:
        200:
          content:
            application/json:
              examples:
                createFollowIndexResponseExample1:
                  $ref: "../../specification/ccr/follow/examples/response/CreateFollowIndexResponseExample1.yaml"
  - target: "$.paths['/{index}/_ccr/forget_follower']['post']"
    description: "Add examples for forget follower operation"
    update: 
      requestBody: 
        content: 
          application/json: 
            examples: 
              forgetFollowerRequestExample1: 
                $ref: "../../specification/ccr/forget_follower/examples/request/ForgetFollowerIndexRequestExample1.yaml"
      responses:
        200:
          content:
            application/json:
              examples:
                forgetFollowerResponseExample1:
                  $ref: "../../specification/ccr/forget_follower/examples/response/ForgetFollowerIndexResponseExample1.yaml"
  - target: "$.paths['/_ccr/auto_follow/{name}']['put']"
    description: "Add examples for create auto-follow pattern operation"
    update: 
      requestBody: 
        content: 
          application/json: 
            examples: 
              putAutoFollowPatternRequestExample1: 
                $ref: "../../specification/ccr/put_auto_follow_pattern/examples/request/PutAutoFollowPatternRequestExample1.yaml"
      responses:
        200:
          content:
            application/json:
              examples:
                putAutoFollowPatternResponseExample1:
                  $ref: "../../specification/ccr/put_auto_follow_pattern/examples/response/PutAutoFollowPatternResponseExample1.yaml"
  - target: "$.paths['/{index}/_ccr/resume_follow']['post']"
    description: "Add examples for resume a follower operation"
    update: 
      requestBody: 
        content: 
          application/json: 
            examples: 
              resumeFollowIndexRequestExample1: 
                $ref: "../../specification/ccr/resume_follow/examples/request/ResumeFollowIndexRequestExample1.yaml"
      responses:
        200:
          content:
            application/json:
              examples:
                resumeFollowIndexResponseExample1:
                  $ref: "../../specification/ccr/resume_follow/examples/response/ResumeFollowIndexResponseExample1.yaml"
  - target: "$.paths['/{index}/_ccr/unfollow']['post']"
    description: "Add examples for unfollow an index"
    update: 
      responses:
        200:
          content:
            application/json:
              examples:
                ccrUnfollowIndexResponseExample1:
                  $ref: "../../specification/ccr/unfollow/examples/response/UnfollowIndexResponseExample1.yaml"
  - target: "$.paths['/_ccr/stats']['get']"
    description: "Add examples for get ccr stats"
    update: 
      responses:
        200:
          content:
            application/json:
              examples:
                ccrStatsResponseExample1:
                  $ref: "../../specification/ccr/stats/examples/response/CcrStatsResponseExample1.yaml"
  - target: "$.paths['/_ccr/auto_follow/{name}/resume']['post']"
    description: "Add examples for resume auto-follow pattern"
    update: 
      responses:
        200:
          content:
            application/json:
              examples:
                ccrResumeAutoFollowResponseExample1:
                  $ref: "../../specification/ccr/resume_auto_follow_pattern/examples/response/ResumeAutoFollowPatternResponseExample1.yaml"
  - target: "$.paths['/{index}/_ccr/pause_follow']['post']"
    description: "Add examples for resume auto-follow pattern"
    update: 
      responses:
        200:
          content:
            application/json:
              examples:
                ccrPauseFollowResponseExample1:
                  $ref: "../../specification/ccr/pause_follow/examples/response/PauseFollowIndexResponseExample1.yaml"
  - target: "$.paths['/_ccr/auto_follow/{name}/pause']['post']"
    description: "Add examples for pause auto-follow pattern"
    update: 
      responses:
        200:
          content:
            application/json:
              examples:
                ccrPauseAutoFollowPatternResponseExample1:
                  $ref: "../../specification/ccr/pause_auto_follow_pattern/examples/response/PauseAutoFollowPatternResponseExample1.yaml"
  - target: "$.components['responses']['ccr.get_auto_follow_pattern#200']"
    description: "Add examples for get auto-follow pattern"
    update: 
      content:
        application/json:
          examples:
            ccrPauseAutoFollowPatternResponseExample1:
              $ref: "../../specification/ccr/get_auto_follow_pattern/examples/response/GetAutoFollowPatternResponseExample1.yaml"
  - target: "$.paths['/{index}/_ccr/stats']['get']"
    description: "Add examples for get follower stats"
    update: 
      responses:
        200:
          content:
            application/json:
              examples:
                ccrFollowerStatsResponseExample1:
                  $ref: "../../specification/ccr/follow_stats/examples/response/FollowIndexStatsResponseExample1.yaml"
  - target: "$.paths['/{index}/_ccr/info']['get']"
    description: "Add examples for get follower info"
    update: 
      responses:
        200:
          content:
            application/json:
              examples:
                ccrFollowerInfoResponseExample1:
                  $ref: "../../specification/ccr/follow_info/examples/response/FollowInfoResponseExample1.yaml"
                ccrFollowerInfoResponseExample2:
                  $ref: "../../specification/ccr/follow_info/examples/response/FollowInfoResponseExample2.yaml"
  - target: "$.paths['/_ccr/auto_follow/{name}']['delete']"
    description: "Add examples for delete auto follow pattern"
    update: 
      responses:
        200:
          content:
            application/json:
              examples:
                ccrAutoFollowPatternDeleteResponseExample1:
                  $ref: "../../specification/ccr/delete_auto_follow_pattern/examples/response/DeleteAutoFollowPatternResponseExample1.yaml"
## Examples for cluster
  - target: "$.components['requestBodies']['cluster.allocation_explain']"
    description: "Add examples for cluster allocation explain operation"
    update: 
      content: 
        application/json: 
          examples: 
            clusterAllocationExplainRequestExample1: 
              $ref: "../../specification/cluster/allocation_explain/examples/request/clusterAllocationExplainRequestExample1.yaml"
  - target: "$.components['responses']['cluster.health#200']"
    description: "Add examples for cluster health operation"
    update: 
      content:
        application/json:
          examples:
            clusterHealthResponseExample1:
              $ref: "../../specification/cluster/health/examples/response/clusterHealthResponseExample1.yaml"
  - target: "$.paths['/_cluster/settings']['put']"
    description: "Add examples for cluster update settings operation"
    update: 
      requestBody: 
        content: 
          application/json: 
            examples: 
              clusterPutSettingsRequestExample1: 
                $ref: "../../specification/cluster/put_settings/examples/request/ClusterPutSettingsRequestExample1.yaml"
              clusterPutSettingsRequestExample2: 
                $ref: "../../specification/cluster/put_settings/examples/request/ClusterPutSettingsRequestExample2.yaml"
  - target: "$.paths['/_cluster/reroute']['post']"
    description: "Add examples for cluster reroute operation"
    update: 
      requestBody: 
        content: 
          application/json: 
            examples: 
              clusterRerouteRequestExample1: 
                $ref: "../../specification/cluster/reroute/examples/request/ClusterRerouteRequestExample1.yaml"
  - target: "$.components['requestBodies']['nodes.reload_secure_settings']"
    description: "Add examples for nodes reload secure settings operation"
    update: 
      content: 
        application/json: 
          examples: 
            clusterNodesReloadSecureSettingsRequestExample1: 
              $ref: "../../specification/nodes/reload_secure_settings/examples/request/ReloadSecureSettingsRequestExample1.yaml"
  - target: "$.components['responses']['nodes.reload_secure_settings#200']"
    description: "Add response examples for nodes reload secure settings operation"
    update: 
      content:
        application/json:
          examples:
            clusterNodesReloadSecureSettingsResponseExample1:
              $ref: "../../specification/nodes/reload_secure_settings/examples/response/ReloadSecureSettingsResponseExample1.yaml"
  - target: "$.components['responses']['nodes.info#200']"
    description: "Add response examples for nodes info"
    update: 
      content:
        application/json:
          examples:
            nodesInfoResponseExample1:
              $ref: "../../specification/nodes/info/examples/200_response/nodesInfoResponseExample1.yaml"
## Examples for connectors
  - target: "$.paths['/_connector/_sync_job/{connector_sync_job_id}/_error']['put']"
    description: "Add examples for connector job sync error operation"
    update:
      requestBody: 
        content: 
          application/json: 
            examples:
              syncJobErrorRequestExample1:
                 $ref: "../../specification/connector/sync_job_error/examples/request/SyncJobErrorRequestExample1.yaml"
  - target: "$.paths['/_connector/{connector_id}/_features']['put']"
    description: "Add examples for update connector features"
    update: 
      requestBody: 
        content: 
          application/json: 
            examples: 
              connectorUpdateFeaturesRequestExample1: 
                $ref: "../../specification/connector/update_features/examples/request/ConnectorUpdateFeaturesRequestExample1.yaml"
              connectorUpdateFeaturesRequestExample2: 
                $ref: "../../specification/connector/update_features/examples/request/ConnectorUpdateFeaturesRequestExample2.yaml"
      responses:
        200:
          content:
            application/json:
              examples:
                connectorUpdateFeaturesResponseExample1:
                  $ref: "../../specification/connector/update_features/examples/response/ConnectorUpdateFeaturesResponseExample1.yaml"
## Examples for esql
  - target: "$.paths['/_query/async']['post']"
    description: "Add examples for async esql query operation"
    update:
      requestBody: 
        content: 
          application/json: 
            examples:
              esqlAsyncQueryRequestExample1:
                 $ref: "../../specification/esql/async_query/examples/request/AsyncQueryRequestExample1.yaml"
## Examples for features
  - target: "$.paths['/_features']['get']"
    description: "Add examples for get features operation"
    update:
      responses:
        200:
          content:
            application/json:
              examples:
                getFeaturesResponseExample1:
                  $ref: "../../specification/features/get_features/examples/response/GetFeaturesResponseExample1.yaml"
  - target: "$.paths['/_features/_reset']['post']"
    description: "Add examples for reset features operation"
    update:
      responses:
        200:
          content:
            application/json:
              examples:
                resetFeaturesResponseExample1:
                  $ref: "../../specification/features/reset_features/examples/response/ResetFeaturesResponseExample1.yaml"
## Examples for ilm
  - target: "$.paths['/_ilm/policy/{policy}']['delete']"
    description: "Add examples for delete lifecycle policy operation"
    update:
      responses:
        200:
          content:
            application/json:
              examples:
                deleteLifecycleResponseExample1:
                  $ref: "../../specification/ilm/delete_lifecycle/examples/response/DeleteLifecycleResponseExample1.yaml" 
  - target: "$.paths['/_ilm/policy/{policy}']['put']"
    description: "Add examples for create a lifecycle operation"
    update:
      requestBody: 
        content: 
          application/json: 
            examples:
              putLifecycleRequestExample1: 
                $ref: "../../specification/ilm/put_lifecycle/examples/request/PutLifecycleRequestExample1.yaml"
      responses:
        200:
          content:
            application/json:
              examples:
                putLifecycleResponseExample1:
                  $ref: "../../specification/ilm/put_lifecycle/examples/response/PutLifecycleResponseExample1.yaml"  
  - target: "$.components['responses']['ilm.get_lifecycle#200']"
    description: "Add examples for get lifecycle policy operation"
    update: 
      content:
        application/json:
          examples:
            getLifecycleResponseExample1:
              $ref: "../../specification/ilm/get_lifecycle/examples/response/GetLifecycleResponseExample1.yaml"
  - target: "$.paths['/_ilm/migrate_to_data_tiers']['post']"
    description: "Add examples for migrate to data tiers routing operation"
    update:
      requestBody: 
        content: 
          application/json: 
            examples: 
              migrateToDataTiersRequestExample1: 
                $ref: "../../specification/ilm/migrate_to_data_tiers/examples/request/RequestExample1.yaml"
      responses:
        200:
          content:
            application/json:
              examples:
                migrateToDataTiersResponseExample1:
                  $ref: "../../specification/ilm/migrate_to_data_tiers/examples/response/ResponseExample1.yaml"
  - target: "$.paths['/_ilm/move/{index}']['post']"
    description: "Add examples for move to lifecycle step operation"
    update:
      requestBody: 
        content: 
          application/json: 
            examples:
              moveToStepRequestExample1: 
                $ref: "../../specification/ilm/move_to_step/examples/request/MoveToStepRequestExample1.yaml"
              moveToStepRequestExample2: 
                $ref: "../../specification/ilm/move_to_step/examples/request/MoveToStepRequestExample2.yaml"
      responses:
        200:
          content:
            application/json:
              examples:
                moveToStepResponseExample1:
                  $ref: "../../specification/ilm/move_to_step/examples/response/MoveToStepResponseExample1.yaml"
  - target: "$.paths['/_ilm/start']['post']"
    description: "Add examples for start index lifecycle management operation"
    update:
      responses:
        200:
          content:
            application/json:
              examples:
                startILMResponseExample1:
                  $ref: "../../specification/ilm/start/examples/response/StartILMResponseExample1.yaml"
  - target: "$.paths['/_ilm/stop']['post']"
    description: "Add examples for stop index lifecycle management operation"
    update:
      responses:
        200:
          content:
            application/json:
              examples:
                stopILMResponseExample1:
                  $ref: "../../specification/ilm/stop/examples/response/StopILMResponseExample1.yaml"
  - target: "$.paths['/_ilm/status']['get']"
    description: "Add examples for get index lifecycle management status operation"
    update:
      responses:
        200:
          content:
            application/json:
              examples:
                getILMStatusResponseExample1:
                  $ref: "../../specification/ilm/get_status/examples/response/GetILMStatusResponseExample1.yaml"
  - target: "$.paths['/{index}/_ilm/explain']['get']"
    description: "Add examples for explain lifecycle operation"
    update:
      responses:
        200:
          content:
            application/json:
              examples:
                explainLifecycleResponseExample1:
                  $ref: "../../specification/ilm/explain_lifecycle/examples/response/ExplainLifecycleResponseExample1.yaml"
  - target: "$.paths['/{index}/_ilm/remove']['post']"
    description: "Add examples for remove policy from index operation"
    update:
      responses:
        200:
          content:
            application/json:
              examples:
                removePolicyResponseExample1:
                  $ref: "../../specification/ilm/remove_policy/examples/response/RemovePolicyResponseExample1.yaml"
## Examples for indices
  - target: "$.paths['/_lifecycle/stats']['get']"
    description: "Add examples for get lifecycle stats operation"
    update:
      responses:
        200:
          content:
            application/json:
              examples:
                dataStreamLifecycleStatsResponseExample1:
                  $ref: "../../specification/indices/get_data_lifecycle_stats/examples/response/IndicesGetDataLifecycleStatsResponseExample1.yaml"
  - target: "$.components['requestBodies']['indices.clone']"
    description: "Add examples for clone index request"
    update: 
      content: 
        application/json: 
          examples: 
            indicesCloneRequestExample1: 
              $ref: "../../specification/indices/clone/examples/request/indicesCloneRequestExample1.yaml"
  - target: "$.paths['/{index}/_close']['post']"
    description: "Add examples for close index response"
    update:
      responses:
        200:
          content:
            application/json:
              examples:
                indicesCloseResponseExample1:
                  $ref: "../../specification/indices/close/examples/response/CloseIndexResponseExample1.yaml"
  - target: "$.components['responses']['indices.data_streams_stats#200']"
    description: "Add example for data stream stats response"
    update: 
      content:
        application/json:
          examples:
            indicesDataStreamStatsResponseExample1:
              $ref: "../../specification/indices/data_streams_stats/examples/200_response/indicesDataStreamStatsResponseExample1.yaml"
  - target: "$.paths['/{index}/_open']['post']"
    description: "Add examples for open index response"
    update:
      responses:
        200:
          content:
            application/json:
              examples:
                indicesOpenResponseExample1:
                  $ref: "../../specification/indices/open/examples/200_response/indicesOpenResponseExample1.yaml"
  - target: "$.components['responses']['indices.recovery#200']"
    description: "Add example for get index recovery response"
    update: 
      content:
        application/json:
          examples:
            getIndicesRecoveryResponseExample1:
                  $ref: "../../specification/indices/recovery/examples/200_response/indicesRecoveryResponseExample1.yaml"
  - target: "$.components['responses']['indices.resolve_cluster#200']"
    description: "Add examples for resolve cluster operation"
    update: 
      content:
        application/json:
          examples:
            resolveClusterResponseExample1:
              $ref: "../../specification/indices/resolve_cluster/examples/200_response/ResolveClusterResponseExample1.yaml"
            resolveClusterResponseExample2:
              $ref: "../../specification/indices/resolve_cluster/examples/200_response/ResolveClusterResponseExample2.yaml"
  - target: "$.components['requestBodies']['indices.shrink']"
    description: "Add example for shrink index request"
    update: 
      content:
        application/json:
          examples:
            indicesShrinkRequestExample1:
              $ref: "../../specification/indices/shrink/examples/request/indicesShrinkRequestExample1.yaml"
  - target: "$.components['requestBodies']['indices.split']"
    description: "Add example for split index request"
    update: 
      content:
        application/json:
          examples:
            indicesSplitRequestExample1:
              $ref: "../../specification/indices/split/examples/request/indicesSplitRequestExample1.yaml"
  - target: "$.components['requestBodies']['indices.put_template']"
    description: "Add example for legacy create template request"
    update: 
      content:
        application/json:
          examples:
            indicesLegacyPutTemplateRequestExample1:
              $ref: "../../specification/indices/put_template/examples/request/indicesPutTemplateRequestExample1.yaml"
## Examples for inference
<<<<<<< HEAD
=======
  - target: "$.paths['/_inference/chat_completion/{inference_id}/_stream']['post']"
    description: "Add example for inference stream request"
    update:
      requestBody:
        content:
          application/json:
            examples:
              streamInferenceRequestExample1:
                $ref: "../../specification/inference/stream_completion/examples/request/StreamInferenceRequestExample1.yaml"
>>>>>>> de5c2ef2
## Examples for ingest
  - target: "$.components['requestBodies']['simulate.ingest']"
    description: "Add example for simulate ingest request"
    update: 
      content:
        application/json:
          examples:
            simulateIngestRequestExample1:
              $ref: "../../specification/simulate/ingest/examples/request/SimulateIngestRequestExample1.yaml"
            simulateIngestRequestExample2:
              $ref: "../../specification/simulate/ingest/examples/request/SimulateIngestRequestExample2.yaml"
            simulateIngestRequestExample3:
              $ref: "../../specification/simulate/ingest/examples/request/SimulateIngestRequestExample3.yaml"
            simulateIngestRequestExample4:
              $ref: "../../specification/simulate/ingest/examples/request/SimulateIngestRequestExample4.yaml"
  - target: "$.components['responses']['simulate.ingest#200']"
    description: "Add example for simulate ingest response"
    update: 
      content:
        application/json:
          examples:
            simulateIngestResponseExample1:
              $ref: "../../specification/simulate/ingest/examples/response/SimulateIngestResponseExample1.yaml"
            simulateIngestResponseExample2:
              $ref: "../../specification/simulate/ingest/examples/response/SimulateIngestResponseExample2.yaml"
            simulateIngestResponseExample3:
              $ref: "../../specification/simulate/ingest/examples/response/SimulateIngestResponseExample3.yaml"
## Examples for licensing
  - target: "$.paths['/_license/basic_status']['get']"
    description: "Add example for get basic status response"
    update: 
      responses:
        200:
          content:
            application/json:
              examples:
                getBasicStatusResponseExample1:
                  $ref: "../../specification/license/get_basic_status/examples/200_response/GetBasicLicenseStatusResponseExample1.yaml"
  - target: "$.paths['/_license/trial_status']['get']"
    description: "Add example for get trial status response"
    update: 
      responses:
        200:
          content:
            application/json:
              examples:
                getLicenseResponseExample1:
                  $ref: "../../specification/license/get_trial_status/examples/200_response/GetTrialLicenseStatusResponseExample1.yaml"
  - target: "$.paths['/_license/start_basic']['post']"
    description: "Add example for start basic response"
    update: 
      responses:
        200:
          content:
            application/json:
              examples:
                startBasicLicenseResponseExample1:
                  $ref: "../../specification/license/post_start_basic/examples/200_response/StartBasicLicenseResponseExample1.yaml"
  - target: "$.paths['/_license/start_trial']['post']"
    description: "Add example for start trial response"
    update: 
      responses:
        200:
          content:
            application/json:
              examples:
                startTrialLicenseResponseExample1:
                  $ref: "../../specification/license/post_start_trial/examples/200_response/StartTrialLicenseResponseExample1.yaml"
  - target: "$.components['requestBodies']['license.post']"
    description: "Add examples for update license request"
    update: 
      content: 
        application/json: 
          examples: 
            updateLicenseRequestExample1: 
              $ref: "../../specification/license/post/examples/request/PostLicenseRequestExample1.yaml"
  - target: "$.components['responses']['license.post#200']"
    description: "Add examples for update license response"
    update: 
      content:
        application/json:
          examples:
            clusterHealthResponseExample1:
              $ref: "../../specification/license/post/examples/200_response/PostLicenseResponseExample1.yaml"
## Examples for machine learning
  - target: "$.components['requestBodies']['ml.explain_data_frame_analytics']"
    description: "Add examples for explain dataframe analytics"
    update: 
      content: 
        application/json: 
          examples: 
            mlDataFrameAnalyticsExplainRequestExample1: 
              $ref: "../../specification/ml/explain_data_frame_analytics/examples/request/MlExplainDataFrameAnalyticsRequestExample1.yaml"
  - target: "$.components['responses']['ml.explain_data_frame_analytics#200']"
    description: "Add examples for explain dataframe analytics response"
    update: 
      content:
        application/json:
          examples:
            mlDataFrameAnalyticsExplainResponseExample1:
              $ref: "../../specification/ml/explain_data_frame_analytics/examples/response/MlExplainDataFrameAnalyticsResponseExample1.yaml"
  - target: "$.paths['/_ml/trained_models/{model_id}/deployment/cache/_clear']['post']"
    description: "Add examples for clear trained model cache"
    update: 
      responses:
        200:
          content:
            application/json:
              examples:
                mlTrainedModelClearResponseExample1:
                  $ref: "../../specification/ml/clear_trained_model_deployment_cache/examples/response/MlClearTrainedModelDeploymentCacheResponseExample1.yaml"
  - target: "$.paths['/_ml/anomaly_detectors/{job_id}/model_snapshots/{snapshot_id}']['delete']"
    description: "Add examples for delete trained model snapshot"
    update: 
      responses:
        200:
          content:
            application/json:
              examples:
                mlTrainedModelSnapshotDeleteResponseExample1:
                  $ref: "../../specification/ml/delete_model_snapshot/examples/response/MlDeleteModelSnapshotResponseExample1.yaml"
  - target: "$.components['responses']['ml.delete_forecast#200']"
    description: "Add examples for delete forecast"
    update: 
        content:
          application/json:
            examples:
              mlForecastDeleteResponseExample1:
                $ref: "../../specification/ml/delete_forecast/examples/response/MlDeleteForecastResponseExample1.yaml"
  - target: "$.components['responses']['ml.delete_expired_data#200']"
    description: "Add examples for delete expired data"
    update: 
        content:
          application/json:
            examples:
              mlExpiredDataDeleteResponseExample1:
                $ref: "../../specification/ml/delete_expired_data/examples/response/MlDeleteExpiredDataResponseExample1.yaml"
## Examples for search applications
  - target: "$.paths['/_application/search_application/{name}/_render_query']['post']"
    description: "Add examples for render search application query operation"
    update:
      requestBody: 
        content: 
          application/json: 
            examples:
              renderSearchApplicationQueryRequestExample1: 
                $ref: "../../specification/search_application/render_query/examples/request/SearchApplicationsRenderQueryRequestExample1.yaml"
## Examples for security
  - target: "$.paths['/_security/api_key/_bulk_update']['post']"
    description: "Add examples for bulk update API keys operation"
    update:
      requestBody: 
        content: 
          application/json: 
            examples: 
              bulkUpdateApiKeysRequestExample1: 
                $ref: "../../specification/security/bulk_update_api_keys/examples/request/SecurityBulkUpdateApiKeysRequestExample1.yaml"
              bulkUpdateApiKeysRequestExample2: 
                $ref: "../../specification/security/bulk_update_api_keys/examples/request/SecurityBulkUpdateApiKeysRequestExample2.yaml"
      responses:
        200:
          content:
            application/json:
              examples:
                bulkUpdateApiKeysResponseExample1:
                  $ref: "../../specification/security/bulk_update_api_keys/examples/200_response/SecurityBulkUpdateApiKeysResponseExample1.yaml"
  - target: "$.paths['/_security/delegate_pki']['post']"
    description: "Add examples for delegate PKI operation"
    update:
      requestBody: 
        content: 
          application/json: 
            examples: 
              delegatePkiRequestExample1: 
                $ref: "../../specification/security/delegate_pki/examples/request/SecurityDelegatePkiRequestExample1.yaml"
      responses:
        200:
          content:
            application/json:
              examples:
                delegatePkiResponseExample1:
                  $ref: "../../specification/security/delegate_pki/examples/200_response/SecurityDelegatePkiResponseExample1.yaml"
## Examples for tasks
  - target: "$.paths['/_tasks']['get']"
    description: "Add examples for task management operation"
    update:
      responses:
        200:
          content:
            application/json:
              examples:
                getTasksResponseExample1:
                  $ref: "../../specification/tasks/get/examples/200_response/GetTaskResponseExample1.yaml"
## Examples for transforms
  - target: "$.paths['/_transform/_upgrade']['post']"
    description: "Add examples for transform upgrade"
    update:
      responses:
        200:
          content:
            application/json:
              examples:
                transformUpgradeResponseExample1:
                  $ref: "../../specification/transform/upgrade_transforms/examples/response/UpgradeTransformResponseExample1.yaml"
## Examples for watcher
  - target: "$.paths['/_watcher/settings']['put']"
    description: "Add request example for update watcher settings"
    update:
      requestBody: 
        content: 
          application/json: 
            examples:
              updateWatcherSettingsRequestExample1: 
                $ref: "../../specification/watcher/update_settings/examples/request/WatcherUpdateSettingsRequestExample1.yaml"
  - target: "$.paths['/_watcher/settings']['get']"
    description: "Add response example for get watcher settings"
    update:
      responses:
        200:
          content: 
            application/json: 
              examples:
                updateWatcherSettingsRequestExample1: 
                  $ref: "../../specification/watcher/get_settings/examples/200_response/WatcherGetSettingsResponseExample1.yaml"
<|MERGE_RESOLUTION|>--- conflicted
+++ resolved
@@ -618,8 +618,6 @@
             indicesLegacyPutTemplateRequestExample1:
               $ref: "../../specification/indices/put_template/examples/request/indicesPutTemplateRequestExample1.yaml"
 ## Examples for inference
-<<<<<<< HEAD
-=======
   - target: "$.paths['/_inference/chat_completion/{inference_id}/_stream']['post']"
     description: "Add example for inference stream request"
     update:
@@ -629,7 +627,6 @@
             examples:
               streamInferenceRequestExample1:
                 $ref: "../../specification/inference/stream_completion/examples/request/StreamInferenceRequestExample1.yaml"
->>>>>>> de5c2ef2
 ## Examples for ingest
   - target: "$.components['requestBodies']['simulate.ingest']"
     description: "Add example for simulate ingest request"
