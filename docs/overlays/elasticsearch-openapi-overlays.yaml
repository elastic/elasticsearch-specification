# Overlays that are specific to the Elasticsearch OpenAPI document
overlay: 1.0.0
info:
  title: Overlays for the Elasticsearch OpenAPI document
  version: 0.0.1
actions:
# Add document info details
  - target: '$.info'
    description: Add a document description and feedback link
    update:
      title: Elasticsearch API
      description: >
        Elasticsearch provides REST APIs that are used by the UI components and can be called directly to configure and access Elasticsearch features.
        
        ## Documentation source and versions
        
        This documentation is derived from the `8.x` branch of the [elasticsearch-specification](https://github.com/elastic/elasticsearch-specification) repository.
        It is provided under license [Attribution-NonCommercial-NoDerivatives 4.0 International](https://creativecommons.org/licenses/by-nc-nd/4.0/).

        This documentation contains work-in-progress information for future Elastic Stack releases.
      x-doc-license:
        name: Attribution-NonCommercial-NoDerivatives 4.0 International
        url: 'https://creativecommons.org/licenses/by-nc-nd/4.0/'
      x-feedbackLink:
        label: Feedback
        url: https://github.com/elastic/docs-content/issues/new?assignees=&labels=feedback%2Ccommunity&projects=&template=api-feedback.yaml&title=%5BFeedback%5D%3A+
# Add security details
  - target: '$.components'
    description: Add securitySchemes
    update:
        securitySchemes:
          apiKeyAuth:
            in: header
            name: Authorization
            type: apiKey
            description: |
              Elasticsearch APIs support key-based authentication.
              You must create an API key and use the encoded value in the request header.
              For example:

              
              ```
              curl -X GET "${ES_URL}/_cat/indices?v=true" \
                -H "Authorization: ApiKey ${API_KEY}"
              ```
              
              To get API keys, use the `/_security/api_key` APIs.
          basicAuth:
            scheme: basic
            type: http
          bearerAuth:
            scheme: bearer
            type: http
            description: |
              Elasticsearch APIs support the use of bearer tokens in the `Authorization` HTTP header to authenticate with the API.
              For examples, refer to [Token-based authentication services](https://www.elastic.co/guide/en/elasticsearch/reference/current/token-authentication-services.html)
  - target: '$'
    description: Add document security
    update:
      security:
        - apiKeyAuth: []
        - basicAuth: []
        - bearerAuth: []
# Examples that apply only to the Elasticsearch OpenAPI document
## Examples for autoscaling
  - target: "$.paths['/_autoscaling/policy/{name}']['delete']"
    description: "Add examples for delete autoscaling policy response"
    update:
      responses:
        200:
          content:
            application/json:
              examples:
                deleteAutoscalingPolicyResponseExample1:
                  $ref: "../../specification/autoscaling/delete_autoscaling_policy/examples/response/DeleteAutoscalingPolicyResponseExample1.yaml"
  - target: "$.paths['/_autoscaling/capacity']['get']"
    description: "Add examples for get autoscaling capacity response"
    update:
      responses:
        200:
          content:
            application/json:
              examples:
                getAutoscalingCapacityResponseExample1:
                  $ref: "../../specification/autoscaling/get_autoscaling_capacity/examples/200_response/GetAutoscalingCapacityResponseExample1.yaml"
  - target: "$.paths['/_autoscaling/policy/{name}']['get']"
    description: "Add examples for get autoscaling policy response"
    update:
      responses:
        200:
          content:
            application/json:
              examples:
                getAutoscalingPolicyResponseExample1:
                  $ref: "../../specification/autoscaling/get_autoscaling_policy/examples/200_response/GetAutoscalingPolicyResponseExample1.yaml"
  - target: "$.paths['/_autoscaling/policy/{name}']['put']"
    description: "Add examples for create autoscaling policy operation"
    update:
      requestBody: 
        content: 
          application/json: 
            examples:
              createAutoscalingPolicyRequestExample1: 
                $ref: "../../specification/autoscaling/put_autoscaling_policy/examples/request/PutAutoscalingPolicyRequestExample1.yaml"
              createAutoscalingPolicyRequestExample2: 
                $ref: "../../specification/autoscaling/put_autoscaling_policy/examples/request/PutAutoscalingPolicyRequestExample2.yaml"
      responses:
        200:
          content:
            application/json:
              examples:
                createAutoscalingPolicyResponseExample1:
                  $ref: "../../specification/autoscaling/put_autoscaling_policy/examples/200_response/PutAutoscalingPolicyResponseExample1.yaml"
## Examples for behavioral analytics
  - target: "$.paths['/_application/analytics/{collection_name}/event/{event_type}']['post']"
    description: "Add examples for post analytics collection event operation"
    update: 
      requestBody: 
        content: 
          application/json: 
            examples: 
              postBehavioralAnalyticsEventRequestExample1:
                $ref: "../../specification/search_application/post_behavioral_analytics_event/examples/request/BehavioralAnalyticsEventPostRequestExample1.yaml"
<<<<<<< HEAD
=======
## Examples for cat
  - target: "$.components['responses']['cat.thread_pool#200']"
    description: "Add example for cat thread pool response"
    update: 
      content:
        text/plain:
          schema:
            type: string
          examples:
            catThreadPoolResponseExample1:
              $ref: "../../specification/cat/thread_pool/examples/200_response/CatThreadPoolResponseExample1.yaml"
            catThreadPoolResponseExample2:
              $ref: "../../specification/cat/thread_pool/examples/200_response/CatThreadPoolResponseExample2.yaml"
>>>>>>> 9614b82c
## Examples for ccr
  - target: "$.paths['/{index}/_ccr/follow']['put']"
    description: "Add examples for create follower operation"
    update: 
      requestBody: 
        content: 
          application/json: 
            examples: 
              createFollowIndexRequestExample1: 
                $ref: "../../specification/ccr/follow/examples/request/CreateFollowIndexRequestExample1.yaml"
      responses:
        200:
          content:
            application/json:
              examples:
                createFollowIndexResponseExample1:
                  $ref: "../../specification/ccr/follow/examples/response/CreateFollowIndexResponseExample1.yaml"
  - target: "$.paths['/{index}/_ccr/forget_follower']['post']"
    description: "Add examples for forget follower operation"
    update: 
      requestBody: 
        content: 
          application/json: 
            examples: 
<<<<<<< HEAD
              createFollowIndexRequestExample1: 
=======
              forgetFollowerRequestExample1: 
>>>>>>> 9614b82c
                $ref: "../../specification/ccr/forget_follower/examples/request/ForgetFollowerIndexRequestExample1.yaml"
      responses:
        200:
          content:
            application/json:
              examples:
<<<<<<< HEAD
                createFollowIndexResponseExample1:
=======
                forgetFollowerResponseExample1:
>>>>>>> 9614b82c
                  $ref: "../../specification/ccr/forget_follower/examples/response/ForgetFollowerIndexResponseExample1.yaml"
  - target: "$.paths['/_ccr/auto_follow/{name}']['put']"
    description: "Add examples for create auto-follow pattern operation"
    update: 
      requestBody: 
        content: 
          application/json: 
            examples: 
              putAutoFollowPatternRequestExample1: 
                $ref: "../../specification/ccr/put_auto_follow_pattern/examples/request/PutAutoFollowPatternRequestExample1.yaml"
      responses:
        200:
          content:
            application/json:
              examples:
                putAutoFollowPatternResponseExample1:
                  $ref: "../../specification/ccr/put_auto_follow_pattern/examples/response/PutAutoFollowPatternResponseExample1.yaml"
  - target: "$.paths['/{index}/_ccr/resume_follow']['post']"
    description: "Add examples for resume a follower operation"
    update: 
      requestBody: 
        content: 
          application/json: 
            examples: 
              resumeFollowIndexRequestExample1: 
                $ref: "../../specification/ccr/resume_follow/examples/request/ResumeFollowIndexRequestExample1.yaml"
      responses:
        200:
          content:
            application/json:
              examples:
                resumeFollowIndexResponseExample1:
                  $ref: "../../specification/ccr/resume_follow/examples/response/ResumeFollowIndexResponseExample1.yaml"
<<<<<<< HEAD
## Examples for cluster
  - target: "$.components['requestBodies']['cluster.allocation_explain']"
    description: "Add example for cluster allocation exaplain request"
    update:
      content:
        application/json:
          examples:
            clusterAllocationExplainRequestExample1:
              $ref: "../../specification/cluster/allocation_explain/examples/request/ClusterAllocationExplainRequestExample1.yaml"
=======
  - target: "$.paths['/{index}/_ccr/unfollow']['post']"
    description: "Add examples for unfollow an index"
    update: 
      responses:
        200:
          content:
            application/json:
              examples:
                ccrUnfollowIndexResponseExample1:
                  $ref: "../../specification/ccr/unfollow/examples/response/UnfollowIndexResponseExample1.yaml"
  - target: "$.paths['/_ccr/stats']['get']"
    description: "Add examples for get ccr stats"
    update: 
      responses:
        200:
          content:
            application/json:
              examples:
                ccrStatsResponseExample1:
                  $ref: "../../specification/ccr/stats/examples/response/CcrStatsResponseExample1.yaml"
  - target: "$.paths['/_ccr/auto_follow/{name}/resume']['post']"
    description: "Add examples for resume auto-follow pattern"
    update: 
      responses:
        200:
          content:
            application/json:
              examples:
                ccrResumeAutoFollowResponseExample1:
                  $ref: "../../specification/ccr/resume_auto_follow_pattern/examples/response/ResumeAutoFollowPatternResponseExample1.yaml"
  - target: "$.paths['/{index}/_ccr/pause_follow']['post']"
    description: "Add examples for resume auto-follow pattern"
    update: 
      responses:
        200:
          content:
            application/json:
              examples:
                ccrPauseFollowResponseExample1:
                  $ref: "../../specification/ccr/pause_follow/examples/response/PauseFollowIndexResponseExample1.yaml"
  - target: "$.paths['/_ccr/auto_follow/{name}/pause']['post']"
    description: "Add examples for pause auto-follow pattern"
    update: 
      responses:
        200:
          content:
            application/json:
              examples:
                ccrPauseAutoFollowPatternResponseExample1:
                  $ref: "../../specification/ccr/pause_auto_follow_pattern/examples/response/PauseAutoFollowPatternResponseExample1.yaml"
  - target: "$.components['responses']['ccr.get_auto_follow_pattern#200']"
    description: "Add examples for get auto-follow pattern"
    update: 
      content:
        application/json:
          examples:
            ccrPauseAutoFollowPatternResponseExample1:
              $ref: "../../specification/ccr/get_auto_follow_pattern/examples/response/GetAutoFollowPatternResponseExample1.yaml"
  - target: "$.paths['/{index}/_ccr/stats']['get']"
    description: "Add examples for get follower stats"
    update: 
      responses:
        200:
          content:
            application/json:
              examples:
                ccrFollowerStatsResponseExample1:
                  $ref: "../../specification/ccr/follow_stats/examples/response/FollowIndexStatsResponseExample1.yaml"
  - target: "$.paths['/{index}/_ccr/info']['get']"
    description: "Add examples for get follower info"
    update: 
      responses:
        200:
          content:
            application/json:
              examples:
                ccrFollowerInfoResponseExample1:
                  $ref: "../../specification/ccr/follow_info/examples/response/FollowInfoResponseExample1.yaml"
                ccrFollowerInfoResponseExample2:
                  $ref: "../../specification/ccr/follow_info/examples/response/FollowInfoResponseExample2.yaml"
  - target: "$.paths['/_ccr/auto_follow/{name}']['delete']"
    description: "Add examples for delete auto follow pattern"
    update: 
      responses:
        200:
          content:
            application/json:
              examples:
                ccrAutoFollowPatternDeleteResponseExample1:
                  $ref: "../../specification/ccr/delete_auto_follow_pattern/examples/response/DeleteAutoFollowPatternResponseExample1.yaml"
## Examples for cluster
>>>>>>> 9614b82c
  - target: "$.components['requestBodies']['cluster.allocation_explain']"
    description: "Add examples for cluster allocation explain operation"
    update: 
      content: 
        application/json: 
          examples: 
            clusterAllocationExplainRequestExample1: 
              $ref: "../../specification/cluster/allocation_explain/examples/request/clusterAllocationExplainRequestExample1.yaml"
  - target: "$.components['responses']['cluster.health#200']"
    description: "Add examples for cluster health operation"
    update: 
      content:
        application/json:
          examples:
            clusterHealthResponseExample1:
              $ref: "../../specification/cluster/health/examples/response/clusterHealthResponseExample1.yaml"
  - target: "$.paths['/_cluster/settings']['put']"
    description: "Add examples for cluster update settings operation"
    update: 
      requestBody: 
        content: 
          application/json: 
            examples: 
              clusterPutSettingsRequestExample1: 
                $ref: "../../specification/cluster/put_settings/examples/request/ClusterPutSettingsRequestExample1.yaml"
              clusterPutSettingsRequestExample2: 
                $ref: "../../specification/cluster/put_settings/examples/request/ClusterPutSettingsRequestExample2.yaml"
  - target: "$.paths['/_cluster/reroute']['post']"
    description: "Add examples for cluster reroute operation"
    update: 
      requestBody: 
        content: 
          application/json: 
            examples: 
              clusterRerouteRequestExample1: 
                $ref: "../../specification/cluster/reroute/examples/request/ClusterRerouteRequestExample1.yaml"
  - target: "$.components['requestBodies']['nodes.reload_secure_settings']"
    description: "Add examples for nodes reload secure settings operation"
    update: 
      content: 
        application/json: 
          examples: 
            clusterNodesReloadSecureSettingsRequestExample1: 
              $ref: "../../specification/nodes/reload_secure_settings/examples/request/ReloadSecureSettingsRequestExample1.yaml"
  - target: "$.components['responses']['nodes.reload_secure_settings#200']"
    description: "Add response examples for nodes reload secure settings operation"
    update: 
      content:
        application/json:
          examples:
            clusterNodesReloadSecureSettingsResponseExample1:
              $ref: "../../specification/nodes/reload_secure_settings/examples/response/ReloadSecureSettingsResponseExample1.yaml"
  - target: "$.components['responses']['nodes.info#200']"
    description: "Add response examples for nodes info"
    update: 
      content:
        application/json:
          examples:
            nodesInfoResponseExample1:
              $ref: "../../specification/nodes/info/examples/200_response/nodesInfoResponseExample1.yaml"
<<<<<<< HEAD
=======
## Examples for connectors
  - target: "$.paths['/_connector/_sync_job/{connector_sync_job_id}/_error']['put']"
    description: "Add examples for connector job sync error operation"
    update:
      requestBody: 
        content: 
          application/json: 
            examples:
              syncJobErrorRequestExample1:
                 $ref: "../../specification/connector/sync_job_error/examples/request/SyncJobErrorRequestExample1.yaml"
  - target: "$.paths['/_connector/{connector_id}/_features']['put']"
    description: "Add examples for update connector features"
    update: 
      requestBody: 
        content: 
          application/json: 
            examples: 
              connectorUpdateFeaturesRequestExample1: 
                $ref: "../../specification/connector/update_features/examples/request/ConnectorUpdateFeaturesRequestExample1.yaml"
              connectorUpdateFeaturesRequestExample2: 
                $ref: "../../specification/connector/update_features/examples/request/ConnectorUpdateFeaturesRequestExample2.yaml"
      responses:
        200:
          content:
            application/json:
              examples:
                connectorUpdateFeaturesResponseExample1:
                  $ref: "../../specification/connector/update_features/examples/response/ConnectorUpdateFeaturesResponseExample1.yaml"
>>>>>>> 9614b82c
## Examples for esql
  - target: "$.paths['/_query/async']['post']"
    description: "Add examples for async esql query operation"
    update:
      requestBody: 
        content: 
          application/json: 
            examples:
              esqlAsyncQueryRequestExample1:
                 $ref: "../../specification/esql/async_query/examples/request/AsyncQueryRequestExample1.yaml"
## Examples for features
  - target: "$.paths['/_features']['get']"
    description: "Add examples for get features operation"
    update:
      responses:
        200:
          content:
            application/json:
              examples:
                getFeaturesResponseExample1:
                  $ref: "../../specification/features/get_features/examples/response/GetFeaturesResponseExample1.yaml"
  - target: "$.paths['/_features/_reset']['post']"
    description: "Add examples for reset features operation"
    update:
      responses:
        200:
          content:
            application/json:
              examples:
                resetFeaturesResponseExample1:
                  $ref: "../../specification/features/reset_features/examples/response/ResetFeaturesResponseExample1.yaml"
## Examples for ilm
  - target: "$.paths['/_ilm/policy/{policy}']['delete']"
    description: "Add examples for delete lifecycle policy operation"
    update:
      responses:
        200:
          content:
            application/json:
              examples:
                deleteLifecycleResponseExample1:
                  $ref: "../../specification/ilm/delete_lifecycle/examples/response/DeleteLifecycleResponseExample1.yaml" 
  - target: "$.paths['/_ilm/policy/{policy}']['put']"
    description: "Add examples for create a lifecycle operation"
    update:
      requestBody: 
        content: 
          application/json: 
            examples:
              putLifecycleRequestExample1: 
                $ref: "../../specification/ilm/put_lifecycle/examples/request/PutLifecycleRequestExample1.yaml"
      responses:
        200:
          content:
            application/json:
              examples:
                putLifecycleResponseExample1:
                  $ref: "../../specification/ilm/put_lifecycle/examples/response/PutLifecycleResponseExample1.yaml"  
  - target: "$.components['responses']['ilm.get_lifecycle#200']"
    description: "Add examples for get lifecycle policy operation"
    update: 
      content:
        application/json:
          examples:
            getLifecycleResponseExample1:
              $ref: "../../specification/ilm/get_lifecycle/examples/response/GetLifecycleResponseExample1.yaml"
  - target: "$.paths['/_ilm/migrate_to_data_tiers']['post']"
    description: "Add examples for migrate to data tiers routing operation"
    update:
      requestBody: 
        content: 
          application/json: 
            examples: 
              migrateToDataTiersRequestExample1: 
                $ref: "../../specification/ilm/migrate_to_data_tiers/examples/request/RequestExample1.yaml"
      responses:
        200:
          content:
            application/json:
              examples:
                migrateToDataTiersResponseExample1:
                  $ref: "../../specification/ilm/migrate_to_data_tiers/examples/response/ResponseExample1.yaml"
  - target: "$.paths['/_ilm/move/{index}']['post']"
    description: "Add examples for move to lifecycle step operation"
    update:
      requestBody: 
        content: 
          application/json: 
            examples:
              moveToStepRequestExample1: 
                $ref: "../../specification/ilm/move_to_step/examples/request/MoveToStepRequestExample1.yaml"
              moveToStepRequestExample2: 
                $ref: "../../specification/ilm/move_to_step/examples/request/MoveToStepRequestExample2.yaml"
      responses:
        200:
          content:
            application/json:
              examples:
                moveToStepResponseExample1:
                  $ref: "../../specification/ilm/move_to_step/examples/response/MoveToStepResponseExample1.yaml"
  - target: "$.paths['/_ilm/start']['post']"
    description: "Add examples for start index lifecycle management operation"
    update:
      responses:
        200:
          content:
            application/json:
              examples:
                startILMResponseExample1:
                  $ref: "../../specification/ilm/start/examples/response/StartILMResponseExample1.yaml"
  - target: "$.paths['/_ilm/stop']['post']"
    description: "Add examples for stop index lifecycle management operation"
    update:
      responses:
        200:
          content:
            application/json:
              examples:
                stopILMResponseExample1:
                  $ref: "../../specification/ilm/stop/examples/response/StopILMResponseExample1.yaml"
  - target: "$.paths['/_ilm/status']['get']"
    description: "Add examples for get index lifecycle management status operation"
    update:
      responses:
        200:
          content:
            application/json:
              examples:
                getILMStatusResponseExample1:
                  $ref: "../../specification/ilm/get_status/examples/response/GetILMStatusResponseExample1.yaml"
  - target: "$.paths['/{index}/_ilm/explain']['get']"
    description: "Add examples for explain lifecycle operation"
    update:
      responses:
        200:
          content:
            application/json:
              examples:
                explainLifecycleResponseExample1:
                  $ref: "../../specification/ilm/explain_lifecycle/examples/response/ExplainLifecycleResponseExample1.yaml"
  - target: "$.paths['/{index}/_ilm/remove']['post']"
    description: "Add examples for remove policy from index operation"
    update:
      responses:
        200:
          content:
            application/json:
              examples:
                removePolicyResponseExample1:
                  $ref: "../../specification/ilm/remove_policy/examples/response/RemovePolicyResponseExample1.yaml"
## Examples for indices
  - target: "$.paths['/_lifecycle/stats']['get']"
    description: "Add examples for get lifecycle stats operation"
    update:
      responses:
        200:
          content:
            application/json:
              examples:
                dataStreamLifecycleStatsResponseExample1:
                  $ref: "../../specification/indices/get_data_lifecycle_stats/examples/response/IndicesGetDataLifecycleStatsResponseExample1.yaml"
  - target: "$.components['requestBodies']['indices.clone']"
    description: "Add examples for clone index request"
    update: 
      content: 
        application/json: 
          examples: 
            indicesCloneRequestExample1: 
              $ref: "../../specification/indices/clone/examples/request/indicesCloneRequestExample1.yaml"
  - target: "$.paths['/{index}/_close']['post']"
    description: "Add examples for close index response"
    update:
      responses:
        200:
          content:
            application/json:
              examples:
                indicesCloseResponseExample1:
                  $ref: "../../specification/indices/close/examples/response/CloseIndexResponseExample1.yaml"
  - target: "$.components['responses']['indices.data_streams_stats#200']"
    description: "Add example for data stream stats response"
    update: 
      content:
        application/json:
          examples:
            indicesDataStreamStatsResponseExample1:
              $ref: "../../specification/indices/data_streams_stats/examples/200_response/indicesDataStreamStatsResponseExample1.yaml"
  - target: "$.paths['/{index}/_open']['post']"
    description: "Add examples for open index response"
    update:
      responses:
        200:
          content:
            application/json:
              examples:
                indicesOpenResponseExample1:
                  $ref: "../../specification/indices/open/examples/200_response/indicesOpenResponseExample1.yaml"
  - target: "$.components['responses']['indices.recovery#200']"
    description: "Add example for get index recovery response"
    update: 
      content:
        application/json:
          examples:
            getIndicesRecoveryResponseExample1:
                  $ref: "../../specification/indices/recovery/examples/200_response/indicesRecoveryResponseExample1.yaml"
  - target: "$.components['responses']['indices.resolve_cluster#200']"
    description: "Add examples for resolve cluster operation"
    update: 
      content:
        application/json:
          examples:
            resolveClusterResponseExample1:
              $ref: "../../specification/indices/resolve_cluster/examples/200_response/ResolveClusterResponseExample1.yaml"
            resolveClusterResponseExample2:
              $ref: "../../specification/indices/resolve_cluster/examples/200_response/ResolveClusterResponseExample2.yaml"
  - target: "$.components['requestBodies']['indices.shrink']"
    description: "Add example for shrink index request"
    update: 
      content:
        application/json:
          examples:
            indicesShrinkRequestExample1:
              $ref: "../../specification/indices/shrink/examples/request/indicesShrinkRequestExample1.yaml"
  - target: "$.components['requestBodies']['indices.split']"
    description: "Add example for split index request"
    update: 
      content:
        application/json:
          examples:
            indicesSplitRequestExample1:
              $ref: "../../specification/indices/split/examples/request/indicesSplitRequestExample1.yaml"
  - target: "$.components['requestBodies']['indices.put_template']"
    description: "Add example for legacy create template request"
    update: 
      content:
        application/json:
          examples:
            indicesLegacyPutTemplateRequestExample1:
              $ref: "../../specification/indices/put_template/examples/request/indicesPutTemplateRequestExample1.yaml"
## Examples for inference
  - target: "$.components['requestBodies']['inference.stream_inference']"
    description: "Add example for inference stream request"
    update:
      content:
        application/json:
          examples:
            streamInferenceRequestExample1:
              $ref: "../../specification/inference/stream_inference/examples/request/StreamInferenceRequestExample1.yaml"
## Examples for ingest
  - target: "$.components['requestBodies']['simulate.ingest']"
    description: "Add example for simulate ingest request"
    update: 
      content:
        application/json:
          examples:
            simulateIngestRequestExample1:
              $ref: "../../specification/simulate/ingest/examples/request/SimulateIngestRequestExample1.yaml"
            simulateIngestRequestExample2:
              $ref: "../../specification/simulate/ingest/examples/request/SimulateIngestRequestExample2.yaml"
            simulateIngestRequestExample3:
              $ref: "../../specification/simulate/ingest/examples/request/SimulateIngestRequestExample3.yaml"
            simulateIngestRequestExample4:
              $ref: "../../specification/simulate/ingest/examples/request/SimulateIngestRequestExample4.yaml"
  - target: "$.components['responses']['simulate.ingest#200']"
    description: "Add example for simulate ingest response"
    update: 
      content:
        application/json:
          examples:
            simulateIngestResponseExample1:
              $ref: "../../specification/simulate/ingest/examples/response/SimulateIngestResponseExample1.yaml"
            simulateIngestResponseExample2:
              $ref: "../../specification/simulate/ingest/examples/response/SimulateIngestResponseExample2.yaml"
            simulateIngestResponseExample3:
              $ref: "../../specification/simulate/ingest/examples/response/SimulateIngestResponseExample3.yaml"
## Examples for licensing
  - target: "$.paths['/_license/basic_status']['get']"
    description: "Add example for get basic status response"
    update: 
      responses:
        200:
          content:
            application/json:
              examples:
                getBasicStatusResponseExample1:
                  $ref: "../../specification/license/get_basic_status/examples/200_response/GetBasicLicenseStatusResponseExample1.yaml"
  - target: "$.paths['/_license/trial_status']['get']"
    description: "Add example for get trial status response"
    update: 
      responses:
        200:
          content:
            application/json:
              examples:
                getLicenseResponseExample1:
                  $ref: "../../specification/license/get_trial_status/examples/200_response/GetTrialLicenseStatusResponseExample1.yaml"
  - target: "$.paths['/_license/start_basic']['post']"
    description: "Add example for start basic response"
    update: 
      responses:
        200:
          content:
            application/json:
              examples:
                startBasicLicenseResponseExample1:
                  $ref: "../../specification/license/post_start_basic/examples/200_response/StartBasicLicenseResponseExample1.yaml"
  - target: "$.paths['/_license/start_trial']['post']"
    description: "Add example for start trial response"
    update: 
      responses:
        200:
          content:
            application/json:
              examples:
                startTrialLicenseResponseExample1:
                  $ref: "../../specification/license/post_start_trial/examples/200_response/StartTrialLicenseResponseExample1.yaml"
  - target: "$.components['requestBodies']['license.post']"
    description: "Add examples for update license request"
    update: 
      content: 
        application/json: 
          examples: 
            updateLicenseRequestExample1: 
              $ref: "../../specification/license/post/examples/request/PostLicenseRequestExample1.yaml"
  - target: "$.components['responses']['license.post#200']"
    description: "Add examples for update license response"
    update: 
      content:
        application/json:
          examples:
            clusterHealthResponseExample1:
              $ref: "../../specification/license/post/examples/200_response/PostLicenseResponseExample1.yaml"
## Examples for machine learning
  - target: "$.components['requestBodies']['ml.explain_data_frame_analytics']"
    description: "Add examples for explain dataframe analytics"
    update: 
      content: 
        application/json: 
          examples: 
            mlDataFrameAnalyticsExplainRequestExample1: 
              $ref: "../../specification/ml/explain_data_frame_analytics/examples/request/MlExplainDataFrameAnalyticsRequestExample1.yaml"
  - target: "$.components['responses']['ml.explain_data_frame_analytics#200']"
    description: "Add examples for explain dataframe analytics response"
    update: 
      content:
        application/json:
          examples:
            mlDataFrameAnalyticsExplainResponseExample1:
              $ref: "../../specification/ml/explain_data_frame_analytics/examples/response/MlExplainDataFrameAnalyticsResponseExample1.yaml"
  - target: "$.paths['/_ml/trained_models/{model_id}/deployment/cache/_clear']['post']"
    description: "Add examples for clear trained model cache"
    update: 
      responses:
        200:
          content:
            application/json:
              examples:
                mlTrainedModelClearResponseExample1:
                  $ref: "../../specification/ml/clear_trained_model_deployment_cache/examples/response/MlClearTrainedModelDeploymentCacheResponseExample1.yaml"
  - target: "$.paths['/_ml/anomaly_detectors/{job_id}/model_snapshots/{snapshot_id}']['delete']"
    description: "Add examples for delete trained model snapshot"
    update: 
      responses:
        200:
          content:
            application/json:
              examples:
                mlTrainedModelSnapshotDeleteResponseExample1:
                  $ref: "../../specification/ml/delete_model_snapshot/examples/response/MlDeleteModelSnapshotResponseExample1.yaml"
  - target: "$.components['responses']['ml.delete_forecast#200']"
    description: "Add examples for delete forecast"
    update: 
        content:
          application/json:
            examples:
              mlForecastDeleteResponseExample1:
                $ref: "../../specification/ml/delete_forecast/examples/response/MlDeleteForecastResponseExample1.yaml"
  - target: "$.components['responses']['ml.delete_expired_data#200']"
    description: "Add examples for delete expired data"
    update: 
        content:
          application/json:
            examples:
              mlExpiredDataDeleteResponseExample1:
                $ref: "../../specification/ml/delete_expired_data/examples/response/MlDeleteExpiredDataResponseExample1.yaml"
## Examples for search applications
  - target: "$.paths['/_application/search_application/{name}/_render_query']['post']"
    description: "Add examples for render search application query operation"
    update:
      requestBody: 
        content: 
          application/json: 
            examples:
              renderSearchApplicationQueryRequestExample1: 
                $ref: "../../specification/search_application/render_query/examples/request/SearchApplicationsRenderQueryRequestExample1.yaml"
## Examples for security
  - target: "$.paths['/_security/api_key/_bulk_update']['post']"
    description: "Add examples for bulk update API keys operation"
    update:
      requestBody: 
        content: 
          application/json: 
            examples: 
              bulkUpdateApiKeysRequestExample1: 
                $ref: "../../specification/security/bulk_update_api_keys/examples/request/SecurityBulkUpdateApiKeysRequestExample1.yaml"
              bulkUpdateApiKeysRequestExample2: 
                $ref: "../../specification/security/bulk_update_api_keys/examples/request/SecurityBulkUpdateApiKeysRequestExample2.yaml"
      responses:
        200:
          content:
            application/json:
              examples:
                bulkUpdateApiKeysResponseExample1:
                  $ref: "../../specification/security/bulk_update_api_keys/examples/200_response/SecurityBulkUpdateApiKeysResponseExample1.yaml"
  - target: "$.paths['/_security/delegate_pki']['post']"
    description: "Add examples for delegate PKI operation"
    update:
      requestBody: 
        content: 
          application/json: 
            examples: 
              delegatePkiRequestExample1: 
                $ref: "../../specification/security/delegate_pki/examples/request/SecurityDelegatePkiRequestExample1.yaml"
      responses:
        200:
          content:
            application/json:
              examples:
                delegatePkiResponseExample1:
                  $ref: "../../specification/security/delegate_pki/examples/200_response/SecurityDelegatePkiResponseExample1.yaml"
## Examples for tasks
  - target: "$.paths['/_tasks']['get']"
    description: "Add examples for task management operation"
    update:
      responses:
        200:
          content:
            application/json:
              examples:
                getTasksResponseExample1:
                  $ref: "../../specification/tasks/get/examples/200_response/GetTaskResponseExample1.yaml"
<<<<<<< HEAD
=======
## Examples for transforms
  - target: "$.paths['/_transform/_upgrade']['post']"
    description: "Add examples for transform upgrade"
    update:
      responses:
        200:
          content:
            application/json:
              examples:
                transformUpgradeResponseExample1:
                  $ref: "../../specification/transform/upgrade_transforms/examples/response/UpgradeTransformResponseExample1.yaml"
>>>>>>> 9614b82c
## Examples for watcher
  - target: "$.paths['/_watcher/settings']['put']"
    description: "Add request example for update watcher settings"
    update:
      requestBody: 
        content: 
          application/json: 
            examples:
              updateWatcherSettingsRequestExample1: 
                $ref: "../../specification/watcher/update_settings/examples/request/WatcherUpdateSettingsRequestExample1.yaml"
  - target: "$.paths['/_watcher/settings']['get']"
    description: "Add response example for get watcher settings"
    update:
      responses:
        200:
          content: 
            application/json: 
              examples:
                updateWatcherSettingsRequestExample1: 
<<<<<<< HEAD
                  $ref: "../../specification/watcher/get_settings/examples/200_response/WatcherGetSettingsResponseExample1.yaml"
=======
                  $ref: "../../specification/watcher/get_settings/examples/200_response/WatcherGetSettingsResponseExample1.yaml"
>>>>>>> 9614b82c
<|MERGE_RESOLUTION|>--- conflicted
+++ resolved
@@ -121,8 +121,6 @@
             examples: 
               postBehavioralAnalyticsEventRequestExample1:
                 $ref: "../../specification/search_application/post_behavioral_analytics_event/examples/request/BehavioralAnalyticsEventPostRequestExample1.yaml"
-<<<<<<< HEAD
-=======
 ## Examples for cat
   - target: "$.components['responses']['cat.thread_pool#200']"
     description: "Add example for cat thread pool response"
@@ -136,7 +134,6 @@
               $ref: "../../specification/cat/thread_pool/examples/200_response/CatThreadPoolResponseExample1.yaml"
             catThreadPoolResponseExample2:
               $ref: "../../specification/cat/thread_pool/examples/200_response/CatThreadPoolResponseExample2.yaml"
->>>>>>> 9614b82c
 ## Examples for ccr
   - target: "$.paths['/{index}/_ccr/follow']['put']"
     description: "Add examples for create follower operation"
@@ -161,22 +158,14 @@
         content: 
           application/json: 
             examples: 
-<<<<<<< HEAD
-              createFollowIndexRequestExample1: 
-=======
               forgetFollowerRequestExample1: 
->>>>>>> 9614b82c
                 $ref: "../../specification/ccr/forget_follower/examples/request/ForgetFollowerIndexRequestExample1.yaml"
       responses:
         200:
           content:
             application/json:
               examples:
-<<<<<<< HEAD
-                createFollowIndexResponseExample1:
-=======
                 forgetFollowerResponseExample1:
->>>>>>> 9614b82c
                   $ref: "../../specification/ccr/forget_follower/examples/response/ForgetFollowerIndexResponseExample1.yaml"
   - target: "$.paths['/_ccr/auto_follow/{name}']['put']"
     description: "Add examples for create auto-follow pattern operation"
@@ -210,7 +199,6 @@
               examples:
                 resumeFollowIndexResponseExample1:
                   $ref: "../../specification/ccr/resume_follow/examples/response/ResumeFollowIndexResponseExample1.yaml"
-<<<<<<< HEAD
 ## Examples for cluster
   - target: "$.components['requestBodies']['cluster.allocation_explain']"
     description: "Add example for cluster allocation exaplain request"
@@ -220,7 +208,6 @@
           examples:
             clusterAllocationExplainRequestExample1:
               $ref: "../../specification/cluster/allocation_explain/examples/request/ClusterAllocationExplainRequestExample1.yaml"
-=======
   - target: "$.paths['/{index}/_ccr/unfollow']['post']"
     description: "Add examples for unfollow an index"
     update: 
@@ -312,7 +299,6 @@
                 ccrAutoFollowPatternDeleteResponseExample1:
                   $ref: "../../specification/ccr/delete_auto_follow_pattern/examples/response/DeleteAutoFollowPatternResponseExample1.yaml"
 ## Examples for cluster
->>>>>>> 9614b82c
   - target: "$.components['requestBodies']['cluster.allocation_explain']"
     description: "Add examples for cluster allocation explain operation"
     update: 
@@ -373,8 +359,6 @@
           examples:
             nodesInfoResponseExample1:
               $ref: "../../specification/nodes/info/examples/200_response/nodesInfoResponseExample1.yaml"
-<<<<<<< HEAD
-=======
 ## Examples for connectors
   - target: "$.paths['/_connector/_sync_job/{connector_sync_job_id}/_error']['put']"
     description: "Add examples for connector job sync error operation"
@@ -403,7 +387,6 @@
               examples:
                 connectorUpdateFeaturesResponseExample1:
                   $ref: "../../specification/connector/update_features/examples/response/ConnectorUpdateFeaturesResponseExample1.yaml"
->>>>>>> 9614b82c
 ## Examples for esql
   - target: "$.paths['/_query/async']['post']"
     description: "Add examples for async esql query operation"
@@ -845,8 +828,6 @@
               examples:
                 getTasksResponseExample1:
                   $ref: "../../specification/tasks/get/examples/200_response/GetTaskResponseExample1.yaml"
-<<<<<<< HEAD
-=======
 ## Examples for transforms
   - target: "$.paths['/_transform/_upgrade']['post']"
     description: "Add examples for transform upgrade"
@@ -858,7 +839,6 @@
               examples:
                 transformUpgradeResponseExample1:
                   $ref: "../../specification/transform/upgrade_transforms/examples/response/UpgradeTransformResponseExample1.yaml"
->>>>>>> 9614b82c
 ## Examples for watcher
   - target: "$.paths['/_watcher/settings']['put']"
     description: "Add request example for update watcher settings"
@@ -878,8 +858,4 @@
             application/json: 
               examples:
                 updateWatcherSettingsRequestExample1: 
-<<<<<<< HEAD
-                  $ref: "../../specification/watcher/get_settings/examples/200_response/WatcherGetSettingsResponseExample1.yaml"
-=======
-                  $ref: "../../specification/watcher/get_settings/examples/200_response/WatcherGetSettingsResponseExample1.yaml"
->>>>>>> 9614b82c
+                  $ref: "../../specification/watcher/get_settings/examples/200_response/WatcherGetSettingsResponseExample1.yaml"