# Overlays that are applicable to both Elasticsearch and Elasticsearch Serverless OpenAPI documents
overlay: 1.0.0
info:
  title: Overlays for changes that apply to both Elasticsearch and Elasticsearch Serverless OpenAPI documents
  version: 0.0.1
actions:
# Add an alphabetically sorted list of tags
  - target: '$'
    description: Add document-level tags sorted by display name
    update:
      tags:
      # A
        - name: autoscaling
          x-displayName: Autoscaling
      # B
        - name: analytics
          x-displayName: Behavioral analytics
      # C 
        - name: cat
          x-displayName: Compact and aligned text (CAT)
          description: >
            The compact and aligned text (CAT) APIs aim are intended only for human consumption using the Kibana console or command line.
            They are not intended for use by applications.
            For application consumption, it's recommend to use a corresponding JSON API.
            
            All the cat commands accept a query string parameter `help` to see all the headers and info they provide, and the `/_cat` command alone lists all the available commands.
        - name: cluster
          x-displayName: Cluster
        - name: health_report
          x-displayName: Cluster - Health
        - name: connector
          x-displayName: Connector
          description: >
            The connector and sync jobs APIs provide a convenient way to create and manage Elastic connectors and sync jobs in an internal index.
            
            Connectors are Elasticsearch integrations that bring content from third-party data sources, which can be deployed on Elastic Cloud or hosted on your own infrastructure:
            
            * Elastic managed connectors (Native connectors) are a managed service on Elastic Cloud
            
            * Self-managed connectors (Connector clients) are self-managed on your infrastructure.
            
            
            This API provides an alternative to relying solely on Kibana UI for connector and sync job management. The API comes with a set of validations and assertions to ensure that the state representation in the internal index remains valid.
          externalDocs:
            url: https://www.elastic.co/guide/en/elasticsearch/reference/8.x/es-connectors-tutorial-api.html
            description: Check out the connector API tutorial
        - name: ccr
          x-displayName: Cross-cluster replication
      # D
        - name: data stream
          x-displayName: Data stream
          externalDocs:
            description: Learn more about data streams. 
            url: https://www.elastic.co/guide/en/elasticsearch/reference/8.x/data-streams.html
        - name: document
          x-displayName: Document
          externalDocs:
            description: Learn more about reading and writing documents.
            url: https://www.elastic.co/guide/en/elasticsearch/reference/8.x/docs-replication.html
      # E  
        - name: enrich
          x-displayName: Enrich
        - name: eql
          x-displayName: EQL
          description: >
            Event Query Language (EQL) is a query language for event-based time series data, such as logs, metrics, and traces.
          externalDocs:
            url: https://www.elastic.co/guide/en/elasticsearch/reference/8.x/eql.html
            description: Learn more about EQL search.
        - name: esql
          x-displayName: ES|QL
          description: >
            The Elasticsearch Query Language (ES|QL) provides a powerful way to filter, transform, and analyze data stored in Elasticsearch, and in the future in other runtimes.
          externalDocs:
            url: https://www.elastic.co/guide/en/elasticsearch/reference/8.x/esql.html
            description: Learn more about ES|QL.
      # F
        - name: features
          description: The feature APIs enable you to introspect and manage features provided by Elasticsearch and Elasticsearch plugins.
          x-displayName: Features
        - name: fleet
          x-displayName: Fleet
      # G
        - name: graph
          x-displayName: Graph explore
          description: >
            The graph explore API enables you to extract and summarize information about the documents and terms in an Elasticsearch data stream or index.
          externalDocs:
            url: https://www.elastic.co/guide/en/kibana/8.x/xpack-graph.html
            description: Get started with Graph.
      # I
        - name: indices
          x-displayName: Index
          description: >
            Index APIs enable you to manage individual indices, index settings, aliases, mappings, and index templates.
        - name: ilm
          x-displayName: Index lifecycle management
          externalDocs:
            url: https://www.elastic.co/guide/en/elasticsearch/reference/8.x/index-lifecycle-management.html
            description: Learn more about managing the index lifecycle.
        - name: inference
          x-displayName: Inference
          description: >
            Inference APIs enable you to use certain services, such as built-in machine learning models (ELSER, E5), models uploaded through Eland, Cohere, OpenAI, Azure, Google AI Studio or Hugging Face.
            For built-in models and models uploaded through Eland, the inference APIs offer an alternative way to use and manage trained models.
            However, if you do not plan to use the inference APIs to use these models or if you want to use non-NLP models, use the machine learning trained model APIs.
        - name: info
          x-displayName: Info
        - name: ingest
          x-displayName: Ingest
          description: Ingest APIs enable you to manage tasks and resources related to ingest pipelines and processors.
      # L  
        - name: license
          x-displayName: Licensing
          description: Licensing APIs enable you to manage your licenses.
          externalDocs:
            url: https://www.elastic.co/subscriptions
            description: For more information about the different types of licenses, refer to Elastic subscriptions.
        - name: logstash
          x-displayName: Logstash
          description: >
            Logstash APIs enable you to manage pipelines that are used by Logstash Central Management.
          externalDocs:
            url: https://www.elastic.co/guide/en/logstash/8.x/logstash-centralized-pipeline-management.html
            description: Learn more about centralized pipeline management.
      # M
        - name: ml
          x-displayName: Machine learning
        - name: ml anomaly
          x-displayName: Machine learning anomaly detection
          # description:
          externalDocs:
            url: https://www.elastic.co/guide/en/machine-learning/8.x/ml-ad-finding-anomalies.html
            description: Learn more about finding anomalies.
        - name: ml data frame
          x-displayName: Machine learning data frame analytics
          # description:
          externalDocs:
            url: https://www.elastic.co/guide/en/machine-learning/8.x/ml-dfa-overview.html
            description: Learn more about data frame analytics.
        - name: ml trained model
          x-displayName: Machine learning trained model
          # description:
          externalDocs:
            url: https://www.elastic.co/guide/en/machine-learning/8.x/ml-nlp-overview.html
            description: Learn more about natural language processing.
        - name: migration
          x-displayName: Migration
        - name: monitoring
          x-displayName: Monitoring
      # N
        - name: shutdown
          x-displayName: Node lifecycle
      # Q
        - name: query_rules
          x-displayName: Query rules
          description: >
            Query rules enable you to configure per-query rules that are applied at query time to queries that match the specific rule.
            Query rules are organized into rulesets, collections of query rules that are matched against incoming queries.
            Query rules are applied using the rule query.
            
            If a query matches one or more rules in the ruleset, the query is re-written to apply the rules before searching.
            This allows pinning documents for only queries that match a specific term.
          externalDocs:
            url: https://www.elastic.co/guide/en/elasticsearch/reference/8.x/query-dsl-rule-query.html
            description: Learn more about the rule query.
      # R
        - name: rollup
          x-displayName: Rollup
      # S
        - name: script
          x-displayName: Script
          description: >
            Use the script support APIs to get a list of supported script contexts and languages.
            Use the stored script APIs to manage stored scripts and search templates.
          externalDocs:
            url: https://www.elastic.co/guide/en/elasticsearch/reference/master/modules-scripting.html
        - name: search
          x-displayName: Search
        - name: search_application
          x-displayName: Search application
        - name: searchable_snapshots
          x-displayName: Searchable snapshots
        - name: security
          x-displayName: Security
        - name: snapshot
          x-displayName: Snapshot and restore
          description: >
            Snapshot and restore APIs enable you to set up snapshot repositories, manage snapshot backups, and restore snapshots to a running cluster.
          externalDocs:
            url: https://www.elastic.co/guide/en/elasticsearch/reference/8.x/snapshot-restore.html
            description: Learn more about snapshot and restore operations.
        - name: slm
          x-displayName: Snapshot lifecycle management
          description: >
            Snapshot lifecycle management (SLM) APIs enable you to set up policies to automatically take snapshots and control how long they are retained.
          externalDocs:
            url: https://www.elastic.co/guide/en/elasticsearch/reference/8.x/snapshots-take-snapshot.html
            description: Learn more about creating a snapshot.
        - name: sql
          x-displayName: SQL
          description: >
            Elasticsearch's SQL APIs enable you to run SQL queries on Elasticsearch indices and data streams.
          externalDocs:
            url: https://www.elastic.co/guide/en/elasticsearch/reference/8.x/xpack-sql.html
            description: Check out the overview and tutorials for the Elasticsearch SQL features.
        - name: synonyms
          x-displayName: Synonyms
          description: >
            The synonyms management API provides a convenient way to define and manage synonyms in an internal system index.
            Related synonyms can be grouped in a "synonyms set".
            Create as many synonym sets as you need.
      # T  
        - name: tasks
          x-displayName: Task management
        - name: text_structure
          x-displayName: Text structure
        - name: transform
          x-displayName: Transform
      # U
        - name: xpack
          x-displayName: Usage
      # W
        - name: watcher
          x-displayName: Watcher
          description: >
            You can use Watcher to watch for changes or anomalies in your data and perform the necessary actions in response.
          externalDocs:
            url: https://www.elastic.co/guide/en/elasticsearch/reference/8.x/xpack-alerting.html
            description: Learn more about Watcher.
# Add x-model and/or abbreviate schemas that should point to other references
  - target: "$.components['schemas']['_types.query_dsl:QueryContainer']"
    description: Add x-model for the QueryContainer object
    update:
      x-model: true
  - target: "$.components['schemas']['_types.analysis:CharFilter'].oneOf"
    description: Remove existing oneOf definition for CharFilter
    remove: true
  - target: "$.components['schemas']['_types.analysis:CharFilter']"
    description: Simplify CharFilter definition
    update:
      x-model: true
  - target: "$.components['schemas']['_types.analysis:Tokenizer'].oneOf"
    description: Remove existing oneOf definition for tokenizer
    remove: true
  - target: "$.components['schemas']['_types.analysis:Tokenizer']"
    description: Simplify tokenizer definition
    update:
      x-model: true
  - target: "$.components['schemas']['_types.analysis:TokenFilter'].oneOf"
    description: Remove existing oneOf definition for tokenfilter
    remove: true
  - target: "$.components['schemas']['_types.analysis:TokenFilter']"
    description: Simplify tokenfilter definition
    update:
      x-model: true
  - target: "$.components['schemas']['security._types:RoleTemplateScript']"
    description: Add x-model where recommended by Bump.sh
    update:
      x-model: true
      externalDocs:
        description: Templating a role query
        url: https://www.elastic.co/guide/en/elasticsearch/reference/8.x/field-and-document-access-control.html#templating-role-query
  - target: "$.components['schemas']['_types.query_dsl:DistanceFeatureQuery']"
    description: Add x-model for distance feature query
    update:
      x-model: true
  - target: "$.components['schemas']['_types.query_dsl:GeoShapeQuery']"
    description: Add x-model
    update:
      x-model: true
  - target: "$.components['schemas']['_types.query_dsl:GeoPolygonQuery']"
    description: Add x-model
    update:
      x-model: true
  - target: "$.components['schemas']['_types.query_dsl:GeoDistanceQuery']"
    description: Add x-model
    update:
      x-model: true
  - target: "$.components['schemas']['_types.query_dsl:DistanceFeatureQueryBase']"
    description: Add x-model to distance feature query base
    update:
      x-model: true
  - target: "$.components['schemas']['_types.query_dsl:GeoDistanceFeatureQuery']"
    description: Add x-model to geo distance feature query 
    update:
      x-model: true
  - target: "$.components['schemas']['_types.query_dsl:DistanceFeatureQueryBaseGeoLocationDistance']"
    description: Add x-model to distance feature query base geolocation distance
    update:
      x-model: true
  - target: "$.components['schemas']['_types.query_dsl:DateDistanceFeatureQuery']"
    description: Add x-model
    update:
      x-model: true
  - target: "$.components['schemas']['_types.query_dsl:DistanceFeatureQueryBaseDateMathDuration']"
    description: Add x-model
    update:
      x-model: true
  - target: "$.components['schemas']['_types.query_dsl:MoreLikeThisQuery']"
    description: Add x-model for more like this query
    update:
      x-model: true
  - target: "$.components['schemas']['_types.query_dsl:PercolateQuery']"
    description: Add x-model for percolate query
    update:
      x-model: true
  - target: "$.components['schemas']['_types.query_dsl:RankFeatureQuery']"
    description: Add x-model for rank feature query
    update:
      x-model: true
  - target: "$.components['schemas']['_types.query_dsl:ScriptQuery']"
    description: Add x-model for script query
    update:
      x-model: true
  - target: "$.components['schemas']['_types.query_dsl:ScriptScoreFunction']"
    description: Add x-model for script score query
    update:
      x-model: true
  - target: "$.components['schemas']['_types.query_dsl:ScriptScoreQuery']"
    description: Add x-model for script score query
    update:
      x-model: true
  - target: "$.components['schemas']['_types.query_dsl:WrapperQuery']"
    description: Add x-model for wrapper query
    update:
      x-model: true
  - target: "$.components['schemas']['_types.query_dsl:PinnedQuery']"
    description: Add x-model for pinned query
    update:
      x-model: true
  - target: "$.components['schemas']['_types.query_dsl:RuleQuery']"
    description: Add x-model for rule query
    update:
      x-model: true
  - target: "$.components['schemas']['_types.query_dsl:BoolQuery']"
    description: Add x-model for boolean query
    update:
      x-model: true
  - target: "$.components['schemas']['_types.query_dsl:QueryBase']"
    description: Add x-model for query base
    update:
      x-model: true
  - target: "$.components['schemas']['_types.query_dsl:BoostingQuery']"
    description: Add x-model for query base
    update:
      x-model: true
  - target: "$.components['schemas']['_types.query_dsl:CommonTermsQuery']"
    description: Add x-model for common terms query
    update:
      x-model: true
  - target: "$.components['schemas']['_types.query_dsl:CombinedFieldsQuery']"
    description: Add x-model for combined fields query
    update:
      x-model: true
  - target: "$.components['schemas']['_types.query_dsl:ConstantScoreQuery']"
    description: Add x-model for constant score query
    update:
      x-model: true
  - target: "$.components['schemas']['_types.query_dsl:DisMaxQuery']"
    description: Add x-model to Disjunction max query
    update:
      x-model: true
  - target: "$.components['schemas']['_types.query_dsl:UntypedDistanceFeatureQuery']"
    description: Add x-model to untyped distance feature query
    update:
      x-model: true
  - target: "$.components['schemas']['_types.query_dsl:ExistsQuery']"
    description: Add x-model
    update:
      x-model: true
  - target: "$.components['schemas']['_types.query_dsl:FunctionScoreQuery']"
    description: Add x-model
    update:
      x-model: true
  - target: "$.components['schemas']['_types.query_dsl:FunctionScoreContainer']"
    description: Add x-model
    update:
      x-model: true
  - target: "$.components['schemas']['_types.query_dsl:DecayFunction']"
    description: Add x-model
    update:
      x-model: true
  - target: "$.components['schemas']['_types.query_dsl:UntypedDecayFunction']"
    description: Add x-model
    update:
      x-model: true
  - target: "$.components['schemas']['_types.query_dsl:DecayFunctionBase']"
    description: Add x-model
    update:
      x-model: true
  - target: "$.components['schemas']['_types.query_dsl:MultiValueMode']"
    description: Add x-model
    update:
      x-model: true
  - target: "$.components['schemas']['_types.query_dsl:DateDecayFunction']"
    description: Add x-model
    update:
      x-model: true
  - target: "$.components['schemas']['_types.query_dsl:DecayFunctionBaseDateMathDuration']"
    description: Add x-model
    update:
      x-model: true
  - target: "$.components['schemas']['_types.query_dsl:NumericDecayFunction']"
    description: Add x-model
    update:
      x-model: true
  - target: "$.components['schemas']['_types.query_dsl:DecayFunctionBasedoubledouble']"
    description: Add x-model
    update:
      x-model: true
  - target: "$.components['schemas']['_types.query_dsl:GeoDecayFunction']"
    description: Add x-model
    update:
      x-model: true
  - target: "$.components['schemas']['_types.query_dsl:DecayFunctionBaseGeoLocationDistance']"
    description: Add x-model
    update:
      x-model: true
  - target: "$.components['schemas']['_types.query_dsl:FieldValueFactorScoreFunction']"
    description: Add x-model
    update:
      x-model: true
  - target: "$.components['schemas']['_types.query_dsl:RandomScoreFunction']"
    description: Add x-model
    update:
      x-model: true
  - target: "$.components['schemas']['_types.query_dsl:FuzzyQuery']"
    description: Add x-model
    update:
      x-model: true
  - target: "$.components['schemas']['_types.query_dsl:GeoBoundingBoxQuery']"
    description: Add x-model
    update:
      x-model: true
  - target: "$.components['schemas']['_types.query_dsl:HasChildQuery']"
    description: Add x-model
    update:
      x-model: true
  - target: "$.components['schemas']['_types.query_dsl:HasParentQuery']"
    description: Add x-model
    update:
      x-model: true
  - target: "$.components['schemas']['_types.query_dsl:ParentIdQuery']"
    description: Add x-model
    update:
      x-model: true
  - target: "$.components['schemas']['_types.query_dsl:IntervalsQuery']"
    description: Add x-model
    update:
      x-model: true
  - target: "$.components['schemas']['_types.query_dsl:IntervalsAllOf']"
    description: Add x-model
    update:
      x-model: true
  - target: "$.components['schemas']['_types.query_dsl:IntervalsContainer']"
    description: Add x-model
    update:
      x-model: true
  - target: "$.components['schemas']['_types.query_dsl:IntervalsAnyOf']"
    description: Add x-model
    update:
      x-model: true
  - target: "$.components['schemas']['_types.query_dsl:IntervalsFilter']"
    description: Add x-model
    update:
      x-model: true
  - target: "$.components['schemas']['_types.query_dsl:IntervalsFuzzy']"
    description: Add x-model
    update:
      x-model: true
  - target: "$.components['schemas']['_types.query_dsl:IntervalsMatch']"
    description: Add x-model
    update:
      x-model: true
  - target: "$.components['schemas']['_types.query_dsl:IntervalsPrefix']"
    description: Add x-model
    update:
      x-model: true
  - target: "$.components['schemas']['_types.query_dsl:IntervalsWildcard']"
    description: Add x-model
    update:
      x-model: true
  - target: "$.components['schemas']['_types.query_dsl:MatchQuery']"
    description: Add x-model
    update:
      x-model: true
  - target: "$.components['schemas']['_types.query_dsl:MatchBoolPrefixQuery']"
    description: Add x-model
    update:
      x-model: true
  - target: "$.components['schemas']['_types.query_dsl:MatchPhraseQuery']"
    description: Add x-model
    update:
      x-model: true
  - target: "$.components['schemas']['_types.query_dsl:MatchPhrasePrefixQuery']"
    description: Add x-model
    update:
      x-model: true
  - target: "$.components['schemas']['_types.query_dsl:MultiMatchQuery']"
    description: Add x-model
    update:
      x-model: true
  - target: "$.components['schemas']['_types.query_dsl:QueryStringQuery']"
    description: Add x-model
    update:
      x-model: true
  - target: "$.components['schemas']['_types.query_dsl:SimpleQueryStringQuery']"
    description: Add x-model
    update:
      x-model: true
  - target: "$.components['schemas']['_types.query_dsl:ShapeQuery']"
    description: Add x-model
    update:
      x-model: true
  - target: "$.components['schemas']['_types.query_dsl:NestedQuery']"
    description: Add x-model
    update:
      x-model: true
  - target: "$.components['schemas']['_types.query_dsl:MatchAllQuery']"
    description: Add x-model
    update:
      x-model: true
  - target: "$.components['schemas']['_types.query_dsl:MatchNoneQuery']"
    description: Add x-model
    update:
      x-model: true
  - target: "$.components['schemas']['_types.query_dsl:SpanContainingQuery']"
    description: Add x-model
    update:
      x-model: true
  - target: "$.components['schemas']['_types.query_dsl:SpanFieldMaskingQuery']"
    description: Add x-model
    update:
      x-model: true
  - target: "$.components['schemas']['_types.query_dsl:SpanFirstQuery']"
    description: Add x-model
    update:
      x-model: true
  - target: "$.components['schemas']['_types.query_dsl:SpanMultiTermQuery']"
    description: Add x-model
    update:
      x-model: true
  - target: "$.components['schemas']['_types.query_dsl:SpanNearQuery']"
    description: Add x-model
    update:
      x-model: true
  - target: "$.components['schemas']['_types.query_dsl:SpanNotQuery']"
    description: Add x-model
    update:
      x-model: true
  - target: "$.components['schemas']['_types.query_dsl:SpanOrQuery']"
    description: Add x-model
    update:
      x-model: true
  - target: "$.components['schemas']['_types.query_dsl:SpanTermQuery']"
    description: Add x-model
    update:
      x-model: true
  - target: "$.components['schemas']['_types.query_dsl:SpanWithinQuery']"
    description: Add x-model
    update:
      x-model: true
  - target: "$.components['schemas']['_types:KnnQuery']"
    description: Add x-model
    update:
      x-model: true
  - target: "$.components['schemas']['_types.query_dsl:SparseVectorQuery']"
    description: Add x-model
    update:
      x-model: true
  - target: "$.components['schemas']['_types.query_dsl:SemanticQuery']"
    description: Add x-model
    update:
      x-model: true
  - target: "$.components['schemas']['_types.query_dsl:TextExpansionQuery']"
    description: Add x-model
    update:
      x-model: true
  - target: "$.components['schemas']['_types.query_dsl:WeightedTokensQuery']"
    description: Add x-model
    update:
      x-model: true
  - target: "$.components['schemas']['_types.query_dsl:IdsQuery']"
    description: Add x-model
    update:
      x-model: true
  - target: "$.components['schemas']['_types.query_dsl:PrefixQuery']"
    description: Add x-model
    update:
      x-model: true
  - target: "$.components['schemas']['_types.query_dsl:RangeQuery']"
    description: Add x-model
    update:
      x-model: true
  - target: "$.components['schemas']['_types.query_dsl:RegexpQuery']"
    description: Add x-model
    update:
      x-model: true
  - target: "$.components['schemas']['_types.query_dsl:TermQuery']"
    description: Add x-model
    update:
      x-model: true
  - target: "$.components['schemas']['_types.query_dsl:TermsQuery']"
    description: Add x-model
    update:
      x-model: true
  - target: "$.components['schemas']['_types.query_dsl:TermsSetQuery']"
    description: Add x-model
    update:
      x-model: true
  - target: "$.components['schemas']['_types.query_dsl:WildcardQuery']"
    description: Add x-model
    update:
      x-model: true
# Abbreviate and annotate items that are not shown in Bump.sh due to depth limits
  - target: "$.components['schemas']['_types.aggregations:Aggregate']"
    description: Add x-model
    update:
      x-model: true
  - target: "$.components['schemas']['_types.aggregations:CardinalityAggregate']"
    description: Add x-model
    update:
      x-model: true
  - target: "$.components['schemas']['_types.aggregations:HdrPercentilesAggregate']"
    description: Add x-model
    update:
      x-model: true
  - target: "$.components['schemas']['_types.aggregations:HdrPercentileRanksAggregate']"
    description: Add x-model
    update:
      x-model: true
  - target: "$.components['schemas']['_types.aggregations:PercentileRanksAggregation']"
    description: Add x-model
    update:
      x-model: true
  - target: "$.components['schemas']['_types.aggregations:TDigestPercentilesAggregate']"
    description: Add x-model
    update:
      x-model: true
  - target: "$.components['schemas']['_types.aggregations:TDigestPercentileRanksAggregate']"
    description: Add x-model
    update:
      x-model: true
  - target: "$.components['schemas']['_types.aggregations:PercentilesBucketAggregate']"
    description: Add x-model
    update:
      x-model: true
  - target: "$.components['schemas']['_types.aggregations:MedianAbsoluteDeviationAggregate']"
    description: Add x-model
    update:
      x-model: true
  - target: "$.components['schemas']['_types.aggregations:MinAggregate']"
    description: Add x-model
    update:
      x-model: true
  - target: "$.components['schemas']['_types.aggregations:MaxAggregate']"
    description: Add x-model
    update:
      x-model: true
  - target: "$.components['schemas']['_types.aggregations:SumAggregate']"
    description: Add x-model
    update:
      x-model: true
  - target: "$.components['schemas']['_types.aggregations:AvgAggregate']"
    description: Add x-model
    update:
      x-model: true
  - target: "$.components['schemas']['_types.aggregations:WeightedAvgAggregate']"
    description: Add x-model
    update:
      x-model: true
  - target: "$.components['schemas']['_types.aggregations:ValueCountAggregate']"
    description: Add x-model
    update:
      x-model: true
  - target: "$.components['schemas']['_types.aggregations:SimpleValueAggregate']"
    description: Add x-model
    update:
      x-model: true
  - target: "$.components['schemas']['_types.aggregations:DerivativeAggregate']"
    description: Add x-model
    update:
      x-model: true
  - target: "$.components['schemas']['_types.aggregations:BucketMetricValueAggregate']"
    description: Add x-model
    update:
      x-model: true
  - target: "$.components['schemas']['_types.aggregations:StatsAggregate']"
    description: Add x-model
    update:
      x-model: true
  - target: "$.components['schemas']['_types.aggregations:StatsBucketAggregate']"
    description: Add x-model
    update:
      x-model: true
  - target: "$.components['schemas']['_types.aggregations:ExtendedStatsAggregate']"
    description: Add x-model
    update:
      x-model: true
  - target: "$.components['schemas']['_types.aggregations:ExtendedStatsBucketAggregate']"
    description: Add x-model
    update:
      x-model: true
  - target: "$.components['schemas']['_types.aggregations:GeoBoundsAggregate']"
    description: Add x-model
    update:
      x-model: true
  - target: "$.components['schemas']['_types.aggregations:GeoCentroidAggregate']"
    description: Add x-model
    update:
      x-model: true
  - target: "$.components['schemas']['_types.aggregations:HistogramAggregate']"
    description: Add x-model
    update:
      x-model: true
  - target: "$.components['schemas']['_types.aggregations:DateHistogramAggregate']"
    description: Add x-model
    update:
      x-model: true
  - target: "$.components['schemas']['_types.aggregations:AutoDateHistogramAggregate']"
    description: Add x-model
    update:
      x-model: true
  - target: "$.components['schemas']['_types.aggregations:VariableWidthHistogramAggregate']"
    description: Add x-model
    update:
      x-model: true
  - target: "$.components['schemas']['_types.aggregations:StringTermsAggregate']"
    description: Add x-model
    update:
      x-model: true
  - target: "$.components['schemas']['_types.aggregations:LongTermsAggregate']"
    description: Add x-model
    update:
      x-model: true
  - target: "$.components['schemas']['_types.aggregations:DoubleTermsAggregate']"
    description: Add x-model
    update:
      x-model: true
  - target: "$.components['schemas']['_types.aggregations:UnmappedTermsAggregate']"
    description: Add x-model
    update:
      x-model: true
  - target: "$.components['schemas']['_types.aggregations:LongRareTermsAggregate']"
    description: Add x-model
    update:
      x-model: true
  - target: "$.components['schemas']['_types.aggregations:StringRareTermsAggregate']"
    description: Add x-model
    update:
      x-model: true
  - target: "$.components['schemas']['_types.aggregations:UnmappedRareTermsAggregate']"
    description: Add x-model
    update:
      x-model: true
  - target: "$.components['schemas']['_types.aggregations:MultiTermsAggregate']"
    description: Add x-model
    update:
      x-model: true
  - target: "$.components['schemas']['_types.aggregations:MissingAggregate']"
    description: Add x-model
    update:
      x-model: true
  - target: "$.components['schemas']['_types.aggregations:NestedAggregate']"
    description: Add x-model
    update:
      x-model: true
  - target: "$.components['schemas']['_types.aggregations:ReverseNestedAggregate']"
    description: Add x-model
    update:
      x-model: true
  - target: "$.components['schemas']['_types.aggregations:GlobalAggregate']"
    description: Add x-model
    update:
      x-model: true
  - target: "$.components['schemas']['_types.aggregations:FilterAggregate']"
    description: Add x-model
    update:
      x-model: true
  - target: "$.components['schemas']['_types.aggregations:ChildrenAggregate']"
    description: Add x-model
    update:
      x-model: true
  - target: "$.components['schemas']['_types.aggregations:ParentAggregate']"
    description: Add x-model
    update:
      x-model: true
  - target: "$.components['schemas']['_types.aggregations:SamplerAggregate']"
    description: Add x-model
    update:
      x-model: true
  - target: "$.components['schemas']['_types.aggregations:UnmappedSamplerAggregate']"
    description: Add x-model
    update:
      x-model: true
  - target: "$.components['schemas']['_types.aggregations:GeoHashGridAggregate']"
    description: Add x-model
    update:
      x-model: true
  - target: "$.components['schemas']['_types.aggregations:GeoTileGridAggregate']"
    description: Add x-model
    update:
      x-model: true
  - target: "$.components['schemas']['_types.aggregations:GeoHexGridAggregate']"
    description: Add x-model
    update:
      x-model: true
  - target: "$.components['schemas']['_types.aggregations:RangeAggregate']"
    description: Add x-model
    update:
      x-model: true
  - target: "$.components['schemas']['_types.aggregations:DateRangeAggregate']"
    description: Add x-model
    update:
      x-model: true
  - target: "$.components['schemas']['_types.aggregations:GeoDistanceAggregate']"
    description: Add x-model
    update:
      x-model: true
  - target: "$.components['schemas']['_types.aggregations:IpRangeAggregate']"
    description: Add x-model
    update:
      x-model: true
  - target: "$.components['schemas']['_types.aggregations:IpPrefixAggregate']"
    description: Add x-model
    update:
      x-model: true
  - target: "$.components['schemas']['_types.aggregations:FiltersAggregate']"
    description: Add x-model
    update:
      x-model: true
  - target: "$.components['schemas']['_types.aggregations:AdjacencyMatrixAggregate']"
    description: Add x-model
    update:
      x-model: true
  - target: "$.components['schemas']['_types.aggregations:SignificantLongTermsAggregate']"
    description: Add x-model
    update:
      x-model: true
  - target: "$.components['schemas']['_types.aggregations:SignificantStringTermsAggregate']"
    description: Add x-model
    update:
      x-model: true
  - target: "$.components['schemas']['_types.aggregations:UnmappedSignificantTermsAggregate']"
    description: Add x-model
    update:
      x-model: true 
  - target: "$.components['schemas']['_types.aggregations:SignificantTermsAggregation']"
    description: Add x-model
    update:
      x-model: true
  - target: "$.components['schemas']['_types.aggregations:CompositeAggregate']"
    description: Add x-model
    update:
      x-model: true
  - target: "$.components['schemas']['_types.aggregations:FrequentItemSetsAggregate']"
    description: Add x-model
    update:
      x-model: true
  - target: "$.components['schemas']['_types.aggregations:TimeSeriesAggregate']"
    description: Add x-model
    update:
      x-model: true
  - target: "$.components['schemas']['_types.aggregations:ScriptedMetricAggregate']"
    description: Add x-model
    update:
      x-model: true
  - target: "$.components['schemas']['_types.aggregations:TopHitsAggregate']"
    description: Add x-model
    update:
      x-model: true
  - target: "$.components['schemas']['_types.aggregations:InferenceAggregate']"
    description: Add x-model
    update:
      x-model: true
  - target: "$.components['schemas']['_types.aggregations:StringStatsAggregate']"
    description: Add x-model
    update:
      x-model: true
  - target: "$.components['schemas']['_types.aggregations:BoxPlotAggregate']"
    description: Add x-model
    update:
      x-model: true
  - target: "$.components['schemas']['_types.aggregations:TopMetricsAggregate']"
    description: Add x-model
    update:
      x-model: true
  - target: "$.components['schemas']['_types.aggregations:TTestAggregate']"
    description: Add x-model
    update:
      x-model: true
  - target: "$.components['schemas']['_types.aggregations:RateAggregate']"
    description: Add x-model
    update:
      x-model: true
  - target: "$.components['schemas']['_types.aggregations:CumulativeCardinalityAggregate']"
    description: Add x-model
    update:
      x-model: true
  - target: "$.components['schemas']['_types.aggregations:MatrixStatsAggregate']"
    description: Add x-model
    update:
      x-model: true
  - target: "$.components['schemas']['_types.aggregations:GeoLineAggregate']"
    description: Add x-model
    update:
      x-model: true
  - target: "$.components['schemas']['_types.aggregations:AutoDateHistogramAggregation']"
    description: Add x-model
    update:
      x-model: true
  - target: "$.components['schemas']['_types.aggregations:CategorizeTextAggregation']"
    description: Add x-model
    update:
      x-model: true
  - target: "$.components['schemas']['_types.aggregations:DiversifiedSamplerAggregation']"
    description: Add x-model
    update:
      x-model: true
  - target: "$.components['schemas']['_types.aggregations:RandomSamplerAggregation']"
    description: Add x-model
    update:
      x-model: true
  - target: "$.components['schemas']['_types.aggregations:RareTermsAggregation']"
    description: Add x-model
    update:
      x-model: true
  - target: "$.components['schemas']['_types.aggregations:SignificantTextAggregation']"
    description: Add x-model
    update:
      x-model: true
  - target: "$.components['schemas']['_types.aggregations:TermsAggregation']"
    description: Add x-model
    update:
      x-model: true
  - target: "$.components['schemas']['_types.aggregations:AverageBucketAggregation']"
    description: Add x-model
    update:
      x-model: true
  - target: "$.components['schemas']['_types.aggregations:BucketScriptAggregation']"
    description: Add x-model
    update:
      x-model: true
  - target: "$.components['schemas']['_types.aggregations:BucketKsAggregation']"
    description: Add x-model
    update:
      x-model: true
  - target: "$.components['schemas']['_types.aggregations:BucketCorrelationAggregation']"
    description: Add x-model
    update:
      x-model: true
  - target: "$.components['schemas']['_types.aggregations:BucketSelectorAggregation']"
    description: Add x-model
    update:
      x-model: true
  - target: "$.components['schemas']['_types.aggregations:BucketSortAggregation']"
    description: Add x-model
    update:
      x-model: true
  - target: "$.components['schemas']['_types.aggregations:CumulativeSumAggregation']"
    description: Add x-model
    update:
      x-model: true
  - target: "$.components['schemas']['_types.aggregations:MaxBucketAggregation']"
    description: Add x-model
    update:
      x-model: true
  - target: "$.components['schemas']['_types.aggregations:MinBucketAggregation']"
    description: Add x-model
    update:
      x-model: true
  - target: "$.components['schemas']['_types.aggregations:MovingFunctionAggregation']"
    description: Add x-model
    update:
      x-model: true
  - target: "$.components['schemas']['_types.aggregations:MovingPercentilesAggregation']"
    description: Add x-model
    update:
      x-model: true
  - target: "$.components['schemas']['_types.aggregations:NormalizeAggregation']"
    description: Add x-model
    update:
      x-model: true
  - target: "$.components['schemas']['_types.aggregations:SerialDifferencingAggregation']"
    description: Add x-model
    update:
      x-model: true
  - target: "$.components['schemas']['_types.aggregations:SumBucketAggregation']"
    description: Add x-model
    update:
      x-model: true 
  - target: "$.components['schemas']['_types.query_dsl:LikeDocument']"
    description: Add x-model to LikeDocument schema
    update:
      x-model: true
  - target: "$.components['schemas']['ml._types:Datafeed'].properties.query"
    description: Remove query object from anomaly detection datafeed
    remove: true
  - target: "$.components['schemas']['ml._types:Datafeed'].properties"
    description: Re-add a simplified query object in anomaly detection datafeed
    update:
      query:
        x-model: true
        type: object
        description: >
          The Elasticsearch query domain-specific language (DSL).
          This value corresponds to the query object in an Elasticsearch search POST body.
          All the options that are supported by Elasticsearch can be used, as this object is passed verbatim to Elasticsearch.
          By default, this property has the following value: `{"match_all": {"boost": 1}}`.
        externalDocs:
          url: https://www.elastic.co/guide/en/elasticsearch/reference/8.x/query-dsl.html
          description: Query DSL
  - target: "$.components['schemas']['ml._types:CategorizationAnalyzerDefinition'].properties.tokenizer"
    description: Remove tokenizer object from ML anomaly detection analysis config
    remove: true
  - target: "$.components['schemas']['ml._types:CategorizationAnalyzerDefinition'].properties"
    description: Re-add a simplified tokenizer object in anomaly detection analysis config
    update:
      tokenizer:
        x-model: true
        oneOf:
          - type: object
          - type: string
        description: >
          The name or definition of the tokenizer to use after character filters are applied.
          This property is compulsory if `categorization_analyzer` is specified as an object.
          Machine learning provides a tokenizer called `ml_standard` that tokenizes in a way that has been determined to produce good categorization results on a variety of log file formats for logs in English.
          If you want to use that tokenizer but change the character or token filters, specify `"tokenizer": "ml_standard"` in your `categorization_analyzer`.
          Additionally, the `ml_classic` tokenizer is available, which tokenizes in the same way as the non-customizable tokenizer in old versions of the product (before 6.2).
          `ml_classic` was the default categorization tokenizer in versions 6.2 to 7.13, so if you need categorization identical to the default for jobs created in these versions, specify `"tokenizer": "ml_classic"` in your `categorization_analyzer`.
        externalDocs:
          url: https://www.elastic.co/guide/en/elasticsearch/reference/8.x/analysis-tokenizers.html
          description: Tokenizer reference
  - target: "$.components['schemas']['ml._types:DataframeAnalyticsSource'].properties.query"
    description: Remove query object from data frame analytics source
    remove: true
  - target: "$.components['schemas']['ml._types:DataframeAnalyticsSource'].properties"
    description: Re-add a simplified query object in data frame analytics source
    update:
      query:
        x-model: true
        type: object
        description: >
          The Elasticsearch query domain-specific language (DSL).
          This value corresponds to the query object in an Elasticsearch search POST body.
          All the options that are supported by Elasticsearch can be used, as this object is passed verbatim to Elasticsearch.
          By default, this property has the following value: `{"match_all": {}}`.
        externalDocs:
          url: https://www.elastic.co/guide/en/elasticsearch/reference/8.x/query-dsl.html
          description: Query DSL
  - target: "$.components['schemas']['transform._types:Source'].properties.query"
    description: Remove query object from transform source
    remove: true
  - target: "$.components['schemas']['transform._types:Source'].properties"
    description: Re-add a simplified query object in transform source
    update:
      query:
        x-model: true
        type: object
        description: >
          A query clause that retrieves a subset of data from the source index.
        externalDocs:
          url: https://www.elastic.co/guide/en/elasticsearch/reference/8.x/query-dsl.html
          description: Query DSL
  - target: "$.components['schemas']['_global.search._types:FieldCollapse']"
    description: Add x-model and externalDocs
    update:
      x-model: true
      externalDocs:
        url: https://www.elastic.co/guide/en/elasticsearch/reference/8.x/collapse-search-results.html
  - target: "$.components['schemas']['_global.msearch:MultisearchBody'].properties"
    description: Add x-model
    update:
      aggregations:
        x-model: true
# Examples
## Examples for cat
  - target: "$.components['responses']['cat.aliases#200']"
    description: "Add example for cat aliases response"
    update: 
      content:
        text/plain:
          schema:
            type: string
          examples:
            catAliasesResponseExample1:
              $ref: "../../specification/cat/aliases/examples/200_response/CatAliasesResponseExample1.yaml"
  - target: "$.components['responses']['cat.allocation#200']"
    description: "Add example for cat allocation response"
    update: 
      content:
        text/plain:
          schema:
            type: string
          examples:
            catAllocationResponseExample1:
              $ref: "../../specification/cat/allocation/examples/200_response/CatAllocationResponseExample1.yaml"
  - target: "$.components['responses']['cat.component_templates#200']"
    description: "Add example for cat component templates response"
    update: 
      content:
        text/plain:
          schema:
            type: string
          examples:
            catComponentTemplatesResponseExample1:
              $ref: "../../specification/cat/component_templates/examples/200_response/CatComponentTemplatesResponseExample1.yaml"
  - target: "$.components['responses']['cat.count#200']"
    description: "Add example for cat count response"
    update: 
      content:
        text/plain:
          schema:
            type: string
          examples:
            catCountResponseExample1:
              $ref: "../../specification/cat/count/examples/200_response/CatCountResponseExample1.yaml"
            catCountResponseExample2:
              $ref: "../../specification/cat/count/examples/200_response/CatCountResponseExample2.yaml" 
  - target: "$.components['responses']['cat.fielddata#200']"
    description: "Add example for cat fielddata response"
    update: 
      content:
        text/plain:
          schema:
            type: string
          examples:
            catFieldDataResponseExample1:
              $ref: "../../specification/cat/fielddata/examples/200_response/CatFielddataResponseExample1.yaml"
            catFieldDataResponseExample2:
              $ref: "../../specification/cat/fielddata/examples/200_response/CatFielddataResponseExample2.yaml" 
  - target: "$.components['responses']['cat.indices#200']"
    description: "Add example for cat indices response"
    update: 
      content:
        text/plain:
          schema:
            type: string
          examples:
            catIndicesResponseExample1:
              $ref: "../../specification/cat/indices/examples/200_response/CatIndicesResponseExample1.yaml" 
  - target: "$.components['responses']['cat.ml_datafeeds#200']"
    description: "Add example for cat datafeeds response"
    update: 
      content:
        text/plain:
          schema:
            type: string
          examples:
            catDatafeedsResponseExample1:
              $ref: "../../specification/cat/ml_datafeeds/examples/200_response/CatDatafeedsResponseExample1.yaml"
  - target: "$.components['responses']['cat.ml_data_frame_analytics#200']"
    description: "Add example for cat data frame analytics response"
    update: 
      content:
        text/plain:
          schema:
            type: string
          examples:
            catDataFrameAnalyticsResponseExample1:
              $ref: "../../specification/cat/ml_data_frame_analytics/examples/200_response/CatDataFrameAnalyticsResponseExample1.yaml" 
  - target: "$.components['responses']['cat.ml_jobs#200']"
    description: "Add example for cat anomaly detectors response"
    update: 
      content:
        text/plain:
          schema:
            type: string
          examples:
            catAnomalyDetectorsResponseExample1:
              $ref: "../../specification/cat/ml_jobs/examples/200_response/CatJobsResponseExample1.yaml"
  - target: "$.components['responses']['cat.ml_trained_models#200']"
    description: "Add example for cat trained models response"
    update: 
      content:
        text/plain:
          schema:
            type: string
          examples:
            catTrainedModelsResponseExample1:
              $ref: "../../specification/cat/ml_trained_models/examples/200_response/CatTrainedModelsResponseExample1.yaml"
  - target: "$.components['responses']['cat.recovery#200']"
    description: "Add example for cat recovery response"
    update: 
      content:
        text/plain:
          schema:
            type: string
          examples:
            catRecoveryResponseExample1:
              $ref: "../../specification/cat/recovery/examples/200_response/CatRecoveryResponseExample1.yaml"
            catRecoveryResponseExample2:
              $ref: "../../specification/cat/recovery/examples/200_response/CatRecoveryResponseExample2.yaml"
            catRecoveryResponseExample3:
              $ref: "../../specification/cat/recovery/examples/200_response/CatRecoveryResponseExample3.yaml"
  - target: "$.components['responses']['cat.segments#200']"
    description: "Add example for cat segments response"
    update: 
      content:
        text/plain:
          schema:
            type: string
          examples:
            catSegmentsResponseExample1:
              $ref: "../../specification/cat/segments/examples/200_response/CatSegmentsResponseExample1.yaml"
  - target: "$.components['responses']['cat.shards#200']"
    description: "Add example for cat shards response"
    update: 
      content:
        text/plain:
          schema:
            type: string
          examples:
            catShardsResponseExample1:
              $ref: "../../specification/cat/shards/examples/200_response/CatShardsResponseExample1.yaml"
            catShardsResponseExample2:
              $ref: "../../specification/cat/shards/examples/200_response/CatShardsResponseExample2.yaml"
            catShardsResponseExample3:
              $ref: "../../specification/cat/shards/examples/200_response/CatShardsResponseExample3.yaml"
            catShardsResponseExample4:
              $ref: "../../specification/cat/shards/examples/200_response/CatShardsResponseExample4.yaml"
            catShardsResponseExample5:
              $ref: "../../specification/cat/shards/examples/200_response/CatShardsResponseExample5.yaml"
  - target: "$.components['responses']['cat.snapshots#200']"
    description: "Add example for cat snapshot response"
    update: 
      content:
        text/plain:
          schema:
            type: string
          examples:
            catSnapshotsResponseExample1:
              $ref: "../../specification/cat/snapshots/examples/200_response/CatSnapshotsResponseExample1.yaml"
  - target: "$.components['responses']['cat.templates#200']"
    description: "Add example for cat templates response"
    update: 
      content:
        text/plain:
          schema:
            type: string
          examples:
            catTemplatesResponseExample1:
              $ref: "../../specification/cat/templates/examples/200_response/CatTemplatesResponseExample1.yaml"
  - target: "$.components['responses']['cat.transforms#200']"
    description: "Add example for cat transforms response"
    update: 
      content:
        application/json:
          examples:
            catTransformsResponseExample1:
              $ref: "../../specification/cat/transforms/examples/200_response/CatTransformsResponseExample1.yaml"
  - target: "$.paths['/_cat/health']['get']"
    description: "Add examples for cat health operation"
    update: 
      responses:
        200: 
          content:
            text/plain:
              schema:
                type: string
              examples:
                catHealthResponseExample1: 
                  $ref: "../../specification/cat/health/examples/200_response/CatHealthResponseExample1.yaml"
  - target: "$.paths['/_cat/master']['get']"
    description: "Add examples for cat master operation"
    update: 
      responses:
        200: 
          content:
            text/plain:
              schema:
                type: string
              examples:
                catMasterResponseExample1: 
                  $ref: "../../specification/cat/master/examples/200_response/CatMasterResponseExample1.yaml"
  - target: "$.paths['/_cat/nodeattrs']['get']"
    description: "Add examples for cat node attributes operation"
    update: 
      responses:
        200: 
          content:
            text/plain:
              schema:
                type: string
              examples:
                catNodeAttributesResponseExample1: 
                  $ref: "../../specification/cat/nodeattrs/examples/200_response/CatNodeAttributesResponseExample1.yaml"
                catNodeAttributesResponseExample2: 
                  $ref: "../../specification/cat/nodeattrs/examples/200_response/CatNodeAttributesResponseExample2.yaml"
  - target: "$.paths['/_cat/nodes']['get']"
    description: "Add examples for cat nodes operation"
    update: 
      responses:
        200: 
          content:
            text/plain:
              schema:
                type: string
              examples:
                catNodesResponseExample1: 
                  $ref: "../../specification/cat/nodes/examples/200_response/CatNodesResponseExample1.yaml"
                catNodesResponseExample2: 
                  $ref: "../../specification/cat/nodes/examples/200_response/CatNodesResponseExample2.yaml"
  - target: "$.paths['/_cat/pending_tasks']['get']"
    description: "Add examples for cat pending tasks operation"
    update: 
      responses:
        200: 
          content:
            text/plain:
              schema:
                type: string
              examples:
                catPendingTasksResponseExample1: 
                  $ref: "../../specification/cat/pending_tasks/examples/200_response/CatPendingTasksResponseExample1.yaml"
  - target: "$.paths['/_cat/plugins']['get']"
    description: "Add examples for cat plugins operation"
    update: 
      responses:
        200: 
          content:
            text/plain:
              schema:
                type: string
              examples:
                catPluginsResponseExample1: 
                  $ref: "../../specification/cat/plugins/examples/200_response/CatPluginsResponseExample1.yaml"
  - target: "$.paths['/_cat/repositories']['get']"
    description: "Add examples for cat repositories operation"
    update: 
      responses:
        200: 
          content:
            text/plain:
              schema:
                type: string
              examples:
                catRepositoriesResponseExample1: 
                  $ref: "../../specification/cat/repositories/examples/200_response/CatRepositoriesResponseExample1.yaml"
  - target: "$.paths['/_cat/tasks']['get']"
    description: "Add examples for cat tasks operation"
    update: 
      responses:
        200: 
          content:
            text/plain:
              schema:
                type: string
              examples:
                catTasksResponseExample1: 
                  $ref: "../../specification/cat/tasks/examples/200_response/CatTasksResponseExample1.yaml"
## Examples for connectors
  - target: "$.paths['/_connector/{connector_id}/_check_in']['put']"
    description: "Add example for check in connector response"
    update: 
      responses:
        200:
          content:
            application/json:
              examples:
                connectorCheckInResponseExample1:
                  $ref: "../../specification/connector/check_in/examples/response/ConnectorCheckInResponseExample1.yaml"
  - target: "$.paths['/_connector/{connector_id}']['delete']"
    description: "Add example for delete connector response"
    update: 
      responses:
        200:
          content:
            application/json:
              examples:
                connectorDeleteResponseExample1:
                  $ref: "../../specification/connector/delete/examples/response/ConnectorDeleteResponseExample1.yaml"
  - target: "$.components['requestBodies']['connector.put']"
    description: "Add example for create connector request"
    update: 
      content:
        application/json:
          examples:
            connectorPutRequestExample1:
              $ref: "../../specification/connector/put/examples/request/ConnectorPutRequestExample1.yaml"
            connectorPutRequestExample2:
              $ref: "../../specification/connector/put/examples/request/ConnectorPutRequestExample2.yaml"
  - target: "$.components['responses']['connector.put#200']"
    description: "Add example for create connector response"
    update: 
      content:
        application/json:
          examples:
            connectorPutResponseExample:
              $ref: "../../specification/connector/put/examples/response/ConnectorPutResponseExample1.yaml"
  - target: "$.paths['/_connector/_sync_job/{connector_sync_job_id}']['delete']"
    description: "Add example for delete sync job response"
    update: 
      responses:
        200:
          content:
            application/json:
              examples:
                syncJobDeleteResponseExample1:
                  $ref: "../../specification/connector/sync_job_delete/examples/response/SyncJobDeleteResponseExample1.yaml"
  - target: "$.paths['/_connector/_sync_job']['post']"
    description: "Add example for create sync job"
    update: 
      requestBody:
        content:
          application/json:
            examples:
              syncJobPostRequestExample1:
                $ref: "../../specification/connector/sync_job_post/examples/request/SyncJobPostRequestExample1.yaml"
  - target: "$.paths['/_connector/{connector_id}/_api_key_id']['put']"
    description: "Add examples for update connector API key ID"
    update: 
      requestBody: 
        content: 
          application/json: 
            examples: 
              connectorUpdateApiKeyIdRequestExample1: 
                $ref: "../../specification/connector/update_api_key_id/examples/request/ConnectorUpdateApiKeyIDRequestExample1.yaml"
      responses:
        200:
          content:
            application/json:
              examples:
                connectorUpdateApiKeyIdResponseExample1:
                  $ref: "../../specification/connector/update_api_key_id/examples/response/ConnectorUpdateApiKeyIDResponseExample1.yaml"
  - target: "$.paths['/_connector/{connector_id}/_configuration']['put']"
    description: "Add examples for update connector configuration"
    update: 
      requestBody: 
        content: 
          application/json: 
            examples: 
              connectorUpdateConfigurationRequestExample1: 
                $ref: "../../specification/connector/update_configuration/examples/request/ConnectorUpdateConfigurationRequestExample1.yaml"
              connectorUpdateConfigurationRequestExample2: 
                $ref: "../../specification/connector/update_configuration/examples/request/ConnectorUpdateConfigurationRequestExample2.yaml"
      responses:
        200:
          content:
            application/json:
              examples:
                connectorUpdateConfigurationResponseExample1:
                  $ref: "../../specification/connector/update_configuration/examples/response/ConnectorUpdateConfigurationResponseExample1.yaml"
  - target: "$.paths['/_connector/{connector_id}/_error']['put']"
    description: "Add examples for update connector error field"
    update: 
      requestBody: 
        content: 
          application/json: 
            examples: 
              connectorUpdateConfigurationRequestExample1: 
                $ref: "../../specification/connector/update_error/examples/request/ConnectorUpdateErrorRequestExample1.yaml"
      responses:
        200:
          content:
            application/json:
              examples:
                connectorUpdateErrorResponseExample1:
                  $ref: "../../specification/connector/update_error/examples/response/ConnectorUpdateErrorResponseExample1.yaml"
  - target: "$.paths['/_connector/{connector_id}/_filtering']['put']"
    description: "Add examples for update connector filtering"
    update: 
      requestBody: 
        content: 
          application/json: 
            examples: 
              connectorUpdateFilteringRequestExample1: 
                $ref: "../../specification/connector/update_filtering/examples/request/ConnectorUpdateFilteringRequestExample1.yaml"
              connectorUpdateFilteringRequestExample2: 
                $ref: "../../specification/connector/update_filtering/examples/request/ConnectorUpdateFilteringRequestExample2.yaml"
      responses:
        200:
          content:
            application/json:
              examples:
                connectorUpdateFilteringResponseExample1:
                  $ref: "../../specification/connector/update_filtering/examples/response/ConnectorUpdateFilteringResponseExample1.yaml"
  - target: "$.paths['/_connector/{connector_id}/_index_name']['put']"
    description: "Add examples for update connector index name"
    update: 
      requestBody: 
        content: 
          application/json: 
            examples: 
              connectorUpdateIndexNameRequestExample1: 
                $ref: "../../specification/connector/update_index_name/examples/request/ConnectorUpdateIndexNameRequestExample1.yaml"
      responses:
        200:
          content:
            application/json:
              examples:
                connectorUpdateIndexNameResponseExample1:
                  $ref: "../../specification/connector/update_index_name/examples/response/ConnectorUpdateIndexNameResponseExample1.yaml"
  - target: "$.paths['/_connector/{connector_id}/_name']['put']"
    description: "Add examples for update connector name"
    update: 
      requestBody: 
        content: 
          application/json: 
            examples: 
              connectorUpdateNameRequestExample1: 
                $ref: "../../specification/connector/update_name/examples/request/ConnectorUpdateNameRequestExample1.yaml"
      responses:
        200:
          content:
            application/json:
              examples:
                connectorUpdateNameResponseExample1:
                  $ref: "../../specification/connector/update_name/examples/response/ConnectorUpdateNameResponseExample1.yaml"
  - target: "$.paths['/_connector/{connector_id}/_pipeline']['put']"
    description: "Add examples for update connector pipeline"
    update: 
      requestBody: 
        content: 
          application/json: 
            examples: 
              connectorUpdatePipelineRequestExample1: 
                $ref: "../../specification/connector/update_pipeline/examples/request/ConnectorUpdatePipelineRequestExample1.yaml"
      responses:
        200:
          content:
            application/json:
              examples:
                connectorUpdatePipelineResponseExample1:
                  $ref: "../../specification/connector/update_pipeline/examples/response/ConnectorUpdatePipelineResponseExample1.yaml"
  - target: "$.paths['/_connector/{connector_id}/_scheduling']['put']"
    description: "Add examples for update connector scheduling"
    update: 
      requestBody: 
        content: 
          application/json: 
            examples: 
              connectorUpdateSchedulingRequestExample1: 
                $ref: "../../specification/connector/update_scheduling/examples/request/ConnectorUpdateSchedulingRequestExample1.yaml"
              connectorUpdateSchedulingRequestExample2: 
                $ref: "../../specification/connector/update_scheduling/examples/request/ConnectorUpdateSchedulingRequestExample2.yaml"
      responses:
        200:
          content:
            application/json:
              examples:
                connectorUpdateSchedulingResponseExample1:
                  $ref: "../../specification/connector/update_scheduling/examples/response/ConnectorUpdateSchedulingResponseExample1.yaml"
  - target: "$.paths['/_connector/{connector_id}/_service_type']['put']"
    description: "Add examples for update connector service type"
    update: 
      requestBody: 
        content: 
          application/json: 
            examples: 
              connectorUpdateServiceTypeRequestExample1: 
                $ref: "../../specification/connector/update_service_type/examples/request/ConnectorUpdateServiceTypeRequestExample1.yaml"
      responses:
        200:
          content:
            application/json:
              examples:
                connectorUpdateServiceTypeResponseExample1:
                  $ref: "../../specification/connector/update_service_type/examples/response/ConnectorUpdateServiceTypeResponseExample1.yaml"
  - target: "$.paths['/_connector/{connector_id}/_status']['put']"
    description: "Add examples for update connector status"
    update: 
      requestBody: 
        content: 
          application/json: 
            examples: 
              connectorUpdateStatusRequestExample1: 
                $ref: "../../specification/connector/update_status/examples/request/ConnectorUpdateStatusRequestExample1.yaml"
      responses:
        200:
          content:
            application/json:
              examples:
                connectorUpdateStatusResponseExample1:
                  $ref: "../../specification/connector/update_status/examples/response/ConnectorUpdateStatusResponseExample1.yaml"
## Examples for data streams
  - target: "$.paths['/_data_stream/{name}/_lifecycle']['delete']"
    description: "Add example for delete data stream lifecycle response"
    update: 
      responses:
        200:
          content:
            application/json:
              examples:
                indicesDeleteDataLifecycleResponseExample1:
                  $ref: "../../specification/indices/delete_data_lifecycle/examples/200_response/IndicesDeleteDataLifecycleResponseExample1.yaml"
  - target: "$.paths['/_data_stream/{name}/_lifecycle']['get']"
    description: "Add example for get data stream lifecycle response"
    update: 
      responses:
        200:
          content:
            application/json:
              examples:
                indicesGetDataLifecycleResponseExample1:
                  $ref: "../../specification/indices/get_data_lifecycle/examples/response/IndicesGetDataLifecycleResponseExample1.yaml"
  - target: "$.components['responses']['indices.get_data_stream#200']"
    description: "Add example for get data stream response"
    update: 
      content:
        application/json:
          examples:
            indicesGetDataStreamResponseExample:
              $ref: "../../specification/indices/get_data_stream/examples/200_response/indicesGetDataStreamResponseExample1.yaml"
  - target: "$.paths['/_data_stream/{name}/_lifecycle']['put']"
    description: "Add examples update data stream lifecycle request and response"
    update: 
      requestBody: 
        content: 
          application/json: 
            examples: 
              indicesPutDataLifecycleRequestExample1: 
                $ref: "../../specification/indices/put_data_lifecycle/examples/request/IndicesPutDataLifecycleRequestExample1.yaml"
              indicesPutLifecycleRequestExample2:
                $ref: "../../specification/indices/put_data_lifecycle/examples/request/IndicesPutDataLifecycleRequestExample2.yaml"
      responses:
        200:
          content:
            application/json:
              examples:
                indicesPutDataLifecycleResponseExample1:
                  $ref: "../../specification/indices/put_data_lifecycle/examples/200_response/IndicesPutDataLifecycleResponseExample1.yaml"
  - target: "$.paths['/{index}/_lifecycle/explain']['get']"
    description: "Add example for explain data stream lifecycle response"
    update: 
      responses:
        200:
          content:
            application/json:
              examples:
                indicesExplainDataLifecycleResponseExample:
                  $ref: "../../specification/indices/explain_data_lifecycle/examples/response/IndicesExplainDataLifecycleResponseExample1.yaml"
## Examples for documents
  - target: "$.components['requestBodies']['bulk']"
    description: "Add example for bulk index or delete documents"
    update: 
      content:
        application/json:
          examples:
            bulkDocumentRequestExample1:
              $ref: "../../specification/_global/bulk/examples/request/BulkRequestExample1.yaml"
            bulkDocumentRequestExample2:
              $ref: "../../specification/_global/bulk/examples/request/BulkRequestExample2.yaml"
            bulkDocumentRequestExample3:
              $ref: "../../specification/_global/bulk/examples/request/BulkRequestExample3.yaml"
            bulkDocumentRequestExample4:
              $ref: "../../specification/_global/bulk/examples/request/BulkRequestExample4.yaml"
  - target: "$.components['responses']['bulk#200']"
    description: "Add example for bulk indext or delete documents response"
    update: 
      content:
        application/json:
          examples:
            bulkDocumentResponseExample1:
              $ref: "../../specification/_global/bulk/examples/response/BulkResponseExample1.yaml"
            bulkDocumentResponseExample2:
              $ref: "../../specification/_global/bulk/examples/response/BulkResponseExample2.yaml"
            bulkDocumentResponseExample3:
              $ref: "../../specification/_global/bulk/examples/response/BulkResponseExample3.yaml"
  - target: "$.components['requestBodies']['create']"
    description: "Add example for create documents"
    update: 
      content:
        application/json:
          examples:
            createDocumentRequestExample1:
              $ref: "../../specification/_global/create/examples/request/CreateRequestExample1.yaml"
  - target: "$.paths['/{index}/_doc/{id}']['delete']"
    description: "Add examples for delete document operation"
    update: 
      responses:
        200: 
          content: 
            application/json: 
              examples: 
                deleteDocumentResponseExample1: 
                  $ref: "../../specification/_global/delete/examples/response/DeleteResponseExample1.yaml"
  - target: "$.paths['/{index}/_delete_by_query']['post']"
    description: "Add examples delete by query operation"
    update:
      requestBody:
        content:
          application/json:
            examples:
              deleteByQueryRequestExample1:
                $ref: "../../specification/_global/delete_by_query/examples/request/DeleteByQueryRequestExample1.yaml"
              deleteByQueryRequestExample2:
                $ref: "../../specification/_global/delete_by_query/examples/request/DeleteByQueryRequestExample2.yaml"
              deleteByQueryRequestExample3:
                $ref: "../../specification/_global/delete_by_query/examples/request/DeleteByQueryRequestExample3.yaml"
              deleteByQueryRequestExample4:
                $ref: "../../specification/_global/delete_by_query/examples/request/DeleteByQueryRequestExample4.yaml"
      responses:
        200: 
          content: 
            application/json: 
              examples: 
                deleteDocumentResponseExample1: 
                  $ref: "../../specification/_global/delete_by_query/examples/response/DeleteByQueryResponseExample1.yaml"
  - target: "$.paths['/{index}/_doc/{id}']['get']"
    description: "Add examples for get document operation"
    update: 
      responses:
        200: 
          content: 
            application/json: 
              examples: 
                getDocumentResponseExample1: 
                  $ref: "../../specification/_global/get/examples/response/GetResponseExample1.yaml"
                getDocumentResponseExample2: 
                  $ref: "../../specification/_global/get/examples/response/GetResponseExample2.yaml"
                getDocumentResponseExample3: 
                  $ref: "../../specification/_global/get/examples/response/GetResponseExample3.yaml"
  - target: "$.components['requestBodies']['index']"
    description: "Add example for index request"
    update: 
      content:
        application/json:
          examples:
            indexRequestExample1:
              $ref: "../../specification/_global/index/examples/request/IndexRequestExample1.yaml"
            indexRequestExample2:
              $ref: "../../specification/_global/index/examples/request/IndexRequestExample2.yaml"
  - target: "$.components['responses']['index#200']"
    description: "Add example for index response"
    update: 
      content:
        application/json:
          examples:
            indexResponseExample1:
              $ref: "../../specification/_global/index/examples/response/IndexResponseExample1.yaml"
            indexResponseExample2:
              $ref: "../../specification/_global/index/examples/response/IndexResponseExample2.yaml"
  - target: "$.components['requestBodies']['mget']"
    description: "Add example for mget request"
    update: 
      content:
        application/json:
          examples:
            mgetRequestExample1:
              $ref: "../../specification/_global/mget/examples/request/MultiGetRequestExample1.yaml"
            mgetRequestExample2:
              $ref: "../../specification/_global/mget/examples/request/MultiGetRequestExample2.yaml"
            mgetRequestExample3:
              $ref: "../../specification/_global/mget/examples/request/MultiGetRequestExample3.yaml"
            mgetRequestExample4:
              $ref: "../../specification/_global/mget/examples/request/MultiGetRequestExample4.yaml"
  - target: "$.components['requestBodies']['mtermvectors']"
    description: "Add example for multi term vectors request"
    update: 
      content:
        application/json:
          examples:
            multiTermVectorsRequestExample1:
              $ref: "../../specification/_global/mtermvectors/examples/request/MultiTermVectorsRequestExample1.yaml"
            multiTermVectorsRequestExample2:
              $ref: "../../specification/_global/mtermvectors/examples/request/MultiTermVectorsRequestExample2.yaml"
            multiTermVectorsRequestExample3:
              $ref: "../../specification/_global/mtermvectors/examples/request/MultiTermVectorsRequestExample3.yaml"
  - target: "$.paths['/_reindex']['post']"
    description: "Add examples for reindex operation"
    update:
      requestBody:
        content:
          application/json:
            examples:
              reindexRequestExample1:
                $ref: "../../specification/_global/reindex/examples/request/ReindexRequestExample1.yaml"
              reindexRequestExample2:
                $ref: "../../specification/_global/reindex/examples/request/ReindexRequestExample2.yaml"
              reindexRequestExample3:
                $ref: "../../specification/_global/reindex/examples/request/ReindexRequestExample3.yaml"
              reindexRequestExample4:
                $ref: "../../specification/_global/reindex/examples/request/ReindexRequestExample4.yaml"
              reindexRequestExample5:
                $ref: "../../specification/_global/reindex/examples/request/ReindexRequestExample5.yaml"
              reindexRequestExample6:
                $ref: "../../specification/_global/reindex/examples/request/ReindexRequestExample6.yaml"
              reindexRequestExample7:
                $ref: "../../specification/_global/reindex/examples/request/ReindexRequestExample7.yaml"
              reindexRequestExample8:
                $ref: "../../specification/_global/reindex/examples/request/ReindexRequestExample8.yaml"
              reindexRequestExample9:
                $ref: "../../specification/_global/reindex/examples/request/ReindexRequestExample9.yaml"
              reindexRequestExample10:
                $ref: "../../specification/_global/reindex/examples/request/ReindexRequestExample10.yaml"
              reindexRequestExample11:
                $ref: "../../specification/_global/reindex/examples/request/ReindexRequestExample11.yaml"
              reindexRequestExample12:
                $ref: "../../specification/_global/reindex/examples/request/ReindexRequestExample12.yaml"
  - target: "$.paths['/{index}/_update/{id}']['post']"
    description: "Add examples for update document operation"
    update:
      requestBody:
        content:
          application/json:
            examples:
              updateRequestExample1:
                $ref: "../../specification/_global/update/examples/request/UpdateRequestExample1.yaml"
              updateRequestExample2:
                $ref: "../../specification/_global/update/examples/request/UpdateRequestExample2.yaml"
              updateRequestExample3:
                $ref: "../../specification/_global/update/examples/request/UpdateRequestExample3.yaml"
              updateRequestExample4:
                $ref: "../../specification/_global/update/examples/request/UpdateRequestExample4.yaml"
              updateRequestExample5:
                $ref: "../../specification/_global/update/examples/request/UpdateRequestExample5.yaml"
              updateRequestExample6:
                $ref: "../../specification/_global/update/examples/request/UpdateRequestExample6.yaml"
              updateRequestExample7:
                $ref: "../../specification/_global/update/examples/request/UpdateRequestExample7.yaml"
              updateRequestExample8:
                $ref: "../../specification/_global/update/examples/request/UpdateRequestExample8.yaml"
              updateRequestExample9:
                $ref: "../../specification/_global/update/examples/request/UpdateRequestExample9.yaml"
              updateRequestExample10:
                $ref: "../../specification/_global/update/examples/request/UpdateRequestExample10.yaml"
              updateRequestExample11:
                $ref: "../../specification/_global/update/examples/request/UpdateRequestExample11.yaml"
      responses:
        200: 
          content:
            application/json:
              examples:
                updateResponseExample1: 
                  $ref: "../../specification/_global/update/examples/response/UpdateResponseExample1.yaml"
  - target: "$.paths['/{index}/_update_by_query']['post']"
    description: "Add examples for update by query operation"
    update:
      requestBody:
        content:
          application/json:
            examples:
              updateByQueryRequestExample1:
                $ref: "../../specification/_global/update_by_query/examples/request/UpdateByQueryRequestExample1.yaml"
              updateByQueryRequestExample2:
                $ref: "../../specification/_global/update_by_query/examples/request/UpdateByQueryRequestExample2.yaml"
              updateByQueryRequestExample3:
                $ref: "../../specification/_global/update_by_query/examples/request/UpdateByQueryRequestExample3.yaml"
              updateByQueryRequestExample4:
                $ref: "../../specification/_global/update_by_query/examples/request/UpdateByQueryRequestExample4.yaml"
## Examples for EQL
  - target: "$.paths['/_eql/search/status/{id}']['get']"
    description: "Add examples for get async EQL status operation"
    update: 
      responses:
        200:
          content:
            application/json:
              examples:
                eqlGetStatusResponseExample1:
                  $ref: "../../specification/eql/get_status/examples/response/EqlGetStatusResponseExample1.yaml"
  - target: "$.components['requestBodies']['eql.search']"
    description: "Add examples for EQL search operation"
    update: 
      content: 
        application/json: 
          examples: 
            eqlSearchRequestExample1: 
              $ref: "../../specification/eql/search/examples/request/EqlSearchRequestExample1.yaml"
            eqlSearchRequestExample2: 
              $ref: "../../specification/eql/search/examples/request/EqlSearchRequestExample2.yaml"
  - target: "$.components['reponses']['eql.search#200']"
    description: "Add examples for EQL search operation"
    update: 
      content:
        application/json:
          examples:
            eqlSearchResponseExample2:
              $ref: "../../specification/eql/search/examples/response/EqlSearchResponseExample2.yaml"
## Examples for ESQL
  - target: "$.paths['/_query']['post']"
    description: "Add examples for ES|QL query operation"
    update: 
      requestBody: 
        content: 
          application/json: 
            examples: 
              esqlQueryRequestExample1: 
                $ref: "../../specification/esql/query/examples/request/QueryRequestExample1.yaml"
## Examples for graph
  - target: "$.components['requestBodies']['graph.explore']"
    description: "Add example for graph explore request"
    update: 
      content:
        application/json:
          examples:
            graphExploreRequestExample1:
              $ref: "../../specification/graph/explore/examples/request/GraphExploreRequestExample1.yaml"
## Examples for indices
  - target: "$.components['requestBodies']['indices.put_index_template']"
    description: "Add example for create index template request"
    update: 
      content:
        application/json:
          examples:
            indicesPutIndexTemplateRequestExample1:
              $ref: "../../specification/indices/put_index_template/examples/request/indicesPutIndexTemplateRequestExample1.yaml"
  - target: "$.components['requestBodies']['indices.put_mapping']"
    description: "Add example for update mapping request"
    update: 
      content:
        application/json:
          examples:
            indicesPutSettingRequestExample1:
              $ref: "../../specification/indices/put_mapping/examples/request/indicesPutMappingRequestExample1.yaml"
  - target: "$.components['requestBodies']['indices.put_settings']"
    description: "Add example for update index settings request"
    update: 
      content:
        application/json:
          examples:
            indicesPutSettingRequestExample1:
              $ref: "../../specification/indices/put_settings/examples/request/IndicesPutSettingsRequestExample1.yaml"
  - target: "$.paths['/_resolve/index/{name}']['get']"
    description: "Add examples for resolve index operation"
    update: 
      responses:
        200:
          content:
            application/json:
              examples:
                indicesResolveResponseExample1:
                  $ref: "../../specification/indices/resolve_index/examples/response/ResolveIndexResponseExample1.yaml"
  - target: "$.components['requestBodies']['indices.rollover']"
    description: "Add example for rollover index request"
    update: 
      content:
        application/json:
          examples:
            indicesRolloverRequestExample1:
              $ref: "../../specification/indices/rollover/examples/request/indicesRolloverRequestExample1.yaml"
  - target: "$.components['responses']['indices.rollover#200']"
    description: "Add example for rollover index response"
    update: 
      content:
        application/json:
          examples:
            indicesRolloverResponseExample1:
              $ref: "../../specification/indices/rollover/examples/200_response/indicesRolloverResponseExample1.yaml"
  - target: "$.paths['/{index}/_block/{block}']['put']"
    description: "Add examples for add index block operation"
    update: 
      responses:
        200:
          content:
            application/json:
              examples:
                indicesAddBlockResponseExample1:
                  $ref: "../../specification/indices/add_block/examples/response/IndicesAddBlockResponseExample1.yaml"
  - target: "$.components['requestBodies']['indices.analyze']"
    description: "Add example for analyze API request"
    update: 
      content:
        application/json:
          examples:
            indicesAnalyzeRequestExample1:
              $ref: "../../specification/indices/analyze/examples/request/indicesAnalyzeRequestExample1.yaml"
  - target: "$.paths['/{index}']['put']"
    description: "Add examples for create index request"
    update: 
      requestBody:
        content:
          application/json:
            examples:
              indicesCreateRequestExample1:
                $ref: "../../specification/indices/create/examples/request/indicesCreateRequestExample1.yaml"
              indicesCreateRequestExample2:
                $ref: "../../specification/indices/create/examples/request/indicesCreateRequestExample2.yaml"
  - target: "$.components['requestBodies']['cluster.put_component_template']"
    description: "Add example for put component template request"
    update: 
      content:
        application/json:
          examples:
            clusterPutComponentTemplateRequestExample1:
              $ref: "../../specification/cluster/put_component_template/examples/request/ClusterPutComponentTemplateRequestExample1.yaml"
            clusterPutComponentTemplateRequestExample2:
              $ref: "../../specification/cluster/put_component_template/examples/request/ClusterPutComponentTemplateRequestExample2.yaml"
## Examples for info
  - target: "$.paths['/']['get']"
    description: "Add examples for cluster info"
    update: 
      responses:
        200: 
          content:
            application/json:
              examples:
                clusterInfoResponseExample1: 
                  $ref: "../../specification/_global/info/examples/response/RootNodeInfoResponseExample1.yaml"
## Examples for ingest
  - target: "$.components['responses']['ingest.get_pipeline#200']"
    description: "Add example for get pipeline response"
    update: 
      content:
        application/json:
          examples:
            indicesGetDataStreamResponseExample:
              $ref: "../../specification/ingest/get_pipeline/examples/200_response/GetPipelineResponseExample1.yaml"
  - target: "$.paths['/_ingest/pipeline/{id}']['put']"
    description: "Add examples for create pipeline"
    update: 
      requestBody: 
        content: 
          application/json: 
            examples: 
              putPipelineRequestExample1: 
                $ref: "../../specification/ingest/put_pipeline/examples/request/PutPipelineRequestExample1.yaml"
              putPipelineRequestExample2: 
                $ref: "../../specification/ingest/put_pipeline/examples/request/PutPipelineRequestExample2.yaml"
  - target: "$.components['requestBodies']['ingest.simulate']"
    description: "Add example for simulate pipeline request"
    update: 
      content:
        application/json:
          examples:
            simulatePipelineRequestExample1:
              $ref: "../../specification/ingest/simulate/examples/request/SimulatePipelineRequestExample1.yaml"
  - target: "$.components['responses']['ingest.simulate#200']"
    description: "Add example for simulate pipeline response"
    update: 
      content:
        application/json:
          examples:
            simulatePipelineResponseExample1:
              $ref: "../../specification/ingest/simulate/examples/response/SimulatePipelineResponseExample1.yaml"## Examples for behavioral analytics
## Examples for licensing
  - target: "$.paths['/_license']['get']"
    description: "Add example for get license response"
    update: 
      responses:
        200:
          content:
            application/json:
              examples:
                getLicenseResponseExample1:
                  $ref: "../../specification/license/get/examples/response/GetLicenseResponseExample1.yaml"
## Examples for machine learning
  - target: "$.paths['/_ml/data_frame/_evaluate']['post']"
    description: "Add examples for evaluate data frame analytics"
    update: 
      requestBody: 
        content: 
          application/json: 
            examples: 
              mlDataFrameAnalyticsEvaluateRequestExample1: 
                $ref: "../../specification/ml/evaluate_data_frame/examples/request/MlEvaluateDataFrameRequestExample1.yaml"
              mlDataFrameAnalyticsEvaluateRequestExample2: 
                $ref: "../../specification/ml/evaluate_data_frame/examples/request/MlEvaluateDataFrameRequestExample2.yaml"
              mlDataFrameAnalyticsEvaluateRequestExample3: 
                $ref: "../../specification/ml/evaluate_data_frame/examples/request/MlEvaluateDataFrameRequestExample3.yaml"
              mlDataFrameAnalyticsEvaluateRequestExample4: 
                $ref: "../../specification/ml/evaluate_data_frame/examples/request/MlEvaluateDataFrameRequestExample4.yaml"
              mlDataFrameAnalyticsEvaluateRequestExample5: 
                $ref: "../../specification/ml/evaluate_data_frame/examples/request/MlEvaluateDataFrameRequestExample5.yaml"
      responses:
        200:
          content:
            application/json:
              examples:
                mlDataFrameAnalyticsEvaluateResponseExample1:
                  $ref: "../../specification/ml/evaluate_data_frame/examples/response/MlEvaluateDataFrameResponseExample1.yaml"
                mlDataFrameAnalyticsEvaluateResponseExample2:
                  $ref: "../../specification/ml/evaluate_data_frame/examples/response/MlEvaluateDataFrameResponseExample2.yaml"
                mlDataFrameAnalyticsEvaluateResponseExample3:
                  $ref: "../../specification/ml/evaluate_data_frame/examples/response/MlEvaluateDataFrameResponseExample3.yaml"
  - target: "$.paths['/_ml/anomaly_detectors/_estimate_model_memory']['post']"
    description: "Add examples for estimate anomaly job model memory"
    update: 
      requestBody: 
        content: 
          application/json: 
            examples: 
              mlAnomalyJobEstimateRequestExample1: 
                $ref: "../../specification/ml/estimate_model_memory/examples/request/MlEstimatemodelMemoryRequestExample1.yaml"
      responses:
        200:
          content:
            application/json:
              examples:
                mlAnomalyJobEstimateResponseExample1:
                  $ref: "../../specification/ml/estimate_model_memory/examples/response/MlEstimateModelMemoryResponseExample1.yaml"
  - target: "$.paths['/_ml/anomaly_detectors/{job_id}']['put']"
    description: "Add examples for create anomaly detection job"
    update: 
      requestBody: 
        content: 
          application/json: 
            examples: 
              mlAnomalyJobCreateRequestExample1: 
                $ref: "../../specification/ml/put_job/examples/request/MlPutJobRequestExample1.yaml"
      responses:
        200:
          content:
            application/json:
              examples:
                mlAnomalyJobCreateResponseExample1:
                  $ref: "../../specification/ml/put_job/examples/200_response/MlPutJobResponseExample1.yaml"
  - target: "$.paths['/_ml/anomaly_detectors/{job_id}/_open']['post']"
    description: "Add examples for open anomaly detection job"
    update: 
      requestBody: 
        content: 
          application/json: 
            examples: 
              mlAnomalyJobOpenRequestExample1: 
                $ref: "../../specification/ml/open_job/examples/request/MlOpenJobRequestExample1.yaml"
      responses:
        200:
          content:
            application/json:
              examples:
                mlAnomalyJobCreateResponseExample1:
                  $ref: "../../specification/ml/open_job/examples/200_response/MlOpenJobResponseExample1.yaml"
  - target: "$.paths['/_ml/trained_models/{model_id}/model_aliases/{model_alias}']['delete']"
    description: "Add examples for delete trained model alias"
    update: 
      responses:
        200:
          content:
            application/json:
              examples:
                mlTrainedModelAliasDeleteResponseExample1:
                  $ref: "../../specification/ml/delete_trained_model_alias/examples/response/MlDeleteTrainedModelAliasResponseExample1.yaml"
  - target: "$.paths['/_ml/trained_models/{model_id}']['delete']"
    description: "Add examples for delete trained model"
    update: 
      responses:
        200:
          content:
            application/json:
              examples:
                mlTrainedModelDeleteResponseExample1:
                  $ref: "../../specification/ml/delete_trained_model/examples/response/MlDeleteTrainedModelResponseExample1.yaml"
  - target: "$.paths['/_ml/anomaly_detectors/{job_id}']['delete']"
    description: "Add examples for delete anomaly detection job"
    update: 
      responses:
        200:
          content:
            application/json:
              examples:
                mlAnomalyJobDeleteResponseExample1:
                  $ref: "../../specification/ml/delete_job/examples/response/MlDeleteJobResponseExample1.yaml"
                mlAnomalyJobDeleteResponseExample2:
                  $ref: "../../specification/ml/delete_job/examples/response/MlDeleteJobResponseExample2.yaml"
  - target: "$.paths['/_ml/filters/{filter_id}']['delete']"
    description: "Add examples for delete filter"
    update: 
      responses:
        200:
          content:
            application/json:
              examples:
                mlFilterDeleteResponseExample1:
                  $ref: "../../specification/ml/delete_filter/examples/response/MlDeleteFilterResponseExample1.yaml"
  - target: "$.paths['/_ml/datafeeds/{datafeed_id}']['delete']"
    description: "Add examples for delete data feed"
    update: 
      responses:
        200:
          content:
            application/json:
              examples:
                mlDatafeedDeleteResponseExample1:
                  $ref: "../../specification/ml/delete_datafeed/examples/response/MlDeleteDatafeedResponseExample1.yaml"
  - target: "$.paths['/_ml/data_frame/analytics/{id}']['delete']"
    description: "Add examples for delete data frame analytics job"
    update: 
      responses:
        200:
          content:
            application/json:
              examples:
                mlDataFrameAnalyticsDeleteResponseExample1:
                  $ref: "../../specification/ml/delete_data_frame_analytics/examples/response/MlDeleteDataFrameAnalyticsResponseExample1.yaml"
  - target: "$.paths['/_ml/calendars/{calendar_id}/jobs/{job_id}']['delete']"
    description: "Add examples for delete anomaly jobs from calendar"
    update: 
      responses:
        200:
          content:
            application/json:
              examples:
                mlCalendarJobDeleteResponseExample1:
                  $ref: "../../specification/ml/delete_calendar_job/examples/response/MlDeleteCalendarJobResponseExample1.yaml"
  - target: "$.paths['/_ml/calendars/{calendar_id}/events/{event_id}']['delete']"
    description: "Add examples for delete event from calendar"
    update: 
      responses:
        200:
          content:
            application/json:
              examples:
                mlCalendarEventDeleteResponseExample1:
                  $ref: "../../specification/ml/delete_calendar_event/examples/response/MlDeleteCalendarEventResponseExample1.yaml"
  - target: "$.paths['/_ml/calendars/{calendar_id}']['delete']"
    description: "Add examples for delete event from calendar"
    update: 
      responses:
        200:
          content:
            application/json:
              examples:
                mlCalendarDeleteResponseExample1:
                  $ref: "../../specification/ml/delete_calendar/examples/response/MlDeleteCalendarResponseExample1.yaml"
  - target: "$.paths['/_ml/anomaly_detectors/{job_id}/_close']['post']"
    description: "Add examples for close anomaly job"
    update: 
      responses:
        200:
          content:
            application/json:
              examples:
                mlAnomalyJobCloseResponseExample1:
                  $ref: "../../specification/ml/close_job/examples/response/MlCloseJobResponseExample1.yaml"
## Examples for script
  - target: "$.components['requestBodies']['put_script']"
    description: "Add example for create script request"
    update: 
      content:
        application/json:
          examples:
            putScriptRequestExample1:
              $ref: "../../specification/_global/put_script/examples/request/PutScriptRequestExample1.yaml"
            putScriptRequestExample2:
              $ref: "../../specification/_global/put_script/examples/request/PutScriptRequestExample2.yaml"
  - target: "$.components['requestBodies']['scripts_painless_execute']"
    description: "Add example for run painless script request"
    update: 
      content:
        application/json:
          examples:
            runPainlessScriptRequestExample1:
              $ref: "../../specification/_global/scripts_painless_execute/examples/request/ExecutePainlessScriptRequestExample1.yaml"
            runPainlessScriptRequestExample2:
              $ref: "../../specification/_global/scripts_painless_execute/examples/request/ExecutePainlessScriptRequestExample2.yaml"
            runPainlessScriptRequestExample3:
              $ref: "../../specification/_global/scripts_painless_execute/examples/request/ExecutePainlessScriptRequestExample3.yaml"
  - target: "$.components['responses']['scripts_painless_execute#200']"
    description: "Add example for run painless script response"
    update: 
      content:
        application/json:
          examples:
            runPainlessScriptResponseExample1:
              $ref: "../../specification/_global/scripts_painless_execute/examples/response/ExecutePainlessScriptResponseExample1.yaml"
            runPainlessScriptResponseExample2:
              $ref: "../../specification/_global/scripts_painless_execute/examples/response/ExecutePainlessScriptResponseExample2.yaml"
            runPainlessScriptResponseExample3:
              $ref: "../../specification/_global/scripts_painless_execute/examples/response/ExecutePainlessScriptResponseExample3.yaml"
## Examples for search
  - target: "$.components['requestBodies']['clear_scroll']"
    description: "Add example for clear scroll request"
    update: 
      content:
        application/json:
          examples:
            clearScrollRequestExample1:
              $ref: "../../specification/_global/clear_scroll/examples/request/ClearScrollRequestExample1.yaml"
  - target: "$.paths['/_pit']['delete']"
    description: "Add examples for close PIT operation"
    update:
      requestBody:
        content:
          application/json:
            examples:
              closePointInTimeRequestExample1: 
                $ref: "../../specification/_global/close_point_in_time/examples/request/ClosePointInTimeRequestExample1.yaml"
      responses:
        200: 
          content: 
            application/json: 
              examples: 
                closePointInTimeResponseExample1: 
                  $ref: "../../specification/_global/close_point_in_time/examples/200_response/ClosePointInTimeResponseExample1.yaml"
  - target: "$.components['requestBodies']['count']"
    description: "Add example for count request"
    update: 
      content:
        application/json:
          examples:
            countRequestExample1:
              $ref: "../../specification/_global/count/examples/request/CountRequestExample1.yaml"
  - target: "$.components['responses']['count#200']"
    description: "Add example for count response"
    update: 
      content:
        application/json:
          examples:
            countResponseExample1:
              $ref: "../../specification/_global/count/examples/200_response/CountResponseExample1.yaml"
  - target: "$.components['requestBodies']['explain']"
    description: "Add example for explain request"
    update: 
      content:
        application/json:
          examples:
            explainRequestExample1:
              $ref: "../../specification/_global/explain/examples/request/ExplainRequestExample1.yaml"
  - target: "$.components['responses']['explain#200']"
    description: "Add example for explain response"
    update: 
      content:
        application/json:
          examples:
            explainResponseExample1:
              $ref: "../../specification/_global/explain/examples/response/ExplainResponseExample1.yaml"
  - target: "$.components['requestBodies']['field_caps']"
    description: "Add example for field capabilities request"
    update: 
      content:
        application/json:
          examples:
            fieldCapabilitiesRequestExample1:
              $ref: "../../specification/_global/field_caps/examples/request/FieldCapabilitiesRequestExample1.yaml"
  - target: "$.components['responses']['field_caps#200']"
    description: "Add example for field capabilities response"
    update: 
      content:
        application/json:
          examples:
            fieldCapabilitiesResponseExample1:
              $ref: "../../specification/_global/field_caps/examples/response/FieldCapabilitiesResponseExample1.yaml"
            fieldCapabilitiesResponseExample2:
              $ref: "../../specification/_global/field_caps/examples/response/FieldCapabilitiesResponseExample2.yaml"
  - target: "$.components['requestBodies']['msearch_template']"
    description: "Add example for multi search template request"
    update: 
      content:
        application/json:
          examples:
            multiSearchTemplateRequestExample1:
              $ref: "../../specification/_global/msearch_template/examples/request/MultiSearchTemplateRequestExample1.yaml"
  - target: "$.paths['/{index}/_pit']['post']"
    description: "Add examples for open PIT operation"
    update:
      responses:
        200: 
          content: 
            application/json: 
              examples: 
                openPointInTimeResponseExample1: 
                  $ref: "../../specification/_global/open_point_in_time/examples/response/OpenPointInTimeResponseExample1.yaml"
  - target: "$.components['requestBodies']['scroll']"
    description: "Add example for scroll request"
    update: 
      content:
        application/json:
          examples:
            scrollRequestExample1:
              $ref: "../../specification/_global/scroll/examples/request/ScrollRequestExample1.yaml"
  - target: "$.components['requestBodies']['search']"
    description: "Add example for search request"
    update: 
      content:
        application/json:
          examples:
            searchRequestExample1:
              $ref: "../../specification/_global/search/examples/request/SearchRequestExample1.yaml"
            searchRequestExample2:
              $ref: "../../specification/_global/search/examples/request/SearchRequestExample2.yaml"
            searchRequestExample3:
              $ref: "../../specification/_global/search/examples/request/SearchRequestExample3.yaml"
  - target: "$.components['responses']['search#200']"
    description: "Add example for search response"
    update: 
      content:
        application/json:
          examples:
            searchResponseExample1:
              $ref: "../../specification/_global/search/examples/200_response/SearchResponseExample1.yaml"
  - target: "$.components['requestBodies']['search_mvt']"
    description: "Add example for search MVT request"
    update: 
      content:
        application/json:
          examples:
            searchMvtRequestExample1:
              $ref: "../../specification/_global/search_mvt/examples/request/SearchMvtRequestExample1.yaml"
  - target: "$.components['responses']['search_mvt#200']"
    description: "Add example for search MVT response"
    update: 
      content:
        application/json:
          examples:
            searchMvtResponseExample1:
              $ref: "../../specification/_global/search_mvt/examples/response/SearchMvtResponseExample1.yaml"
  - target: "$.components['responses']['search_shards#200']"
    description: "Add example for search shards response"
    update: 
      content:
        application/json:
          examples:
            searchShardsResponseExample1:
              $ref: "../../specification/_global/search_shards/examples/response/SearchShardsResponseExample1.yaml"
  - target: "$.components['requestBodies']['search_template']"
    description: "Add example for search template request"
    update: 
      content:
        application/json:
          examples:
            searchTemplateRequestExample1:
              $ref: "../../specification/_global/search_template/examples/request/SearchTemplateRequestExample1.yaml"
  - target: "$.components['requestBodies']['terms_enum']"
    description: "Add example for terms enum request"
    update: 
      content:
        application/json:
          examples:
            termsEnumRequestExample1:
              $ref: "../../specification/_global/terms_enum/examples/request/TermsEnumRequestExample1.yaml"
  - target: "$.components['responses']['terms_enum#200']"
    description: "Add example for terms enum response"
    update: 
      content:
        application/json:
          examples:
            termsEnumResponseExample1:
              $ref: "../../specification/_global/terms_enum/examples/response/TermsEnumResponseExample1.yaml"
  - target: "$.components['requestBodies']['termvectors']"
    description: "Add example for term vectors request"
    update: 
      content:
        application/json:
          examples:
            termVectorsRequestExample1:
              $ref: "../../specification/_global/termvectors/examples/request/TermVectorsRequestExample1.yaml"
            termVectorsRequestExample2:
              $ref: "../../specification/_global/termvectors/examples/request/TermVectorsRequestExample2.yaml"
            termVectorsRequestExample3:
              $ref: "../../specification/_global/termvectors/examples/request/TermVectorsRequestExample3.yaml"
            termVectorsRequestExample4:
              $ref: "../../specification/_global/termvectors/examples/request/TermVectorsRequestExample4.yaml"
            termVectorsRequestExample5:
              $ref: "../../specification/_global/termvectors/examples/request/TermVectorsRequestExample5.yaml"
  - target: "$.components['responses']['termvectors#200']"
    description: "Add example for term vectors response"
    update: 
      content:
        application/json:
          examples:
            termVectorsResponseExample1:
              $ref: "../../specification/_global/termvectors/examples/response/TermVectorsResponseExample1.yaml"
            termVectorsResponseExample2:
              $ref: "../../specification/_global/termvectors/examples/response/TermVectorsResponseExample2.yaml"
            termVectorsResponseExample3:
              $ref: "../../specification/_global/termvectors/examples/response/TermVectorsResponseExample3.yaml"
  - target: "$.components['requestBodies']['async_search.submit']"
    description: "Add example for asynch search submit request"
    update: 
      content:
        application/json:
          examples:
            asyncSearchSubmitRequestExample1:
              $ref: "../../specification/async_search/submit/examples/request/AsyncSearchSubmitRequestExample1.yaml"
  - target: "$.components['responses']['async_search.submit#200']"
    description: "Add example for asynch search submit response"
    update: 
      content:
        application/json:
          examples:
            asyncSearchSubmitResponseExample1:
              $ref: "../../specification/async_search/submit/examples/response/AsyncSearchSubmitResponseExample1.yaml"
  - target: "$.paths['/_async_search/status/{id}']['get']"
    description: "Add examples for get async search status"
    update: 
      responses:
        200:
          content:
            application/json:
              examples:
                asyncSearchStatusResponseExample1:
                  $ref: "../../specification/async_search/status/examples/response/AsyncSearchStatusResponseExample1.yaml"
                asyncSearchStatusResponseExample2:
                  $ref: "../../specification/async_search/status/examples/response/AsyncSearchStatusResponseExample2.yaml"
                asyncSearchStatusResponseExample3:
                  $ref: "../../specification/async_search/status/examples/response/AsyncSearchStatusResponseExample3.yaml"
  - target: "$.paths['/_async_search/{id}']['get']"
    description: "Add examples for get async search"
    update: 
      responses:
        200:
          content:
            application/json:
              examples:
                asyncSearchResponseExample1:
                  $ref: "../../specification/async_search/get/examples/response/AsyncSearchGetResponseExample1.yaml"
## Examples for search applications
  - target: "$.paths['/_application/search_application']['get']"
    description: "Add examples for get search applications operation"
    update: 
      responses:
        200: 
          content: 
            application/json: 
              examples: 
                getSearchApplicationsResponseExample1: 
                  $ref: "../../specification/search_application/list/examples/200_response/SearchApplicationsListResponseExample1.yaml"
  - target: "$.paths['/_application/search_application/{name}']['get']"
    description: "Add examples for get search application details operation"
    update: 
      responses:
        200: 
          content: 
            application/json: 
              examples: 
                getSearchApplicationResponseExample1: 
                  $ref: "../../specification/search_application/get/examples/200_response/SearchApplicationGetResponseExample1.yaml"
  - target: "$.paths['/_application/search_application/{name}']['put']"
    description: "Add examples for create search application operation"
    update: 
      requestBody: 
        content: 
          application/json: 
            examples: 
              putSearchApplicationRequestExample1: 
                $ref: "../../specification/search_application/put/examples/request/SearchApplicationPutRequestExample1.yaml"
  - target: "$.components['requestBodies']['search_application.search']"
    description: "Add example for search application search request"
    update: 
      content:
        application/json:
          examples:
            searchApplicationSearchRequestExample1:
              $ref: "../../specification/search_application/search/examples/request/SearchApplicationsSearchRequestExample1.yaml"
  - target: "$.components['responses']['search_application.get_behavioral_analytics#200']"
    description: "Add example for get behavioral analytics collections response"
    update: 
      content:
        application/json:
          examples:
            getBehavioralAnalyticsCollectionsResponseExample1:
              $ref: "../../specification/search_application/get_behavioral_analytics/examples/200_response/BehavioralAnalyticsGetResponseExample1.yaml"
## Examples for transforms
  - target: "$.paths['/_transform/{transform_id}']['put']"
    description: "Add examples for create transform operation"
    update: 
      requestBody: 
        content: 
          application/json: 
            examples: 
              createTransformRequestExample1: 
                $ref: "../../specification/transform/put_transform/examples/request/PutTransformRequestExample1.yaml"
              createTransformRequestExample2:
                $ref: "../../specification/transform/put_transform/examples/request/PutTransformRequestExample2.yaml"
      responses:
        200:
          content:
            application/json:
              examples:
                createTransformResponseExample1:
                  $ref: "../../specification/transform/put_transform/examples/response/PutTransformResponseExample1.yaml"
  - target: "$.components['requestBodies']['transform.preview_transform']"
    description: "Add examples for preview transform operation"
    update: 
      content: 
        application/json: 
          examples: 
            previewTransformRequestExample1: 
              $ref: "../../specification/transform/preview_transform/examples/request/PreviewTransformRequestExample1.yaml"
  - target: "$.components['responses']['transform.preview_transform#200']"
    description: "Add examples for preview transform operation"
    update: 
      content:
        application/json:
          examples:
            previewTransformResponseExample1:
              $ref: "../../specification/transform/preview_transform/examples/response/PreviewTransformResponseExample1.yaml"
  - target: "$.paths['/_transform/{transform_id}/_update']['post']"
    description: "Add examples for update transform operation"
    update: 
      requestBody: 
        content: 
          application/json: 
            examples: 
              updateTransformRequestExample1: 
                $ref: "../../specification/transform/update_transform/examples/request/UpdateTransformRequestExample1.yaml"
      responses:
        200:
          content:
            application/json:
              examples:
                updateTransformResponseExample1:
                  $ref: "../../specification/transform/update_transform/examples/response/UpdateTransformResponseExample1.yaml"
<<<<<<< HEAD
=======
  - target: "$.paths['/_transform/{transform_id}/_stop']['post']"
    description: "Add examples for transform stop"
    update:
      responses:
        200:
          content:
            application/json:
              examples:
                transformStopResponseExample1:
                  $ref: "../../specification/transform/stop_transform/examples/response/StopTransformResponseExample1.yaml"
  - target: "$.paths['/_transform/{transform_id}/_start']['post']"
    description: "Add examples for transform start"
    update:
      responses:
        200:
          content:
            application/json:
              examples:
                transformStartResponseExample1:
                  $ref: "../../specification/transform/start_transform/examples/response/StartTransformResponseExample1.yaml"
  - target: "$.paths['/_transform/{transform_id}/_schedule_now']['post']"
    description: "Add examples for transform schedule now"
    update:
      responses:
        200:
          content:
            application/json:
              examples:
                transformScheduleNowResponseExample1:
                  $ref: "../../specification/transform/schedule_now_transform/examples/response/ScheduleNowTransformResponseExample1.yaml"
  - target: "$.paths['/_transform/{transform_id}/_reset']['post']"
    description: "Add examples for transform reset"
    update:
      responses:
        200:
          content:
            application/json:
              examples:
                transformResetResponseExample1:
                  $ref: "../../specification/transform/reset_transform/examples/response/ResetTransformResponseExample1.yaml"
  - target: "$.paths['/_transform/{transform_id}/_stats']['get']"
    description: "Add examples for transform get stats"
    update:
      responses:
        200:
          content:
            application/json:
              examples:
                transformGetStatsResponseExample1:
                  $ref: "../../specification/transform/get_transform_stats/examples/response/GetTransformStatsResponseExample1.yaml"
  - target: "$.paths['/_transform/{transform_id}']['delete']"
    description: "Add examples for transform delete"
    update:
      responses:
        200:
          content:
            application/json:
              examples:
                transformDeleteResponseExample1:
                  $ref: "../../specification/transform/delete_transform/examples/response/DeleteTransformResponseExample1.yaml"
  - target: "$.components['transform.get_transform#200']"
    description: "Add examples for transform get"
    update:
      content:
        application/json:
          examples:
            transformGetResponseExample1:
              $ref: "../../specification/transform/get_transform/examples/response/GetTransformResponseExample1.yaml"
>>>>>>> 9614b82c
## xCodeSamples
  - target: "$.paths['/{index}/_doc/{id}']['head']"
    description: "Add xCodeSamples for check document operation"
    update: 
      x-codeSamples:
        - $ref: "../../specification/_global/exists/examples/xCodeSamples/DocumentExistsConsoleExample1.yaml"
        - $ref: "../../specification/_global/exists/examples/xCodeSamples/DocumentExistsCurlExample1.yaml"
        - $ref: "../../specification/_global/exists/examples/xCodeSamples/DocumentExistsJavaScriptExample1.yaml"
        - $ref: "../../specification/_global/exists/examples/xCodeSamples/DocumentExistsPythonExample1.yaml"
        - $ref: "../../specification/_global/exists/examples/xCodeSamples/DocumentExistsRubyExample1.yaml"<|MERGE_RESOLUTION|>--- conflicted
+++ resolved
@@ -2584,8 +2584,6 @@
               examples:
                 updateTransformResponseExample1:
                   $ref: "../../specification/transform/update_transform/examples/response/UpdateTransformResponseExample1.yaml"
-<<<<<<< HEAD
-=======
   - target: "$.paths['/_transform/{transform_id}/_stop']['post']"
     description: "Add examples for transform stop"
     update:
@@ -2654,7 +2652,6 @@
           examples:
             transformGetResponseExample1:
               $ref: "../../specification/transform/get_transform/examples/response/GetTransformResponseExample1.yaml"
->>>>>>> 9614b82c
 ## xCodeSamples
   - target: "$.paths['/{index}/_doc/{id}']['head']"
     description: "Add xCodeSamples for check document operation"
