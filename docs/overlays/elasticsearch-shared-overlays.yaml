--- conflicted
+++ resolved
@@ -1351,7 +1351,6 @@
           examples:
             indicesRolloverResponseExample1:
               $ref: "../../specification/indices/rollover/indicesRolloverResponseExample1.yaml"
-<<<<<<< HEAD
 ## Examples for behavioral analytics
   - target: "$.components['responses']['search_application.get_behavioral_analytics#200']"
     description: "Add example for get behavioral analytics collections response"
@@ -1361,6 +1360,17 @@
           examples:
             getBehavioralAnalyticsCollectionsResponseExample1:
               $ref: "../../specification/search_application/get_behavioral_analytics/BehavioralAnalyticsGetResponseExample1.yaml"
+## Examples for licensing
+  - target: "$.paths['/_license']['get']"
+    description: "Add example for get license response"
+    update: 
+      responses:
+        200:
+          content:
+            application/json:
+              examples:
+                getLicenseResponseExample1:
+                  $ref: "../../specification/license/get/GetLicenseResponseExample1.yaml"
 ## Examples for search applications
   - target: "$.paths['/_application/search_application']['get']"
     description: "Add examples for get search applications operation"
@@ -1398,17 +1408,4 @@
         application/json:
           examples:
             searchApplicationSearchRequestExample1:
-              $ref: "../../specification/search_application/search/SearchApplicationsSearchRequestExample1.yaml"
-=======
-## Examples for licensing
-  - target: "$.paths['/_license']['get']"
-    description: "Add example for get license response"
-    update: 
-      responses:
-        200:
-          content:
-            application/json:
-              examples:
-                getLicenseResponseExample1:
-                  $ref: "../../specification/license/get/GetLicenseResponseExample1.yaml"
->>>>>>> e1536322
+              $ref: "../../specification/search_application/search/SearchApplicationsSearchRequestExample1.yaml"