{
  "endpointErrors": {
    "async_search.submit": {
      "request": [
        "interface definition _types:QueryVectorBuilder - Property text_embedding is a single-variant and must be required",
        "interface definition _types:RankContainer - Property rrf is a single-variant and must be required"
      ],
      "response": []
    },
    "cluster.get_component_template": {
      "request": [
        "Request: query parameter 'flat_settings' does not exist in the json spec"
      ],
      "response": []
    },
    "cluster.put_component_template": {
      "request": [
        "Request: missing json spec query parameter 'cause'"
      ],
      "response": []
    },
    "create": {
      "request": [
        "Request: query parameter 'if_primary_term' does not exist in the json spec",
        "Request: query parameter 'if_seq_no' does not exist in the json spec",
        "Request: query parameter 'op_type' does not exist in the json spec",
        "Request: query parameter 'require_alias' does not exist in the json spec",
        "Request: query parameter 'require_data_stream' does not exist in the json spec"
      ],
      "response": []
    },
    "eql.search": {
      "request": [
        "Request: query parameter 'allow_no_indices' does not exist in the json spec",
        "Request: query parameter 'expand_wildcards' does not exist in the json spec",
        "Request: query parameter 'ignore_unavailable' does not exist in the json spec"
      ],
      "response": []
    },
    "get_source": {
      "request": [
        "Request: query parameter 'stored_fields' does not exist in the json spec"
      ],
      "response": []
    },
<<<<<<< HEAD
    "index": {
      "request": [
        "Request: missing json spec query parameter 'require_data_stream'"
      ],
      "response": []
    },
    "license.post_start_trial": {
      "request": [
        "Request: query parameter 'type_query_string' does not exist in the json spec",
        "Request: missing json spec query parameter 'type'"
=======
    "ingest.get_ip_location_database": {
      "request": [
        "Request: query parameter 'master_timeout' does not exist in the json spec"
>>>>>>> b8eac9dd
      ],
      "response": []
    },
    "msearch": {
      "request": [
        "Request: query parameter 'allow_no_indices' does not exist in the json spec",
        "Request: query parameter 'expand_wildcards' does not exist in the json spec",
        "Request: query parameter 'ignore_throttled' does not exist in the json spec",
        "Request: query parameter 'ignore_unavailable' does not exist in the json spec",
        "Request: query parameter 'include_named_queries_score' does not exist in the json spec",
        "Request: query parameter 'routing' does not exist in the json spec"
      ],
      "response": []
    },
    "open_point_in_time": {
      "request": [
        "Request: query parameter 'max_concurrent_shard_requests' does not exist in the json spec"
      ],
      "response": []
    },
    "reindex": {
      "request": [
        "Request: query parameter 'require_alias' does not exist in the json spec",
        "Request: missing json spec query parameter 'max_docs'"
      ],
      "response": []
    },
    "search_mvt": {
      "request": [
        "Request: query parameter 'grid_agg' does not exist in the json spec",
        "Request: missing json spec query parameter 'track_total_hits'"
      ],
      "response": []
    },
    "searchable_snapshots.clear_cache": {
      "request": [
        "Request: missing json spec query parameter 'index'"
      ],
      "response": []
    },
    "security.get_user_privileges": {
      "request": [
        "Request: query parameter 'application' does not exist in the json spec",
        "Request: query parameter 'priviledge' does not exist in the json spec",
        "Request: query parameter 'username' does not exist in the json spec"
      ],
      "response": []
    },
    "security.grant_api_key": {
      "request": [
        "Request: missing json spec query parameter 'refresh'"
      ],
      "response": []
    },
    "snapshot.delete": {
      "request": [
        "Request: missing json spec query parameter 'wait_for_completion'"
      ],
      "response": []
    },
    "snapshot.repository_analyze": {
      "request": [
        "Request: query parameter 'register_operation_count' does not exist in the json spec"
      ],
      "response": []
    },
    "transform.get_transform": {
      "request": [],
      "response": [
        "interface definition transform._types:RetentionPolicyContainer - Property time is a single-variant and must be required",
        "interface definition transform._types:SyncContainer - Property time is a single-variant and must be required"
      ]
    },
    "watcher.execute_watch": {
      "request": [
        "interface definition watcher._types:TriggerContainer - Property schedule is a single-variant and must be required"
      ],
      "response": [
        "interface definition watcher._types:TriggerEventContainer - Property schedule is a single-variant and must be required"
      ]
    },
    "xpack.info": {
      "request": [
        "request definition xpack.info:Request / query - Property 'human' is already defined in an ancestor class"
      ],
      "response": []
    }
  },
  "generalErrors": []
}<|MERGE_RESOLUTION|>--- conflicted
+++ resolved
@@ -40,25 +40,6 @@
     "get_source": {
       "request": [
         "Request: query parameter 'stored_fields' does not exist in the json spec"
-      ],
-      "response": []
-    },
-<<<<<<< HEAD
-    "index": {
-      "request": [
-        "Request: missing json spec query parameter 'require_data_stream'"
-      ],
-      "response": []
-    },
-    "license.post_start_trial": {
-      "request": [
-        "Request: query parameter 'type_query_string' does not exist in the json spec",
-        "Request: missing json spec query parameter 'type'"
-=======
-    "ingest.get_ip_location_database": {
-      "request": [
-        "Request: query parameter 'master_timeout' does not exist in the json spec"
->>>>>>> b8eac9dd
       ],
       "response": []
     },
