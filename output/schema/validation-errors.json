{
  "endpointErrors": {
    "_internal.delete_desired_balance": {
      "request": [
        "Missing request & response"
      ],
      "response": []
    },
    "_internal.delete_desired_nodes": {
      "request": [
        "Missing request & response"
      ],
      "response": []
    },
    "_internal.get_desired_balance": {
      "request": [
        "Missing request & response"
      ],
      "response": []
    },
    "_internal.get_desired_nodes": {
      "request": [
        "Missing request & response"
      ],
      "response": []
    },
    "_internal.prevalidate_node_removal": {
      "request": [
        "Missing request & response"
      ],
      "response": []
    },
    "_internal.update_desired_nodes": {
      "request": [
        "Missing request & response"
      ],
      "response": []
    },
    "async_search.get": {
      "request": [],
      "response": [
        "type_alias definition _types:EpochTime / instance_of - No type definition for '_types.EpochTime:Unit'",
        "type_alias definition _types.aggregations:Buckets / union_of / dictionary_of / instance_of - No type definition for '_types.aggregations.Buckets:TBucket'",
        "type_alias definition _types.aggregations:Buckets / union_of / array_of / instance_of - No type definition for '_types.aggregations.Buckets:TBucket'",
        "type_alias definition _spec_utils:Void / instance_of - No type definition for '_builtins:void'",
        "type_alias definition _types:DurationValue / instance_of - No type definition for '_types.DurationValue:Unit'",
        "type_alias definition _global.search._types:Suggest - A tagged union should not have generic parameters",
        "type_alias definition _global.search._types:Suggest / instance_of / Generics / instance_of - No type definition for '_global.search._types.Suggest:TDocument'",
        "type_alias definition _global.search._types:Suggest - Expected 1 generic parameters but got 0"
      ]
    },
    "async_search.submit": {
      "request": [
<<<<<<< HEAD
=======
        "Request: query parameter 'scroll' does not exist in the json spec",
>>>>>>> 71e3fa5f
        "interface definition _types:QueryVectorBuilder - Property text_embedding is a single-variant and must be required",
        "type_alias definition _spec_utils:PipeSeparatedFlags / union_of / instance_of - No type definition for '_spec_utils.PipeSeparatedFlags:T'"
      ],
      "response": []
    },
    "bulk": {
      "request": [
        "Request: missing json spec query parameter 'type'",
        "Request: missing json spec query parameter 'require_data_stream'",
        "Request: missing json spec query parameter 'list_executed_pipelines'"
      ],
      "response": []
    },
    "capabilities": {
      "request": [
        "Missing request & response"
      ],
      "response": []
    },
    "cat.aliases": {
      "request": [
        "Request: missing json spec query parameter 'format'",
        "Request: missing json spec query parameter 'h'",
        "Request: missing json spec query parameter 'help'",
        "Request: missing json spec query parameter 's'",
        "Request: missing json spec query parameter 'v'",
        "request definition cat.aliases:Request / body - A request with inherited properties must have a PropertyBody"
      ],
      "response": []
    },
    "cat.allocation": {
      "request": [
        "Request: missing json spec query parameter 'format'",
        "Request: missing json spec query parameter 'master_timeout'",
        "Request: missing json spec query parameter 'h'",
        "Request: missing json spec query parameter 'help'",
        "Request: missing json spec query parameter 's'",
        "Request: missing json spec query parameter 'v'",
        "request definition cat.allocation:Request / body - A request with inherited properties must have a PropertyBody"
      ],
      "response": [
        "type_alias definition _spec_utils:Stringified / union_of / instance_of - No type definition for '_spec_utils.Stringified:T'"
      ]
    },
    "cat.component_templates": {
      "request": [
        "Request: missing json spec query parameter 'format'",
        "Request: missing json spec query parameter 'master_timeout'",
        "Request: missing json spec query parameter 'h'",
        "Request: missing json spec query parameter 'help'",
        "Request: missing json spec query parameter 's'",
        "Request: missing json spec query parameter 'v'",
        "request definition cat.component_templates:Request / body - A request with inherited properties must have a PropertyBody"
      ],
      "response": []
    },
    "cat.count": {
      "request": [
        "Request: missing json spec query parameter 'format'",
        "Request: missing json spec query parameter 'h'",
        "Request: missing json spec query parameter 'help'",
        "Request: missing json spec query parameter 's'",
        "Request: missing json spec query parameter 'v'",
        "request definition cat.count:Request / body - A request with inherited properties must have a PropertyBody"
      ],
      "response": []
    },
    "cat.fielddata": {
      "request": [
        "Request: missing json spec query parameter 'format'",
        "Request: missing json spec query parameter 'h'",
        "Request: missing json spec query parameter 'help'",
        "Request: missing json spec query parameter 's'",
        "Request: missing json spec query parameter 'v'",
        "request definition cat.fielddata:Request / body - A request with inherited properties must have a PropertyBody"
      ],
      "response": []
    },
    "cat.health": {
      "request": [
        "Request: missing json spec query parameter 'format'",
        "Request: missing json spec query parameter 'h'",
        "Request: missing json spec query parameter 'help'",
        "Request: missing json spec query parameter 's'",
        "Request: missing json spec query parameter 'v'",
        "request definition cat.health:Request / body - A request with inherited properties must have a PropertyBody"
      ],
      "response": []
    },
    "cat.help": {
      "request": [
        "Request: missing json spec query parameter 'help'",
        "Request: missing json spec query parameter 's'",
        "request definition cat.help:Request / body - A request with inherited properties must have a PropertyBody"
      ],
      "response": []
    },
    "cat.indices": {
      "request": [
        "Request: missing json spec query parameter 'format'",
        "Request: missing json spec query parameter 'master_timeout'",
        "Request: missing json spec query parameter 'h'",
        "Request: missing json spec query parameter 'help'",
        "Request: missing json spec query parameter 's'",
        "Request: missing json spec query parameter 'v'",
        "request definition cat.indices:Request / body - A request with inherited properties must have a PropertyBody"
      ],
      "response": []
    },
    "cat.master": {
      "request": [
        "Request: missing json spec query parameter 'format'",
        "Request: missing json spec query parameter 'master_timeout'",
        "Request: missing json spec query parameter 'h'",
        "Request: missing json spec query parameter 'help'",
        "Request: missing json spec query parameter 's'",
        "Request: missing json spec query parameter 'v'",
        "request definition cat.master:Request / body - A request with inherited properties must have a PropertyBody"
      ],
      "response": []
    },
    "cat.ml_data_frame_analytics": {
      "request": [
        "Request: missing json spec query parameter 'format'",
        "Request: missing json spec query parameter 'help'",
        "Request: missing json spec query parameter 'v'",
        "request definition cat.ml_data_frame_analytics:Request / query - Property 'h' is already defined in an ancestor class",
        "request definition cat.ml_data_frame_analytics:Request / query - Property 's' is already defined in an ancestor class",
        "request definition cat.ml_data_frame_analytics:Request / body - A request with inherited properties must have a PropertyBody"
      ],
      "response": []
    },
    "cat.ml_datafeeds": {
      "request": [
        "Request: missing json spec query parameter 'format'",
        "Request: missing json spec query parameter 'help'",
        "Request: missing json spec query parameter 'v'",
        "request definition cat.ml_datafeeds:Request / query - Property 'h' is already defined in an ancestor class",
        "request definition cat.ml_datafeeds:Request / query - Property 's' is already defined in an ancestor class",
        "request definition cat.ml_datafeeds:Request / body - A request with inherited properties must have a PropertyBody"
      ],
      "response": []
    },
    "cat.ml_jobs": {
      "request": [
        "Request: missing json spec query parameter 'format'",
        "Request: missing json spec query parameter 'help'",
        "Request: missing json spec query parameter 'v'",
        "request definition cat.ml_jobs:Request / query - Property 'h' is already defined in an ancestor class",
        "request definition cat.ml_jobs:Request / query - Property 's' is already defined in an ancestor class",
        "request definition cat.ml_jobs:Request / body - A request with inherited properties must have a PropertyBody"
      ],
      "response": []
    },
    "cat.ml_trained_models": {
      "request": [
        "Request: missing json spec query parameter 'format'",
        "Request: missing json spec query parameter 'help'",
        "Request: missing json spec query parameter 'time'",
        "Request: missing json spec query parameter 'v'",
        "request definition cat.ml_trained_models:Request / query - Property 'h' is already defined in an ancestor class",
        "request definition cat.ml_trained_models:Request / query - Property 's' is already defined in an ancestor class",
        "request definition cat.ml_trained_models:Request / body - A request with inherited properties must have a PropertyBody"
      ],
      "response": []
    },
    "cat.nodeattrs": {
      "request": [
        "Request: missing json spec query parameter 'format'",
        "Request: missing json spec query parameter 'master_timeout'",
        "Request: missing json spec query parameter 'h'",
        "Request: missing json spec query parameter 'help'",
        "Request: missing json spec query parameter 's'",
        "Request: missing json spec query parameter 'v'",
        "request definition cat.nodeattrs:Request / body - A request with inherited properties must have a PropertyBody"
      ],
      "response": []
    },
    "cat.nodes": {
      "request": [
        "Request: missing json spec query parameter 'format'",
        "Request: missing json spec query parameter 'master_timeout'",
        "Request: missing json spec query parameter 'h'",
        "Request: missing json spec query parameter 'help'",
        "Request: missing json spec query parameter 's'",
        "Request: missing json spec query parameter 'time'",
        "Request: missing json spec query parameter 'v'",
        "request definition cat.nodes:Request / body - A request with inherited properties must have a PropertyBody"
      ],
      "response": []
    },
    "cat.pending_tasks": {
      "request": [
        "Request: missing json spec query parameter 'format'",
        "Request: missing json spec query parameter 'master_timeout'",
        "Request: missing json spec query parameter 'h'",
        "Request: missing json spec query parameter 'help'",
        "Request: missing json spec query parameter 's'",
        "Request: missing json spec query parameter 'time'",
        "Request: missing json spec query parameter 'v'",
        "request definition cat.pending_tasks:Request / body - A request with inherited properties must have a PropertyBody"
      ],
      "response": []
    },
    "cat.plugins": {
      "request": [
        "Request: missing json spec query parameter 'format'",
        "Request: missing json spec query parameter 'master_timeout'",
        "Request: missing json spec query parameter 'h'",
        "Request: missing json spec query parameter 'help'",
        "Request: missing json spec query parameter 'include_bootstrap'",
        "Request: missing json spec query parameter 's'",
        "Request: missing json spec query parameter 'v'",
        "request definition cat.plugins:Request / body - A request with inherited properties must have a PropertyBody"
      ],
      "response": []
    },
    "cat.recovery": {
      "request": [
        "Request: missing json spec query parameter 'format'",
        "Request: missing json spec query parameter 'h'",
        "Request: missing json spec query parameter 'help'",
        "Request: missing json spec query parameter 'index'",
        "Request: missing json spec query parameter 's'",
        "Request: missing json spec query parameter 'time'",
        "Request: missing json spec query parameter 'v'",
        "request definition cat.recovery:Request / body - A request with inherited properties must have a PropertyBody"
      ],
      "response": []
    },
    "cat.repositories": {
      "request": [
        "Request: missing json spec query parameter 'format'",
        "Request: missing json spec query parameter 'local'",
        "Request: missing json spec query parameter 'master_timeout'",
        "Request: missing json spec query parameter 'h'",
        "Request: missing json spec query parameter 'help'",
        "Request: missing json spec query parameter 's'",
        "Request: missing json spec query parameter 'v'",
        "request definition cat.repositories:Request / body - A request with inherited properties must have a PropertyBody"
      ],
      "response": []
    },
    "cat.segments": {
      "request": [
        "Request: query parameter 'local' does not exist in the json spec",
        "Request: missing json spec query parameter 'format'",
        "Request: missing json spec query parameter 'h'",
        "Request: missing json spec query parameter 'help'",
        "Request: missing json spec query parameter 's'",
        "Request: missing json spec query parameter 'v'",
        "request definition cat.segments:Request / body - A request with inherited properties must have a PropertyBody"
      ],
      "response": []
    },
    "cat.shards": {
      "request": [
        "Request: missing json spec query parameter 'format'",
        "Request: missing json spec query parameter 'master_timeout'",
        "Request: missing json spec query parameter 'h'",
        "Request: missing json spec query parameter 'help'",
        "Request: missing json spec query parameter 's'",
        "Request: missing json spec query parameter 'time'",
        "Request: missing json spec query parameter 'v'",
        "request definition cat.shards:Request / body - A request with inherited properties must have a PropertyBody"
      ],
      "response": []
    },
    "cat.snapshots": {
      "request": [
        "Request: missing json spec query parameter 'format'",
        "Request: missing json spec query parameter 'master_timeout'",
        "Request: missing json spec query parameter 'h'",
        "Request: missing json spec query parameter 'help'",
        "Request: missing json spec query parameter 's'",
        "Request: missing json spec query parameter 'time'",
        "Request: missing json spec query parameter 'v'",
        "request definition cat.snapshots:Request / body - A request with inherited properties must have a PropertyBody"
      ],
      "response": []
    },
    "cat.tasks": {
      "request": [
        "Request: query parameter 'node_id' does not exist in the json spec",
        "Request: missing json spec query parameter 'format'",
        "Request: missing json spec query parameter 'nodes'",
        "Request: missing json spec query parameter 'h'",
        "Request: missing json spec query parameter 'help'",
        "Request: missing json spec query parameter 's'",
        "Request: missing json spec query parameter 'time'",
        "Request: missing json spec query parameter 'v'",
        "request definition cat.tasks:Request / body - A request with inherited properties must have a PropertyBody"
      ],
      "response": []
    },
    "cat.templates": {
      "request": [
        "Request: missing json spec query parameter 'format'",
        "Request: missing json spec query parameter 'master_timeout'",
        "Request: missing json spec query parameter 'h'",
        "Request: missing json spec query parameter 'help'",
        "Request: missing json spec query parameter 's'",
        "Request: missing json spec query parameter 'v'",
        "request definition cat.templates:Request / body - A request with inherited properties must have a PropertyBody"
      ],
      "response": []
    },
    "cat.thread_pool": {
      "request": [
        "Request: missing json spec query parameter 'format'",
        "Request: missing json spec query parameter 'master_timeout'",
        "Request: missing json spec query parameter 'h'",
        "Request: missing json spec query parameter 'help'",
        "Request: missing json spec query parameter 's'",
        "Request: missing json spec query parameter 'v'",
        "request definition cat.thread_pool:Request / body - A request with inherited properties must have a PropertyBody"
      ],
      "response": []
    },
    "cat.transforms": {
      "request": [
        "Request: missing json spec query parameter 'format'",
        "Request: missing json spec query parameter 'help'",
        "Request: missing json spec query parameter 'v'",
        "request definition cat.transforms:Request / query - Property 'h' is already defined in an ancestor class",
        "request definition cat.transforms:Request / query - Property 's' is already defined in an ancestor class",
        "request definition cat.transforms:Request / body - A request with inherited properties must have a PropertyBody"
      ],
      "response": []
    },
    "ccr.delete_auto_follow_pattern": {
      "request": [
        "Request: missing json spec query parameter 'master_timeout'"
      ],
      "response": []
    },
    "ccr.follow": {
      "request": [
        "Request: missing json spec query parameter 'master_timeout'"
      ],
      "response": []
    },
    "ccr.follow_info": {
      "request": [
        "Request: missing json spec query parameter 'master_timeout'"
      ],
      "response": []
    },
    "ccr.follow_stats": {
      "request": [
        "Request: missing json spec query parameter 'timeout'"
      ],
      "response": []
    },
    "ccr.forget_follower": {
      "request": [
        "Request: missing json spec query parameter 'timeout'"
      ],
      "response": []
    },
    "ccr.get_auto_follow_pattern": {
      "request": [
        "Request: missing json spec query parameter 'master_timeout'"
      ],
      "response": []
    },
    "ccr.pause_auto_follow_pattern": {
      "request": [
        "Request: missing json spec query parameter 'master_timeout'"
      ],
      "response": []
    },
    "ccr.pause_follow": {
      "request": [
        "Request: missing json spec query parameter 'master_timeout'"
      ],
      "response": []
    },
    "ccr.put_auto_follow_pattern": {
      "request": [
        "Request: missing json spec query parameter 'master_timeout'"
      ],
      "response": []
    },
    "ccr.resume_auto_follow_pattern": {
      "request": [
        "Request: missing json spec query parameter 'master_timeout'"
      ],
      "response": []
    },
    "ccr.resume_follow": {
      "request": [
        "Request: missing json spec query parameter 'master_timeout'"
      ],
      "response": []
    },
    "ccr.stats": {
      "request": [
        "Request: missing json spec query parameter 'timeout'",
        "Request: missing json spec query parameter 'master_timeout'"
      ],
      "response": []
    },
    "ccr.unfollow": {
      "request": [
        "Request: missing json spec query parameter 'master_timeout'"
      ],
      "response": []
    },
    "cluster.allocation_explain": {
      "request": [
        "Request: missing json spec query parameter 'master_timeout'"
      ],
      "response": []
    },
    "cluster.delete_voting_config_exclusions": {
      "request": [
        "Request: missing json spec query parameter 'master_timeout'"
      ],
      "response": []
    },
    "cluster.get_component_template": {
      "request": [
        "Request: query parameter 'flat_settings' does not exist in the json spec"
      ],
      "response": []
    },
    "cluster.post_voting_config_exclusions": {
      "request": [
        "Request: missing json spec query parameter 'master_timeout'"
      ],
      "response": []
    },
    "cluster.put_component_template": {
      "request": [
        "Request: missing json spec query parameter 'timeout'"
      ],
      "response": []
    },
    "connector.secret_delete": {
      "request": [
        "Missing request & response"
      ],
      "response": []
    },
    "connector.secret_get": {
      "request": [
        "Missing request & response"
      ],
      "response": []
    },
    "connector.secret_post": {
      "request": [
        "Missing request & response"
      ],
      "response": []
    },
    "connector.secret_put": {
      "request": [
        "Missing request & response"
      ],
      "response": []
    },
    "connector.sync_job_check_in": {
      "request": [
        "Missing request & response"
      ],
      "response": []
    },
    "connector.sync_job_claim": {
      "request": [
        "Missing request & response"
      ],
      "response": []
    },
    "connector.sync_job_error": {
      "request": [
        "Missing request & response"
      ],
      "response": []
    },
    "connector.sync_job_update_stats": {
      "request": [
        "Missing request & response"
      ],
      "response": []
    },
    "connector.update_error": {
      "request": [
        "type_alias definition _spec_utils:WithNullValue / union_of / instance_of - No type definition for '_spec_utils.WithNullValue:T'"
      ],
      "response": []
    },
    "connector.update_features": {
      "request": [
        "Missing request & response"
      ],
      "response": []
    },
    "enrich.delete_policy": {
      "request": [
        "Request: missing json spec query parameter 'master_timeout'"
      ],
      "response": []
    },
    "enrich.execute_policy": {
      "request": [
        "Request: missing json spec query parameter 'master_timeout'"
      ],
      "response": []
    },
    "enrich.get_policy": {
      "request": [
        "Request: missing json spec query parameter 'master_timeout'"
      ],
      "response": []
    },
    "enrich.put_policy": {
      "request": [
        "Request: missing json spec query parameter 'master_timeout'"
      ],
      "response": []
    },
    "enrich.stats": {
      "request": [
        "Request: missing json spec query parameter 'master_timeout'"
      ],
      "response": []
    },
    "eql.search": {
      "request": [
        "Request: query parameter 'allow_no_indices' does not exist in the json spec",
        "Request: query parameter 'expand_wildcards' does not exist in the json spec",
        "Request: query parameter 'ignore_unavailable' does not exist in the json spec"
      ],
      "response": []
    },
    "esql.async_query": {
      "request": [
        "Missing request & response"
      ],
      "response": []
    },
    "esql.async_query_get": {
      "request": [
        "Missing request & response"
      ],
      "response": []
    },
    "esql.query": {
      "request": [],
      "response": [
        "type_alias definition _types:EsqlColumns / instance_of - No type definition for '_builtins:binary'"
      ]
    },
    "features.get_features": {
      "request": [
        "Request: missing json spec query parameter 'master_timeout'"
      ],
      "response": []
    },
    "features.reset_features": {
      "request": [
        "Request: missing json spec query parameter 'master_timeout'"
      ],
      "response": []
    },
    "fleet.delete_secret": {
      "request": [
        "Missing request & response"
      ],
      "response": []
    },
    "fleet.get_secret": {
      "request": [
        "Missing request & response"
      ],
      "response": []
    },
    "fleet.msearch": {
      "request": [],
      "response": [
        "type_alias definition _global.msearch:ResponseItem / union_of / instance_of / Generics / instance_of - No type definition for '_global.msearch.ResponseItem:TDocument'"
      ]
    },
    "fleet.post_secret": {
      "request": [
        "Missing request & response"
      ],
      "response": []
    },
    "get_source": {
      "request": [
        "Request: query parameter 'stored_fields' does not exist in the json spec"
      ],
      "response": []
    },
    "ilm.delete_lifecycle": {
      "request": [
        "Request: query parameter 'master_timeout' does not exist in the json spec",
        "Request: query parameter 'timeout' does not exist in the json spec"
      ],
      "response": []
    },
    "ilm.explain_lifecycle": {
      "request": [
        "Request: query parameter 'master_timeout' does not exist in the json spec",
        "Request: query parameter 'timeout' does not exist in the json spec"
      ],
      "response": []
    },
    "ilm.get_lifecycle": {
      "request": [
        "Request: query parameter 'master_timeout' does not exist in the json spec",
        "Request: query parameter 'timeout' does not exist in the json spec"
      ],
      "response": []
    },
    "ilm.put_lifecycle": {
      "request": [
        "Request: query parameter 'master_timeout' does not exist in the json spec",
        "Request: query parameter 'timeout' does not exist in the json spec"
      ],
      "response": []
    },
    "ilm.start": {
      "request": [
        "Request: query parameter 'master_timeout' does not exist in the json spec",
        "Request: query parameter 'timeout' does not exist in the json spec"
      ],
      "response": []
    },
    "ilm.stop": {
      "request": [
        "Request: query parameter 'master_timeout' does not exist in the json spec",
        "Request: query parameter 'timeout' does not exist in the json spec"
      ],
      "response": []
    },
    "index": {
      "request": [
        "Request: missing json spec query parameter 'require_data_stream'"
      ],
      "response": []
    },
    "indices.analyze": {
      "request": [
        "Request: missing json spec query parameter 'index'"
      ],
      "response": []
    },
    "indices.clear_cache": {
      "request": [
        "Request: missing json spec query parameter 'index'"
      ],
      "response": []
    },
    "indices.exists_index_template": {
      "request": [
        "Request: missing json spec query parameter 'flat_settings'",
        "Request: missing json spec query parameter 'local'"
      ],
      "response": []
    },
    "indices.field_usage_stats": {
      "request": [
        "Request: query parameter 'master_timeout' does not exist in the json spec",
        "Request: query parameter 'timeout' does not exist in the json spec",
        "Request: query parameter 'wait_for_active_shards' does not exist in the json spec"
      ],
      "response": []
    },
    "indices.put_settings": {
      "request": [
        "Request: missing json spec query parameter 'reopen'"
      ],
      "response": []
    },
    "indices.put_template": {
      "request": [
        "Request: query parameter 'cause' does not exist in the json spec"
      ],
      "response": []
    },
    "indices.reload_search_analyzers": {
      "request": [
        "Request: missing json spec query parameter 'resource'"
      ],
      "response": []
    },
    "indices.rollover": {
      "request": [
        "Request: missing json spec query parameter 'lazy'",
        "Request: missing json spec query parameter 'target_failure_store'"
      ],
      "response": []
    },
    "indices.simulate_index_template": {
      "request": [
        "Request: missing json spec query parameter 'create'",
        "Request: missing json spec query parameter 'cause'"
      ],
      "response": []
    },
    "indices.simulate_template": {
      "request": [
        "Request: missing json spec query parameter 'cause'"
      ],
      "response": []
    },
    "inference.stream_inference": {
      "request": [
        "Missing request & response"
      ],
      "response": []
    },
    "ingest.delete_geoip_database": {
      "request": [
        "Request: query parameter 'master_timeout' does not exist in the json spec",
        "Request: query parameter 'timeout' does not exist in the json spec"
      ],
      "response": []
    },
    "ingest.delete_ip_location_database": {
      "request": [
        "Missing request & response"
      ],
      "response": []
    },
    "ingest.get_geoip_database": {
      "request": [
        "Request: query parameter 'master_timeout' does not exist in the json spec"
      ],
      "response": []
    },
    "ingest.get_ip_location_database": {
      "request": [
        "Missing request & response"
      ],
      "response": []
    },
    "ingest.put_geoip_database": {
      "request": [
        "Request: query parameter 'master_timeout' does not exist in the json spec",
        "Request: query parameter 'timeout' does not exist in the json spec"
      ],
      "response": []
    },
    "ingest.put_ip_location_database": {
      "request": [
        "Missing request & response"
      ],
      "response": []
    },
    "license.delete": {
      "request": [
        "Request: missing json spec query parameter 'master_timeout'",
        "Request: missing json spec query parameter 'timeout'"
      ],
      "response": []
    },
    "license.post": {
      "request": [
        "Request: missing json spec query parameter 'master_timeout'",
        "Request: missing json spec query parameter 'timeout'"
      ],
      "response": []
    },
    "license.post_start_basic": {
      "request": [
        "Request: missing json spec query parameter 'master_timeout'",
        "Request: missing json spec query parameter 'timeout'"
      ],
      "response": []
    },
    "license.post_start_trial": {
      "request": [
        "Request: query parameter 'type_query_string' does not exist in the json spec",
        "Request: missing json spec query parameter 'type'",
        "Request: missing json spec query parameter 'master_timeout'",
        "Request: missing json spec query parameter 'timeout'"
      ],
      "response": []
    },
    "mget": {
      "request": [],
      "response": [
        "type_alias definition _global.mget:ResponseItem / union_of / instance_of / Generics / instance_of - No type definition for '_global.mget.ResponseItem:TDocument'"
      ]
    },
    "ml.delete_trained_model": {
      "request": [
        "Request: missing json spec query parameter 'timeout'"
      ],
      "response": []
    },
    "ml.get_memory_stats": {
      "request": [
        "Request: query parameter 'human' does not exist in the json spec",
        "request definition ml.get_memory_stats:Request / query - Property 'human' is already defined in an ancestor class"
      ],
      "response": []
    },
    "ml.get_trained_models": {
      "request": [
        "Request: missing json spec query parameter 'include_model_definition'"
      ],
      "response": []
    },
    "ml.put_job": {
      "request": [
        "Request: missing json spec query parameter 'ignore_unavailable'",
        "Request: missing json spec query parameter 'allow_no_indices'",
        "Request: missing json spec query parameter 'ignore_throttled'",
        "Request: missing json spec query parameter 'expand_wildcards'"
      ],
      "response": []
    },
    "ml.stop_datafeed": {
      "request": [
        "Request: missing json spec query parameter 'allow_no_datafeeds'"
      ],
      "response": []
    },
    "msearch": {
      "request": [
        "Request: query parameter 'allow_no_indices' does not exist in the json spec",
        "Request: query parameter 'expand_wildcards' does not exist in the json spec",
        "Request: query parameter 'ignore_throttled' does not exist in the json spec",
        "Request: query parameter 'ignore_unavailable' does not exist in the json spec",
        "Request: query parameter 'include_named_queries_score' does not exist in the json spec",
        "Request: query parameter 'routing' does not exist in the json spec"
      ],
      "response": []
    },
    "nodes.hot_threads": {
      "request": [
        "Request: query parameter 'master_timeout' does not exist in the json spec"
      ],
      "response": []
    },
    "nodes.info": {
      "request": [
        "Request: query parameter 'master_timeout' does not exist in the json spec"
      ],
      "response": []
    },
    "nodes.stats": {
      "request": [
        "Request: query parameter 'master_timeout' does not exist in the json spec"
      ],
      "response": []
    },
    "profiling.flamegraph": {
      "request": [
        "Missing request & response"
      ],
      "response": []
    },
    "profiling.stacktraces": {
      "request": [
        "Missing request & response"
      ],
      "response": []
    },
    "profiling.status": {
      "request": [
        "Missing request & response"
      ],
      "response": []
    },
    "profiling.topn_functions": {
      "request": [
        "Missing request & response"
      ],
      "response": []
    },
    "put_script": {
      "request": [
        "Request: missing json spec query parameter 'context'"
      ],
      "response": []
    },
    "reindex": {
      "request": [
        "Request: query parameter 'require_alias' does not exist in the json spec",
        "Request: missing json spec query parameter 'max_docs'"
      ],
      "response": []
    },
    "search": {
      "request": [
        "interface definition _types:RankContainer - Property rrf is a single-variant and must be required"
      ],
      "response": []
    },
    "search_application.post_behavioral_analytics_event": {
      "request": [
        "Missing request & response"
      ],
      "response": []
    },
    "search_application.render_query": {
      "request": [
        "Missing request & response"
      ],
      "response": []
    },
    "search_mvt": {
      "request": [
        "Request: query parameter 'grid_agg' does not exist in the json spec",
        "Request: missing json spec query parameter 'track_total_hits'"
      ],
      "response": [
        "type_alias definition _types:MapboxVectorTiles / instance_of - No type definition for '_builtins:binary'"
      ]
    },
    "search_shards": {
      "request": [
        "Request: missing json spec query parameter 'master_timeout'"
      ],
      "response": []
    },
    "searchable_snapshots.clear_cache": {
      "request": [
        "Request: query parameter 'pretty' does not exist in the json spec",
        "Request: query parameter 'human' does not exist in the json spec",
        "Request: missing json spec query parameter 'index'",
        "request definition searchable_snapshots.clear_cache:Request / query - Property 'pretty' is already defined in an ancestor class",
        "request definition searchable_snapshots.clear_cache:Request / query - Property 'human' is already defined in an ancestor class"
      ],
      "response": []
    },
    "security.bulk_update_api_keys": {
      "request": [
        "Missing request & response"
      ],
      "response": []
    },
    "security.get_settings": {
      "request": [
        "Missing request & response"
      ],
      "response": []
    },
    "security.get_user_privileges": {
      "request": [
        "Request: query parameter 'application' does not exist in the json spec",
        "Request: query parameter 'priviledge' does not exist in the json spec",
        "Request: query parameter 'username' does not exist in the json spec"
      ],
      "response": []
    },
    "security.grant_api_key": {
      "request": [
        "Request: missing json spec query parameter 'refresh'"
      ],
      "response": []
    },
    "security.oidc_authenticate": {
      "request": [
        "Missing request & response"
      ],
      "response": []
    },
    "security.oidc_logout": {
      "request": [
        "Missing request & response"
      ],
      "response": []
    },
    "security.oidc_prepare_authentication": {
      "request": [
        "Missing request & response"
      ],
      "response": []
    },
    "security.update_settings": {
      "request": [
        "Missing request & response"
      ],
      "response": []
    },
    "shutdown.delete_node": {
      "request": [
        "Request: query parameter 'master_timeout' does not exist in the json spec",
        "Request: query parameter 'timeout' does not exist in the json spec"
      ],
      "response": []
    },
    "shutdown.get_node": {
      "request": [
        "Request: query parameter 'timeout' does not exist in the json spec"
      ],
      "response": []
    },
    "shutdown.put_node": {
      "request": [
        "Request: query parameter 'master_timeout' does not exist in the json spec",
        "Request: query parameter 'timeout' does not exist in the json spec"
      ],
      "response": []
    },
    "simulate.ingest": {
      "request": [
        "Missing request & response"
      ],
      "response": []
    },
    "slm.put_lifecycle": {
      "request": [
        "Request: query parameter 'master_timeout' does not exist in the json spec",
        "Request: query parameter 'timeout' does not exist in the json spec"
      ],
      "response": []
    },
    "slm.start": {
      "request": [
        "Request: missing json spec query parameter 'master_timeout'",
        "Request: missing json spec query parameter 'timeout'"
      ],
      "response": []
    },
    "slm.stop": {
      "request": [
        "Request: missing json spec query parameter 'master_timeout'",
        "Request: missing json spec query parameter 'timeout'"
      ],
      "response": []
    },
    "snapshot.clone": {
      "request": [
        "Request: query parameter 'timeout' does not exist in the json spec"
      ],
      "response": []
    },
    "snapshot.delete": {
      "request": [
        "Request: missing json spec query parameter 'wait_for_completion'"
      ],
      "response": []
    },
    "snapshot.repository_analyze": {
      "request": [
        "Missing request & response"
      ],
      "response": []
    },
    "tasks.list": {
      "request": [
        "Request: query parameter 'master_timeout' does not exist in the json spec"
      ],
      "response": []
    },
    "text_structure.find_field_structure": {
      "request": [
        "Missing request & response"
      ],
      "response": []
    },
    "text_structure.find_message_structure": {
      "request": [
        "Missing request & response"
      ],
      "response": []
    },
    "transform.get_node_stats": {
      "request": [
        "Missing request & response"
      ],
      "response": []
    },
    "transform.get_transform": {
      "request": [],
      "response": [
        "interface definition transform._types:RetentionPolicyContainer - Property time is a single-variant and must be required",
        "interface definition transform._types:SyncContainer - Property time is a single-variant and must be required"
      ]
    },
    "transform.reset_transform": {
      "request": [
        "Request: missing json spec query parameter 'timeout'"
      ],
      "response": []
    },
    "watcher.execute_watch": {
      "request": [
        "interface definition watcher._types:TriggerContainer - Property schedule is a single-variant and must be required"
      ],
      "response": [
        "interface definition watcher._types:TriggerEventContainer - Property schedule is a single-variant and must be required"
      ]
    },
    "watcher.get_settings": {
      "request": [
        "Missing request & response"
      ],
      "response": []
    },
    "watcher.start": {
      "request": [
        "Request: missing json spec query parameter 'master_timeout'"
      ],
      "response": []
    },
    "watcher.stop": {
      "request": [
        "Request: missing json spec query parameter 'master_timeout'"
      ],
      "response": []
    },
    "watcher.update_settings": {
      "request": [
        "Missing request & response"
      ],
      "response": []
    },
    "xpack.info": {
      "request": [
        "Request: query parameter 'human' does not exist in the json spec",
        "request definition xpack.info:Request / query - Property 'human' is already defined in an ancestor class"
      ],
      "response": []
    }
  },
  "generalErrors": []
}<|MERGE_RESOLUTION|>--- conflicted
+++ resolved
@@ -51,10 +51,6 @@
     },
     "async_search.submit": {
       "request": [
-<<<<<<< HEAD
-=======
-        "Request: query parameter 'scroll' does not exist in the json spec",
->>>>>>> 71e3fa5f
         "interface definition _types:QueryVectorBuilder - Property text_embedding is a single-variant and must be required",
         "type_alias definition _spec_utils:PipeSeparatedFlags / union_of / instance_of - No type definition for '_spec_utils.PipeSeparatedFlags:T'"
       ],
