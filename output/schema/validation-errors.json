{
  "endpointErrors": {
    "async_search.submit": {
      "request": [
        "Request: query parameter 'min_compatible_shard_node' does not exist in the json spec",
        "interface definition _types:QueryVectorBuilder - Property text_embedding is a single-variant and must be required"
      ],
      "response": []
    },
    "bulk": {
      "request": [
        "Request: missing json spec query parameter 'type'"
      ],
      "response": []
    },
    "cat.aliases": {
      "request": [
        "Request: query parameter 'master_timeout' does not exist in the json spec",
        "request definition cat.aliases:Request / body - A request with inherited properties must have a PropertyBody"
      ],
      "response": []
    },
    "cat.allocation": {
      "request": [
        "request definition cat.allocation:Request / body - A request with inherited properties must have a PropertyBody"
      ],
      "response": []
    },
    "cat.component_templates": {
      "request": [
        "request definition cat.component_templates:Request / body - A request with inherited properties must have a PropertyBody"
      ],
      "response": []
    },
    "cat.count": {
      "request": [
        "request definition cat.count:Request / body - A request with inherited properties must have a PropertyBody"
      ],
      "response": []
    },
    "cat.fielddata": {
      "request": [
        "request definition cat.fielddata:Request / body - A request with inherited properties must have a PropertyBody"
      ],
      "response": []
    },
    "cat.health": {
      "request": [
        "request definition cat.health:Request / body - A request with inherited properties must have a PropertyBody"
      ],
      "response": []
    },
    "cat.indices": {
      "request": [
        "request definition cat.indices:Request / body - A request with inherited properties must have a PropertyBody"
      ],
      "response": []
    },
    "cat.master": {
      "request": [
        "request definition cat.master:Request / body - A request with inherited properties must have a PropertyBody"
      ],
      "response": []
    },
    "cat.ml_data_frame_analytics": {
      "request": [
        "request definition cat.ml_data_frame_analytics:Request / body - A request with inherited properties must have a PropertyBody"
      ],
      "response": []
    },
    "cat.ml_datafeeds": {
      "request": [
        "request definition cat.ml_datafeeds:Request / body - A request with inherited properties must have a PropertyBody"
      ],
      "response": []
    },
    "cat.ml_jobs": {
      "request": [
        "request definition cat.ml_jobs:Request / body - A request with inherited properties must have a PropertyBody"
      ],
      "response": []
    },
    "cat.ml_trained_models": {
      "request": [
        "request definition cat.ml_trained_models:Request / body - A request with inherited properties must have a PropertyBody"
      ],
      "response": []
    },
    "cat.nodeattrs": {
      "request": [
        "request definition cat.nodeattrs:Request / body - A request with inherited properties must have a PropertyBody"
      ],
      "response": []
    },
    "cat.nodes": {
      "request": [
        "request definition cat.nodes:Request / body - A request with inherited properties must have a PropertyBody"
      ],
      "response": []
    },
    "cat.pending_tasks": {
      "request": [
        "request definition cat.pending_tasks:Request / body - A request with inherited properties must have a PropertyBody"
      ],
      "response": []
    },
    "cat.plugins": {
      "request": [
        "request definition cat.plugins:Request / body - A request with inherited properties must have a PropertyBody"
      ],
      "response": []
    },
    "cat.recovery": {
      "request": [
        "request definition cat.recovery:Request / body - A request with inherited properties must have a PropertyBody"
      ],
      "response": []
    },
    "cat.repositories": {
      "request": [
        "request definition cat.repositories:Request / body - A request with inherited properties must have a PropertyBody"
      ],
      "response": []
    },
    "cat.segments": {
      "request": [
        "request definition cat.segments:Request / body - A request with inherited properties must have a PropertyBody"
      ],
      "response": []
    },
    "cat.shards": {
      "request": [
        "request definition cat.shards:Request / body - A request with inherited properties must have a PropertyBody"
      ],
      "response": []
    },
    "cat.snapshots": {
      "request": [
        "request definition cat.snapshots:Request / body - A request with inherited properties must have a PropertyBody"
      ],
      "response": []
    },
    "cat.tasks": {
      "request": [
        "request definition cat.tasks:Request / body - A request with inherited properties must have a PropertyBody"
      ],
      "response": []
    },
    "cat.templates": {
      "request": [
        "request definition cat.templates:Request / body - A request with inherited properties must have a PropertyBody"
      ],
      "response": []
    },
    "cat.thread_pool": {
      "request": [
        "request definition cat.thread_pool:Request / body - A request with inherited properties must have a PropertyBody"
      ],
      "response": []
    },
    "cat.transforms": {
      "request": [
        "request definition cat.transforms:Request / body - A request with inherited properties must have a PropertyBody"
      ],
      "response": []
    },
    "cluster.get_component_template": {
      "request": [
        "Request: query parameter 'flat_settings' does not exist in the json spec"
      ],
      "response": []
    },
    "cluster.put_component_template": {
      "request": [
        "Request: missing json spec query parameter 'timeout'"
      ],
      "response": []
    },
    "create": {
      "request": [
        "Request: query parameter 'if_primary_term' does not exist in the json spec",
        "Request: query parameter 'if_seq_no' does not exist in the json spec",
        "Request: query parameter 'op_type' does not exist in the json spec",
        "Request: query parameter 'require_alias' does not exist in the json spec",
        "Request: query parameter 'require_data_stream' does not exist in the json spec"
      ],
      "response": []
    },
    "eql.search": {
      "request": [
        "Request: query parameter 'allow_no_indices' does not exist in the json spec",
        "Request: query parameter 'expand_wildcards' does not exist in the json spec",
        "Request: query parameter 'ignore_unavailable' does not exist in the json spec"
      ],
      "response": []
    },
    "esql.async_query": {
      "request": [
        "Request: query parameter 'keep_alive' does not exist in the json spec",
        "Request: query parameter 'keep_on_completion' does not exist in the json spec",
        "Request: query parameter 'wait_for_completion_timeout' does not exist in the json spec"
      ],
      "response": []
    },
    "get_source": {
      "request": [
        "Request: query parameter 'stored_fields' does not exist in the json spec"
      ],
      "response": []
    },
    "ilm.delete_lifecycle": {
      "request": [
        "Request: query parameter 'master_timeout' does not exist in the json spec",
        "Request: query parameter 'timeout' does not exist in the json spec"
      ],
      "response": []
    },
    "ilm.explain_lifecycle": {
      "request": [
        "Request: query parameter 'master_timeout' does not exist in the json spec"
      ],
      "response": []
    },
    "ilm.get_lifecycle": {
      "request": [
        "Request: query parameter 'master_timeout' does not exist in the json spec",
        "Request: query parameter 'timeout' does not exist in the json spec"
      ],
      "response": []
    },
    "ilm.put_lifecycle": {
      "request": [
        "Request: query parameter 'master_timeout' does not exist in the json spec",
        "Request: query parameter 'timeout' does not exist in the json spec"
      ],
      "response": []
    },
    "ilm.start": {
      "request": [
        "Request: query parameter 'master_timeout' does not exist in the json spec",
        "Request: query parameter 'timeout' does not exist in the json spec"
      ],
      "response": []
    },
    "ilm.stop": {
      "request": [
        "Request: query parameter 'master_timeout' does not exist in the json spec",
        "Request: query parameter 'timeout' does not exist in the json spec"
      ],
      "response": []
    },
    "index": {
      "request": [
        "Request: missing json spec query parameter 'require_data_stream'"
      ],
      "response": []
    },
<<<<<<< HEAD
    "inference.put_alibabacloud": {
      "request": [
        "Missing request & response"
      ],
      "response": []
    },
    "inference.put_amazonbedrock": {
      "request": [
        "Missing request & response"
      ],
      "response": []
    },
    "inference.put_anthropic": {
      "request": [
        "Missing request & response"
      ],
      "response": []
    },
    "inference.put_azureaistudio": {
      "request": [
        "Missing request & response"
      ],
      "response": []
    },
    "inference.put_azureopenai": {
      "request": [
        "Missing request & response"
      ],
      "response": []
    },
    "inference.put_cohere": {
      "request": [
        "Missing request & response"
      ],
      "response": []
    },
    "inference.put_elasticsearch": {
      "request": [
        "Missing request & response"
      ],
      "response": []
    },
    "inference.put_elser": {
      "request": [
        "Missing request & response"
      ],
      "response": []
    },
    "inference.put_googleaistudio": {
      "request": [
        "Missing request & response"
      ],
      "response": []
    },
    "inference.put_googlevertexai": {
      "request": [
        "Missing request & response"
      ],
      "response": []
    },
    "inference.put_hugging_face": {
      "request": [
        "Missing request & response"
      ],
      "response": []
    },
    "inference.put_jinaai": {
      "request": [
        "Missing request & response"
      ],
      "response": []
    },
    "inference.put_mistral": {
      "request": [
        "Missing request & response"
      ],
      "response": []
    },
=======
>>>>>>> 8bc93425
    "ingest.delete_geoip_database": {
      "request": [
        "Request: query parameter 'master_timeout' does not exist in the json spec",
        "Request: query parameter 'timeout' does not exist in the json spec"
      ],
      "response": []
    },
    "ingest.delete_ip_location_database": {
      "request": [
        "Request: query parameter 'master_timeout' does not exist in the json spec",
        "Request: query parameter 'timeout' does not exist in the json spec"
      ],
      "response": []
    },
    "ingest.get_ip_location_database": {
      "request": [
        "Request: query parameter 'master_timeout' does not exist in the json spec"
      ],
      "response": []
    },
    "ingest.put_geoip_database": {
      "request": [
        "Request: query parameter 'master_timeout' does not exist in the json spec",
        "Request: query parameter 'timeout' does not exist in the json spec"
      ],
      "response": []
    },
    "ingest.put_ip_location_database": {
      "request": [
        "Request: query parameter 'master_timeout' does not exist in the json spec",
        "Request: query parameter 'timeout' does not exist in the json spec"
      ],
      "response": []
    },
    "license.post_start_trial": {
      "request": [
        "Request: query parameter 'type_query_string' does not exist in the json spec",
        "Request: missing json spec query parameter 'type'"
      ],
      "response": []
    },
    "ml.stop_datafeed": {
      "request": [
        "Request: missing json spec query parameter 'allow_no_datafeeds'"
      ],
      "response": []
    },
    "msearch": {
      "request": [
        "Request: query parameter 'allow_no_indices' does not exist in the json spec",
        "Request: query parameter 'expand_wildcards' does not exist in the json spec",
        "Request: query parameter 'ignore_throttled' does not exist in the json spec",
        "Request: query parameter 'ignore_unavailable' does not exist in the json spec",
        "Request: query parameter 'include_named_queries_score' does not exist in the json spec",
        "Request: query parameter 'routing' does not exist in the json spec"
      ],
      "response": []
    },
    "reindex": {
      "request": [
        "Request: query parameter 'require_alias' does not exist in the json spec",
        "Request: missing json spec query parameter 'max_docs'"
      ],
      "response": []
    },
    "search": {
      "request": [
        "interface definition _types:RankContainer - Property rrf is a single-variant and must be required"
      ],
      "response": []
    },
    "search_mvt": {
      "request": [
        "Request: query parameter 'grid_agg' does not exist in the json spec",
        "Request: missing json spec query parameter 'track_total_hits'"
      ],
      "response": []
    },
    "searchable_snapshots.clear_cache": {
      "request": [
        "Request: missing json spec query parameter 'index'"
      ],
      "response": []
    },
    "security.get_user_privileges": {
      "request": [
        "Request: query parameter 'application' does not exist in the json spec",
        "Request: query parameter 'priviledge' does not exist in the json spec",
        "Request: query parameter 'username' does not exist in the json spec"
      ],
      "response": []
    },
    "security.grant_api_key": {
      "request": [
        "Request: missing json spec query parameter 'refresh'"
      ],
      "response": []
    },
    "snapshot.delete": {
      "request": [
        "Request: missing json spec query parameter 'wait_for_completion'"
      ],
      "response": []
    },
    "snapshot.repository_analyze": {
      "request": [
        "Request: query parameter 'register_operation_count' does not exist in the json spec"
      ],
      "response": []
    },
    "transform.get_transform": {
      "request": [],
      "response": [
        "interface definition transform._types:RetentionPolicyContainer - Property time is a single-variant and must be required",
        "interface definition transform._types:SyncContainer - Property time is a single-variant and must be required"
      ]
    },
    "watcher.execute_watch": {
      "request": [
        "interface definition watcher._types:TriggerContainer - Property schedule is a single-variant and must be required"
      ],
      "response": [
        "interface definition watcher._types:TriggerEventContainer - Property schedule is a single-variant and must be required"
      ]
    },
    "xpack.info": {
      "request": [
        "request definition xpack.info:Request / query - Property 'human' is already defined in an ancestor class"
      ],
      "response": []
    }
  },
  "generalErrors": []
}<|MERGE_RESOLUTION|>--- conflicted
+++ resolved
@@ -255,87 +255,6 @@
       ],
       "response": []
     },
-<<<<<<< HEAD
-    "inference.put_alibabacloud": {
-      "request": [
-        "Missing request & response"
-      ],
-      "response": []
-    },
-    "inference.put_amazonbedrock": {
-      "request": [
-        "Missing request & response"
-      ],
-      "response": []
-    },
-    "inference.put_anthropic": {
-      "request": [
-        "Missing request & response"
-      ],
-      "response": []
-    },
-    "inference.put_azureaistudio": {
-      "request": [
-        "Missing request & response"
-      ],
-      "response": []
-    },
-    "inference.put_azureopenai": {
-      "request": [
-        "Missing request & response"
-      ],
-      "response": []
-    },
-    "inference.put_cohere": {
-      "request": [
-        "Missing request & response"
-      ],
-      "response": []
-    },
-    "inference.put_elasticsearch": {
-      "request": [
-        "Missing request & response"
-      ],
-      "response": []
-    },
-    "inference.put_elser": {
-      "request": [
-        "Missing request & response"
-      ],
-      "response": []
-    },
-    "inference.put_googleaistudio": {
-      "request": [
-        "Missing request & response"
-      ],
-      "response": []
-    },
-    "inference.put_googlevertexai": {
-      "request": [
-        "Missing request & response"
-      ],
-      "response": []
-    },
-    "inference.put_hugging_face": {
-      "request": [
-        "Missing request & response"
-      ],
-      "response": []
-    },
-    "inference.put_jinaai": {
-      "request": [
-        "Missing request & response"
-      ],
-      "response": []
-    },
-    "inference.put_mistral": {
-      "request": [
-        "Missing request & response"
-      ],
-      "response": []
-    },
-=======
->>>>>>> 8bc93425
     "ingest.delete_geoip_database": {
       "request": [
         "Request: query parameter 'master_timeout' does not exist in the json spec",
