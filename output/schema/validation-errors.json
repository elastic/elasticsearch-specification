--- conflicted
+++ resolved
@@ -476,11 +476,7 @@
       ],
       "response": []
     },
-<<<<<<< HEAD
-    "connector.sync_job_claim": {
-=======
     "connector.sync_job_error": {
->>>>>>> 8afdc6cb
       "request": [
         "Missing request & response"
       ],
