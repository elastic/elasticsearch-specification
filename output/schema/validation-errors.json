--- conflicted
+++ resolved
@@ -482,31 +482,23 @@
         "response definition cluster.put_component_template:Response / body / instance_of - Non-leaf type cannot be used here: '_types:AcknowledgedResponseBase'"
       ]
     },
-<<<<<<< HEAD
+    "connector.delete": {
+      "request": [],
+      "response": [
+        "response definition connector.delete:Response / body / instance_of - Non-leaf type cannot be used here: '_types:AcknowledgedResponseBase'"
+      ]
+    },
+    "connector.last_sync": {
+      "request": [
+        "type_alias definition _spec_utils:WithNullValue / union_of / instance_of - No type definition for '_spec_utils:T'"
+      ],
+      "response": []
+    },
     "connector_sync_job.delete": {
       "request": [],
       "response": [
         "response definition connector_sync_job.delete:Response / body / instance_of - Non-leaf type cannot be used here: '_types:AcknowledgedResponseBase'"
       ]
-    },
-    "connector_sync_job.get": {
-      "request": [],
-      "response": [
-        "type_alias definition _spec_utils:WithNullValue / union_of / instance_of - No type definition for '_spec_utils:T'"
-      ]
-=======
-    "connector.delete": {
-      "request": [],
-      "response": [
-        "response definition connector.delete:Response / body / instance_of - Non-leaf type cannot be used here: '_types:AcknowledgedResponseBase'"
-      ]
-    },
-    "connector.last_sync": {
-      "request": [
-        "type_alias definition _spec_utils:WithNullValue / union_of / instance_of - No type definition for '_spec_utils:T'"
-      ],
-      "response": []
->>>>>>> 09e00d5e
     },
     "create": {
       "request": [],
