--- conflicted
+++ resolved
@@ -47,26 +47,6 @@
       ],
       "response": []
     },
-<<<<<<< HEAD
-    "security.get_user_privileges": {
-      "request": [
-        "Request: query parameter 'application' does not exist in the json spec",
-        "Request: query parameter 'priviledge' does not exist in the json spec",
-        "Request: query parameter 'username' does not exist in the json spec"
-      ],
-      "response": []
-    },
-    "snapshot.delete": {
-      "request": [
-        "Request: missing json spec query parameter 'wait_for_completion'"
-=======
-    "security.grant_api_key": {
-      "request": [
-        "Request: missing json spec query parameter 'refresh'"
->>>>>>> d7b2276c
-      ],
-      "response": []
-    },
     "snapshot.repository_analyze": {
       "request": [
         "Request: query parameter 'register_operation_count' does not exist in the json spec"
