{
  "endpointErrors": {
    "async_search.get": {
      "request": [
        "AsyncSearchGetRequest: path parameter 'typed_keys' does not exist in the json spec",
        "AsyncSearchGetRequest: missing json spec query parameter 'wait_for_completion_timeout'",
        "AsyncSearchGetRequest: missing json spec query parameter 'keep_alive'",
        "AsyncSearchGetRequest: missing json spec query parameter 'typed_keys'",
        "Request path property 'typed_keys' doesn't exist in endpoint URL templates"
      ],
      "response": [
        "type_alias definition __common.aggregations:Aggregate / union_of / instance_of - Non-leaf type cannot be used here: '__common.aggregations:MultiBucketAggregate'",
        "type_alias definition __common.aggregations:MetricAggregate / union_of / instance_of - Non-leaf type cannot be used here: '__common.aggregations:ValueAggregate'",
        "type_alias definition __common.aggregations:MetricAggregate / union_of / instance_of - Non-leaf type cannot be used here: '__common.aggregations:StatsAggregate'",
        "interface definition __common:ErrorCause / Property 'caused_by' / instance_of - Non-leaf type cannot be used here: '__common:ErrorCause'",
        "interface definition __common:ErrorCause / Property 'root_cause' / array_of / instance_of - Non-leaf type cannot be used here: '__common:ErrorCause'",
        "interface definition __common.common:ShardFailure / Property 'reason' / instance_of - Non-leaf type cannot be used here: '__common:ErrorCause'"
      ]
    },
    "bulk": {
      "request": [
        "BulkRequest: query parameter 'type_query_string' does not exist in the json spec",
        "BulkRequest: missing json spec query parameter 'type'",
        "BulkRequest: should have a body definition"
      ],
      "response": [
        "interface definition __global.bulk:BulkResponseItemBase / Property 'error' / instance_of - Non-leaf type cannot be used here: '__common:ErrorCause'"
      ]
    },
    "cluster.get_component_template": {
      "request": [
        "ClusterGetComponentTemplateRequest: query parameter 'flat_settings' does not exist in the json spec"
      ],
      "response": [
        "enum definition __common.mapping.types.geo.geo_shape:GeoOrientation - Duplicate enum member identifier 'RIGHT'",
        "enum definition __common.mapping.types.geo.geo_shape:GeoOrientation - Duplicate enum member identifier 'COUNTERCLOCKWISE'",
        "enum definition __common.mapping.types.geo.geo_shape:GeoOrientation - Duplicate enum member identifier 'CCW'",
        "enum definition __common.mapping.types.geo.geo_shape:GeoOrientation - Duplicate enum member identifier 'LEFT'",
        "enum definition __common.mapping.types.geo.geo_shape:GeoOrientation - Duplicate enum member identifier 'CLOCKWISE'",
        "enum definition __common.mapping.types.geo.geo_shape:GeoOrientation - Duplicate enum member identifier 'CW'"
      ]
    },
    "create": {
      "request": [
        "CreateRequest: should have a body definition"
      ],
      "response": [
        "interface definition __common:WriteResponseBase / Property 'error' / instance_of - Non-leaf type cannot be used here: '__common:ErrorCause'"
      ]
    },
    "data_frame_transform_deprecated.delete_transform": {
      "request": [
        "Missing request"
      ],
      "response": [
        "Missing response"
      ]
    },
    "data_frame_transform_deprecated.get_transform": {
      "request": [
        "Missing request"
      ],
      "response": [
        "Missing response"
      ]
    },
    "data_frame_transform_deprecated.get_transform_stats": {
      "request": [
        "Missing request"
      ],
      "response": [
        "Missing response"
      ]
    },
    "data_frame_transform_deprecated.preview_transform": {
      "request": [
        "Missing request"
      ],
      "response": [
        "Missing response"
      ]
    },
    "data_frame_transform_deprecated.put_transform": {
      "request": [
        "Missing request"
      ],
      "response": [
        "Missing response"
      ]
    },
    "data_frame_transform_deprecated.start_transform": {
      "request": [
        "Missing request"
      ],
      "response": [
        "Missing response"
      ]
    },
    "data_frame_transform_deprecated.stop_transform": {
      "request": [
        "Missing request"
      ],
      "response": [
        "Missing response"
      ]
    },
    "data_frame_transform_deprecated.update_transform": {
      "request": [
        "Missing request"
      ],
      "response": [
        "Missing response"
      ]
    },
    "delete_by_query": {
      "request": [
        "DeleteByQueryRequest: query parameter 'query_on_query_string' does not exist in the json spec",
        "DeleteByQueryRequest: query parameter 'source_enabled' does not exist in the json spec",
        "DeleteByQueryRequest: query parameter 'source_excludes' does not exist in the json spec",
        "DeleteByQueryRequest: query parameter 'source_includes' does not exist in the json spec",
        "DeleteByQueryRequest: missing json spec query parameter 'max_docs'",
        "DeleteByQueryRequest: missing json spec query parameter '_source'",
        "DeleteByQueryRequest: missing json spec query parameter '_source_excludes'",
        "DeleteByQueryRequest: missing json spec query parameter '_source_includes'",
        "DeleteByQueryRequest: should have a body definition"
      ],
      "response": [
        "interface definition __common:MainError / Property 'root_cause' / array_of / instance_of - Non-leaf type cannot be used here: '__common:ErrorCause'"
      ]
    },
    "features.reset_features": {
      "request": [
        "Missing request"
      ],
      "response": [
        "Missing response"
      ]
    },
    "indices.delete_index_template": {
      "request": [
        "Missing request"
      ],
      "response": [
        "Missing response"
      ]
    },
    "indices.exists_index_template": {
      "request": [
        "Missing request"
      ],
      "response": [
        "Missing response"
      ]
    },
    "indices.get_index_template": {
      "request": [
        "Missing request"
      ],
      "response": [
        "Missing response"
      ]
    },
    "indices.get_upgrade": {
      "request": [
        "Missing request"
      ],
      "response": [
        "Missing response"
      ]
    },
    "indices.put_index_template": {
      "request": [
        "Missing request"
      ],
      "response": [
        "Missing response"
      ]
    },
    "indices.simulate_index_template": {
      "request": [
        "Missing request"
      ],
      "response": [
        "Missing response"
      ]
    },
    "indices.simulate_template": {
      "request": [
        "Missing request"
      ],
      "response": [
        "Missing response"
      ]
    },
    "indices.upgrade": {
      "request": [
        "Missing request"
      ],
      "response": [
        "Missing response"
      ]
    },
    "ingest.geo_ip_stats": {
      "request": [
        "Missing request"
      ],
      "response": [
        "Missing response"
      ]
    },
    "ml.evaluate_data_frame": {
      "request": [
        "Missing request"
      ],
      "response": [
        "Missing response"
      ]
    },
    "ml.explain_data_frame_analytics": {
      "request": [
        "Missing request"
      ],
      "response": [
        "Missing response"
      ]
    },
    "ml.find_file_structure": {
      "request": [
        "Missing request"
      ],
      "response": [
        "Missing response"
      ]
    },
    "ml.get_data_frame_analytics": {
      "request": [
        "Missing request"
      ],
      "response": [
        "Missing response"
      ]
    },
    "ml.get_data_frame_analytics_stats": {
      "request": [
        "Missing request"
      ],
      "response": [
        "Missing response"
      ]
    },
    "ml.get_jobs": {
      "request": [
        "MlGetJobsRequest: missing json spec query parameter 'allow_no_match'"
      ],
      "response": [
        "type_alias definition xpack.usage:UrlConfig / union_of / instance_of - Non-leaf type cannot be used here: 'xpack.usage:BaseUrlConfig'"
      ]
    },
    "ml.get_trained_models": {
      "request": [
        "Missing request"
      ],
      "response": [
        "Missing response"
      ]
    },
    "ml.get_trained_models_stats": {
      "request": [
        "Missing request"
      ],
      "response": [
        "Missing response"
      ]
    },
    "ml.preview_data_frame_analytics": {
      "request": [
        "Missing request"
      ],
      "response": [
        "Missing response"
      ]
    },
    "ml.put_data_frame_analytics": {
      "request": [
        "Missing request"
      ],
      "response": [
        "Missing response"
      ]
    },
    "ml.put_trained_model": {
      "request": [
        "Missing request"
      ],
      "response": [
        "Missing response"
      ]
    },
    "ml.put_trained_model_alias": {
      "request": [
        "Missing request"
      ],
      "response": [
        "Missing response"
      ]
    },
    "ml.start_data_frame_analytics": {
      "request": [
        "Missing request"
      ],
      "response": [
        "Missing response"
      ]
    },
    "ml.stop_data_frame_analytics": {
      "request": [
        "Missing request"
      ],
      "response": [
        "Missing response"
      ]
    },
    "ml.update_data_frame_analytics": {
      "request": [
        "Missing request"
      ],
      "response": [
        "Missing response"
      ]
    },
    "ml.upgrade_job_snapshot": {
      "request": [
        "Missing request"
      ],
      "response": [
        "Missing response"
      ]
    },
<<<<<<< HEAD
=======
    "msearch_template": {
      "request": [
        "MultiSearchTemplateRequest: query parameter 'total_hits_as_integer' does not exist in the json spec",
        "MultiSearchTemplateRequest: missing json spec query parameter 'rest_total_hits_as_int'",
        "MultiSearchTemplateRequest: should have a body definition",
        "request definition __global.msearch_template:MultiSearchTemplateRequest / body / Property 'operations' / dictionary_of / instance_of - '__global.search_template:SearchTemplateRequest' is a request and must only be used in endpoints"
      ],
      "response": [
        "interface definition __global.msearch_template:MultiSearchTemplateResponse / Property 'responses' / array_of / instance_of - Non-leaf type cannot be used here: '__global.search:SearchResponse'"
      ]
    },
    "rank_eval": {
      "request": [
        "Missing request"
      ],
      "response": [
        "Missing response"
      ]
    },
    "search": {
      "request": [
        "SearchRequest: query parameter 'query_on_query_string' does not exist in the json spec",
        "SearchRequest: query parameter 'sequence_number_primary_term' does not exist in the json spec",
        "SearchRequest: query parameter 'total_hits_as_integer' does not exist in the json spec",
        "SearchRequest: missing json spec query parameter 'explain'",
        "SearchRequest: missing json spec query parameter '_source'",
        "SearchRequest: missing json spec query parameter 'terminate_after'",
        "SearchRequest: missing json spec query parameter 'timeout'",
        "SearchRequest: missing json spec query parameter 'track_scores'",
        "SearchRequest: missing json spec query parameter 'version'",
        "SearchRequest: missing json spec query parameter 'min_compatible_shard_node'"
      ],
      "response": [
        "Non-leaf type cannot be used here: '__global.search:SearchResponse'"
      ]
    },
    "security.invalidate_api_key": {
      "request": [
        "SecurityInvalidateApiKeyRequest: should have a body definition"
      ],
      "response": [
        "interface definition security.invalidate_api_key:SecurityInvalidateApiKeyResponse / Property 'error_details' / array_of / instance_of - Non-leaf type cannot be used here: '__common:ErrorCause'"
      ]
    },
    "security.invalidate_token": {
      "request": [
        "SecurityInvalidateTokenRequest: should have a body definition"
      ],
      "response": [
        "interface definition security.invalidate_token:SecurityInvalidateTokenResponse / Property 'error_details' / array_of / instance_of - Non-leaf type cannot be used here: '__common:ErrorCause'"
      ]
    },
>>>>>>> 1b14f8a3
    "shutdown.delete_node": {
      "request": [
        "Missing request"
      ],
      "response": [
        "Missing response"
      ]
    },
    "shutdown.get_node": {
      "request": [
        "Missing request"
      ],
      "response": [
        "Missing response"
      ]
    },
    "shutdown.put_node": {
      "request": [
        "Missing request"
      ],
      "response": [
        "Missing response"
      ]
    },
    "tasks.cancel": {
      "request": [
        "CancelTasksRequest: missing json spec query parameter 'wait_for_completion'"
      ],
      "response": [
        "interface definition task.cancel_tasks:CancelTasksResponse / Property 'node_failures' / array_of / instance_of - Non-leaf type cannot be used here: '__common:ErrorCause'"
      ]
    },
    "watcher.stats": {
      "request": [
        "WatcherStatsRequest: missing json spec query parameter 'metric'"
      ],
      "response": [
        "interface definition watcher.stats:WatcherNodeStats / Property 'queued_watches' / array_of / instance_of - Non-leaf type cannot be used here: 'watcher.stats:WatchRecordQueuedStats'"
      ]
    }
  },
  "generalErrors": [
    "No type definition for 'common_abstractions.response:ErrorResponse'"
  ]
}<|MERGE_RESOLUTION|>--- conflicted
+++ resolved
@@ -336,8 +336,6 @@
         "Missing response"
       ]
     },
-<<<<<<< HEAD
-=======
     "msearch_template": {
       "request": [
         "MultiSearchTemplateRequest: query parameter 'total_hits_as_integer' does not exist in the json spec",
@@ -347,14 +345,6 @@
       ],
       "response": [
         "interface definition __global.msearch_template:MultiSearchTemplateResponse / Property 'responses' / array_of / instance_of - Non-leaf type cannot be used here: '__global.search:SearchResponse'"
-      ]
-    },
-    "rank_eval": {
-      "request": [
-        "Missing request"
-      ],
-      "response": [
-        "Missing response"
       ]
     },
     "search": {
@@ -390,7 +380,6 @@
         "interface definition security.invalidate_token:SecurityInvalidateTokenResponse / Property 'error_details' / array_of / instance_of - Non-leaf type cannot be used here: '__common:ErrorCause'"
       ]
     },
->>>>>>> 1b14f8a3
     "shutdown.delete_node": {
       "request": [
         "Missing request"
