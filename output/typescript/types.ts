/*
 * Licensed to Elasticsearch B.V. under one or more contributor
 * license agreements. See the NOTICE file distributed with
 * this work for additional information regarding copyright
 * ownership. Elasticsearch B.V. licenses this file to you under
 * the Apache License, Version 2.0 (the "License"); you may
 * not use this file except in compliance with the License.
 * You may obtain a copy of the License at
 *
 *    http://www.apache.org/licenses/LICENSE-2.0
 *
 * Unless required by applicable law or agreed to in writing,
 * software distributed under the License is distributed on an
 * "AS IS" BASIS, WITHOUT WARRANTIES OR CONDITIONS OF ANY
 * KIND, either express or implied.  See the License for the
 * specific language governing permissions and limitations
 * under the License.
 */

export type SecurityAccessTokenGrantType = 'password' | 'client_credentials' | '_kerberos' | 'refresh_token'

export interface WatcherAckWatchAcknowledgeState {
  state: WatcherAckWatchAcknowledgementState
  timestamp: DateString
}

export interface AcknowledgedResponseBase extends ResponseBase {
  acknowledged: boolean
}

export type WatcherAckWatchAcknowledgementState = 'awaits_successful_execution' | 'ackable' | 'acked'

export interface WatcherAction {
  action_type?: WatcherActionType
  condition?: WatcherConditionContainer
  foreach?: string
  max_iterations?: integer
  name?: string
  throttle_period?: Time
  throttle_period_in_millis?: EpochMillis
  transform?: WatcherTransformContainer
  index?: WatcherActionIndex
  logging?: WatcherLoggingAction
}

export type WatcherActionExecutionMode = 'simulate' | 'force_simulate' | 'execute' | 'force_execute' | 'skip'

export type WatcherExecuteWatchActionExecutionState = 'awaits_execution' | 'checking' | 'execution_not_needed' | 'throttled' | 'executed' | 'failed' | 'deleted_while_queued' | 'not_executed_already_queued'

export interface WatcherActionIndex {
  index: IndexName
  doc_id?: Id
}

export interface WatcherAckWatchActionStatus {
  ack: WatcherAckWatchAcknowledgeState
  last_execution?: WatcherAckWatchExecutionState
  last_successful_execution?: WatcherAckWatchExecutionState
  last_throttle?: WatcherAckWatchThrottleState
}

export type WatcherActionType = 'email' | 'webhook' | 'index' | 'logging' | 'slack' | 'pagerduty'

export interface WatcherAckWatchActivationState {
  active: boolean
  timestamp: Timestamp
}

export interface WatcherActivateWatchActivationStatus {
  actions: Record<IndexName, WatcherAckWatchActionStatus>
  state: WatcherAckWatchActivationState
  version: VersionNumber
}

export interface NodesNodesStatsAdaptiveSelectionStats {
  avg_queue_size: long
  avg_response_time: long
  avg_response_time_ns: long
  avg_service_time: string
  avg_service_time_ns: long
  outgoing_searches: long
  rank: string
}

export interface AggregationsBucketAdjacencyMatrixAdjacencyMatrixAggregation extends AggregationsBucketBucketAggregationBase {
  filters?: Record<string, QueryDslAbstractionsContainerQueryContainer>
}

export type AggregationsAggregate = AggregationsSingleBucketAggregate | AggregationsAutoDateHistogramAggregate | AggregationsFiltersAggregate | AggregationsSignificantTermsAggregate<any> | AggregationsTermsAggregate<any> | AggregationsBucketAggregate | AggregationsCompositeBucketAggregate | AggregationsMultiBucketAggregate<AggregationsBucket> | AggregationsMatrixStatsAggregate | AggregationsKeyedValueAggregate | AggregationsMetricAggregate

export interface AggregationsAggregateBase {
  meta?: Record<string, any>
}

export type AggregateName = string

export interface AggregationsAggregation {
  meta?: Record<string, any>
  name?: string
}

export interface SearchProfileAggregationBreakdown {
  build_aggregation: long
  build_aggregation_count: long
  build_leaf_collector: long
  build_leaf_collector_count: long
  collect: long
  collect_count: long
  initialize: long
  initialize_count: long
  post_collection?: long
  post_collection_count?: long
  reduce: long
  reduce_count: long
}

export interface AggregationsAggregationContainer {
  aggs?: Record<string, AggregationsAggregationContainer>
  meta?: Record<string, any>
  adjacency_matrix?: AggregationsBucketAdjacencyMatrixAdjacencyMatrixAggregation
  aggregations?: Record<string, AggregationsAggregationContainer>
  auto_date_histogram?: AggregationsBucketAutoDateHistogramAutoDateHistogramAggregation
  avg?: AggregationsMetricAverageAverageAggregation
  avg_bucket?: AggregationsPipelineAverageBucketAverageBucketAggregation
  boxplot?: AggregationsMetricBoxplotBoxplotAggregation
  bucket_script?: AggregationsPipelineBucketScriptBucketScriptAggregation
  bucket_selector?: AggregationsPipelineBucketSelectorBucketSelectorAggregation
  bucket_sort?: AggregationsPipelineBucketSortBucketSortAggregation
  cardinality?: AggregationsMetricCardinalityCardinalityAggregation
  children?: AggregationsBucketChildrenChildrenAggregation
  composite?: AggregationsBucketCompositeCompositeAggregation
  cumulative_cardinality?: AggregationsPipelineCumulativeCardinalityCumulativeCardinalityAggregation
  cumulative_sum?: AggregationsPipelineCumulativeSumCumulativeSumAggregation
  date_histogram?: AggregationsBucketDateHistogramDateHistogramAggregation
  date_range?: AggregationsBucketDateRangeDateRangeAggregation
  derivative?: AggregationsPipelineDerivativeDerivativeAggregation
  diversified_sampler?: AggregationsBucketDiversifiedSamplerDiversifiedSamplerAggregation
  extended_stats?: AggregationsMetricExtendedStatsExtendedStatsAggregation
  extended_stats_bucket?: AggregationsPipelineExtendedStatsBucketExtendedStatsBucketAggregation
  filter?: QueryDslAbstractionsContainerQueryContainer
  filters?: AggregationsBucketFiltersFiltersAggregation
  geo_bounds?: AggregationsMetricGeoBoundsGeoBoundsAggregation
  geo_centroid?: AggregationsMetricGeoCentroidGeoCentroidAggregation
  geo_distance?: AggregationsBucketGeoDistanceGeoDistanceAggregation
  geohash_grid?: AggregationsBucketGeoHashGridGeoHashGridAggregation
  geo_line?: AggregationsMetricGeoLineGeoLineAggregation
  geotile_grid?: AggregationsBucketGeoTileGridGeoTileGridAggregation
  global?: AggregationsBucketGlobalGlobalAggregation
  histogram?: AggregationsBucketHistogramHistogramAggregation
  ip_range?: AggregationsBucketIpRangeIpRangeAggregation
  inference?: AggregationsPipelineInferenceBucketInferenceAggregation
  line?: AggregationsMetricGeoLineGeoLineAggregation
  matrix_stats?: AggregationsMatrixMatrixStatsMatrixStatsAggregation
  max?: AggregationsMetricMaxMaxAggregation
  max_bucket?: AggregationsPipelineMaxBucketMaxBucketAggregation
  median_absolute_deviation?: AggregationsMetricMedianAbsoluteDeviationMedianAbsoluteDeviationAggregation
  min?: AggregationsMetricMinMinAggregation
  min_bucket?: AggregationsPipelineMinBucketMinBucketAggregation
  missing?: AggregationsBucketMissingMissingAggregation
  moving_avg?: AggregationsPipelineMovingAverageMovingAverageAggregation
  moving_percentiles?: AggregationsPipelineMovingPercentilesMovingPercentilesAggregation
  moving_fn?: AggregationsPipelineMovingFunctionMovingFunctionAggregation
  multi_terms?: AggregationsBucketMultiTermsMultiTermsAggregation
  nested?: AggregationsBucketNestedNestedAggregation
  normalize?: AggregationsPipelineNormalizeNormalizeAggregation
  parent?: AggregationsBucketParentParentAggregation
  percentile_ranks?: AggregationsMetricPercentileRanksPercentileRanksAggregation
  percentiles?: AggregationsMetricPercentilesPercentilesAggregation
  percentiles_bucket?: AggregationsPipelinePercentilesBucketPercentilesBucketAggregation
  range?: AggregationsBucketRangeRangeAggregation
  rare_terms?: AggregationsBucketRareTermsRareTermsAggregation
  rate?: AggregationsMetricRateRateAggregation
  reverse_nested?: AggregationsBucketReverseNestedReverseNestedAggregation
  sampler?: AggregationsBucketSamplerSamplerAggregation
  scripted_metric?: AggregationsMetricScriptedMetricScriptedMetricAggregation
  serial_diff?: AggregationsPipelineSerialDifferencingSerialDifferencingAggregation
  significant_terms?: AggregationsBucketSignificantTermsSignificantTermsAggregation
  significant_text?: AggregationsBucketSignificantTextSignificantTextAggregation
  stats?: AggregationsMetricStatsStatsAggregation
  stats_bucket?: AggregationsPipelineStatsBucketStatsBucketAggregation
  string_stats?: AggregationsMetricStringStatsStringStatsAggregation
  sum?: AggregationsMetricSumSumAggregation
  sum_bucket?: AggregationsPipelineSumBucketSumBucketAggregation
  terms?: AggregationsBucketTermsTermsAggregation
  top_hits?: AggregationsMetricTopHitsTopHitsAggregation
  t_test?: AggregationsMetricTTestTTestAggregation
  top_metrics?: AggregationsMetricTopMetricsTopMetricsAggregation
  value_count?: AggregationsMetricValueCountValueCountAggregation
  weighted_avg?: AggregationsMetricWeightedAverageWeightedAverageAggregation
  variable_width_histogram?: AggregationsBucketVariableWidthHistogramVariableWidthHistogramAggregation
}

export interface SearchProfileAggregationProfile {
  breakdown: SearchProfileAggregationBreakdown
  description: string
  time_in_nanos: long
  type: string
  debug?: SearchProfileAggregationProfileDebug
  children?: SearchProfileAggregationProfileDebug[]
}

export interface SearchProfileAggregationProfileDebug {
}

export interface AggregationsBucketRangeAggregationRange {
  from?: double | string
  key?: string
  to?: double | string
}

export interface IndicesAlias {
  filter?: QueryDslAbstractionsContainerQueryContainer
  index_routing?: Routing
  is_hidden?: boolean
  is_write_index?: boolean
  routing?: Routing
  search_routing?: Routing
}

export interface IndicesAliasDefinition {
  filter?: QueryDslAbstractionsContainerQueryContainer
  index_routing?: string
  is_write_index?: boolean
  routing?: string
  search_routing?: string
}

export interface MappingMetaFieldsAllAllField {
  analyzer: string
  enabled: boolean
  omit_norms: boolean
  search_analyzer: string
  similarity: string
  store: boolean
  store_term_vector_offsets: boolean
  store_term_vector_payloads: boolean
  store_term_vector_positions: boolean
  store_term_vectors: boolean
}

export interface ClusterClusterAllocationExplainAllocationDecision {
  decider: string
  decision: ClusterClusterAllocationExplainAllocationExplainDecision
  explanation: string
}

export type ClusterClusterAllocationExplainAllocationExplainDecision = 'NO' | 'YES' | 'THROTTLE' | 'ALWAYS'

export interface ClusterClusterAllocationExplainAllocationStore {
  allocation_id: string
  found: boolean
  in_sync: boolean
  matching_size_in_bytes: long
  matching_sync_id: boolean
  store_exception: string
}

export interface WatcherAlwaysCondition {
}

export interface MlAnalysisConfig {
  bucket_span: TimeSpan
  categorization_field_name?: Field
  categorization_filters?: string[]
  detectors: MlDetector[]
  influencers?: Field[]
  latency?: Time
  multivariate_by_fields?: boolean
  per_partition_categorization?: MlPerPartitionCategorization
  summary_count_field_name?: Field
  categorization_analyzer?: MlInfoCategorizationAnalyzer | string
}

export interface MlAnalysisLimits {
  categorization_examples_limit?: long
  model_memory_limit: string
}

export interface MlAnalysisMemoryLimit {
  model_memory_limit: string
}

export interface XpackUsageAnalyticsStatsUsage {
  boxplot_usage: long
  cumulative_cardinality_usage: long
  string_stats_usage: long
  top_metrics_usage: long
  t_test_usage: long
  moving_percentiles_usage: long
  normalize_usage: long
  rate_usage: long
  multi_terms_usage?: long
}

export interface XpackUsageAnalyticsUsage extends XpackUsageXPackUsage {
  stats: XpackUsageAnalyticsStatsUsage
}

export interface IndicesAnalyzeAnalyzeDetail {
  analyzer?: IndicesAnalyzeAnalyzerDetail
  charfilters?: IndicesAnalyzeCharFilterDetail[]
  custom_analyzer: boolean
  tokenfilters?: IndicesAnalyzeTokenDetail[]
  tokenizer?: IndicesAnalyzeTokenDetail
}

export interface IndicesAnalyzeAnalyzeToken {
  end_offset: long
  position: long
  position_length?: long
  start_offset: long
  token: string
  type: string
}

export interface IndicesAnalyzeAnalyzerDetail {
  name: string
  tokens: IndicesAnalyzeExplainAnalyzeToken[]
}

export interface MlAnomalyCause {
  actual: double[]
  by_field_name: Name
  by_field_value: string
  correlated_by_field_value: string
  field_name: Field
  function: string
  function_description: string
  influencers: MlInfluence[]
  over_field_name: Name
  over_field_value: string
  partition_field_name: string
  partition_field_value: string
  probability: double
  typical: double[]
}

export interface MlInfoAnomalyDetectors {
  categorization_analyzer: MlInfoCategorizationAnalyzer
  categorization_examples_limit: integer
  model_memory_limit: ByteSize
  model_snapshot_retention_days: integer
  daily_model_snapshot_retention_after_days: integer
}

export interface MlAnomalyRecord {
  actual?: double[]
  bucket_span: Time
  by_field_name?: string
  by_field_value?: string
  causes?: MlAnomalyCause[]
  detector_index: integer
  field_name?: string
  function?: string
  function_description?: string
  influencers?: MlInfluence[]
  initial_record_score: double
  is_interim: boolean
  job_id: string
  over_field_name?: string
  over_field_value?: string
  partition_field_name?: string
  partition_field_value?: string
  probability: double
  record_score: double
  result_type: string
  timestamp: EpochMillis
  typical?: double[]
}

export interface SecurityGrantApiKeyApiKey {
  name: Name
  expiration?: Time
  role_descriptors?: Record<string, any>[]
}

export interface SecurityCreateApiKeyApiKeyApplication {
  application: string
  privileges: string[]
  resources: string[]
}

export type SecurityGrantApiKeyApiKeyGrantType = 'access_token' | 'password'

export interface SecurityCreateApiKeyApiKeyPrivileges {
  names: Indices
  privileges: string[]
}

export interface SecurityCreateApiKeyApiKeyRole {
  cluster: string[]
  index: SecurityCreateApiKeyApiKeyPrivileges[]
  applications?: SecurityCreateApiKeyApiKeyApplication[]
}

export interface SecurityGetApiKeyApiKeys {
  creation: long
  expiration?: long
  id: Id
  invalidated: boolean
  name: Name
  realm: string
  username: Username
  metadata?: Record<string, any>
}

export interface IngestProcessorsAppendProcessor extends IngestProcessorBase {
  field: Field
  value: any[]
  allow_duplicates?: boolean
}

export interface SecurityGetUserPrivilegesApplicationGlobalUserPrivileges {
  manage: SecurityGetUserPrivilegesManageUserPrivileges
}

export interface SecurityPutRoleApplicationPrivileges {
  application: string
  privileges: string[]
  resources: string[]
}

export interface SecurityHasPrivilegesApplicationPrivilegesCheck {
  application: string
  privileges: string[]
  resources: string[]
}

export interface SecurityGetUserPrivilegesApplicationResourcePrivileges {
  application: string
  privileges: string[]
  resources: string[]
}

export type SecurityHasPrivilegesApplicationsPrivileges = Record<Name, SecurityHasPrivilegesResourcePrivileges>

export type MlAppliesTo = 'actual' | 'typical' | 'diff_from_typical' | 'time'

export interface WatcherArrayCompareCondition {
  array_path: string
  comparison: string
  path: string
  quantifier: WatcherQuantifier
  value: any
}

export interface AnalysisTokenFiltersAsciiFoldingTokenFilter extends AnalysisTokenFiltersTokenFilterBase {
  preserve_original: boolean
}

export interface AsyncSearchAsyncSearch<TDocument = unknown> {
  aggregations?: Record<string, AggregationsAggregate>
  _clusters?: ClusterStatistics
  fields?: Record<string, any>
  hits: SearchHitsHitsMetadata<TDocument>
  max_score?: double
  num_reduce_phases?: long
  profile?: SearchProfileProfile
  pit_id?: Id
  _scroll_id?: Id
  _shards: ShardStatistics
  suggest?: Record<SuggestionName, SearchSuggestersSuggest<TDocument>[]>
  terminated_early?: boolean
  timed_out: boolean
  took: long
}

export interface AsyncSearchDeleteAsyncSearchDeleteRequest extends RequestBase {
  id: Id
}

export interface AsyncSearchDeleteAsyncSearchDeleteResponse extends AcknowledgedResponseBase {
}

export interface AsyncSearchAsyncSearchDocumentResponseBase<TDocument = unknown> extends AsyncSearchAsyncSearchResponseBase {
  response: AsyncSearchAsyncSearch<TDocument>
}

export interface AsyncSearchGetAsyncSearchGetRequest extends RequestBase {
  id: Id
  keep_alive?: Time
  typed_keys?: boolean
  wait_for_completion_timeout?: Time
}

export interface AsyncSearchGetAsyncSearchGetResponse<TDocument = unknown> extends AsyncSearchAsyncSearchDocumentResponseBase<TDocument> {
}

export interface AsyncSearchAsyncSearchResponseBase extends ResponseBase {
  id?: Id
  is_partial: boolean
  is_running: boolean
  expiration_time_in_millis: EpochMillis
  start_time_in_millis: EpochMillis
}

export interface AsyncSearchStatusAsyncSearchStatusRequest extends RequestBase {
  id: Id
}

export interface AsyncSearchStatusAsyncSearchStatusResponse<TDocument = unknown> extends AsyncSearchAsyncSearchResponseBase {
  _shards: ShardStatistics
  completion_status: integer
}

export interface AsyncSearchSubmitAsyncSearchSubmitRequest extends RequestBase {
  index?: Indices
  batched_reduce_size?: long
  wait_for_completion_timeout?: Time
  keep_on_completion?: boolean
  typed_keys?: boolean
  body?: {
    aggs?: Record<string, AggregationsAggregationContainer>
    allow_no_indices?: boolean
    allow_partial_search_results?: boolean
    analyzer?: string
    analyze_wildcard?: boolean
    batched_reduce_size?: long
    collapse?: SearchCollapsingFieldCollapse
    default_operator?: DefaultOperator
    df?: string
    docvalue_fields?: Fields
    expand_wildcards?: ExpandWildcards
    explain?: boolean
    from?: integer
    highlight?: SearchHighlightingHighlight
    ignore_throttled?: boolean
    ignore_unavailable?: boolean
    indices_boost?: Record<IndexName, double>[]
    keep_alive?: Time
    keep_on_completion?: boolean
    lenient?: boolean
    max_concurrent_shard_requests?: long
    min_score?: double
    post_filter?: QueryDslAbstractionsContainerQueryContainer
    preference?: string
    profile?: boolean
    pit?: SearchPointInTimePointInTimeReference
    query?: QueryDslAbstractionsContainerQueryContainer
    query_on_query_string?: string
    request_cache?: boolean
    rescore?: SearchRescoringRescore[]
    routing?: Routing
    script_fields?: Record<string, ScriptField>
    search_after?: any[]
    search_type?: SearchType
    sequence_number_primary_term?: boolean
    size?: integer
    sort?: SearchSortSort
    _source?: boolean | SearchSourceFilteringSourceFilter
    stats?: string[]
    stored_fields?: Fields
    suggest?: Record<string, SearchSuggestersSuggestContainer>
    suggest_field?: Field
    suggest_mode?: SuggestMode
    suggest_size?: long
    suggest_text?: string
    terminate_after?: long
    timeout?: string
    track_scores?: boolean
    track_total_hits?: boolean
    typed_keys?: boolean
    version?: boolean
    wait_for_completion_timeout?: Time
    fields?: Field | DateField[]
  }
}

export interface AsyncSearchSubmitAsyncSearchSubmitResponse<TDocument = unknown> extends AsyncSearchAsyncSearchDocumentResponseBase<TDocument> {
}

export interface IngestProcessorsPluginsAttachmentProcessor extends IngestProcessorBase {
  field: Field
  ignore_missing?: boolean
  indexed_chars?: long
  indexed_chars_field?: Field
  properties?: string[]
  target_field?: Field
  resource_name?: string
}

export interface XpackUsageAuditUsage extends XpackUsageSecurityFeatureToggle {
  outputs?: string[]
}

export interface SecurityGetTokenAuthenticatedUser extends SecurityXPackUser {
  authentication_realm: SecurityGetTokenUserRealm
  lookup_realm: SecurityGetTokenUserRealm
  authentication_provider?: SecurityGetTokenAuthenticationProvider
  authentication_type: string
}

export interface SecurityGetTokenAuthenticationProvider {
  type: string
  name: Name
}

export interface AggregationsAutoDateHistogramAggregate extends AggregationsMultiBucketAggregate<AggregationsKeyedBucket<long>> {
  interval: DateMathTime
}

export interface AggregationsBucketAutoDateHistogramAutoDateHistogramAggregation extends AggregationsBucketBucketAggregationBase {
  buckets?: integer
  field?: Field
  format?: string
  minimum_interval?: AggregationsBucketAutoDateHistogramMinimumInterval
  missing?: DateString
  offset?: string
  params?: Record<string, any>
  script?: Script
  time_zone?: string
}

export interface CcrGetAutoFollowPatternAutoFollowPattern {
  active: boolean
  remote_cluster: string
  follow_index_pattern?: IndexPattern
  leader_index_patterns: IndexPatterns
  max_outstanding_read_requests: integer
}

export interface CcrGetAutoFollowPatternAutoFollowPatternItem {
  name: Name
  pattern: CcrGetAutoFollowPatternAutoFollowPattern
}

export interface CcrStatsAutoFollowedCluster {
  cluster_name: Name
  last_seen_metadata_version: VersionNumber
  time_since_last_check_millis: DateString
}

export interface AggregationsMetricAverageAverageAggregation extends AggregationsMetricFormatMetricAggregationBase {
}

export interface AggregationsPipelineAverageBucketAverageBucketAggregation extends AggregationsPipelinePipelineAggregationBase {
}

export interface SpecUtilsBaseNode {
  attributes: Record<string, string>
  host: Host
  ip: Ip
  name: Name
  roles?: NodesNodesInfoNodeRole[]
  transport_address: TransportAddress
}

export interface XpackUsageBaseUrlConfig {
  url_name: string
  url_value: string
}

export interface MappingTypesCoreBinaryBinaryProperty extends MappingTypesDocValuesPropertyBase {
  type: 'binary'
}

export interface QueryDslCompoundBoolBoolQuery extends QueryDslAbstractionsQueryQueryBase {
  filter?: QueryDslAbstractionsContainerQueryContainer | QueryDslAbstractionsContainerQueryContainer[]
  minimum_should_match?: MinimumShouldMatch
  must?: QueryDslAbstractionsContainerQueryContainer | QueryDslAbstractionsContainerQueryContainer[]
  must_not?: QueryDslAbstractionsContainerQueryContainer | QueryDslAbstractionsContainerQueryContainer[]
  should?: QueryDslAbstractionsContainerQueryContainer | QueryDslAbstractionsContainerQueryContainer[]
}

export interface MappingTypesCoreBooleanBooleanProperty extends MappingTypesDocValuesPropertyBase {
  boost?: double
  fielddata?: IndicesNumericFielddata
  index?: boolean
  null_value?: boolean
  type: 'boolean'
}

export interface QueryDslCompoundBoostingBoostingQuery extends QueryDslAbstractionsQueryQueryBase {
  negative_boost?: double
  negative?: QueryDslAbstractionsContainerQueryContainer
  positive?: QueryDslAbstractionsContainerQueryContainer
}

export type SearchHighlightingBoundaryScanner = 'chars' | 'sentence' | 'word'

export interface QueryDslGeoBoundingBoxBoundingBox {
  bottom_right?: QueryDslGeoGeoLocation
  top_left?: QueryDslGeoGeoLocation
  wkt?: string
}

export interface AggregationsBoxPlotAggregate extends AggregationsAggregateBase {
  min: double
  max: double
  q1: double
  q2: double
  q3: double
}

export interface AggregationsMetricBoxplotBoxplotAggregation extends AggregationsMetricMetricAggregationBase {
  compression?: double
}

export interface NodesNodesStatsBreakerStats {
  estimated_size: string
  estimated_size_in_bytes: long
  limit_size: string
  limit_size_in_bytes: long
  overhead: float
  tripped: float
}

export type AggregationsBucket = AggregationsCompositeBucket | AggregationsDateHistogramBucket | AggregationsFiltersBucketItem | AggregationsIpRangeBucket | AggregationsRangeBucket | AggregationsRareTermsBucket<any> | AggregationsSignificantTermsBucket<any> | AggregationsKeyedBucket<any>

export interface AggregationsBucketAggregate extends AggregationsAggregateBase {
  after_key: Record<string, any>
  bg_count: long
  doc_count: long
  doc_count_error_upper_bound: long
  sum_other_doc_count: long
  interval: DateMathTime
  items: AggregationsBucket
}

export interface AggregationsBucketBucketAggregationBase extends AggregationsAggregation {
  aggregations?: Record<string, AggregationsAggregationContainer>
}

export interface MlBucketInfluencer {
  bucket_span: long
  influencer_field_name: string
  influencer_field_value: string
  influencer_score: double
  initial_influencer_score: double
  is_interim: boolean
  job_id: Id
  probability: double
  result_type: string
  timestamp: DateString
}

export interface AggregationsPipelineBucketScriptBucketScriptAggregation extends AggregationsPipelinePipelineAggregationBase {
  script?: Script
}

export interface AggregationsPipelineBucketSelectorBucketSelectorAggregation extends AggregationsPipelinePipelineAggregationBase {
  script?: Script
}

export interface AggregationsPipelineBucketSortBucketSortAggregation extends AggregationsAggregation {
  from?: integer
  gap_policy?: AggregationsPipelineGapPolicy
  size?: integer
  sort?: SearchSortSort
}

export interface AggregationsPipelineBucketsPath {
}

export interface BulkBulkCreateOperation extends BulkBulkOperation {
}

export interface BulkBulkCreateResponseItem extends BulkBulkResponseItemBase {
}

export interface BulkBulkDeleteOperation extends BulkBulkOperation {
}

export interface BulkBulkDeleteResponseItem extends BulkBulkResponseItemBase {
}

export interface BulkIndexByScrollFailure {
  cause: MainError
  id: string
  index: string
  status: integer
  type: string
}

export interface BulkBulkIndexOperation extends BulkBulkOperation {
}

export interface BulkBulkIndexResponseItem extends BulkBulkResponseItemBase {
}

export interface MonitoringBulkBulkMonitoringRequest extends RequestBase {
  stub_a: string
  stub_b: string
  body: {
    stub_c: string
  }
}

export interface MonitoringBulkBulkMonitoringResponse extends ResponseBase {
  stub: integer
}

export interface BulkBulkOperation {
  _id: Id
  _index: IndexName
  retry_on_conflict: integer
  routing: Routing
  version: VersionNumber
  version_type: VersionType
}

export interface BulkBulkOperationContainer {
  index?: BulkBulkIndexOperation
  create?: BulkBulkCreateOperation
  update?: BulkBulkUpdateOperation
  delete?: BulkBulkDeleteOperation
}

export interface BulkBulkRequest<TSource = unknown> extends RequestBase {
  index?: IndexName
  type?: Type
  pipeline?: string
  refresh?: Refresh
  routing?: Routing
  _source?: boolean | Fields
  _source_excludes?: Fields
  _source_includes?: Fields
  timeout?: Time
  wait_for_active_shards?: WaitForActiveShards
  require_alias?: boolean
  body: BulkBulkOperationContainer | TSource[]
}

export interface BulkBulkResponse extends ResponseBase {
  errors: boolean
  items: BulkBulkResponseItemContainer[]
  took: long
  ingest_took?: long
}

export interface BulkBulkResponseItemBase {
  _id?: string | null
  _index: string
  status: integer
  error?: ErrorCause
  _primary_term?: long
  result?: string
  _seq_no?: SequenceNumber
  _shards?: ShardStatistics
  _type?: string
  _version?: VersionNumber
  forced_refresh?: boolean
  get?: ExplainInlineGet<Record<string, any>>
}

export interface BulkBulkResponseItemContainer {
  index?: BulkBulkIndexResponseItem
  create?: BulkBulkCreateResponseItem
  update?: BulkBulkUpdateResponseItem
  delete?: BulkBulkDeleteResponseItem
}

export interface BulkStats {
  total_operations: long
  total_time?: string
  total_time_in_millis: long
  total_size?: ByteSize
  total_size_in_bytes: long
  avg_time?: string
  avg_time_in_millis: long
  avg_size?: ByteSize
  avg_size_in_bytes: long
}

export interface BulkBulkUpdateOperation extends BulkBulkOperation {
}

export interface BulkBulkUpdateResponseItem extends BulkBulkResponseItemBase {
}

export type ByteSize = long | string

export type Bytes = 'b' | 'k' | 'kb' | 'm' | 'mb' | 'g' | 'gb' | 't' | 'tb' | 'p' | 'pb'

export interface IngestProcessorsBytesProcessor extends IngestProcessorBase {
  field: Field
  ignore_missing?: boolean
  target_field?: Field
}

export interface NodesNodesStatsCPUStats {
  percent: integer
  sys: string
  sys_in_millis: long
  total: string
  total_in_millis: long
  user: string
  user_in_millis: long
}

export interface MlGetCalendarsCalendar {
  calendar_id: Id
  description: string
  job_ids: Id[]
}

export interface TaskCancelTasksCancelTasksRequest extends RequestBase {
  task_id?: TaskId
  actions?: string | string[]
  nodes?: string[]
  parent_task_id?: string
  wait_for_completion?: boolean
}

export interface TaskCancelTasksCancelTasksResponse extends ResponseBase {
  node_failures?: ErrorCause[]
  nodes: Record<string, TaskListTasksTaskExecutingNode>
}

export interface AggregationsMetricCardinalityCardinalityAggregation extends AggregationsMetricMetricAggregationBase {
  precision_threshold?: integer
  rehash?: boolean
}

export interface CatCatAliasesCatAliasesRecord {
  alias?: string
  index?: IndexName
  filter?: string
  'routing.index'?: string
  'routing.search'?: string
  is_write_index?: string
}

export interface CatCatAliasesCatAliasesRequest extends CatCatRequestBase {
  name?: Names
  expand_wildcards?: ExpandWildcards
}

export type CatCatAliasesCatAliasesResponse = CatCatAliasesCatAliasesRecord[]

export interface CatCatAllocationCatAllocationRecord {
  shards?: string
  'disk.indices'?: ByteSize
  'disk.used'?: ByteSize
  'disk.avail'?: ByteSize
  'disk.total'?: ByteSize
  'disk.percent'?: Percentage
  host?: Host
  ip?: Ip
  node?: string
}

export interface CatCatAllocationCatAllocationRequest extends CatCatRequestBase {
  node_id?: NodeIds
  bytes?: Bytes
}

export type CatCatAllocationCatAllocationResponse = CatCatAllocationCatAllocationRecord[]

export interface CatCatCountCatCountRecord {
  epoch?: EpochMillis
  timestamp?: DateString
  count?: string
}

export interface CatCatCountCatCountRequest extends CatCatRequestBase {
  index?: Indices
}

export type CatCatCountCatCountResponse = CatCatCountCatCountRecord[]

export interface CatCatDataFrameAnalyticsCatDataFrameAnalyticsRecord {
  id?: Id
  type?: Type
  create_time?: string
  version?: VersionString
  source_index?: IndexName
  dest_index?: IndexName
  description?: string
  model_memory_limit?: string
  state?: string
  failure_reason?: string
  progress?: string
  assignment_explanation?: string
  'node.id'?: Id
  'node.name'?: Name
  'node.ephemeral_id'?: Id
  'node.address'?: string
}

export interface CatCatDataFrameAnalyticsCatDataFrameAnalyticsRequest extends CatCatRequestBase {
  id?: Id
  allow_no_match?: boolean
  bytes?: Bytes
}

export type CatCatDataFrameAnalyticsCatDataFrameAnalyticsResponse = CatCatDataFrameAnalyticsCatDataFrameAnalyticsRecord[]

export interface CatCatDatafeedsCatDatafeedsRecord {
  id?: string
  state?: MlDatafeedState
  assignment_explanation?: string
  'buckets.count'?: string
  'search.count'?: string
  'search.time'?: string
  'search.bucket_avg'?: string
  'search.exp_avg_hour'?: string
  'node.id'?: string
  'node.name'?: string
  'node.ephemeral_id'?: string
  'node.address'?: string
}

export interface CatCatDatafeedsCatDatafeedsRequest extends CatCatRequestBase {
  datafeed_id?: Id
  allow_no_datafeeds?: boolean
}

export type CatCatDatafeedsCatDatafeedsResponse = CatCatDatafeedsCatDatafeedsRecord[]

export interface CatCatFielddataCatFielddataRecord {
  id?: string
  host?: string
  ip?: string
  node?: string
  field?: string
  size?: string
}

export interface CatCatFielddataCatFielddataRequest extends CatCatRequestBase {
  fields?: Fields
  bytes?: Bytes
}

export type CatCatFielddataCatFielddataResponse = CatCatFielddataCatFielddataRecord[]

export interface CatCatHealthCatHealthRecord {
  epoch?: EpochMillis
  timestamp?: DateString
  cluster?: string
  status?: string
  'node.total'?: string
  'node.data'?: string
  shards?: string
  pri?: string
  relo?: string
  init?: string
  unassign?: string
  pending_tasks?: string
  max_task_wait_time?: string
  active_shards_percent?: string
}

export interface CatCatHealthCatHealthRequest extends CatCatRequestBase {
  include_timestamp?: boolean
  ts?: boolean
}

export type CatCatHealthCatHealthResponse = CatCatHealthCatHealthRecord[]

export interface CatCatHelpCatHelpRecord {
  endpoint: string
}

export interface CatCatHelpCatHelpRequest extends CatCatRequestBase {
}

export type CatCatHelpCatHelpResponse = CatCatHelpCatHelpRecord[]

export interface CatCatIndicesCatIndicesRecord {
  health?: string
  status?: string
  index?: string
  uuid?: string
  pri?: string
  rep?: string
  'docs.count'?: string
  'docs.deleted'?: string
  'creation.date'?: string
  'creation.date.string'?: string
  'store.size'?: string
  'pri.store.size'?: string
  'completion.size'?: string
  'pri.completion.size'?: string
  'fielddata.memory_size'?: string
  'pri.fielddata.memory_size'?: string
  'fielddata.evictions'?: string
  'pri.fielddata.evictions'?: string
  'query_cache.memory_size'?: string
  'pri.query_cache.memory_size'?: string
  'query_cache.evictions'?: string
  'pri.query_cache.evictions'?: string
  'request_cache.memory_size'?: string
  'pri.request_cache.memory_size'?: string
  'request_cache.evictions'?: string
  'pri.request_cache.evictions'?: string
  'request_cache.hit_count'?: string
  'pri.request_cache.hit_count'?: string
  'request_cache.miss_count'?: string
  'pri.request_cache.miss_count'?: string
  'flush.total'?: string
  'pri.flush.total'?: string
  'flush.total_time'?: string
  'pri.flush.total_time'?: string
  'get.current'?: string
  'pri.get.current'?: string
  'get.time'?: string
  'pri.get.time'?: string
  'get.total'?: string
  'pri.get.total'?: string
  'get.exists_time'?: string
  'pri.get.exists_time'?: string
  'get.exists_total'?: string
  'pri.get.exists_total'?: string
  'get.missing_time'?: string
  'pri.get.missing_time'?: string
  'get.missing_total'?: string
  'pri.get.missing_total'?: string
  'indexing.delete_current'?: string
  'pri.indexing.delete_current'?: string
  'indexing.delete_time'?: string
  'pri.indexing.delete_time'?: string
  'indexing.delete_total'?: string
  'pri.indexing.delete_total'?: string
  'indexing.index_current'?: string
  'pri.indexing.index_current'?: string
  'indexing.index_time'?: string
  'pri.indexing.index_time'?: string
  'indexing.index_total'?: string
  'pri.indexing.index_total'?: string
  'indexing.index_failed'?: string
  'pri.indexing.index_failed'?: string
  'merges.current'?: string
  'pri.merges.current'?: string
  'merges.current_docs'?: string
  'pri.merges.current_docs'?: string
  'merges.current_size'?: string
  'pri.merges.current_size'?: string
  'merges.total'?: string
  'pri.merges.total'?: string
  'merges.total_docs'?: string
  'pri.merges.total_docs'?: string
  'merges.total_size'?: string
  'pri.merges.total_size'?: string
  'merges.total_time'?: string
  'pri.merges.total_time'?: string
  'refresh.total'?: string
  'pri.refresh.total'?: string
  'refresh.time'?: string
  'pri.refresh.time'?: string
  'refresh.external_total'?: string
  'pri.refresh.external_total'?: string
  'refresh.external_time'?: string
  'pri.refresh.external_time'?: string
  'refresh.listeners'?: string
  'pri.refresh.listeners'?: string
  'search.fetch_current'?: string
  'pri.search.fetch_current'?: string
  'search.fetch_time'?: string
  'pri.search.fetch_time'?: string
  'search.fetch_total'?: string
  'pri.search.fetch_total'?: string
  'search.open_contexts'?: string
  'pri.search.open_contexts'?: string
  'search.query_current'?: string
  'pri.search.query_current'?: string
  'search.query_time'?: string
  'pri.search.query_time'?: string
  'search.query_total'?: string
  'pri.search.query_total'?: string
  'search.scroll_current'?: string
  'pri.search.scroll_current'?: string
  'search.scroll_time'?: string
  'pri.search.scroll_time'?: string
  'search.scroll_total'?: string
  'pri.search.scroll_total'?: string
  'segments.count'?: string
  'pri.segments.count'?: string
  'segments.memory'?: string
  'pri.segments.memory'?: string
  'segments.index_writer_memory'?: string
  'pri.segments.index_writer_memory'?: string
  'segments.version_map_memory'?: string
  'pri.segments.version_map_memory'?: string
  'segments.fixed_bitset_memory'?: string
  'pri.segments.fixed_bitset_memory'?: string
  'warmer.current'?: string
  'pri.warmer.current'?: string
  'warmer.total'?: string
  'pri.warmer.total'?: string
  'warmer.total_time'?: string
  'pri.warmer.total_time'?: string
  'suggest.current'?: string
  'pri.suggest.current'?: string
  'suggest.time'?: string
  'pri.suggest.time'?: string
  'suggest.total'?: string
  'pri.suggest.total'?: string
  'memory.total'?: string
  'pri.memory.total'?: string
  'search.throttled'?: string
  'bulk.total_operations'?: string
  'pri.bulk.total_operations'?: string
  'bulk.total_time'?: string
  'pri.bulk.total_time'?: string
  'bulk.total_size_in_bytes'?: string
  'pri.bulk.total_size_in_bytes'?: string
  'bulk.avg_time'?: string
  'pri.bulk.avg_time'?: string
  'bulk.avg_size_in_bytes'?: string
  'pri.bulk.avg_size_in_bytes'?: string
}

export interface CatCatIndicesCatIndicesRequest extends CatCatRequestBase {
  index?: Indices
  bytes?: Bytes
  expand_wildcards?: ExpandWildcards
  health?: Health
  include_unloaded_segments?: boolean
  pri?: boolean
}

export type CatCatIndicesCatIndicesResponse = CatCatIndicesCatIndicesRecord[]

export interface CatCatJobsCatJobsRecord {
  id?: Id
  state?: MlJobState
  opened_time?: string
  assignment_explanation?: string
  'data.processed_records'?: string
  'data.processed_fields'?: string
  'data.input_bytes'?: ByteSize
  'data.input_records'?: string
  'data.input_fields'?: string
  'data.invalid_dates'?: string
  'data.missing_fields'?: string
  'data.out_of_order_timestamps'?: string
  'data.empty_buckets'?: string
  'data.sparse_buckets'?: string
  'data.buckets'?: string
  'data.earliest_record'?: string
  'data.latest_record'?: string
  'data.last'?: string
  'data.last_empty_bucket'?: string
  'data.last_sparse_bucket'?: string
  'model.bytes'?: ByteSize
  'model.memory_status'?: CatCatJobsModelMemoryStatus
  'model.bytes_exceeded'?: ByteSize
  'model.memory_limit'?: string
  'model.by_fields'?: string
  'model.over_fields'?: string
  'model.partition_fields'?: string
  'model.bucket_allocation_failures'?: string
  'model.categorization_status'?: CatCatJobsModelCategorizationStatus
  'model.categorized_doc_count'?: string
  'model.total_category_count'?: string
  'model.frequent_category_count'?: string
  'model.rare_category_count'?: string
  'model.dead_category_count'?: string
  'model.failed_category_count'?: string
  'model.log_time'?: string
  'model.timestamp'?: string
  'forecasts.total'?: string
  'forecasts.memory.min'?: string
  'forecasts.memory.max'?: string
  'forecasts.memory.avg'?: string
  'forecasts.memory.total'?: string
  'forecasts.records.min'?: string
  'forecasts.records.max'?: string
  'forecasts.records.avg'?: string
  'forecasts.records.total'?: string
  'forecasts.time.min'?: string
  'forecasts.time.max'?: string
  'forecasts.time.avg'?: string
  'forecasts.time.total'?: string
  'node.id'?: NodeId
  'node.name'?: string
  'node.ephemeral_id'?: NodeId
  'node.address'?: string
  'buckets.count'?: string
  'buckets.time.total'?: string
  'buckets.time.min'?: string
  'buckets.time.max'?: string
  'buckets.time.exp_avg'?: string
  'buckets.time.exp_avg_hour'?: string
}

export interface CatCatJobsCatJobsRequest extends CatCatRequestBase {
  job_id?: Id
  allow_no_jobs?: boolean
  bytes?: Bytes
}

export type CatCatJobsCatJobsResponse = CatCatJobsCatJobsRecord[]

export interface CatCatMasterCatMasterRecord {
  id?: string
  host?: string
  ip?: string
  node?: string
}

export interface CatCatMasterCatMasterRequest extends CatCatRequestBase {
}

export type CatCatMasterCatMasterResponse = CatCatMasterCatMasterRecord[]

export interface CatCatNodeAttributesCatNodeAttributesRecord {
  node?: string
  id?: string
  pid?: string
  host?: string
  ip?: string
  port?: string
  attr?: string
  value?: string
}

export interface CatCatNodeAttributesCatNodeAttributesRequest extends CatCatRequestBase {
}

export type CatCatNodeAttributesCatNodeAttributesResponse = CatCatNodeAttributesCatNodeAttributesRecord[]

export interface CatCatNodesCatNodesRecord {
  id?: Id
  pid?: string
  ip?: string
  port?: string
  http_address?: string
  version?: VersionString
  flavor?: string
  type?: Type
  build?: string
  jdk?: string
  'disk.total'?: ByteSize
  'disk.used'?: ByteSize
  'disk.avail'?: ByteSize
  'disk.used_percent'?: Percentage
  'heap.current'?: string
  'heap.percent'?: Percentage
  'heap.max'?: string
  'ram.current'?: string
  'ram.percent'?: Percentage
  'ram.max'?: string
  'file_desc.current'?: string
  'file_desc.percent'?: Percentage
  'file_desc.max'?: string
  cpu?: string
  load_1m?: string
  load_5m?: string
  load_15m?: string
  uptime?: string
  'node.role'?: string
  master?: string
  name?: Name
  'completion.size'?: string
  'fielddata.memory_size'?: string
  'fielddata.evictions'?: string
  'query_cache.memory_size'?: string
  'query_cache.evictions'?: string
  'query_cache.hit_count'?: string
  'query_cache.miss_count'?: string
  'request_cache.memory_size'?: string
  'request_cache.evictions'?: string
  'request_cache.hit_count'?: string
  'request_cache.miss_count'?: string
  'flush.total'?: string
  'flush.total_time'?: string
  'get.current'?: string
  'get.time'?: string
  'get.total'?: string
  'get.exists_time'?: string
  'get.exists_total'?: string
  'get.missing_time'?: string
  'get.missing_total'?: string
  'indexing.delete_current'?: string
  'indexing.delete_time'?: string
  'indexing.delete_total'?: string
  'indexing.index_current'?: string
  'indexing.index_time'?: string
  'indexing.index_total'?: string
  'indexing.index_failed'?: string
  'merges.current'?: string
  'merges.current_docs'?: string
  'merges.current_size'?: string
  'merges.total'?: string
  'merges.total_docs'?: string
  'merges.total_size'?: string
  'merges.total_time'?: string
  'refresh.total'?: string
  'refresh.time'?: string
  'refresh.external_total'?: string
  'refresh.external_time'?: string
  'refresh.listeners'?: string
  'script.compilations'?: string
  'script.cache_evictions'?: string
  'script.compilation_limit_triggered'?: string
  'search.fetch_current'?: string
  'search.fetch_time'?: string
  'search.fetch_total'?: string
  'search.open_contexts'?: string
  'search.query_current'?: string
  'search.query_time'?: string
  'search.query_total'?: string
  'search.scroll_current'?: string
  'search.scroll_time'?: string
  'search.scroll_total'?: string
  'segments.count'?: string
  'segments.memory'?: string
  'segments.index_writer_memory'?: string
  'segments.version_map_memory'?: string
  'segments.fixed_bitset_memory'?: string
  'suggest.current'?: string
  'suggest.time'?: string
  'suggest.total'?: string
  'bulk.total_operations'?: string
  'bulk.total_time'?: string
  'bulk.total_size_in_bytes'?: string
  'bulk.avg_time'?: string
  'bulk.avg_size_in_bytes'?: string
}

export interface CatCatNodesCatNodesRequest extends CatCatRequestBase {
  bytes?: Bytes
  full_id?: boolean | string
}

export type CatCatNodesCatNodesResponse = CatCatNodesCatNodesRecord[]

export interface CatCatPendingTasksCatPendingTasksRecord {
  insertOrder?: string
  timeInQueue?: string
  priority?: string
  source?: string
}

export interface CatCatPendingTasksCatPendingTasksRequest extends CatCatRequestBase {
}

export type CatCatPendingTasksCatPendingTasksResponse = CatCatPendingTasksCatPendingTasksRecord[]

export interface CatCatPluginsCatPluginsRecord {
  id?: NodeId
  name?: Name
  component?: string
  version?: VersionString
  description?: string
  type?: Type
}

export interface CatCatPluginsCatPluginsRequest extends CatCatRequestBase {
}

export type CatCatPluginsCatPluginsResponse = CatCatPluginsCatPluginsRecord[]

export interface CatCatRecoveryCatRecoveryRecord {
  index?: IndexName
  shard?: string
  start_time?: string
  start_time_millis?: string
  stop_time?: string
  stop_time_millis?: string
  time?: string
  type?: Type
  stage?: string
  source_host?: string
  source_node?: string
  target_host?: string
  target_node?: string
  repository?: string
  snapshot?: string
  files?: string
  files_recovered?: string
  files_percent?: Percentage
  files_total?: string
  bytes?: string
  bytes_recovered?: string
  bytes_percent?: Percentage
  bytes_total?: string
  translog_ops?: string
  translog_ops_recovered?: string
  translog_ops_percent?: Percentage
}

export interface CatCatRecoveryCatRecoveryRequest extends CatCatRequestBase {
  index?: Indices
  active_only?: boolean
  bytes?: Bytes
  detailed?: boolean
}

export type CatCatRecoveryCatRecoveryResponse = CatCatRecoveryCatRecoveryRecord[]

export interface CatCatRepositoriesCatRepositoriesRecord {
  id?: string
  type?: string
}

export interface CatCatRepositoriesCatRepositoriesRequest extends CatCatRequestBase {
}

export type CatCatRepositoriesCatRepositoriesResponse = CatCatRepositoriesCatRepositoriesRecord[]

export interface CatCatRequestBase extends RequestBase, SpecUtilsCommonCatQueryParameters {
}

export interface CatCatResponseBase<TCatRecord = unknown> extends ResponseBase {
}

export interface CatCatSegmentsCatSegmentsRecord {
  index?: IndexName
  shard?: string
  prirep?: string
  ip?: string
  id?: NodeId
  segment?: string
  generation?: string
  'docs.count'?: string
  'docs.deleted'?: string
  size?: ByteSize
  'size.memory'?: ByteSize
  committed?: string
  searchable?: string
  version?: VersionString
  compound?: string
}

export interface CatCatSegmentsCatSegmentsRequest extends CatCatRequestBase {
  index?: Indices
  bytes?: Bytes
}

export type CatCatSegmentsCatSegmentsResponse = CatCatSegmentsCatSegmentsRecord[]

export interface CatCatShardsCatShardsRecord {
  index?: string
  shard?: string
  prirep?: string
  state?: string
  docs?: string
  store?: string
  ip?: string
  id?: string
  node?: string
  sync_id?: string
  'unassigned.reason'?: string
  'unassigned.at'?: string
  'unassigned.for'?: string
  'unassigned.details'?: string
  'recoverysource.type'?: string
  'completion.size'?: string
  'fielddata.memory_size'?: string
  'fielddata.evictions'?: string
  'query_cache.memory_size'?: string
  'query_cache.evictions'?: string
  'flush.total'?: string
  'flush.total_time'?: string
  'get.current'?: string
  'get.time'?: string
  'get.total'?: string
  'get.exists_time'?: string
  'get.exists_total'?: string
  'get.missing_time'?: string
  'get.missing_total'?: string
  'indexing.delete_current'?: string
  'indexing.delete_time'?: string
  'indexing.delete_total'?: string
  'indexing.index_current'?: string
  'indexing.index_time'?: string
  'indexing.index_total'?: string
  'indexing.index_failed'?: string
  'merges.current'?: string
  'merges.current_docs'?: string
  'merges.current_size'?: string
  'merges.total'?: string
  'merges.total_docs'?: string
  'merges.total_size'?: string
  'merges.total_time'?: string
  'refresh.total'?: string
  'refresh.time'?: string
  'refresh.external_total'?: string
  'refresh.external_time'?: string
  'refresh.listeners'?: string
  'search.fetch_current'?: string
  'search.fetch_time'?: string
  'search.fetch_total'?: string
  'search.open_contexts'?: string
  'search.query_current'?: string
  'search.query_time'?: string
  'search.query_total'?: string
  'search.scroll_current'?: string
  'search.scroll_time'?: string
  'search.scroll_total'?: string
  'segments.count'?: string
  'segments.memory'?: string
  'segments.index_writer_memory'?: string
  'segments.version_map_memory'?: string
  'segments.fixed_bitset_memory'?: string
  'seq_no.max'?: string
  'seq_no.local_checkpoint'?: string
  'seq_no.global_checkpoint'?: string
  'warmer.current'?: string
  'warmer.total'?: string
  'warmer.total_time'?: string
  'path.data'?: string
  'path.state'?: string
  'bulk.total_operations'?: string
  'bulk.total_time'?: string
  'bulk.total_size_in_bytes'?: string
  'bulk.avg_time'?: string
  'bulk.avg_size_in_bytes'?: string
}

export interface CatCatShardsCatShardsRequest extends CatCatRequestBase {
  index?: Indices
  bytes?: Bytes
}

export type CatCatShardsCatShardsResponse = CatCatShardsCatShardsRecord[]

export interface CatCatSnapshotsCatSnapshotsRecord {
  id?: string
  repository?: string
  status?: string
  start_epoch?: EpochMillis
  start_time?: DateString
  end_epoch?: EpochMillis
  end_time?: DateString
  duration?: Time
  indices?: string
  successful_shards?: string
  failed_shards?: string
  total_shards?: string
  reason?: string
}

export interface CatCatSnapshotsCatSnapshotsRequest extends CatCatRequestBase {
  repository?: Names
  ignore_unavailable?: boolean
}

export type CatCatSnapshotsCatSnapshotsResponse = CatCatSnapshotsCatSnapshotsRecord[]

export interface CatCatTasksCatTasksRecord {
  id?: Id
  action?: string
  task_id?: Id
  parent_task_id?: string
  type?: Type
  start_time?: string
  timestamp?: string
  running_time_ns?: string
  running_time?: string
  node_id?: NodeId
  ip?: string
  port?: string
  node?: string
  version?: VersionString
  x_opaque_id?: string
  description?: string
}

export interface CatCatTasksCatTasksRequest extends CatCatRequestBase {
  actions?: string[]
  detailed?: boolean
  node_id?: string[]
  parent_task?: long
}

export type CatCatTasksCatTasksResponse = CatCatTasksCatTasksRecord[]

export interface CatCatTemplatesCatTemplatesRecord {
  name?: Name
  index_patterns?: string
  order?: string
  version?: VersionString
  composed_of?: string
}

export interface CatCatTemplatesCatTemplatesRequest extends CatCatRequestBase {
  name?: Name
}

export type CatCatTemplatesCatTemplatesResponse = CatCatTemplatesCatTemplatesRecord[]

export interface CatCatThreadPoolCatThreadPoolRecord {
  node_name?: string
  node_id?: NodeId
  ephemeral_node_id?: string
  pid?: string
  host?: string
  ip?: string
  port?: string
  name?: string
  type?: string
  active?: string
  pool_size?: string
  queue?: string
  queue_size?: string
  rejected?: string
  largest?: string
  completed?: string
  core?: string
  max?: string
  size?: string
  keep_alive?: string
}

export interface CatCatThreadPoolCatThreadPoolRequest extends CatCatRequestBase {
  thread_pool_patterns?: Names
  size?: Size | boolean
}

export type CatCatThreadPoolCatThreadPoolResponse = CatCatThreadPoolCatThreadPoolRecord[]

export interface CatCatTrainedModelsCatTrainedModelsRecord {
  id?: Id
  created_by?: string
  heap_size?: ByteSize
  operations?: string
  license?: string
  create_time?: DateString
  version?: VersionString
  description?: string
  'ingest.pipelines'?: string
  'ingest.count'?: string
  'ingest.time'?: string
  'ingest.current'?: string
  'ingest.failed'?: string
  'data_frame.id'?: string
  'data_frame.create_time'?: string
  'data_frame.source_index'?: string
  'data_frame.analysis'?: string
}

export interface CatCatTrainedModelsCatTrainedModelsRequest extends CatCatRequestBase {
  model_id?: Id
  allow_no_match?: boolean
  bytes?: Bytes
  from?: integer
  size?: integer
}

export type CatCatTrainedModelsCatTrainedModelsResponse = CatCatTrainedModelsCatTrainedModelsRecord[]

export interface CatCatTransformsCatTransformsRecord {
  id?: Id
  state?: string
  checkpoint?: string
  documents_processed?: string
  checkpoint_progress?: string
  last_search_time?: string
  changes_last_detection_time?: string
  create_time?: string
  version?: VersionString
  source_index?: string
  dest_index?: string
  pipeline?: string
  description?: string
  transform_type?: string
  frequency?: string
  max_page_search_size?: string
  docs_per_second?: string
  reason?: string
  search_total?: string
  search_failure?: string
  search_time?: string
  index_total?: string
  index_failure?: string
  index_time?: string
  documents_indexed?: string
  delete_time?: string
  documents_deleted?: string
  trigger_count?: string
  pages_processed?: string
  processing_time?: string
  checkpoint_duration_time_exp_avg?: string
  indexed_documents_exp_avg?: string
  processed_documents_exp_avg?: string
}

export interface CatCatTransformsCatTransformsRequest extends CatCatRequestBase {
  transform_id?: Id
  allow_no_match?: boolean
  from?: integer
  size?: integer
}

export type CatCatTransformsCatTransformsResponse = CatCatTransformsCatTransformsRecord[]

export interface MlInfoCategorizationAnalyzer {
  filter?: string | AnalysisTokenFiltersTokenFilter[]
  tokenizer?: string | AnalysisTokenizersTokenizer
  char_filter?: string | AnalysisCharFiltersCharFilter[]
}

export interface MlCategoryDefinition {
  category_id: long
  examples: string[]
  job_id: Id
  max_matching_length: long
  regex: string
  terms: string
}

export type CategoryId = string

export interface CcrStatsCcrAutoFollowStats {
  auto_followed_clusters: CcrStatsAutoFollowedCluster[]
  number_of_failed_follow_indices: long
  number_of_failed_remote_cluster_state_requests: long
  number_of_successful_follow_indices: long
  recent_auto_follow_errors: ErrorCause[]
}

export interface CcrStatsCcrFollowStats {
  indices: CcrFollowIndexStatsFollowIndexStats[]
}

export interface CcrStatsCcrStatsRequest extends RequestBase {
}

export interface CcrStatsCcrStatsResponse extends ResponseBase {
  auto_follow_stats: CcrStatsCcrAutoFollowStats
  follow_stats: CcrStatsCcrFollowStats
}

export interface XpackUsageCcrUsage extends XpackUsageXPackUsage {
  auto_follow_patterns_count: integer
  follower_indices_count: integer
}

export interface WatcherChainInput {
  inputs: WatcherInputContainer[]
}

export interface WatcherChainTransform {
  transforms: WatcherTransformContainer[]
}

export type AnalysisCharFiltersCharFilter = AnalysisCharFiltersHtmlStripCharFilter | AnalysisCharFiltersMappingCharFilter | AnalysisTokenFiltersPatternReplaceTokenFilter

export interface AnalysisCharFiltersCharFilterBase {
  type: string
  version?: VersionString
}

export interface IndicesAnalyzeCharFilterDetail {
  filtered_text: string[]
  name: string
}

export interface ClusterClusterStatsCharFilterTypes {
  char_filter_types: ClusterClusterStatsFieldTypesStats[]
  tokenizer_types: ClusterClusterStatsFieldTypesStats[]
  filter_types: ClusterClusterStatsFieldTypesStats[]
  analyzer_types: ClusterClusterStatsFieldTypesStats[]
  built_in_char_filters: ClusterClusterStatsFieldTypesStats[]
  built_in_tokenizers: ClusterClusterStatsFieldTypesStats[]
  built_in_filters: ClusterClusterStatsFieldTypesStats[]
  built_in_analyzers: ClusterClusterStatsFieldTypesStats[]
}

export interface AnalysisTokenizersCharGroupTokenizer extends AnalysisTokenizersTokenizerBase {
  tokenize_on_chars: string[]
}

export interface AggregationsBucketSignificantTermsHeuristicsChiSquareHeuristic {
  background_is_superset: boolean
  include_negatives: boolean
}

export type QueryDslJoiningHasChildChildScoreMode = 'none' | 'avg' | 'sum' | 'max' | 'min'

export interface AggregationsBucketChildrenChildrenAggregation extends AggregationsBucketBucketAggregationBase {
  type?: RelationName
}

export interface MlChunkingConfig {
  mode: MlChunkingMode
  time_span?: Time
}

export type MlChunkingMode = 'auto' | 'manual' | 'off'

export interface IngestProcessorsCircleProcessor extends IngestProcessorBase {
  error_distance: double
  field: Field
  ignore_missing: boolean
  shape_type: IngestProcessorsShapeType
  target_field: Field
}

export interface AggregationsPipelineInferenceBucketClassificationInferenceOptions {
  num_top_classes?: integer
  num_top_feature_importance_values?: integer
  prediction_field_type?: string
}

export interface SnapshotCleanupRepositoryCleanupRepositoryRequest extends RequestBase {
  repository: Name
  master_timeout?: Time
  timeout?: Time
}

export interface SnapshotCleanupRepositoryCleanupRepositoryResponse extends ResponseBase {
  results: SnapshotCleanupRepositoryCleanupRepositoryResults
}

export interface SnapshotCleanupRepositoryCleanupRepositoryResults {
  deleted_blobs: long
  deleted_bytes: long
}

export interface SecurityClearApiKeyCacheClearApiKeyCacheNode {
  name: Name
}

export interface SecurityClearCachedPrivilegesClearCachedPrivilegeNode {
  name: Name
}

export interface ClearScrollClearScrollRequest extends RequestBase {
  scroll_id?: Ids
  body?: {
    scroll_id?: Ids
  }
}

export interface ClearScrollClearScrollResponse extends ResponseBase {
}

export interface SqlClearSqlCursorClearSqlCursorRequest extends RequestBase {
  body: {
    cursor: string
  }
}

export interface SqlClearSqlCursorClearSqlCursorResponse extends ResponseBase {
  succeeded: boolean
}

export interface IndicesCloseCloseIndexResult {
  closed: boolean
  shards?: Record<string, IndicesCloseCloseShardResult>
}

export interface ClosePointInTimeClosePointInTimeRequest extends RequestBase {
  body?: {
    id: Id
  }
}

export interface ClosePointInTimeClosePointInTimeResponse extends ResponseBase {
  succeeded: boolean
  num_freed: integer
}

export interface IndicesCloseCloseShardResult {
  failures: ShardFailure[]
}

export interface ClusterClusterAllocationExplainClusterAllocationExplainRequest extends RequestBase {
  include_disk_info?: boolean
  include_yes_decisions?: boolean
  body?: {
    current_node?: string
    index?: IndexName
    primary?: boolean
    shard?: integer
  }
}

export interface ClusterClusterAllocationExplainClusterAllocationExplainResponse extends ResponseBase {
  allocate_explanation?: string
  allocation_delay?: string
  allocation_delay_in_millis?: long
  can_allocate?: ClusterClusterAllocationExplainDecision
  can_move_to_other_node?: ClusterClusterAllocationExplainDecision
  can_rebalance_cluster?: ClusterClusterAllocationExplainDecision
  can_rebalance_cluster_decisions?: ClusterClusterAllocationExplainAllocationDecision[]
  can_rebalance_to_other_node?: ClusterClusterAllocationExplainDecision
  can_remain_decisions?: ClusterClusterAllocationExplainAllocationDecision[]
  can_remain_on_current_node?: ClusterClusterAllocationExplainDecision
  cluster_info?: ClusterClusterAllocationExplainClusterInfo
  configured_delay?: string
  configured_delay_in_millis?: long
  current_node?: ClusterClusterAllocationExplainCurrentNode
  current_state: string
  index: IndexName
  move_explanation?: string
  node_allocation_decisions?: ClusterClusterAllocationExplainNodeAllocationExplanation[]
  primary: boolean
  rebalance_explanation?: string
  remaining_delay?: string
  remaining_delay_in_millis?: long
  shard: integer
  unassigned_info?: ClusterClusterAllocationExplainUnassignedInformation
}

export interface SslGetCertificatesClusterCertificateInformation {
  alias?: string
  expiry: DateString
  format: string
  has_private_key: boolean
  path: string
  serial_number: string
  subject_dn: string
}

export interface ClusterClusterExistsComponentTemplateClusterComponentTemplateExistsRequest extends RequestBase {
  stub_a: string
  stub_b: string
  body?: {
    stub_c: string
  }
}

export interface ClusterClusterExistsComponentTemplateClusterComponentTemplateExistsResponse extends ResponseBase {
  stub: integer
}

export interface ClusterClusterDeleteComponentTemplateClusterDeleteComponentTemplateRequest extends RequestBase {
  name: Name
  master_timeout?: Time
  timeout?: Time
}

export interface ClusterClusterDeleteComponentTemplateClusterDeleteComponentTemplateResponse extends AcknowledgedResponseBase {
}

export interface ClusterClusterDeleteVotingConfigExclusionsClusterDeleteVotingConfigExclusionsRequest extends RequestBase {
  body?: {
    stub: string
  }
}

export interface ClusterClusterDeleteVotingConfigExclusionsClusterDeleteVotingConfigExclusionsResponse extends ResponseBase {
  stub: integer
}

export interface ClusterClusterStatsClusterFileSystem {
  available_in_bytes: long
  free_in_bytes: long
  total_in_bytes: long
}

export interface ClusterClusterGetComponentTemplateClusterGetComponentTemplateRequest extends RequestBase {
  name?: Name
  flat_settings?: boolean
  local?: boolean
  master_timeout?: Time
}

export interface ClusterClusterGetComponentTemplateClusterGetComponentTemplateResponse extends ResponseBase {
  component_templates: ClusterComponentTemplate[]
}

export interface ClusterClusterGetSettingsClusterGetSettingsRequest extends RequestBase {
  flat_settings?: boolean
  include_defaults?: boolean
  master_timeout?: Time
  timeout?: Time
}

export interface ClusterClusterGetSettingsClusterGetSettingsResponse extends ResponseBase {
  persistent: Record<string, any>
  transient: Record<string, any>
  defaults?: Record<string, any>
}

export interface ClusterClusterHealthClusterHealthRequest extends RequestBase {
  index?: Indices
  expand_wildcards?: ExpandWildcards
  level?: Level
  local?: boolean
  master_timeout?: Time
  timeout?: Time
  wait_for_active_shards?: WaitForActiveShards
  wait_for_events?: WaitForEvents
  wait_for_nodes?: string
  wait_for_no_initializing_shards?: boolean
  wait_for_no_relocating_shards?: boolean
  wait_for_status?: WaitForStatus
}

export interface ClusterClusterHealthClusterHealthResponse extends ResponseBase {
  active_primary_shards: integer
  active_shards: integer
  active_shards_percent_as_number: Percentage
  cluster_name: string
  delayed_unassigned_shards: integer
  indices?: Record<IndexName, ClusterClusterHealthIndexHealthStats>
  initializing_shards: integer
  number_of_data_nodes: integer
  number_of_in_flight_fetch: integer
  number_of_nodes: integer
  number_of_pending_tasks: integer
  relocating_shards: integer
  status: Health
  task_max_waiting_in_queue_millis: EpochMillis
  timed_out: boolean
  unassigned_shards: integer
}

export interface ClusterClusterStatsClusterIndicesShardsIndexStats {
  primaries: ClusterClusterStatsClusterShardMetrics
  replication: ClusterClusterStatsClusterShardMetrics
  shards: ClusterClusterStatsClusterShardMetrics
}

export interface ClusterClusterStatsClusterIndicesShardsStats {
  index?: ClusterClusterStatsClusterIndicesShardsIndexStats
  primaries?: double
  replication?: double
  total?: double
}

export interface ClusterClusterStatsClusterIndicesStats {
  completion: CompletionStats
  count: long
  docs: DocStats
  fielddata: FielddataStats
  query_cache: QueryCacheStats
  segments: SegmentsStats
  shards: ClusterClusterStatsClusterIndicesShardsStats
  store: StoreStats
  mappings: ClusterClusterStatsFieldTypesMappings
  analysis: ClusterClusterStatsCharFilterTypes
  versions?: ClusterClusterStatsIndicesVersionsStats[]
}

export interface ClusterClusterAllocationExplainClusterInfo {
  nodes: Record<string, ClusterClusterAllocationExplainNodeDiskUsage>
  shard_sizes: Record<string, long>
  shard_data_set_sizes?: Record<string, string>
  shard_paths: Record<string, string>
  reserved_sizes: ClusterClusterAllocationExplainReservedSize[]
}

export interface ClusterClusterStatsClusterIngestStats {
  number_of_pipelines: integer
  processor_stats: Record<string, ClusterClusterStatsClusterProcessorStats>
}

export interface ClusterClusterStatsClusterJvm {
  max_uptime_in_millis: long
  mem: ClusterClusterStatsClusterJvmMemory
  threads: long
  versions: ClusterClusterStatsClusterJvmVersion[]
}

export interface ClusterClusterStatsClusterJvmMemory {
  heap_max_in_bytes: long
  heap_used_in_bytes: long
}

export interface ClusterClusterStatsClusterJvmVersion {
  bundled_jdk: boolean
  count: integer
  using_bundled_jdk: boolean
  version: VersionString
  vm_name: string
  vm_vendor: string
  vm_version: VersionString
}

export interface ClusterClusterStatsClusterNetworkTypes {
  http_types: Record<string, integer>
  transport_types: Record<string, integer>
}

export interface ClusterClusterStatsClusterNodeCount {
  coordinating_only: integer
  data: integer
  ingest: integer
  master: integer
  total: integer
  voting_only: integer
  data_cold: integer
  data_frozen?: integer
  data_content: integer
  data_warm: integer
  data_hot: integer
  ml: integer
  remote_cluster_client: integer
  transform: integer
}

export interface ClusterClusterStatsClusterNodesStats {
  count: ClusterClusterStatsClusterNodeCount
  discovery_types: Record<string, integer>
  fs: ClusterClusterStatsClusterFileSystem
  ingest: ClusterClusterStatsClusterIngestStats
  jvm: ClusterClusterStatsClusterJvm
  network_types: ClusterClusterStatsClusterNetworkTypes
  os: ClusterClusterStatsClusterOperatingSystemStats
  packaging_types: ClusterClusterStatsNodePackagingType[]
  plugins: PluginStats[]
  process: ClusterClusterStatsClusterProcess
  versions: VersionString[]
}

export interface ClusterClusterStatsClusterOperatingSystemArchitecture {
  count: integer
  arch: string
}

export interface ClusterClusterStatsClusterOperatingSystemName {
  count: integer
  name: string
}

export interface NodesNodesInfoClusterOperatingSystemPrettyName {
  count: integer
  pretty_name: string
}

export interface ClusterClusterStatsClusterOperatingSystemStats {
  allocated_processors: integer
  available_processors: integer
  mem: ClusterClusterStatsOperatingSystemMemoryInfo
  names: ClusterClusterStatsClusterOperatingSystemName[]
  pretty_names: NodesNodesInfoClusterOperatingSystemPrettyName[]
  architectures?: ClusterClusterStatsClusterOperatingSystemArchitecture[]
}

export interface ClusterClusterPendingTasksClusterPendingTasksRequest extends RequestBase {
  local?: boolean
  master_timeout?: Time
}

export interface ClusterClusterPendingTasksClusterPendingTasksResponse extends ResponseBase {
  tasks: ClusterClusterPendingTasksPendingTask[]
}

export interface ClusterClusterPutVotingConfigExclusionsClusterPostVotingConfigExclusionsRequest extends RequestBase {
  node_names?: Names
  node_ids?: Ids
  timeout?: Time
  wait_for_removal?: boolean
}

export interface ClusterClusterPutVotingConfigExclusionsClusterPostVotingConfigExclusionsResponse extends ResponseBase {
  stub: integer
}

export interface ClusterClusterStatsClusterProcess {
  cpu: ClusterClusterStatsClusterProcessCpu
  open_file_descriptors: ClusterClusterStatsClusterProcessOpenFileDescriptors
}

export interface ClusterClusterStatsClusterProcessCpu {
  percent: integer
}

export interface ClusterClusterStatsClusterProcessOpenFileDescriptors {
  avg: long
  max: long
  min: long
}

export interface ClusterClusterStatsClusterProcessorStats {
  count: long
  current: long
  failed: long
  time_in_millis: long
}

export interface ClusterClusterPutComponentTemplateClusterPutComponentTemplateRequest extends RequestBase {
  name: Name
  create?: boolean
  master_timeout?: Time
  body: {
    template: IndexIndexState
    aliases?: Record<string, IndicesAliasDefinition>
    mappings?: MappingTypeMapping
    settings?: IndexIndexSettings
    version?: VersionNumber
    _meta?: IndexMetaData
  }
}

export interface ClusterClusterPutComponentTemplateClusterPutComponentTemplateResponse extends AcknowledgedResponseBase {
}

export interface ClusterClusterPutSettingsClusterPutSettingsRequest extends RequestBase {
  flat_settings?: boolean
  master_timeout?: Time
  timeout?: Time
  body: {
    persistent?: Record<string, any>
    transient?: Record<string, any>
  }
}

export interface ClusterClusterPutSettingsClusterPutSettingsResponse extends ResponseBase {
  acknowledged: boolean
  persistent: Record<string, any>
  transient: Record<string, any>
}

export interface ClusterClusterRemoteInfoClusterRemoteInfo {
  connected: boolean
  initial_connect_timeout: Time
  max_connections_per_cluster: integer
  num_nodes_connected: long
  seeds: string[]
  skip_unavailable: boolean
}

export interface ClusterClusterRemoteInfoClusterRemoteInfoRequest extends RequestBase {
  body?: {
    stub: string
  }
}

export interface ClusterClusterRemoteInfoClusterRemoteInfoResponse extends DictionaryResponseBase<string, ClusterClusterRemoteInfoClusterRemoteInfo> {
}

export interface ClusterClusterRerouteClusterRerouteCommand {
  cancel?: ClusterClusterRerouteClusterRerouteCommandCancelAction
  move?: ClusterClusterRerouteClusterRerouteCommandMoveAction
  allocate_replica?: ClusterClusterRerouteClusterRerouteCommandAllocateReplicaAction
  allocate_stale_primary?: ClusterClusterRerouteClusterRerouteCommandAllocatePrimaryAction
  allocate_empty_primary?: ClusterClusterRerouteClusterRerouteCommandAllocatePrimaryAction
}

export interface ClusterClusterRerouteClusterRerouteCommandAllocatePrimaryAction {
  index: IndexName
  shard: integer
  node: string
  accept_data_loss: boolean
}

export interface ClusterClusterRerouteClusterRerouteCommandAllocateReplicaAction {
  index: IndexName
  shard: integer
  node: string
}

export interface ClusterClusterRerouteClusterRerouteCommandCancelAction {
  index: IndexName
  shard: integer
  node: string
  allow_primary?: boolean
}

export interface ClusterClusterRerouteClusterRerouteCommandMoveAction {
  index: IndexName
  shard: integer
  from_node: string
  to_node: string
}

export interface ClusterClusterRerouteClusterRerouteDecision {
  decider: string
  decision: string
  explanation: string
}

export interface ClusterClusterRerouteClusterRerouteExplanation {
  command: string
  decisions: ClusterClusterRerouteClusterRerouteDecision[]
  parameters: ClusterClusterRerouteClusterRerouteParameters
}

export interface ClusterClusterRerouteClusterRerouteParameters {
  allow_primary: boolean
  index: IndexName
  node: NodeName
  shard: integer
  from_node?: NodeName
  to_node?: NodeName
}

export interface ClusterClusterRerouteClusterRerouteRequest extends RequestBase {
  dry_run?: boolean
  explain?: boolean
  metric?: Metrics
  retry_failed?: boolean
  master_timeout?: Time
  timeout?: Time
  body?: {
    commands?: ClusterClusterRerouteClusterRerouteCommand[]
  }
}

export interface ClusterClusterRerouteClusterRerouteResponse extends AcknowledgedResponseBase {
  explanations?: ClusterClusterRerouteClusterRerouteExplanation[]
  state: ClusterClusterRerouteClusterRerouteState
}

export interface ClusterClusterRerouteClusterRerouteState {
  cluster_uuid: Uuid
  state_uuid?: Uuid
  master_node?: string
  version?: VersionNumber
  blocks?: EmptyObject
  nodes?: Record<NodeName, NodesNodeAttributes>
  routing_table?: Record<string, EmptyObject>
  routing_nodes?: ClusterClusterStateRoutingNodes
  security_tokens?: Record<string, string>
  snapshots?: ClusterClusterStateSnapshots
  snapshot_deletions?: ClusterClusterStateDeletedSnapshots
  metadata?: ClusterClusterStateMetadata
}

export interface ClusterClusterStatsClusterShardMetrics {
  avg: double
  max: double
  min: double
}

export interface ClusterClusterStateBlockIndex {
  description?: string
  retryable?: boolean
  levels?: string[]
  aliases?: IndexAlias[]
  aliases_version?: VersionNumber
  version?: VersionNumber
  mapping_version?: VersionNumber
  settings_version?: VersionNumber
  routing_num_shards?: VersionNumber
  state?: string
  settings?: Record<IndexName, IndexIndexSettings>
  in_sync_allocations?: Record<string, string[]>
  primary_terms?: Record<string, integer>
  mappings?: Record<string, MappingTypeMapping>
  rollover_info?: Record<string, IndicesRolloverIndicesRolloverConditions>
  timestamp_range?: Record<string, any>
  system?: boolean
}

export interface ClusterClusterStateClusterStateBlocks {
  indices?: Record<IndexName, Record<string, ClusterClusterStateBlockIndex>>
}

export interface ClusterClusterStateDeletedSnapshots {
  snapshot_deletions: string[]
}

export interface ClusterClusterStateIndexLifecycle {
  policies: Record<IndexName, ClusterClusterStateIndexLifecycleSummary>
  operation_mode: IlmGetStatusLifecycleOperationMode
}

export interface ClusterClusterStateIndexLifecyclePolicy {
  phases: IlmPhases
}

export interface ClusterClusterStateIndexLifecycleSummary {
  policy: ClusterClusterStateIndexLifecyclePolicy
  headers: HttpHeaders
  version: VersionNumber
  modified_date: long
  modified_date_string: DateString
}

export interface ClusterClusterStateIngest {
  pipeline: ClusterClusterStateIngestPipeline[]
}

export interface ClusterClusterStateIngestPipeline {
  id: Id
  config: ClusterClusterStateIngestPipelineConfig
}

export interface ClusterClusterStateIngestPipelineConfig {
  description?: string
  version?: VersionNumber
  processors: IngestProcessorContainer[]
}

export interface ClusterClusterStateMetadata {
  cluster_uuid: Uuid
  cluster_uuid_committed: boolean
  templates: ClusterClusterStateMetadataTemplate
  indices?: Record<IndexName, ClusterClusterStateBlockIndex>
  'index-graveyard': ClusterClusterStateMetadataIndexGraveyard
  cluster_coordination: ClusterClusterStateMetadataClusterCoordination
  ingest?: ClusterClusterStateIngest
  repositories?: Record<string, string>
  component_template?: Record<string, any>
  index_template?: Record<string, any>
  index_lifecycle?: ClusterClusterStateIndexLifecycle
}

export interface ClusterClusterStateMetadataClusterCoordination {
  term: integer
  last_committed_config: string[]
  last_accepted_config: string[]
  voting_config_exclusions: ClusterVotingConfigExclusionsItem[]
}

export interface ClusterClusterStateMetadataIndexGraveyard {
  tombstones: ClusterTombstone[]
}

export interface ClusterClusterStateMetadataTemplate {
}

export interface ClusterClusterStateClusterStateRequest extends RequestBase {
  metric?: Metrics
  index?: Indices
  allow_no_indices?: boolean
  expand_wildcards?: ExpandWildcards
  flat_settings?: boolean
  ignore_unavailable?: boolean
  local?: boolean
  master_timeout?: Time
  wait_for_metadata_version?: VersionNumber
  wait_for_timeout?: Time
}

export interface ClusterClusterStateClusterStateResponse extends ResponseBase {
  cluster_name: Name
  cluster_uuid: Uuid
  master_node?: string
  state?: string[]
  state_uuid?: Uuid
  version?: VersionNumber
  blocks?: ClusterClusterStateClusterStateBlocks
  metadata?: ClusterClusterStateMetadata
  nodes?: Record<NodeName, NodesNodeAttributes>
  routing_table?: Record<string, EmptyObject>
  routing_nodes?: ClusterClusterStateRoutingNodes
  snapshots?: ClusterClusterStateSnapshots
  snapshot_deletions?: ClusterClusterStateDeletedSnapshots
}

export interface ClusterClusterStateRoutingNodes {
  unassigned: NodesNodeShard[]
  nodes: Record<string, NodesNodeShard[]>
}

export interface ClusterClusterStateSnapshots {
  snapshots: SnapshotSnapshotStatus[]
}

export interface ClusterStatistics {
  skipped: integer
  successful: integer
  total: integer
}

export interface ClusterClusterStatsClusterStatsRequest extends RequestBase {
  node_id?: NodeIds
  flat_settings?: boolean
  timeout?: Time
}

export interface ClusterClusterStatsClusterStatsResponse extends NodesNodesResponseBase {
  cluster_name: Name
  cluster_uuid: Uuid
  indices: ClusterClusterStatsClusterIndicesStats
  nodes: ClusterClusterStatsClusterNodesStats
  status: ClusterClusterStatus
  timestamp: long
}

export type ClusterClusterStatus = 'green' | 'yellow' | 'red'

export interface SearchProfileCollector {
  name: string
  reason: string
  time_in_nanos: long
  children?: SearchProfileCollector[]
}

export interface AnalysisTokenFiltersCommonGramsTokenFilter extends AnalysisTokenFiltersTokenFilterBase {
  common_words: string[]
  common_words_path: string
  ignore_case: boolean
  query_mode: boolean
}

export interface QueryDslFullTextCommonTermsCommonTermsQuery extends QueryDslAbstractionsQueryQueryBase {
  analyzer?: string
  cutoff_frequency?: double
  high_freq_operator?: QueryDslOperator
  low_freq_operator?: QueryDslOperator
  minimum_should_match?: MinimumShouldMatch
  query?: string
}

export interface SnapshotVerifyRepositoryCompactNodeInfo {
  name: Name
}

export interface WatcherCompareCondition {
  comparison?: string
  path?: string
  value?: any
  'ctx.payload.match'?: WatcherCompareContextPayloadCondition
  'ctx.payload.value'?: WatcherCompareContextPayloadCondition
}

export interface WatcherCompareContextPayloadCondition {
  eq?: any
  lt?: any
  gt?: any
  lte?: any
  gte?: any
}

export interface MappingTypesSpecializedCompletionCompletionProperty extends MappingTypesDocValuesPropertyBase {
  analyzer?: string
  contexts?: MappingTypesSpecializedCompletionSuggestContext[]
  max_input_length?: integer
  preserve_position_increments?: boolean
  preserve_separators?: boolean
  search_analyzer?: string
  type: 'completion'
}

export interface CompletionStats {
  size_in_bytes: long
  size?: ByteSize
  fields?: Record<Field, FieldSizeUsage>
}

export interface SearchSuggestersCompletionSuggestOption<TDocument = unknown> {
  collate_match?: boolean
  contexts?: Record<string, SearchSuggestersContextSuggesterContext[]>
  fields?: Record<string, any>
  _id: string
  _index: IndexName
  _type?: Type
  _routing?: Routing
  _score: double
  _source: TDocument
  text: string
}

export interface SearchSuggestersCompletionSuggesterCompletionSuggester extends SearchSuggestersSuggesterBase {
  contexts?: Record<string, string | string[] | QueryDslGeoGeoLocation | SearchSuggestersContextSuggesterSuggestContextQuery[]>
  fuzzy?: SearchSuggestersCompletionSuggesterSuggestFuzziness
  prefix?: string
  regex?: string
  skip_duplicates?: boolean
}

export interface ClusterComponentTemplate {
  name: Name
  component_template: ClusterComponentTemplateNode
}

export interface ClusterComponentTemplateNode {
  template: ClusterComponentTemplateSummary
  version?: VersionNumber
  _meta?: IndexMetaData
}

export interface ClusterComponentTemplateSummary {
  _meta?: IndexMetaData
  version?: VersionNumber
  settings: Record<IndexName, IndexIndexSettings>
  mappings?: MappingTypeMapping
  aliases?: Record<string, IndicesAliasDefinition>
}

export interface AggregationsBucketCompositeCompositeAggregation extends AggregationsBucketBucketAggregationBase {
  after?: Record<string, string | float | null>
  size?: integer
  sources?: Record<string, AggregationsBucketCompositeCompositeAggregationSource>[]
}

export interface AggregationsBucketCompositeCompositeAggregationSource {
  terms?: AggregationsBucketTermsTermsAggregation
  histogram?: AggregationsBucketHistogramHistogramAggregation
  date_histogram?: AggregationsBucketDateHistogramDateHistogramAggregation
  geotile_grid?: AggregationsBucketGeoTileGridGeoTileGridAggregation
}

export interface AggregationsCompositeBucketKeys {
}
export type AggregationsCompositeBucket = AggregationsCompositeBucketKeys |
    { [property: string]: AggregationsAggregate }

export interface AggregationsCompositeBucketAggregate extends AggregationsMultiBucketAggregate<Record<string, any>> {
  after_key: Record<string, any>
}

export interface AnalysisTokenFiltersCompoundWordCompoundWordTokenFilterBase extends AnalysisTokenFiltersTokenFilterBase {
  hyphenation_patterns_path: string
  max_subword_size: integer
  min_subword_size: integer
  min_word_size: integer
  only_longest_match: boolean
  word_list: string[]
  word_list_path: string
}

export interface WatcherConditionContainer {
  always?: WatcherAlwaysCondition
  array_compare?: WatcherArrayCompareCondition
  compare?: WatcherCompareCondition
  never?: WatcherNeverCondition
  script?: WatcherScriptCondition
}

export type MlConditionOperator = 'gt' | 'gte' | 'lt' | 'lte'

export interface AnalysisTokenFiltersConditionTokenFilter extends AnalysisTokenFiltersTokenFilterBase {
  filter: string[]
  script: Script
}

export type WatcherConditionType = 'always' | 'never' | 'script' | 'compare' | 'array_compare'

export type Conflicts = 'abort' | 'proceed'

export type WatcherConnectionScheme = 'http' | 'https'

export interface MappingTypesSpecializedConstantKeywordConstantKeywordProperty extends MappingTypesPropertyBase {
  value?: any
  type: 'constant_keyword'
}

export interface QueryDslCompoundConstantScoreConstantScoreQuery extends QueryDslAbstractionsQueryQueryBase {
  filter?: QueryDslAbstractionsContainerQueryContainer
  boost?: float
}

export type SearchSuggestersContextSuggesterContext = string | QueryDslGeoGeoLocation

export interface IngestProcessorsConvertProcessor extends IngestProcessorBase {
  field: Field
  ignore_missing?: boolean
  target_field: Field
  type: IngestProcessorsConvertProcessorType
}

export type IngestProcessorsConvertProcessorType = 'integer' | 'long' | 'float' | 'double' | 'string' | 'boolean' | 'auto'

export interface EnrichStatsCoordinatorStats {
  executed_searches_total: long
  node_id: string
  queue_size: integer
  remote_requests_current: integer
  remote_requests_total: long
}

export type MappingTypesCoreProperty = MappingTypesComplexObjectObjectProperty | MappingTypesComplexNestedNestedProperty | MappingTypesCoreSearchAsYouTypeSearchAsYouTypeProperty | MappingTypesCoreTextTextProperty | MappingTypesDocValuesProperty

export interface MappingTypesCorePropertyBase extends MappingTypesPropertyBase {
  copy_to?: Fields
  similarity?: string
  store?: boolean
}

export interface CountCountRequest extends RequestBase {
  index?: Indices
  type?: Types
  allow_no_indices?: boolean
  analyzer?: string
  analyze_wildcard?: boolean
  default_operator?: DefaultOperator
  df?: string
  expand_wildcards?: ExpandWildcards
  ignore_throttled?: boolean
  ignore_unavailable?: boolean
  lenient?: boolean
  min_score?: double
  preference?: string
  query_on_query_string?: string
  routing?: Routing
  terminate_after?: long
  q?: string
  body?: {
    query?: QueryDslAbstractionsContainerQueryContainer
  }
}

export interface CountCountResponse extends ResponseBase {
  count: long
  _shards: ShardStatistics
}

export interface CcrCreateFollowIndexCreateFollowIndexRequest extends RequestBase {
  index: IndexName
  wait_for_active_shards?: WaitForActiveShards
  body: {
    leader_index?: IndexName
    max_outstanding_read_requests?: long
    max_outstanding_write_requests?: long
    max_read_request_operation_count?: long
    max_read_request_size?: string
    max_retry_delay?: Time
    max_write_buffer_count?: long
    max_write_buffer_size?: string
    max_write_request_operation_count?: long
    max_write_request_size?: string
    read_poll_timeout?: Time
    remote_cluster?: string
  }
}

export interface CcrCreateFollowIndexCreateFollowIndexResponse extends ResponseBase {
  follow_index_created: boolean
  follow_index_shards_acked: boolean
  index_following_started: boolean
}

export interface CreateCreateRequest<TDocument = unknown> extends RequestBase {
  id: Id
  index: IndexName
  type?: Type
  pipeline?: string
  refresh?: Refresh
  routing?: Routing
  timeout?: Time
  version?: VersionNumber
  version_type?: VersionType
  wait_for_active_shards?: WaitForActiveShards
  body: TDocument
}

export interface CreateCreateResponse extends WriteResponseBase {
}

export interface RollupCreateRollupJobCreateRollupJobRequest extends RequestBase {
  id: Id
  body: {
    cron?: string
    groups?: RollupRollupConfigurationRollupGroupings
    index_pattern?: string
    metrics?: RollupRollupConfigurationRollupFieldMetric[]
    page_size?: long
    rollup_index?: IndexName
  }
}

export interface RollupCreateRollupJobCreateRollupJobResponse extends AcknowledgedResponseBase {
}

export interface WatcherCronExpression extends WatcherScheduleBase {
}

export interface IngestProcessorsCsvProcessor extends IngestProcessorBase {
  empty_value: any
  description?: string
  field: Field
  ignore_missing?: boolean
  quote?: string
  separator?: string
  target_fields: Fields
  trim: boolean
}

export interface AggregationsPipelineCumulativeCardinalityCumulativeCardinalityAggregation extends AggregationsPipelinePipelineAggregationBase {
}

export interface AggregationsPipelineCumulativeSumCumulativeSumAggregation extends AggregationsPipelinePipelineAggregationBase {
}

export interface ClusterClusterAllocationExplainCurrentNode {
  id: Id
  name: Name
  attributes: Record<string, string>
  transport_address: TransportAddress
  weight_ranking: integer
}

export interface XpackUsageCustomSettings {
  custom_urls?: XpackUsageUrlConfig[]
  created_by?: string
  job_tags?: Record<string, string>
}

export interface WatcherDailySchedule {
  at: string[] | WatcherTimeOfDay
}

export interface MlDataCounts {
  bucket_count: long
  earliest_record_timestamp?: long
  empty_bucket_count: long
  input_bytes: long
  input_field_count: long
  input_record_count: long
  invalid_date_count: long
  job_id: Id
  last_data_time?: long
  latest_empty_bucket_timestamp?: long
  latest_record_timestamp?: long
  latest_sparse_bucket_timestamp?: long
  latest_bucket_timestamp?: long
  missing_field_count: long
  out_of_order_timestamp_count: long
  processed_field_count: long
  processed_record_count: long
  sparse_bucket_count: long
}

export interface MlDataDescription {
  format?: string
  time_field: Field
  time_format?: string
  field_delimiter?: string
}

export interface NodesNodesStatsDataPathStats {
  available: string
  available_in_bytes: long
  disk_queue: string
  disk_reads: long
  disk_read_size: string
  disk_read_size_in_bytes: long
  disk_writes: long
  disk_write_size: string
  disk_write_size_in_bytes: long
  free: string
  free_in_bytes: long
  mount: string
  path: string
  total: string
  total_in_bytes: long
  type: string
}

export type IndicesDataStreamHealthStatus = 'GREEN' | 'green' | 'YELLOW' | 'yellow' | 'RED' | 'red'

export type DataStreamName = string

export interface IndicesDataStreamsStatsDataStreamsStatsItem {
  backing_indices: integer
  data_stream: Name
  store_size?: ByteSize
  store_size_bytes: integer
  maximum_timestamp: integer
}

export interface XpackUsageDataStreamsUsage extends XpackUsageXPackUsage {
  data_streams: long
  indices_count: long
}

export interface XpackUsageDataTierPhaseCountUsage {
  node_count: long
  index_count: long
  total_shard_count: long
  primary_shard_count: long
  doc_count: long
  total_size_bytes: long
  primary_size_bytes: long
  primary_shard_size_avg_bytes: long
  primary_shard_size_median_bytes: long
  primary_shard_size_mad_bytes: long
}

export interface XpackUsageDataTiersUsage extends XpackUsageXPackUsage {
  data_warm: XpackUsageDataTierPhaseCountUsage
  data_frozen?: XpackUsageDataTierPhaseCountUsage
  data_cold: XpackUsageDataTierPhaseCountUsage
  data_content: XpackUsageDataTierPhaseCountUsage
  data_hot: XpackUsageDataTierPhaseCountUsage
}

export interface MlDatafeed {
  aggregations?: Record<string, AggregationsAggregationContainer>
  aggs?: Record<string, AggregationsAggregationContainer>
  chunking_config?: MlChunkingConfig
  datafeed_id: Id
  frequency?: Timestamp
  indices: Indices
  indexes?: string[]
  job_id: Id
  max_empty_searches?: integer
  query: QueryDslAbstractionsContainerQueryContainer
  query_delay?: Timestamp
  script_fields?: Record<string, ScriptField>
  scroll_size?: integer
  delayed_data_check_config: MlDelayedDataCheckConfig
  runtime_mappings?: MappingRuntimeFieldsRuntimeFields
  indices_options?: MlUpdateDataFeedDatafeedIndicesOptions
}

export interface XpackUsageDatafeedCount {
  count: long
}

export interface MlUpdateDataFeedDatafeedIndicesOptions {
  allow_no_indices?: boolean
  expand_wildcards?: ExpandWildcards
  ignore_unavailable?: boolean
  ignore_throttled?: boolean
}

export type MlDatafeedState = 'started' | 'stopped' | 'starting' | 'stopping'

export interface MlDatafeedStats {
  assignment_explanation?: string
  datafeed_id: Id
  node?: MlDiscoveryNode
  state: MlDatafeedState
  timing_stats: MlDatafeedTimingStats
}

export interface MlDatafeedTimingStats {
  bucket_count: long
  exponential_average_search_time_per_hour_ms: double
  job_id: string
  search_count: long
  total_search_time_ms: double
}

export interface MlInfoDatafeeds {
  scroll_size: integer
}

export interface QueryDslCompoundFunctionScoreFunctionsDateDecayFunctionKeys extends QueryDslCompoundFunctionScoreFunctionsDecayFunctionBase {
}
export type QueryDslCompoundFunctionScoreFunctionsDateDecayFunction = QueryDslCompoundFunctionScoreFunctionsDateDecayFunctionKeys |
    { [property: string]: QueryDslCompoundFunctionScoreFunctionsDecayPlacement<DateMath, Time> }

export interface DateField {
  field: Field
  format?: string
  include_unmapped?: boolean
}

export interface AggregationsBucketDateHistogramDateHistogramAggregation extends AggregationsBucketBucketAggregationBase {
  calendar_interval?: AggregationsBucketDateHistogramDateInterval | Time
  extended_bounds?: AggregationsBucketHistogramExtendedBounds<DateMath | long>
  hard_bounds?: AggregationsBucketHistogramExtendedBounds<DateMath | long>
  field?: Field
  fixed_interval?: AggregationsBucketDateHistogramDateInterval | Time
  format?: string
  interval?: AggregationsBucketDateHistogramDateInterval | Time
  min_doc_count?: integer
  missing?: DateString
  offset?: Time
  order?: AggregationsBucketHistogramHistogramOrder
  params?: Record<string, any>
  script?: Script
  time_zone?: string
}

export interface AggregationsDateHistogramBucketKeys {
}
export type AggregationsDateHistogramBucket = AggregationsDateHistogramBucketKeys |
    { [property: string]: AggregationsAggregate }

export interface RollupRollupConfigurationDateHistogramRollupGrouping {
  delay?: Time
  field: Field
  format?: string
  interval?: Time
  calendar_interval?: Time
  fixed_interval?: Time
  time_zone?: string
}

export interface IngestProcessorsDateIndexNameProcessor extends IngestProcessorBase {
  date_formats: string[]
  date_rounding: string | IngestProcessorsDateRounding
  field: Field
  index_name_format: string
  index_name_prefix: string
  locale: string
  timezone: string
}

export type AggregationsBucketDateHistogramDateInterval = 'second' | 'minute' | 'hour' | 'day' | 'week' | 'month' | 'quarter' | 'year'

export type DateMath = string

export type DateMathTime = string

export interface MappingTypesCoreDateNanosDateNanosProperty extends MappingTypesDocValuesPropertyBase {
  boost?: double
  format?: string
  ignore_malformed?: boolean
  index?: boolean
  null_value?: DateString
  precision_step?: integer
  type: 'date_nanos'
}

export interface IngestProcessorsDateProcessor extends IngestProcessorBase {
  field: Field
  formats: string[]
  locale?: string
  target_field?: Field
  timezone?: string
}

export interface MappingTypesCoreDateDateProperty extends MappingTypesDocValuesPropertyBase {
  boost?: double
  fielddata?: IndicesNumericFielddata
  format?: string
  ignore_malformed?: boolean
  index?: boolean
  null_value?: DateString
  precision_step?: integer
  type: 'date'
}

export interface AggregationsBucketDateRangeDateRangeAggregation extends AggregationsBucketBucketAggregationBase {
  field?: Field
  format?: string
  missing?: AggregationsMissing
  ranges?: AggregationsBucketDateRangeDateRangeExpression[]
  time_zone?: string
}

export interface AggregationsBucketDateRangeDateRangeExpression {
  from?: DateMath | float
  from_as_string?: string
  to_as_string?: string
  key?: string
  to?: DateMath | float
  doc_count?: long
}

export interface MappingTypesCoreRangeDateRangeDateRangeProperty extends MappingTypesCoreRangeRangePropertyBase {
  format?: string
  type: 'date_range'
}

export type IngestProcessorsDateRounding = 's' | 'm' | 'h' | 'd' | 'w' | 'M' | 'y'

export type DateString = string

export type WatcherDay = 'sunday' | 'monday' | 'tuesday' | 'wednesday' | 'thursday' | 'friday' | 'saturday'

export interface WatcherDeactivateWatchDeactivateWatchRequest extends RequestBase {
  watch_id: Name
}

export interface WatcherDeactivateWatchDeactivateWatchResponse extends ResponseBase {
  status: WatcherActivateWatchActivationStatus
}

export type QueryDslCompoundFunctionScoreFunctionsDecayFunction = QueryDslCompoundFunctionScoreFunctionsDateDecayFunction | QueryDslCompoundFunctionScoreFunctionsNumericDecayFunction | QueryDslCompoundFunctionScoreFunctionsGeoDecayFunction

export interface QueryDslCompoundFunctionScoreFunctionsDecayFunctionBase extends QueryDslCompoundFunctionScoreFunctionsScoreFunctionBase {
  multi_value_mode?: QueryDslCompoundFunctionScoreFunctionsDecayMultiValueMode
}

export interface QueryDslCompoundFunctionScoreFunctionsDecayPlacement<TOrigin = unknown, TScale = unknown> {
  decay?: double
  offset?: TScale
  scale?: TScale
  origin?: TOrigin
}

export type ClusterClusterAllocationExplainDecision = 'yes' | 'no' | 'worse_balance' | 'throttled' | 'awaiting_info' | 'allocation_delayed' | 'no_valid_shard_copy' | 'no_attempt'

export type DefaultOperator = 'AND' | 'OR'

export interface MlInfoDefaults {
  anomaly_detectors: MlInfoAnomalyDetectors
  datafeeds: MlInfoDatafeeds
}

export interface MlDelayedDataCheckConfig {
  check_window?: Time
  enabled: boolean
}

export interface CcrDeleteAutoFollowPatternDeleteAutoFollowPatternRequest extends RequestBase {
  name: Name
}

export interface CcrDeleteAutoFollowPatternDeleteAutoFollowPatternResponse extends AcknowledgedResponseBase {
}

export interface AutoscalingPolicyDeleteDeleteAutoscalingPolicyRequest extends RequestBase {
  stub_a: string
  stub_b: string
  body?: {
    stub_c: string
  }
}

export interface AutoscalingPolicyDeleteDeleteAutoscalingPolicyResponse extends ResponseBase {
  stub: integer
}

export interface DeleteByQueryDeleteByQueryRequest extends RequestBase {
  index: Indices
  type?: Types
  allow_no_indices?: boolean
  analyzer?: string
  analyze_wildcard?: boolean
  conflicts?: Conflicts
  default_operator?: DefaultOperator
  df?: string
  expand_wildcards?: ExpandWildcards
  from?: long
  ignore_unavailable?: boolean
  lenient?: boolean
  max_docs?: long
  preference?: string
  refresh?: boolean
  request_cache?: boolean
  requests_per_second?: long
  routing?: Routing
  q?: string
  scroll?: Time
  scroll_size?: long
  search_timeout?: Time
  search_type?: SearchType
  size?: long
  slices?: long
  sort?: string[]
  _source?: boolean | Fields
  _source_excludes?: Fields
  _source_includes?: Fields
  stats?: string[]
  terminate_after?: long
  timeout?: Time
  version?: boolean
  wait_for_active_shards?: WaitForActiveShards
  wait_for_completion?: boolean
  body: {
    max_docs?: long
    query?: QueryDslAbstractionsContainerQueryContainer
    slice?: SlicedScroll
  }
}

export interface DeleteByQueryDeleteByQueryResponse extends ResponseBase {
  batches?: long
  deleted?: long
  failures?: BulkIndexByScrollFailure[]
  noops?: long
  requests_per_second?: float
  retries?: Retries
  slice_id?: integer
  task?: TaskId
  throttled_millis?: long
  throttled_until_millis?: long
  timed_out?: boolean
  took?: long
  total?: long
  version_conflicts?: long
}

export interface DeleteByQueryRethrottleDeleteByQueryRethrottleRequest extends RequestBase {
  task_id: Id
  requests_per_second?: long
}

export interface DeleteByQueryRethrottleDeleteByQueryRethrottleResponse extends TaskListTasksListTasksResponse {
}

export interface DanglingIndicesIndexDeleteDeleteDanglingIndexRequest extends RequestBase {
  stub_a: string
  stub_b: string
  body?: {
    stub_c: string
  }
}

export interface DanglingIndicesIndexDeleteDeleteDanglingIndexResponse extends ResponseBase {
  stub: integer
}

export interface EnrichDeletePolicyDeleteEnrichPolicyRequest extends RequestBase {
  name: Name
}

export interface EnrichDeletePolicyDeleteEnrichPolicyResponse extends AcknowledgedResponseBase {
}

export interface LicenseDeleteLicenseDeleteLicenseRequest extends RequestBase {
}

export interface LicenseDeleteLicenseDeleteLicenseResponse extends AcknowledgedResponseBase {
}

export interface IlmDeleteLifecycleDeleteLifecycleRequest extends RequestBase {
  policy?: Name
  policy_id: Id
}

export interface IlmDeleteLifecycleDeleteLifecycleResponse extends AcknowledgedResponseBase {
}

export interface IngestDeletePipelineDeletePipelineRequest extends RequestBase {
  id: Id
  master_timeout?: Time
  timeout?: Time
}

export interface IngestDeletePipelineDeletePipelineResponse extends AcknowledgedResponseBase {
}

export interface DeleteDeleteRequest extends RequestBase {
  id: Id
  index: IndexName
  type?: Type
  if_primary_term?: long
  if_seq_no?: SequenceNumber
  refresh?: Refresh
  routing?: Routing
  timeout?: Time
  version?: VersionNumber
  version_type?: VersionType
  wait_for_active_shards?: WaitForActiveShards
}

export interface DeleteDeleteResponse extends WriteResponseBase {
}

export interface RollupDeleteRollupJobDeleteRollupJobRequest extends RequestBase {
  id: Id
}

export interface RollupDeleteRollupJobDeleteRollupJobResponse extends AcknowledgedResponseBase {
  task_failures?: RollupGetRollupJobRollupJobTaskFailure[]
}

export interface DeleteScriptDeleteScriptRequest extends RequestBase {
  id: Id
  master_timeout?: Time
  timeout?: Time
}

export interface DeleteScriptDeleteScriptResponse extends AcknowledgedResponseBase {
}

export interface SlmDeleteLifecycleDeleteSnapshotLifecycleRequest extends RequestBase {
  policy_id: Name
}

export interface SlmDeleteLifecycleDeleteSnapshotLifecycleResponse extends AcknowledgedResponseBase {
}

export interface TransformDeleteTransformDeleteTransformRequest extends RequestBase {
  transform_id: Name
  force?: boolean
}

export interface TransformDeleteTransformDeleteTransformResponse extends AcknowledgedResponseBase {
}

export interface WatcherDeleteWatchDeleteWatchRequest extends RequestBase {
  id: Name
}

export interface WatcherDeleteWatchDeleteWatchResponse extends ResponseBase {
  found: boolean
  _id: Id
  _version: VersionNumber
}

export type AnalysisTokenFiltersDelimitedPayloadDelimitedPayloadEncoding = 'int' | 'float' | 'identity'

export interface AnalysisTokenFiltersDelimitedPayloadDelimitedPayloadTokenFilter extends AnalysisTokenFiltersTokenFilterBase {
  delimiter: string
  encoding: AnalysisTokenFiltersDelimitedPayloadDelimitedPayloadEncoding
}

export interface MigrationDeprecationInfoDeprecationInfo {
  details: string
  level: MigrationDeprecationInfoDeprecationWarningLevel
  message: string
  url: string
}

export interface MigrationDeprecationInfoDeprecationInfoRequest extends RequestBase {
  index?: IndexName
}

export interface MigrationDeprecationInfoDeprecationInfoResponse extends ResponseBase {
  cluster_settings: MigrationDeprecationInfoDeprecationInfo[]
  index_settings: Record<string, MigrationDeprecationInfoDeprecationInfo[]>
  node_settings: MigrationDeprecationInfoDeprecationInfo[]
  ml_settings: MigrationDeprecationInfoDeprecationInfo[]
}

export type MigrationDeprecationInfoDeprecationWarningLevel = 'none' | 'info' | 'warning' | 'critical'

export interface AggregationsPipelineDerivativeDerivativeAggregation extends AggregationsPipelinePipelineAggregationBase {
}

export interface MlDetectionRule {
  actions?: MlRuleAction[]
  conditions: MlRuleCondition[]
  scope?: Record<Field, MlFilterRef>
}

export interface MlDetector {
  by_field_name?: Field
  custom_rules?: MlDetectionRule[]
  detector_description?: string
  detector_index?: integer
  exclude_frequent?: MlPutJobExcludeFrequent
  field_name?: Field
  function?: string
  use_null?: boolean
  over_field_name?: Field
  partition_field_name?: Field
  description?: string
}

export interface DictionaryResponseBase<TKey = unknown, TValue = unknown> extends ResponseBase {
  [key: string]: TValue
}

export interface SearchSuggestersPhraseSuggesterDirectGenerator {
  field: Field
  max_edits?: integer
  max_inspections?: float
  max_term_freq?: float
  min_doc_freq?: float
  min_word_length?: integer
  post_filter?: string
  pre_filter?: string
  prefix_length?: integer
  size?: integer
  suggest_mode?: SuggestMode
}

export interface QueryDslCompoundDismaxDisMaxQuery extends QueryDslAbstractionsQueryQueryBase {
  queries?: QueryDslAbstractionsContainerQueryContainer[]
  tie_breaker?: double
  boost?: float
}

export interface MlDiscoveryNode {
  attributes: Record<string, string>
  ephemeral_id: Id
  id: Id
  name: Name
  transport_address: TransportAddress
}

export interface ClusterClusterAllocationExplainDiskUsage {
  path: string
  total_bytes: long
  used_bytes: long
  free_bytes: long
  free_disk_percent: double
  used_disk_percent: double
}

export interface IngestProcessorsDissectProcessor extends IngestProcessorBase {
  append_separator: string
  field: Field
  ignore_missing: boolean
  pattern: string
}

export type Distance = string

export interface QueryDslSpecializedDistanceFeatureDistanceFeatureQuery extends QueryDslAbstractionsQueryQueryBase {
  origin?: number[] | QueryDslGeoGeoCoordinate | DateMath
  pivot?: Distance | Time
  field?: Field
}

export type DistanceUnit = 'in' | 'ft' | 'yd' | 'mi' | 'nmi' | 'km' | 'm' | 'cm' | 'mm'

export interface AggregationsBucketDiversifiedSamplerDiversifiedSamplerAggregation extends AggregationsBucketBucketAggregationBase {
  execution_hint?: AggregationsBucketDiversifiedSamplerSamplerAggregationExecutionHint
  max_docs_per_value?: integer
  script?: Script
  shard_size?: integer
  field?: Field
}

export interface DocStats {
  count: long
  deleted: long
}

export interface SearchSourceFilteringDocValueField {
  field: Field
  format?: string
}

export type MappingTypesDocValuesProperty = MappingTypesCoreBinaryBinaryProperty | MappingTypesCoreBooleanBooleanProperty | MappingTypesCoreDateDateProperty | MappingTypesCoreDateNanosDateNanosProperty | MappingTypesCoreKeywordKeywordProperty | MappingTypesCoreNumberNumberProperty | MappingTypesCoreRangeRangeProperty | MappingTypesGeoGeoPointGeoPointProperty | MappingTypesGeoGeoShapeGeoShapeProperty | MappingTypesSpecializedCompletionCompletionProperty | MappingTypesSpecializedGenericGenericProperty | MappingTypesSpecializedIpIpProperty | MappingTypesSpecializedMurmur3HashMurmur3HashProperty | MappingTypesSpecializedShapeShapeProperty | MappingTypesSpecializedTokenCountTokenCountProperty | MappingTypesCoreVersionVersionProperty | MappingTypesCoreWildcardWildcardProperty | MappingTypesGeoPointPointProperty

export interface MappingTypesDocValuesPropertyBase extends MappingTypesCorePropertyBase {
  doc_values?: boolean
}

export interface ExistsDocumentExistsRequest extends RequestBase {
  id: Id
  index: IndexName
  type?: Type
  preference?: string
  realtime?: boolean
  refresh?: boolean
  routing?: Routing
  source_enabled?: boolean
  source_excludes?: Fields
  source_includes?: Fields
  stored_fields?: Fields
  version?: VersionNumber
  version_type?: VersionType
}

export type ExistsDocumentExistsResponse = boolean

export interface RankEvalDocumentRating {
  _id: Id
  _index: IndexName
  rating: integer
}

export interface IngestSimulatePipelineDocumentSimulation {
  _id: Id
  _index: IndexName
  _ingest: IngestSimulatePipelineIngest
  _parent?: string
  _routing?: string
  _source: Record<string, any>
  _type?: Type
}

export interface IngestProcessorsDotExpanderProcessor extends IngestProcessorBase {
  field: Field
  path?: string
}

export interface MappingTypesCoreRangeDoubleRangeDoubleRangeProperty extends MappingTypesCoreRangeRangePropertyBase {
  type: 'double_range'
}

export interface IngestProcessorsDropProcessor extends IngestProcessorBase {
}

export type MappingDynamicMapping = 'strict' | 'runtime' | 'true' | 'false'

export interface MappingDynamicTemplateDynamicTemplate {
  mapping?: MappingTypesPropertyBase
  match?: string
  match_mapping_type?: string
  match_pattern?: MappingDynamicTemplateMatchType
  path_match?: string
  path_unmatch?: string
  unmatch?: string
}

export type AnalysisTokenFiltersEdgeNGramEdgeNGramSide = 'front' | 'back'

export interface AnalysisTokenFiltersEdgeNGramEdgeNGramTokenFilter extends AnalysisTokenFiltersTokenFilterBase {
  max_gram: integer
  min_gram: integer
  side: AnalysisTokenFiltersEdgeNGramEdgeNGramSide
}

export interface AnalysisTokenizersNGramEdgeNGramTokenizer extends AnalysisTokenizersTokenizerBase {
  custom_token_chars: string
  max_gram: integer
  min_gram: integer
  token_chars: AnalysisTokenizersNGramTokenChar[]
}

export interface ElasticsearchVersionInfo {
  build_date: DateString
  build_flavor: string
  build_hash: string
  build_snapshot: boolean
  build_type: string
  lucene_version: VersionString
  minimum_index_compatibility_version: VersionString
  minimum_wire_compatibility_version: VersionString
  number: string
}

export interface AnalysisTokenFiltersElisionTokenFilter extends AnalysisTokenFiltersTokenFilterBase {
  articles: string[]
  articles_case: boolean
}

export interface WatcherEmailActionResult {
  account?: string
  message: WatcherEmailResult
  reason?: string
}

export interface WatcherEmailBody {
  html: string
  text: string
}

export type WatcherEmailPriority = 'lowest' | 'low' | 'normal' | 'high' | 'highest'

export interface WatcherEmailResult {
  bcc?: string[]
  body?: WatcherEmailBody
  cc?: string[]
  from?: string
  id: Id
  priority?: WatcherEmailPriority
  reply_to?: string[]
  sent_date: DateString
  subject: string
  to: string[]
}

export interface EmptyObject {
}

export interface EnrichEnrichPolicy {
  enrich_fields: Fields
  indices: Indices
  match_field: Field
  query?: string
}

export type EnrichExecutePolicyEnrichPolicyPhase = 'SCHEDULED' | 'RUNNING' | 'COMPLETE' | 'FAILED'

export interface IngestProcessorsEnrichProcessor extends IngestProcessorBase {
  field: Field
  ignore_missing?: boolean
  max_matches?: integer
  override?: boolean
  policy_name: string
  shape_relation?: GeoShapeRelation
  target_field: Field
}

export interface EnrichStatsEnrichStatsRequest extends RequestBase {
}

export interface EnrichStatsEnrichStatsResponse extends ResponseBase {
  coordinator_stats: EnrichStatsCoordinatorStats[]
  executing_policies: EnrichStatsExecutingPolicy[]
}

export type EpochMillis = string | long

export interface EqlDeleteEqlDeleteRequest extends RequestBase {
  id: Id
}

export interface EqlDeleteEqlDeleteResponse extends AcknowledgedResponseBase {
}

export interface XpackUsageEqlFeaturesJoinUsage {
  join_queries_two: uint
  join_queries_three: uint
  join_until: uint
  join_queries_five_or_more: uint
  join_queries_four: uint
}

export interface XpackUsageEqlFeaturesKeysUsage {
  join_keys_two: uint
  join_keys_one: uint
  join_keys_three: uint
  join_keys_five_or_more: uint
  join_keys_four: uint
}

export interface XpackUsageEqlFeaturesPipesUsage {
  pipe_tail: uint
  pipe_head: uint
}

export interface XpackUsageEqlFeaturesSequencesUsage {
  sequence_queries_three: uint
  sequence_queries_four: uint
  sequence_queries_two: uint
  sequence_until: uint
  sequence_queries_five_or_more: uint
  sequence_maxspan: uint
}

export interface XpackUsageEqlFeaturesUsage {
  join: uint
  joins: XpackUsageEqlFeaturesJoinUsage
  keys: XpackUsageEqlFeaturesKeysUsage
  event: uint
  pipes: XpackUsageEqlFeaturesPipesUsage
  sequence: uint
  sequences: XpackUsageEqlFeaturesSequencesUsage
}

export interface EqlGetEqlGetRequest extends RequestBase {
  id: Id
  keep_alive?: Time
  wait_for_completion_timeout?: Time
}

export interface EqlGetEqlGetResponse<TEvent = unknown> extends EqlEqlSearchResponseBase<TEvent> {
}

export interface EqlGetStatusEqlGetStatusRequest extends RequestBase {
  id: Id
}

export interface EqlGetStatusEqlGetStatusResponse extends ResponseBase {
  id: Id
  is_partial: boolean
  is_running: boolean
  start_time_in_millis?: EpochMillis
  expiration_time_in_millis?: EpochMillis
  completion_status?: integer
}

export interface EqlEqlHits<TEvent = unknown> {
  total?: SearchHitsTotalHits
  events?: EqlEqlHitsEvent<TEvent>[]
  sequences?: EqlEqlHitsSequence<TEvent>[]
}

export interface EqlEqlHitsEvent<TEvent = unknown> {
  _index: IndexName
  _id: Id
  _source: TEvent
  fields?: Record<Field, any[]>
}

export interface EqlEqlHitsSequence<TEvent = unknown> {
  events: EqlEqlHitsEvent<TEvent>[]
  join_keys: any[]
}

export type EqlSearchEqlResultPosition = 'tail' | 'head'

export interface EqlSearchEqlSearchFieldFormatted {
  field: Field
  format?: string
}

export interface EqlSearchEqlSearchRequest extends RequestBase {
  index: IndexName
  allow_no_indices?: boolean
  expand_wildcards?: ExpandWildcards
  ignore_unavailable?: boolean
  keep_alive?: Time
  keep_on_completion?: boolean
  wait_for_completion_timeout?: Time
  body: {
    query: string
    case_sensitive?: boolean
    event_category_field?: Field
    tiebreaker_field?: Field
    timestamp_field?: Field
    fetch_size?: uint
    filter?: QueryDslAbstractionsContainerQueryContainer | QueryDslAbstractionsContainerQueryContainer[]
    keep_alive?: Time
    keep_on_completion?: boolean
    wait_for_completion_timeout?: Time
    size?: uint | float
    fields?: Field | EqlSearchEqlSearchFieldFormatted[]
    result_position?: EqlSearchEqlResultPosition
  }
}

export interface EqlSearchEqlSearchResponse<TEvent = unknown> extends EqlEqlSearchResponseBase<TEvent> {
}

export interface EqlEqlSearchResponseBase<TEvent = unknown> extends ResponseBase {
  id?: Id
  is_partial?: boolean
  is_running?: boolean
  took?: integer
  timed_out?: boolean
  hits: EqlEqlHits<TEvent>
}

export interface XpackUsageEqlUsage extends XpackUsageXPackUsage {
  features: XpackUsageEqlFeaturesUsage
  queries: Record<string, XpackUsageQueryUsage>
}

export interface ErrorCause {
  type: string
  reason: string
  caused_by?: ErrorCause
  shard?: integer | string
  stack_trace?: string
  root_cause?: ErrorCause[]
  bytes_limit?: long
  bytes_wanted?: long
  column?: integer
  col?: integer
  failed_shards?: ShardFailure[]
  grouped?: boolean
  index?: IndexName
  index_uuid?: Uuid
  language?: string
  licensed_expired_feature?: string
  line?: integer
  max_buckets?: integer
  phase?: string
  property_name?: string
  processor_type?: string
  resource_id?: Ids
  resource_type?: string
  script?: string
  script_stack?: string[]
  header?: HttpHeaders
  lang?: string
  position?: ScriptsPainlessExecutePainlessExecutionPosition
}

export interface ErrorResponse {
  error: MainError | string
  status: integer
}

export interface AggregationsPipelineMovingAverageModelsEwmaModelSettings {
  alpha?: float
}

export type MlPutJobExcludeFrequent = 'all' | 'none' | 'by' | 'over'

export interface EnrichExecutePolicyExecuteEnrichPolicyRequest extends RequestBase {
  name: Name
  wait_for_completion?: boolean
}

export interface EnrichExecutePolicyExecuteEnrichPolicyResponse extends ResponseBase {
  status: EnrichExecutePolicyExecuteEnrichPolicyStatus
  task_id?: TaskId
}

export interface EnrichExecutePolicyExecuteEnrichPolicyStatus {
  phase: EnrichExecutePolicyEnrichPolicyPhase
}

export interface ScriptsPainlessExecuteExecutePainlessScriptRequest extends RequestBase {
  body?: {
    context?: string
    context_setup?: ScriptsPainlessExecutePainlessContextSetup
    script?: InlineScript
  }
}

export interface ScriptsPainlessExecuteExecutePainlessScriptResponse<TResult = unknown> extends ResponseBase {
  result: TResult
}

export interface SlmExecuteRetentionExecuteRetentionRequest extends RequestBase {
}

export interface SlmExecuteRetentionExecuteRetentionResponse extends AcknowledgedResponseBase {
}

export interface SlmExecuteLifecycleExecuteSnapshotLifecycleRequest extends RequestBase {
  policy_id: Name
}

export interface SlmExecuteLifecycleExecuteSnapshotLifecycleResponse extends ResponseBase {
  snapshot_name: string
}

export interface EnrichStatsExecutingPolicy {
  name: string
  task: TaskGetTaskTaskInfo
}

export type WatcherStatsExecutionPhase = 'awaits_execution' | 'started' | 'input' | 'condition' | 'actions' | 'watch_transform' | 'aborted' | 'finished'

export interface WatcherExecuteWatchExecutionResult {
  actions: WatcherExecuteWatchExecutionResultAction[]
  condition: WatcherExecuteWatchExecutionResultCondition
  execution_duration: integer
  execution_time: DateString
  input: WatcherExecuteWatchExecutionResultInput
}

export interface WatcherExecuteWatchExecutionResultAction {
  email?: WatcherEmailActionResult
  id: Id
  index?: WatcherIndexActionResult
  logging?: WatcherLoggingActionResult
  pagerduty?: WatcherPagerDutyActionResult
  reason?: string
  slack?: WatcherSlackActionResult
  status: WatcherStatus
  type: WatcherActionType
  webhook?: WatcherWebhookActionResult
}

export interface WatcherExecuteWatchExecutionResultCondition {
  met: boolean
  status: WatcherStatus
  type: WatcherConditionType
}

export interface WatcherExecuteWatchExecutionResultInput {
  payload: Record<string, any>
  status: WatcherStatus
  type: WatcherInputType
}

export interface WatcherAckWatchExecutionState {
  successful: boolean
  timestamp: DateString
}

export interface WatcherStatsExecutionThreadPool {
  max_size: long
  queue_size: long
}

export interface QueryDslTermLevelExistsExistsQuery extends QueryDslAbstractionsQueryQueryBase {
  field?: Field
}

export type ExpandWildcardOptions = 'all' | 'open' | 'closed' | 'hidden' | 'none'

export type ExpandWildcards = ExpandWildcardOptions | ExpandWildcardOptions[] | string

export interface IndicesAnalyzeExplainAnalyzeToken {
  bytes: string
  end_offset: long
  keyword?: boolean
  position: long
  positionLength: long
  start_offset: long
  termFrequency: long
  token: string
  type: string
}

export interface IlmExplainLifecycleExplainLifecycleRequest extends RequestBase {
  index: IndexName
  only_errors?: boolean
  only_managed?: boolean
}

export interface IlmExplainLifecycleExplainLifecycleResponse extends ResponseBase {
  indices: Record<IndexName, IlmExplainLifecycleLifecycleExplain> | IlmExplainLifecycleLifecycleExplainProject
}

export interface ExplainExplainRequest extends RequestBase {
  id: Id
  index: IndexName
  type?: Type
  analyzer?: string
  analyze_wildcard?: boolean
  default_operator?: DefaultOperator
  df?: string
  lenient?: boolean
  preference?: string
  query_on_query_string?: string
  routing?: Routing
  _source?: boolean | Fields
  _source_excludes?: Fields
  _source_includes?: Fields
  stored_fields?: Fields
  q?: string
  body?: {
    query?: QueryDslAbstractionsContainerQueryContainer
  }
}

export interface ExplainExplainResponse<TDocument = unknown> extends ResponseBase {
  _index: IndexName
  _type?: Type
  _id: Id
  matched: boolean
  explanation?: ExplainExplanationDetail
  get?: ExplainInlineGet<TDocument>
}

export interface ExplainExplanation {
  description: string
  details: ExplainExplanationDetail[]
  value: float
}

export interface ExplainExplanationDetail {
  description: string
  details?: ExplainExplanationDetail[]
  value: float
}

export interface AggregationsBucketHistogramExtendedBounds<T = unknown> {
  max: T
  min: T
}

export interface NodesNodesStatsExtendedMemoryStats extends NodesNodesStatsMemoryStats {
  free_percent: integer
  used_percent: integer
}

export interface AggregationsExtendedStatsAggregate extends AggregationsStatsAggregate {
  std_deviation_bounds: AggregationsStandardDeviationBounds
  sum_of_squares?: double
  variance?: double
  variance_population?: double
  variance_sampling?: double
  std_deviation?: double
  std_deviation_population?: double
  std_deviation_sampling?: double
}

export interface AggregationsMetricExtendedStatsExtendedStatsAggregation extends AggregationsMetricFormatMetricAggregationBase {
  sigma?: double
}

export interface AggregationsPipelineExtendedStatsBucketExtendedStatsBucketAggregation extends AggregationsPipelinePipelineAggregationBase {
  sigma?: double
}

export interface IngestProcessorsFailProcessor extends IngestProcessorBase {
  message: string
}

export type Field = string

export interface MappingTypesSpecializedFieldAliasFieldAliasProperty extends MappingTypesPropertyBase {
  path?: Field
  type: 'alias'
}

export interface FieldCapsFieldCapabilities {
  aggregatable: boolean
  indices?: Indices
  meta?: Record<string, string[]>
  non_aggregatable_indices?: Indices
  non_searchable_indices?: Indices
  searchable: boolean
  type: string
}

export interface FieldCapsFieldCapabilitiesBodyIndexFilter {
  range?: FieldCapsFieldCapabilitiesBodyIndexFilterRange
  match_none?: EmptyObject
  term?: FieldCapsFieldCapabilitiesBodyIndexFilterTerm
}

export interface FieldCapsFieldCapabilitiesBodyIndexFilterRange {
  timestamp: FieldCapsFieldCapabilitiesBodyIndexFilterRangeTimestamp
}

export interface FieldCapsFieldCapabilitiesBodyIndexFilterRangeTimestamp {
  gte?: integer
  gt?: integer
  lte?: integer
  lt?: integer
}

export interface FieldCapsFieldCapabilitiesBodyIndexFilterTerm {
  versionControl: FieldCapsFieldCapabilitiesBodyIndexFilterTermVersionControl
}

export interface FieldCapsFieldCapabilitiesBodyIndexFilterTermVersionControl {
  value: string
}

export interface FieldCapsFieldCapabilitiesRequest extends RequestBase {
  index?: Indices
  allow_no_indices?: boolean
  expand_wildcards?: ExpandWildcards
  fields?: Fields
  ignore_unavailable?: boolean
  include_unmapped?: boolean
  body?: {
    index_filter?: FieldCapsFieldCapabilitiesBodyIndexFilter
  }
}

export interface FieldCapsFieldCapabilitiesResponse extends ResponseBase {
  indices: Indices
  fields: Record<Field, Record<string, FieldCapsFieldCapabilities>>
}

export interface SearchCollapsingFieldCollapse {
  field: Field
  inner_hits?: SearchInnerHitsInnerHits | SearchInnerHitsInnerHits[]
  max_concurrent_group_searches?: integer
}

export interface QueryDslAbstractionsFieldLookupFieldLookup {
  id?: Id
  index?: IndexName
  path?: Field
  routing?: Routing
}

export interface MappingMetaFieldsFieldMapping {
}

export interface FieldMemoryUsage {
  memory_size?: ByteSize
  memory_size_in_bytes: long
}

export interface MappingMetaFieldsFieldNamesFieldNamesField {
  enabled: boolean
}

export interface SecurityFieldSecurity {
  except?: Fields
  grant: Fields
}

export interface SecurityGetUserPrivilegesFieldSecuritySettings {
  except: string[]
  grant: string[]
}

export interface FieldSizeUsage {
  size?: ByteSize
  size_in_bytes: long
}

export interface SearchSortFieldSort {
  missing?: AggregationsMissing
  mode?: SearchSortSortMode
  nested?: SearchSortNestedSortValue
  order?: SearchSortSortOrder
  unmapped_type?: MappingTypesFieldType
}

export interface TextStructureFindStructureFieldStat {
  count: integer
  cardinality: integer
  top_hits: TextStructureFindStructureTopHit[]
  mean_value?: integer
  median_value?: integer
  max_value?: integer
  min_value?: integer
  earliest?: string
  latest?: string
}

export interface TermvectorsFieldStatistics {
  doc_count: integer
  sum_doc_freq: long
  sum_ttf: long
}

export type MappingTypesFieldType = 'none' | 'geo_point' | 'geo_shape' | 'ip' | 'binary' | 'keyword' | 'text' | 'search_as_you_type' | 'date' | 'date_nanos' | 'boolean' | 'completion' | 'nested' | 'object' | 'murmur3' | 'token_count' | 'percolator' | 'integer' | 'long' | 'short' | 'byte' | 'float' | 'half_float' | 'scaled_float' | 'double' | 'integer_range' | 'float_range' | 'long_range' | 'double_range' | 'date_range' | 'ip_range' | 'alias' | 'join' | 'rank_feature' | 'rank_features' | 'flattened' | 'shape' | 'histogram' | 'constant_keyword'

export interface ClusterClusterStatsFieldTypesMappings {
  field_types: ClusterClusterStatsFieldTypesStats[]
  runtime_field_types?: ClusterClusterStatsRuntimeFieldTypesStats[]
}

export interface ClusterClusterStatsFieldTypesStats {
  name: Name
  count: integer
  index_count: integer
  script_count?: integer
}

export type QueryDslCompoundFunctionScoreFunctionsFieldValueFieldValueFactorModifier = 'none' | 'log' | 'log1p' | 'log2p' | 'ln' | 'ln1p' | 'ln2p' | 'square' | 'sqrt' | 'reciprocal'

export interface QueryDslCompoundFunctionScoreFunctionsFieldValueFactorScoreFunction extends QueryDslCompoundFunctionScoreFunctionsScoreFunctionBase {
  field: Field
  factor?: double
  missing?: double
  modifier?: QueryDslCompoundFunctionScoreFunctionsFieldValueFieldValueFactorModifier
}

export interface IndicesFielddataFrequencyFilter {
  max: double
  min: double
  min_segment_size: integer
}

export interface FielddataStats {
  evictions?: long
  memory_size?: ByteSize
  memory_size_in_bytes: long
  fields?: Record<Field, FieldMemoryUsage>
}

export type Fields = Field | Field[]

export interface SnapshotFileCountSnapshotStats {
  file_count: integer
  size_in_bytes: long
}

export interface NodesNodesStatsFileSystemStats {
  data: NodesNodesStatsDataPathStats[]
  timestamp: long
  total: NodesNodesStatsTotalFileSystemStats
}

export interface MlGetFiltersFilter {
  description?: string
  filter_id: Id
  items: string[]
}

export interface MlFilterRef {
  filter_id: Id
  filter_type: MlRuleFilterType
}

export interface AggregationsFiltersAggregate extends AggregationsAggregateBase {
  buckets: AggregationsFiltersBucketItem[] | Record<string, AggregationsFiltersBucketItem>
}

export interface AggregationsBucketFiltersFiltersAggregation extends AggregationsBucketBucketAggregationBase {
  filters?: Record<string, QueryDslAbstractionsContainerQueryContainer> | QueryDslAbstractionsContainerQueryContainer[]
  other_bucket?: boolean
  other_bucket_key?: string
}

export interface AggregationsFiltersBucketItemKeys {
  doc_count: long
}
export type AggregationsFiltersBucketItem = AggregationsFiltersBucketItemKeys |
    { [property: string]: AggregationsAggregate }

export interface TextStructureFindStructureFindStructureRequest<TJsonDocument = unknown> {
  charset?: string
  column_names?: string
  delimiter?: string
  explain?: boolean
  format?: string
  grok_pattern?: string
  has_header_row?: boolean
  line_merge_size_limit?: uint
  lines_to_sample?: uint
  quote?: string
  should_trim_fields?: boolean
  timeout?: Time
  timestamp_field?: Field
  timestamp_format?: string
  body: TJsonDocument[]
}

export interface TextStructureFindStructureFindStructureResponse {
  charset: string
  has_header_row?: boolean
  has_byte_order_marker: boolean
  format: string
  field_stats: Record<Field, TextStructureFindStructureFieldStat>
  sample_start: string
  num_messages_analyzed: integer
  mappings: MappingTypeMapping
  quote?: string
  delimiter?: string
  need_client_timezone: boolean
  num_lines_analyzed: integer
  column_names?: string[]
  explanation?: string[]
  grok_pattern?: string
  multiline_start_pattern?: string
  exclude_lines_pattern?: string
  java_timestamp_formats?: string[]
  joda_timestamp_formats?: string[]
  timestamp_field?: Field
  should_trim_fields?: boolean
  ingest_pipeline: IngestPipelineConfig
}

export interface AnalysisTokenFiltersFingerprintTokenFilter extends AnalysisTokenFiltersTokenFilterBase {
  max_output_size: integer
  separator: string
}

export interface MappingTypesComplexFlattenedFlattenedProperty extends MappingTypesPropertyBase {
  boost?: double
  depth_limit?: integer
  doc_values?: boolean
  eager_global_ordinals?: boolean
  index?: boolean
  index_options?: MappingTypesCoreTextIndexOptions
  null_value?: string
  similarity?: string
  split_queries_on_whitespace?: boolean
  type: 'flattened'
}

export interface XpackUsageFlattenedUsage extends XpackUsageXPackUsage {
  field_count: integer
}

export interface MappingTypesCoreRangeFloatRangeFloatRangeProperty extends MappingTypesCoreRangeRangePropertyBase {
  type: 'float_range'
}

export interface FlushStats {
  periodic: long
  total: long
  total_time?: string
  total_time_in_millis: long
}

export interface CcrFollowInfoFollowConfig {
  max_outstanding_read_requests: integer
  max_outstanding_write_requests: integer
  max_read_request_operation_count: integer
  max_read_request_size: string
  max_retry_delay: Time
  max_write_buffer_count: integer
  max_write_buffer_size: string
  max_write_request_operation_count: integer
  max_write_request_size: string
  read_poll_timeout: Time
}

export interface CcrFollowIndexStatsFollowIndexReadException {
  exception: ErrorCause
  from_seq_no: SequenceNumber
  retries: integer
}

export interface CcrFollowIndexStatsFollowIndexShardStats {
  bytes_read: long
  failed_read_requests: long
  failed_write_requests: long
  fatal_exception?: ErrorCause
  follower_aliases_version: VersionNumber
  follower_global_checkpoint: long
  follower_index: string
  follower_mapping_version: VersionNumber
  follower_max_seq_no: SequenceNumber
  follower_settings_version: VersionNumber
  last_requested_seq_no: SequenceNumber
  leader_global_checkpoint: long
  leader_index: string
  leader_max_seq_no: SequenceNumber
  operations_read: long
  operations_written: long
  outstanding_read_requests: integer
  outstanding_write_requests: integer
  read_exceptions: CcrFollowIndexStatsFollowIndexReadException[]
  remote_cluster: string
  shard_id: integer
  successful_read_requests: long
  successful_write_requests: long
  time_since_last_read_millis: EpochMillis
  total_read_remote_exec_time_millis: EpochMillis
  total_read_time_millis: EpochMillis
  total_write_time_millis: EpochMillis
  write_buffer_operation_count: long
  write_buffer_size_in_bytes: ByteSize
}

export interface CcrFollowIndexStatsFollowIndexStats {
  index: IndexName
  shards: CcrFollowIndexStatsFollowIndexShardStats[]
}

export interface CcrFollowIndexStatsFollowIndexStatsRequest extends RequestBase {
  index: Indices
}

export interface CcrFollowIndexStatsFollowIndexStatsResponse extends ResponseBase {
  indices: CcrFollowIndexStatsFollowIndexStats[]
}

export interface CcrFollowInfoFollowInfoRequest extends RequestBase {
  index: Indices
}

export interface CcrFollowInfoFollowInfoResponse extends ResponseBase {
  follower_indices: CcrFollowInfoFollowerInfo[]
}

export type CcrFollowInfoFollowerIndexStatus = 'active' | 'paused'

export interface CcrFollowInfoFollowerInfo {
  follower_index: IndexName
  leader_index: IndexName
  parameters?: CcrFollowInfoFollowConfig
  remote_cluster: Name
  status: CcrFollowInfoFollowerIndexStatus
}

export interface IngestProcessorsForeachProcessor extends IngestProcessorBase {
  field: Field
  ignore_missing?: boolean
  processor: IngestProcessorContainer
}

export interface CcrForgetFollowerIndexForgetFollowerIndexRequest extends RequestBase {
  index: IndexName
  body: {
    follower_cluster?: string
    follower_index?: IndexName
    follower_index_uuid?: string
    leader_remote_cluster?: string
  }
}

export interface CcrForgetFollowerIndexForgetFollowerIndexResponse extends ResponseBase {
  _shards: ShardStatistics
}

export interface AggregationsMetricFormatMetricAggregationBase extends AggregationsMetricMetricAggregationBase {
  format?: string
}

export interface AggregationsMetricFormattableMetricAggregation extends AggregationsMetricMetricAggregationBase {
  format?: string
}

export interface SecurityDeletePrivilegesFoundUserPrivilege {
  found: boolean
}

export interface XpackUsageFrozenIndicesUsage extends XpackUsageXPackUsage {
  indices_count: long
}

export type QueryDslCompoundFunctionScoreFunctionsFunctionBoostMode = 'multiply' | 'replace' | 'sum' | 'avg' | 'max' | 'min'

export interface QueryDslCompoundFunctionScoreFunctionsFunctionScoreContainer {
  exp?: QueryDslCompoundFunctionScoreFunctionsDecayFunction
  gauss?: QueryDslCompoundFunctionScoreFunctionsDecayFunction
  linear?: QueryDslCompoundFunctionScoreFunctionsDecayFunction
  field_value_factor?: QueryDslCompoundFunctionScoreFunctionsFieldValueFactorScoreFunction
  random_score?: QueryDslCompoundFunctionScoreFunctionsRandomScoreFunction
  script_score?: QueryDslCompoundFunctionScoreFunctionsScriptScoreFunction
  filter?: QueryDslAbstractionsContainerQueryContainer
  weight?: double
}

export type QueryDslCompoundFunctionScoreFunctionsFunctionScoreMode = 'multiply' | 'sum' | 'avg' | 'first' | 'max' | 'min'

export interface QueryDslCompoundFunctionScoreFunctionScoreQuery extends QueryDslAbstractionsQueryQueryBase {
  boost_mode?: QueryDslCompoundFunctionScoreFunctionsFunctionBoostMode
  functions?: QueryDslCompoundFunctionScoreFunctionsFunctionScoreContainer[]
  max_boost?: double
  min_score?: double
  query?: QueryDslAbstractionsContainerQueryContainer
  score_mode?: QueryDslCompoundFunctionScoreFunctionsFunctionScoreMode
  boost?: float
}

export type Fuzziness = string | integer

export interface QueryDslTermLevelFuzzyFuzzyQuery extends QueryDslAbstractionsQueryQueryBase {
  max_expansions?: integer
  prefix_length?: integer
  rewrite?: MultiTermQueryRewrite
  transpositions?: boolean
  fuzziness?: Fuzziness
  value: any
}

export type AggregationsPipelineGapPolicy = 'skip' | 'insert_zeros'

export interface NodesNodesStatsGarbageCollectionGenerationStats {
  collection_count: long
  collection_time: string
  collection_time_in_millis: long
}

export interface NodesNodesStatsGarbageCollectionStats {
  collectors: Record<string, NodesNodesStatsGarbageCollectionGenerationStats>
}

export interface MappingTypesSpecializedGenericGenericProperty extends MappingTypesDocValuesPropertyBase {
  analyzer: string
  boost: double
  fielddata: IndicesStringFielddata
  ignore_malformed: boolean
  index: boolean
  index_options: MappingTypesCoreTextIndexOptions
  norms: boolean
  null_value: string
  position_increment_gap: integer
  search_analyzer: string
  term_vector: MappingTermVectorOption
  type: string
}

export interface QueryDslGeoBoundingBoxGeoBoundingBoxQuery extends QueryDslAbstractionsQueryQueryBase {
  bounding_box?: QueryDslGeoBoundingBoxBoundingBox
  type?: QueryDslGeoBoundingBoxGeoExecution
  validation_method?: QueryDslGeoGeoValidationMethod
  top_left?: LatLon
  bottom_right?: LatLon
}

export interface AggregationsGeoBounds {
  bottom_right: LatLon
  top_left: LatLon
}

export interface AggregationsGeoBoundsAggregate extends AggregationsAggregateBase {
  bounds: AggregationsGeoBounds
}

export interface AggregationsMetricGeoBoundsGeoBoundsAggregation extends AggregationsMetricMetricAggregationBase {
  wrap_longitude?: boolean
}

export interface AggregationsGeoCentroidAggregate extends AggregationsAggregateBase {
  count: long
  location: QueryDslGeoGeoLocation
}

export interface AggregationsMetricGeoCentroidGeoCentroidAggregation extends AggregationsMetricMetricAggregationBase {
  count?: long
  location?: QueryDslGeoGeoLocation
}

export type QueryDslGeoGeoCoordinate = string | double[] | QueryDslGeoThreeDimensionalPoint

export interface QueryDslCompoundFunctionScoreFunctionsGeoDecayFunctionKeys extends QueryDslCompoundFunctionScoreFunctionsDecayFunctionBase {
}
export type QueryDslCompoundFunctionScoreFunctionsGeoDecayFunction = QueryDslCompoundFunctionScoreFunctionsGeoDecayFunctionKeys |
    { [property: string]: QueryDslCompoundFunctionScoreFunctionsDecayPlacement<QueryDslGeoGeoLocation, Distance> }

export interface AggregationsBucketGeoDistanceGeoDistanceAggregation extends AggregationsBucketBucketAggregationBase {
  distance_type?: GeoDistanceType
  field?: Field
  origin?: QueryDslGeoGeoLocation | string
  ranges?: AggregationsBucketRangeAggregationRange[]
  unit?: DistanceUnit
}

export interface QueryDslGeoDistanceGeoDistanceQuery extends QueryDslAbstractionsQueryQueryBase {
  distance?: Distance
  distance_type?: GeoDistanceType
  location?: QueryDslGeoGeoLocation
  validation_method?: QueryDslGeoGeoValidationMethod
}

export interface SearchSortGeoDistanceSortKeys {
  mode?: SearchSortSortMode
  distance_type?: GeoDistanceType
  order?: SearchSortSortOrder
  unit?: DistanceUnit
}
export type SearchSortGeoDistanceSort = SearchSortGeoDistanceSortKeys |
    { [property: string]: QueryDslGeoGeoLocation | QueryDslGeoGeoLocation[] }

export type GeoDistanceType = 'arc' | 'plane'

export type QueryDslGeoBoundingBoxGeoExecution = 'memory' | 'indexed'

export interface AggregationsBucketGeoHashGridGeoHashGridAggregation extends AggregationsBucketBucketAggregationBase {
  bounds?: QueryDslGeoBoundingBoxBoundingBox
  field?: Field
  precision?: GeoHashPrecision
  shard_size?: integer
  size?: integer
}

export type GeoHashPrecision = number

export interface IngestProcessorsPluginsGeoIpProcessor extends IngestProcessorBase {
  database_file: string
  field: Field
  first_only: boolean
  ignore_missing: boolean
  properties: string[]
  target_field: Field
}

export interface AggregationsGeoLineAggregate extends AggregationsAggregateBase {
  type: string
  geometry: AggregationsLineStringGeoShape
  properties: AggregationsGeoLineProperties
}

export interface AggregationsMetricGeoLineGeoLineAggregation {
  point: AggregationsMetricGeoLineGeoLinePoint
  sort: AggregationsMetricGeoLineGeoLineSort
  include_sort?: boolean
  sort_order?: SearchSortSortOrder
  size?: integer
}

export interface AggregationsMetricGeoLineGeoLinePoint {
  field: Field
}

export interface AggregationsGeoLineProperties {
  complete: boolean
  sort_values: double[]
}

export interface AggregationsMetricGeoLineGeoLineSort {
  field: Field
}

export type QueryDslGeoGeoLocation = string | double[] | QueryDslGeoTwoDimensionalPoint

export type MappingTypesGeoGeoShapeGeoOrientation = 'right' | 'RIGHT' | 'counterclockwise' | 'COUNTERCLOCKWISE' | 'ccw' | 'CCW' | 'left' | 'LEFT' | 'clockwise' | 'CLOCKWISE' | 'cw' | 'CW'

export interface MappingTypesGeoGeoPointGeoPointProperty extends MappingTypesDocValuesPropertyBase {
  ignore_malformed?: boolean
  ignore_z_value?: boolean
  null_value?: QueryDslGeoGeoLocation
  type: 'geo_point'
}

export interface QueryDslGeoPolygonGeoPolygonQuery extends QueryDslAbstractionsQueryQueryBase {
  points?: QueryDslGeoGeoLocation[]
  validation_method?: QueryDslGeoGeoValidationMethod
}

export interface QueryDslGeoShapeGeoShape {
  type?: string
}

export interface MappingTypesGeoGeoShapeGeoShapeProperty extends MappingTypesDocValuesPropertyBase {
  coerce?: boolean
  ignore_malformed?: boolean
  ignore_z_value?: boolean
  orientation?: MappingTypesGeoGeoShapeGeoOrientation
  strategy?: MappingTypesGeoGeoShapeGeoStrategy
  type: 'geo_shape'
}

export interface QueryDslGeoShapeGeoShapeQuery extends QueryDslAbstractionsQueryQueryBase {
  ignore_unmapped?: boolean
  indexed_shape?: QueryDslAbstractionsFieldLookupFieldLookup
  relation?: GeoShapeRelation
  shape?: QueryDslGeoShapeGeoShape
}

export type GeoShapeRelation = 'intersects' | 'disjoint' | 'within' | 'contains'

export type MappingTypesGeoGeoShapeGeoStrategy = 'recursive' | 'term'

export interface AggregationsBucketGeoTileGridGeoTileGridAggregation extends AggregationsBucketBucketAggregationBase {
  field?: Field
  precision?: GeoTilePrecision
  shard_size?: integer
  size?: integer
}

export type GeoTilePrecision = number

export type QueryDslGeoGeoValidationMethod = 'coerce' | 'ignore_malformed' | 'strict'

export interface CcrGetAutoFollowPatternGetAutoFollowPatternRequest extends RequestBase {
  name?: Name
}

export interface CcrGetAutoFollowPatternGetAutoFollowPatternResponse extends ResponseBase {
  patterns: CcrGetAutoFollowPatternAutoFollowPatternItem[]
}

export interface AutoscalingCapacityGetGetAutoscalingCapacityRequest extends RequestBase {
  stub_a: string
  stub_b: string
  body?: {
    stub_c: string
  }
}

export interface AutoscalingCapacityGetGetAutoscalingCapacityResponse extends ResponseBase {
  stub: integer
}

export interface AutoscalingPolicyGetGetAutoscalingPolicyRequest extends RequestBase {
  stub_a: string
  stub_b: string
  body?: {
    stub_c: string
  }
}

export interface AutoscalingPolicyGetGetAutoscalingPolicyResponse extends ResponseBase {
  stub: integer
}

export interface LicenseGetBasicLicenseStatusGetBasicLicenseStatusRequest extends RequestBase {
}

export interface LicenseGetBasicLicenseStatusGetBasicLicenseStatusResponse extends ResponseBase {
  eligible_to_start_basic: boolean
}

export interface SslGetCertificatesGetCertificatesRequest extends RequestBase {
}

export type SslGetCertificatesGetCertificatesResponse = SslGetCertificatesClusterCertificateInformation[]

export interface EnrichGetPolicyGetEnrichPolicyRequest extends RequestBase {
  name?: Names
}

export interface EnrichGetPolicyGetEnrichPolicyResponse extends ResponseBase {
  policies: EnrichNamedPolicyMetadata[]
}

export interface FeaturesGetFeaturesGetFeaturesRequest extends RequestBase {
  stub_a: string
  stub_b: string
  body?: {
    stub_c: string
  }
}

export interface FeaturesGetFeaturesGetFeaturesResponse extends ResponseBase {
  stub: integer
}

export interface IlmGetStatusGetIlmStatusRequest extends RequestBase {
}

export interface IlmGetStatusGetIlmStatusResponse extends ResponseBase {
  operation_mode: IlmGetStatusLifecycleOperationMode
}

export interface LicenseGetLicenseGetLicenseRequest extends RequestBase {
  accept_enterprise?: boolean
  local?: boolean
}

export interface LicenseGetLicenseGetLicenseResponse extends ResponseBase {
  license: LicenseGetLicenseLicenseInformation
}

export interface IlmGetLifecycleGetLifecycleRequest extends RequestBase {
  policy?: Name
  policy_id?: Id
}

export interface IlmGetLifecycleGetLifecycleResponse extends DictionaryResponseBase<string, IlmGetLifecycleLifecyclePolicy> {
}

export interface IngestGetPipelineGetPipelineRequest extends RequestBase {
  id?: Id
  master_timeout?: Time
  summary?: boolean
}

export interface IngestGetPipelineGetPipelineResponse extends DictionaryResponseBase<string, IngestPipeline> {
}

export interface GetGetRequest extends RequestBase {
  id: Id
  index: IndexName
  type?: Type
  preference?: string
  realtime?: boolean
  refresh?: boolean
  routing?: Routing
  source_enabled?: boolean
  _source_excludes?: Fields
  _source_includes?: Fields
  stored_fields?: Fields
  version?: VersionNumber
  version_type?: VersionType
  _source?: boolean | Fields
}

export interface GetGetResponse<TDocument = unknown> extends ResponseBase {
  _index: IndexName
  fields?: Record<string, any>
  found: boolean
  _id: Id
  _primary_term?: long
  _routing?: string
  _seq_no?: SequenceNumber
  _source?: TDocument
  _type?: Type
  _version?: VersionNumber
}

export interface RollupGetRollupCapabilitiesGetRollupCapabilitiesRequest extends RequestBase {
  id?: Id
}

export interface RollupGetRollupCapabilitiesGetRollupCapabilitiesResponse extends DictionaryResponseBase<IndexName, RollupGetRollupCapabilitiesRollupCapabilities> {
}

export interface RollupGetRollupIndexCapabilitiesGetRollupIndexCapabilitiesRequest extends RequestBase {
  index: Id
}

export interface RollupGetRollupIndexCapabilitiesGetRollupIndexCapabilitiesResponse extends DictionaryResponseBase<IndexName, RollupGetRollupIndexCapabilitiesRollupIndexCapabilities> {
}

export interface RollupGetRollupJobGetRollupJobRequest extends RequestBase {
  id?: Id
}

export interface RollupGetRollupJobGetRollupJobResponse extends ResponseBase {
  jobs: RollupGetRollupJobRollupJobInformation[]
}

export interface GetScriptContextGetScriptContextRequest extends RequestBase {
  stub_a: integer
  stub_b: integer
  body?: {
    stub_c: integer
  }
}

export interface GetScriptContextGetScriptContextResponse extends ResponseBase {
  stub: integer
}

export interface GetScriptLanguagesGetScriptLanguagesRequest extends RequestBase {
  stub_a: integer
  stub_b: integer
  body?: {
    stub_c: integer
  }
}

export interface GetScriptLanguagesGetScriptLanguagesResponse extends ResponseBase {
  stub: integer
}

export interface GetScriptGetScriptRequest extends RequestBase {
  id: Id
  master_timeout?: Time
}

export interface GetScriptGetScriptResponse extends ResponseBase {
  _id: Id
  found: boolean
  script?: StoredScript
}

export interface SlmGetStatusGetSnapshotLifecycleManagementStatusRequest extends RequestBase {
}

export interface SlmGetStatusGetSnapshotLifecycleManagementStatusResponse extends ResponseBase {
  operation_mode: IlmGetStatusLifecycleOperationMode
}

export interface SlmGetLifecycleGetSnapshotLifecycleRequest extends RequestBase {
  policy_id?: Names
}

export interface SlmGetLifecycleGetSnapshotLifecycleResponse extends DictionaryResponseBase<Id, SlmSnapshotLifecyclePolicyMetadata> {
}

export interface SlmGetStatsGetSnapshotLifecycleStatsRequest extends RequestBase {
}

export interface SlmGetStatsGetSnapshotLifecycleStatsResponse extends ResponseBase {
  retention_deletion_time: string
  retention_deletion_time_millis: EpochMillis
  retention_failed: long
  retention_runs: long
  retention_timed_out: long
  total_snapshots_deleted: long
  total_snapshot_deletion_failures: long
  total_snapshots_failed: long
  total_snapshots_taken: long
  policy_stats: string[]
}

export interface GetStats {
  current: long
  exists_time?: string
  exists_time_in_millis: long
  exists_total: long
  missing_time?: string
  missing_time_in_millis: long
  missing_total: long
  time?: string
  time_in_millis: long
  total: long
}

export interface TaskGetTaskGetTaskRequest extends RequestBase {
  task_id: Id
  timeout?: Time
  wait_for_completion?: boolean
}

export interface TaskGetTaskGetTaskResponse extends ResponseBase {
  completed: boolean
  task: TaskGetTaskTaskInfo
  response?: TaskListTasksTaskStatus
  error?: ErrorCause
}

export interface TransformGetTransformGetTransformRequest extends RequestBase {
  transform_id?: Name
  allow_no_match?: boolean
  from?: integer
  size?: integer
  exclude_generated?: boolean
}

export interface TransformGetTransformGetTransformResponse extends ResponseBase {
  count: long
  transforms: WatcherTransform[]
}

export interface TransformGetTransformStatsGetTransformStatsRequest extends RequestBase {
  transform_id: Name
  allow_no_match?: boolean
  from?: long
  size?: long
}

export interface TransformGetTransformStatsGetTransformStatsResponse extends ResponseBase {
  count: long
  transforms: TransformGetTransformStatsTransformStats[]
}

export interface LicenseGetTrialLicenseStatusGetTrialLicenseStatusRequest extends RequestBase {
}

export interface LicenseGetTrialLicenseStatusGetTrialLicenseStatusResponse extends ResponseBase {
  eligible_to_start_trial: boolean
}

export interface WatcherGetWatchGetWatchRequest extends RequestBase {
  id: Name
}

export interface WatcherGetWatchGetWatchResponse extends ResponseBase {
  found: boolean
  _id: Id
  status?: WatcherAckWatchWatchStatus
  watch?: WatcherWatch
  _primary_term?: integer
  _seq_no?: SequenceNumber
  _version?: VersionNumber
}

export interface AggregationsBucketGlobalGlobalAggregation extends AggregationsBucketBucketAggregationBase {
}

export interface SecurityGetUserPrivilegesGlobalPrivileges {
  application: SecurityGetUserPrivilegesApplicationGlobalUserPrivileges
}

export interface AggregationsBucketSignificantTermsHeuristicsGoogleNormalizedDistanceHeuristic {
  background_is_superset: boolean
}

export interface GraphExploreGraphConnection {
  doc_count: long
  source: long
  target: long
  weight: double
}

export interface GraphExploreGraphExploreControls {
  sample_diversity?: GraphExploreSampleDiversity
  sample_size?: integer
  timeout?: Time
  use_significance: boolean
}

export interface GraphExploreGraphExploreRequest extends RequestBase {
  index: Indices
  type?: Types
  routing?: Routing
  timeout?: Time
  body?: {
    connections?: GraphExploreHop
    controls?: GraphExploreGraphExploreControls
    query?: QueryDslAbstractionsContainerQueryContainer
    vertices?: GraphExploreGraphVertexDefinition[]
  }
}

export interface GraphExploreGraphExploreResponse extends ResponseBase {
  connections: GraphExploreGraphConnection[]
  failures: ShardFailure[]
  timed_out: boolean
  took: long
  vertices: GraphExploreGraphVertex[]
}

export interface GraphExploreGraphVertex {
  depth: long
  field: string
  term: string
  weight: double
}

export interface GraphExploreGraphVertexDefinition {
  exclude?: string[]
  field: Field
  include?: GraphExploreGraphVertexInclude[]
  min_doc_count?: long
  shard_min_doc_count?: long
  size?: integer
}

export interface GraphExploreGraphVertexInclude {
  boost: double
  term: string
}

export interface IngestProcessorsGrokProcessor extends IngestProcessorBase {
  field: Field
  ignore_missing?: boolean
  pattern_definitions: Record<string, string>
  patterns: string[]
  trace_match?: boolean
}

export interface IngestProcessorGrokProcessorPatternsRequest extends RequestBase {
}

export interface IngestProcessorGrokProcessorPatternsResponse extends ResponseBase {
  patterns: Record<string, string>
}

export type GroupBy = 'nodes' | 'parents' | 'none'

export interface IngestProcessorsGsubProcessor extends IngestProcessorBase {
  field: Field
  ignore_missing?: boolean
  pattern: string
  replacement: string
  target_field?: Field
}

export interface QueryDslJoiningHasChildHasChildQuery extends QueryDslAbstractionsQueryQueryBase {
  ignore_unmapped?: boolean
  inner_hits?: SearchInnerHitsInnerHits
  max_children?: integer
  min_children?: integer
  query?: QueryDslAbstractionsContainerQueryContainer
  score_mode?: QueryDslJoiningHasChildChildScoreMode
  type?: RelationName
}

export interface QueryDslJoiningHasParentHasParentQuery extends QueryDslAbstractionsQueryQueryBase {
  ignore_unmapped?: boolean
  inner_hits?: SearchInnerHitsInnerHits
  parent_type?: RelationName
  query?: QueryDslAbstractionsContainerQueryContainer
  score?: boolean
}

export interface AggregationsMetricPercentilesHdrMethod {
  number_of_significant_value_digits?: integer
}

export interface AggregationsHdrPercentileItem {
  key: double
  value: double
}

export interface AggregationsHdrPercentilesAggregate extends AggregationsAggregateBase {
  values: AggregationsHdrPercentileItem[]
}

export type Health = 'green' | 'yellow' | 'red'

export interface SearchHighlightingHighlight {
  fields: Record<Field, SearchHighlightingHighlightField>
  type?: SearchHighlightingHighlighterType
  boundary_chars?: string
  boundary_max_scan?: integer
  boundary_scanner?: SearchHighlightingBoundaryScanner
  boundary_scanner_locale?: string
  encoder?: SearchHighlightingHighlighterEncoder
  fragmenter?: SearchHighlightingHighlighterFragmenter
  fragment_offset?: integer
  fragment_size?: integer
  max_fragment_length?: integer
  no_match_size?: integer
  number_of_fragments?: integer
  order?: SearchHighlightingHighlighterOrder
  post_tags?: string[]
  pre_tags?: string[]
  require_field_match?: boolean
  tags_schema?: SearchHighlightingHighlighterTagsSchema
  highlight_query?: QueryDslAbstractionsContainerQueryContainer
  max_analyzed_offset?: string | integer
}

export interface SearchHighlightingHighlightField {
  boundary_chars?: string
  boundary_max_scan?: integer
  boundary_scanner?: SearchHighlightingBoundaryScanner
  boundary_scanner_locale?: string
  field?: Field
  force_source?: boolean
  fragmenter?: SearchHighlightingHighlighterFragmenter
  fragment_offset?: integer
  fragment_size?: integer
  highlight_query?: QueryDslAbstractionsContainerQueryContainer
  matched_fields?: Fields
  max_fragment_length?: integer
  no_match_size?: integer
  number_of_fragments?: integer
  order?: SearchHighlightingHighlighterOrder
  phrase_limit?: integer
  post_tags?: string[]
  pre_tags?: string[]
  require_field_match?: boolean
  tags_schema?: SearchHighlightingHighlighterTagsSchema
  type?: SearchHighlightingHighlighterType | string
}

export type SearchHighlightingHighlighterEncoder = 'default' | 'html'

export type SearchHighlightingHighlighterFragmenter = 'simple' | 'span'

export type SearchHighlightingHighlighterOrder = 'score'

export type SearchHighlightingHighlighterTagsSchema = 'styled'

export type SearchHighlightingHighlighterType = 'plain' | 'fvh' | 'unified'

export interface AggregationsBucketHistogramHistogramAggregation extends AggregationsBucketBucketAggregationBase {
  extended_bounds?: AggregationsBucketHistogramExtendedBounds<double>
  hard_bounds?: AggregationsBucketHistogramExtendedBounds<double>
  field?: Field
  interval?: double
  min_doc_count?: integer
  missing?: double
  offset?: double
  order?: AggregationsBucketHistogramHistogramOrder
  script?: Script
  format?: string
}

export interface AggregationsBucketHistogramHistogramOrder {
  _count?: SearchSortSortOrder
  _key?: SearchSortSortOrder
}

export interface MappingTypesSpecializedHistogramHistogramProperty extends MappingTypesPropertyBase {
  ignore_malformed?: boolean
  type: 'histogram'
}

export interface RollupRollupConfigurationHistogramRollupGrouping {
  fields: Fields
  interval: long
}

export interface SearchHitsHit<TDocument = unknown> {
  _index: IndexName
  _id: Id
  _score?: double
  _type?: Type
  _explanation?: ExplainExplanation
  fields?: Record<string, any>
  highlight?: Record<string, string[]>
  inner_hits?: Record<string, SearchHitsInnerHitsResult>
  matched_queries?: string[]
  _nested?: SearchHitsNestedIdentity
  _ignored?: string[]
  _shard?: string
  _node?: string
  _routing?: string
  _source?: TDocument
  _seq_no?: SequenceNumber
  _primary_term?: long
  _version?: VersionNumber
  sort?: SearchSortSortResults
}

export interface SearchHitsHitsMetadata<T = unknown> {
  total: SearchHitsTotalHits | long
  hits: SearchHitsHit<T>[]
  max_score?: double
}

export interface AggregationsPipelineMovingAverageModelsHoltLinearModelSettings {
  alpha?: float
  beta?: float
}

export interface AggregationsPipelineMovingAverageModelsHoltWintersModelSettings {
  alpha?: float
  beta?: float
  gamma?: float
  pad?: boolean
  period?: integer
  type?: AggregationsPipelineMovingAverageModelsHoltWintersType
}

export type AggregationsPipelineMovingAverageModelsHoltWintersType = 'add' | 'mult'

export interface GraphExploreHop {
  connections?: GraphExploreHop
  query: QueryDslAbstractionsContainerQueryContainer
  vertices: GraphExploreGraphVertexDefinition[]
}

export type Host = string

export interface NodesNodesHotThreadsHotThreadInformation {
  hosts: string[]
  node_id: string
  node_name: string
  threads: string[]
}

export interface WatcherHourlySchedule {
  minute: integer[]
}

export interface AnalysisCharFiltersHtmlStripCharFilter extends AnalysisCharFiltersCharFilterBase {
}

export type HttpHeaders = Record<string, string | string[]>

export interface WatcherHttpInput {
  http?: WatcherHttpInput
  extract?: string[]
  request?: WatcherHttpInputRequestDefinition
  response_content_type?: WatcherResponseContentType
}

export interface WatcherHttpInputAuthentication {
  basic: WatcherHttpInputBasicAuthentication
}

export interface WatcherHttpInputBasicAuthentication {
  password: Password
  username: Username
}

export type WatcherHttpInputMethod = 'head' | 'get' | 'post' | 'put' | 'delete'

export interface WatcherHttpInputProxy {
  host: Host
  port: uint
}

export interface WatcherHttpInputRequestDefinition {
  auth?: WatcherHttpInputAuthentication
  body?: string
  connection_timeout?: Time
  headers?: Record<string, string>
  host?: Host
  method?: WatcherHttpInputMethod
  params?: Record<string, string>
  path?: string
  port?: uint
  proxy?: WatcherHttpInputProxy
  read_timeout?: Time
  scheme?: WatcherConnectionScheme
  url?: string
}

export interface WatcherHttpInputRequestResult extends WatcherHttpInputRequestDefinition {
}

export interface WatcherHttpInputResponseResult {
  body: string
  headers: HttpHeaders
  status: integer
}

export interface NodesNodesStatsHttpStats {
  current_open: integer
  total_opened: long
}

export interface AnalysisTokenFiltersHunspellTokenFilter extends AnalysisTokenFiltersTokenFilterBase {
  dedup: boolean
  dictionary: string
  locale: string
  longest_only: boolean
}

export interface AnalysisTokenFiltersCompoundWordHyphenationDecompounderTokenFilter extends AnalysisTokenFiltersCompoundWordCompoundWordTokenFilterBase {
}

export type Id = string

export type Ids = Id | Id[]

export interface QueryDslTermLevelIdsIdsQuery extends QueryDslAbstractionsQueryQueryBase {
  values?: Id[] | long[]
}

export interface XpackUsageIlmPolicyStatistics {
  indices_managed: integer
  phases: IlmPhases
}

export interface XpackUsageIlmUsage {
  policy_count: integer
  policy_stats: XpackUsageIlmPolicyStatistics[]
}

export interface DanglingIndicesIndexImportImportDanglingIndexRequest extends RequestBase {
  stub_a: string
  stub_b: string
  body?: {
    stub_c: string
  }
}

export interface DanglingIndicesIndexImportImportDanglingIndexResponse extends ResponseBase {
  stub: integer
}

export interface WatcherIndexActionResult {
  response: WatcherIndexActionResultIndexResponse
}

export interface WatcherIndexActionResultIndexResponse {
  created: boolean
  id: Id
  index: IndexName
  result: Result
  version: VersionNumber
  type?: Type
}

export type IndexAlias = string

export interface IndicesGetAliasIndexAliases {
  aliases: Record<string, IndicesAliasDefinition>
}

export type IndexIndexCheckOnStartup = 'false' | 'checksum' | 'true'

export interface MappingMetaFieldsIndexIndexField {
  enabled: boolean
}

export interface ClusterClusterHealthIndexHealthStats {
  active_primary_shards: integer
  active_shards: integer
  initializing_shards: integer
  number_of_replicas: integer
  number_of_shards: integer
  relocating_shards: integer
  shards?: Record<string, ClusterClusterHealthShardHealthStats>
  status: Health
  unassigned_shards: integer
}

export interface IndicesGetMappingIndexMappingRecord {
  item?: MappingTypeMapping
  mappings: MappingTypeMapping
}

export type IndexMetaData = Record<string, any>

export type IndexName = string

export type MappingTypesCoreTextIndexOptions = 'docs' | 'freqs' | 'positions' | 'offsets'

export type IndexPattern = string

export type IndexPatterns = IndexPattern[]

export interface SecurityHasPrivilegesIndexPrivilegesCheck {
  names: string[]
  privileges: string[]
}

export interface IndexIndexRequest<TDocument = unknown> extends RequestBase {
  id?: Id
  index: IndexName
  type?: Type
  if_primary_term?: long
  if_seq_no?: SequenceNumber
  op_type?: OpType
  pipeline?: string
  refresh?: Refresh
  routing?: Routing
  timeout?: Time
  version?: VersionNumber
  version_type?: VersionType
  wait_for_active_shards?: WaitForActiveShards
  require_alias?: boolean
  body: TDocument
}

export interface IndexIndexResponse extends WriteResponseBase {
}

export interface IndexIndexRouting {
  allocation?: IndexIndexRoutingAllocation
  rebalance?: IndexIndexRoutingRebalance
}

export interface IndexIndexRoutingAllocation {
  enable?: IndexIndexRoutingAllocationOptions
  include?: IndexIndexRoutingAllocationInclude
  initial_recovery?: IndexIndexRoutingAllocationInitialRecovery
}

export interface IndexIndexRoutingAllocationInclude {
  _tier_preference?: string
  _id?: Id
}

export interface IndexIndexRoutingAllocationInitialRecovery {
  _id?: Id
}

export type IndexIndexRoutingAllocationOptions = 'all' | 'primaries' | 'new_primaries' | 'none'

export interface IndexIndexRoutingRebalance {
  enable: IndexIndexRoutingRebalanceOptions
}

export type IndexIndexRoutingRebalanceOptions = 'all' | 'primaries' | 'replicas' | 'none'

export interface IndicesSegmentsIndexSegment {
  shards: Record<string, IndicesSegmentsShardsSegment | IndicesSegmentsShardsSegment[]>
}

export interface IndexIndexSettingBlocks {
  read_only?: boolean
  read_only_allow_delete?: boolean
  read?: boolean
  write?: boolean | string
  metadata?: boolean
}

export interface IndexIndexSettings {
  number_of_shards?: integer | string
  number_of_replicas?: integer | string
  number_of_routing_shards?: integer
  check_on_startup?: IndexIndexCheckOnStartup
  codec?: string
  routing_partition_size?: integer | string
  'soft_deletes.retention_lease.period'?: Time
  load_fixed_bitset_filters_eagerly?: boolean
  hidden?: boolean | string
  auto_expand_replicas?: string
  'search.idle.after'?: Time
  refresh_interval?: Time
  max_result_window?: integer
  max_inner_result_window?: integer
  max_rescore_window?: integer
  max_docvalue_fields_search?: integer
  max_script_fields?: integer
  max_ngram_diff?: integer
  max_shingle_diff?: integer
  blocks?: IndexIndexSettingBlocks
  max_refresh_listeners?: integer
  'analyze.max_token_count'?: integer
  'highlight.max_analyzed_offset'?: integer
  max_terms_count?: integer
  max_regex_length?: integer
  routing?: IndexIndexRouting
  gc_deletes?: Time
  default_pipeline?: PipelineName
  final_pipeline?: PipelineName
  lifecycle?: IndexIndexSettingsLifecycle
  provided_name?: Name
  creation_date?: DateString
  uuid?: Uuid
  version?: IndexIndexVersioning
  verified_before_close?: boolean | string
  format?: string | integer
  max_slices_per_scroll?: integer
  'translog.durability'?: string
  'query_string.lenient'?: boolean | string
  priority?: integer
  top_metrics_max_size?: integer
  analysis?: IndexIndexSettingsAnalysis
}

export interface IndexIndexSettingsAnalysis {
  char_filter?: Record<string, AnalysisCharFiltersCharFilter>
}

export interface IndexIndexSettingsLifecycle {
  name: Name
}

export interface IndicesPutSettingsIndexSettingsRequest extends IndexIndexSettings {
  settings?: IndexIndexSettings
}

export interface IndexIndexState {
  aliases?: Record<IndexName, IndicesAlias>
  mappings?: MappingTypeMapping
  settings: IndexIndexSettings | IndexIndexStatePrefixedSettings
}

export interface IndexIndexStatePrefixedSettings {
  index: IndexIndexSettings
}

export interface IndicesStatsIndexStats {
  completion?: CompletionStats
  docs?: DocStats
  fielddata?: FielddataStats
  flush?: FlushStats
  get?: GetStats
  indexing?: IndexingStats
  merges?: MergesStats
  query_cache?: QueryCacheStats
  recovery?: RecoveryStats
  refresh?: RefreshStats
  request_cache?: RequestCacheStats
  search?: SearchStats
  segments?: SegmentsStats
  store?: StoreStats
  translog?: TranslogStats
  warmer?: WarmerStats
  bulk?: BulkStats
}

export interface IndexIndexVersioning {
  created: VersionString
}

export interface IndexedScript extends ScriptBase {
  id: string
}

export type RollupGetRollupJobIndexingJobState = 'started' | 'indexing' | 'stopping' | 'stopped' | 'aborting'

export interface IndexingStats {
  index_current: long
  delete_current: long
  delete_time?: string
  delete_time_in_millis: long
  delete_total: long
  is_throttled: boolean
  noop_update_total: long
  throttle_time?: string
  throttle_time_in_millis: long
  index_time?: string
  index_time_in_millis: long
  index_total: long
  index_failed: long
  types?: Record<string, IndexingStats>
}

export type Indices = string | string[]

export interface IndicesAddBlockIndicesAddBlockRequest extends RequestBase {
  index: IndexName
  block: IndicesAddBlockIndicesBlockOptions
  allow_no_indices?: boolean
  expand_wildcards?: ExpandWildcards
  ignore_unavailable?: boolean
  master_timeout?: Time
  timeout?: Time
}

export interface IndicesAddBlockIndicesAddBlockResponse extends AcknowledgedResponseBase {
  shards_acknowledged: boolean
  indices: IndicesAddBlockIndicesBlockStatus[]
}

export interface IndicesAnalyzeIndicesAnalyzeRequest extends RequestBase {
  index?: IndexName
  body?: {
    analyzer?: string
    attributes?: string[]
    char_filter?: string | AnalysisCharFiltersCharFilter[]
    explain?: boolean
    field?: Field
    filter?: string | AnalysisTokenFiltersTokenFilter[]
    normalizer?: string
    text?: IndicesAnalyzeTextToAnalyze
    tokenizer?: string | AnalysisTokenizersTokenizer
  }
}

export interface IndicesAnalyzeIndicesAnalyzeResponse extends ResponseBase {
  detail?: IndicesAnalyzeAnalyzeDetail
  tokens?: IndicesAnalyzeAnalyzeToken[]
}

export type IndicesAddBlockIndicesBlockOptions = 'metadata' | 'read' | 'read_only' | 'write'

export interface IndicesAddBlockIndicesBlockStatus {
  name: IndexName
  blocked: boolean
}

export interface IndicesClearCacheIndicesClearCacheRequest extends RequestBase {
  index?: Indices
  allow_no_indices?: boolean
  expand_wildcards?: ExpandWildcards
  fielddata?: boolean
  fields?: Fields
  ignore_unavailable?: boolean
  query?: boolean
  request?: boolean
}

export interface IndicesClearCacheIndicesClearCacheResponse extends ShardsOperationResponseBase {
}

export interface IndicesCloneIndicesCloneRequest extends RequestBase {
  index: IndexName
  target: Name
  master_timeout?: Time
  timeout?: Time
  wait_for_active_shards?: WaitForActiveShards
  body?: {
    aliases?: Record<IndexName, IndicesAlias>
    settings?: Record<string, any>
  }
}

export interface IndicesCloneIndicesCloneResponse extends AcknowledgedResponseBase {
  index: IndexName
  shards_acknowledged: boolean
}

export interface IndicesCloseIndicesCloseRequest extends RequestBase {
  index: Indices
  allow_no_indices?: boolean
  expand_wildcards?: ExpandWildcards
  ignore_unavailable?: boolean
  master_timeout?: Time
  timeout?: Time
  wait_for_active_shards?: WaitForActiveShards
}

export interface IndicesCloseIndicesCloseResponse extends AcknowledgedResponseBase {
  indices: Record<IndexName, IndicesCloseCloseIndexResult>
  shards_acknowledged: boolean
}

export interface IndicesCreateDataStreamIndicesCreateDataStreamRequest extends RequestBase {
  name: DataStreamName
}

export interface IndicesCreateDataStreamIndicesCreateDataStreamResponse extends AcknowledgedResponseBase {
}

export interface IndicesCreateIndicesCreateRequest extends RequestBase {
  index: IndexName
  include_type_name?: boolean
  master_timeout?: Time
  timeout?: Time
  wait_for_active_shards?: WaitForActiveShards
  body?: {
    aliases?: Record<IndexName, IndicesAlias>
    mappings?: Record<string, MappingTypeMapping> | MappingTypeMapping
    settings?: Record<string, any>
  }
}

export interface IndicesCreateIndicesCreateResponse extends AcknowledgedResponseBase {
  index: IndexName
  shards_acknowledged: boolean
}

export interface IndicesDataStreamsStatsIndicesDataStreamsStatsRequest extends RequestBase {
  name?: IndexName
  expand_wildcards?: ExpandWildcards
  human?: boolean
}

export interface IndicesDataStreamsStatsIndicesDataStreamsStatsResponse extends ResponseBase {
  _shards: ShardStatistics
  backing_indices: integer
  data_stream_count: integer
  total_store_sizes?: ByteSize
  total_store_size_bytes: integer
  data_streams: IndicesDataStreamsStatsDataStreamsStatsItem[]
}

export interface IndicesDeleteAliasIndicesDeleteAliasRequest extends RequestBase {
  index: Indices
  name: Names
  master_timeout?: Time
  timeout?: Time
}

export interface IndicesDeleteAliasIndicesDeleteAliasResponse extends ResponseBase {
}

export interface IndicesDeleteDataStreamIndicesDeleteDataStreamRequest extends RequestBase {
  name: DataStreamName
}

export interface IndicesDeleteDataStreamIndicesDeleteDataStreamResponse extends AcknowledgedResponseBase {
}

export interface IndicesDeleteIndicesDeleteRequest extends RequestBase {
  index: Indices
  allow_no_indices?: boolean
  expand_wildcards?: ExpandWildcards
  ignore_unavailable?: boolean
  master_timeout?: Time
  timeout?: Time
}

export interface IndicesDeleteIndicesDeleteResponse extends IndicesResponseBase {
}

export interface IndicesDeleteTemplateIndicesDeleteTemplateRequest extends RequestBase {
  name: Name
  master_timeout?: Time
  timeout?: Time
}

export interface IndicesDeleteTemplateIndicesDeleteTemplateResponse extends AcknowledgedResponseBase {
}

export interface IndicesExistsAliasIndicesExistsAliasRequest extends RequestBase {
  name: Names
  index?: Indices
  allow_no_indices?: boolean
  expand_wildcards?: ExpandWildcards
  ignore_unavailable?: boolean
  local?: boolean
}

export type IndicesExistsAliasIndicesExistsAliasResponse = boolean

export interface IndicesExistsIndicesExistsRequest extends RequestBase {
  index: Indices
  allow_no_indices?: boolean
  expand_wildcards?: ExpandWildcards
  flat_settings?: boolean
  ignore_unavailable?: boolean
  include_defaults?: boolean
  local?: boolean
}

export type IndicesExistsIndicesExistsResponse = boolean

export interface IndicesExistsTemplateIndicesExistsTemplateRequest extends RequestBase {
  name: Names
  flat_settings?: boolean
  local?: boolean
  master_timeout?: Time
}

export type IndicesExistsTemplateIndicesExistsTemplateResponse = boolean

export interface IndicesExistsTypeIndicesExistsTypeRequest extends RequestBase {
  index: Indices
  type: Types
  allow_no_indices?: boolean
  expand_wildcards?: ExpandWildcards
  ignore_unavailable?: boolean
  local?: boolean
}

export type IndicesExistsTypeIndicesExistsTypeResponse = boolean

export interface IndicesFlushIndicesFlushRequest extends RequestBase {
  index?: Indices
  allow_no_indices?: boolean
  expand_wildcards?: ExpandWildcards
  force?: boolean
  ignore_unavailable?: boolean
  wait_if_ongoing?: boolean
}

export interface IndicesFlushIndicesFlushResponse extends ShardsOperationResponseBase {
}

export interface IndicesFlushSyncedIndicesFlushSyncedRequest extends RequestBase {
  index?: Indices
  allow_no_indices?: boolean
  expand_wildcards?: ExpandWildcards
  ignore_unavailable?: boolean
}

export interface IndicesFlushSyncedIndicesFlushSyncedResponse extends DictionaryResponseBase<IndexName, ShardStatistics> {
  _shards: ShardStatistics
}

export interface IndicesForcemergeIndicesForceMergeRequest extends RequestBase {
  index?: Indices
  allow_no_indices?: boolean
  expand_wildcards?: ExpandWildcards
  flush?: boolean
  ignore_unavailable?: boolean
  max_num_segments?: long
  only_expunge_deletes?: boolean
}

export interface IndicesForcemergeIndicesForceMergeResponse extends ShardsOperationResponseBase {
}

export interface IndicesFreezeIndicesFreezeRequest extends RequestBase {
  index: IndexName
  allow_no_indices?: boolean
  expand_wildcards?: ExpandWildcards
  ignore_unavailable?: boolean
  master_timeout?: Time
  timeout?: Time
  wait_for_active_shards?: WaitForActiveShards
}

export interface IndicesFreezeIndicesFreezeResponse extends AcknowledgedResponseBase {
  shards_acknowledged: boolean
}

export interface IndicesGetAliasIndicesGetAliasRequest extends RequestBase {
  name?: Names
  index?: Indices
  allow_no_indices?: boolean
  expand_wildcards?: ExpandWildcards
  ignore_unavailable?: boolean
  local?: boolean
}

export interface IndicesGetAliasIndicesGetAliasResponse extends DictionaryResponseBase<IndexName, IndicesGetAliasIndexAliases> {
}

export interface IndicesGetDataStreamIndicesGetDataStreamItem {
  name: DataStreamName
  timestamp_field: IndicesGetDataStreamIndicesGetDataStreamItemTimestampField
  indices: IndicesGetDataStreamIndicesGetDataStreamItemIndex[]
  generation: integer
  template: Name
  hidden: boolean
  status: IndicesDataStreamHealthStatus
  ilm_policy?: Name
  _meta?: IndexMetaData
}

export interface IndicesGetDataStreamIndicesGetDataStreamItemIndex {
  index_name: IndexName
  index_uuid: Uuid
}

export interface IndicesGetDataStreamIndicesGetDataStreamItemTimestampField {
  name: Field
}

export interface IndicesGetDataStreamIndicesGetDataStreamRequest extends RequestBase {
  name?: IndexName
  expand_wildcards?: ExpandWildcards
}

export interface IndicesGetDataStreamIndicesGetDataStreamResponse extends ResponseBase {
  data_streams: IndicesGetDataStreamIndicesGetDataStreamItem[]
}

export interface IndicesGetFieldMappingIndicesGetFieldMappingRequest extends RequestBase {
  fields: Fields
  index?: Indices
  type?: Types
  allow_no_indices?: boolean
  expand_wildcards?: ExpandWildcards
  ignore_unavailable?: boolean
  include_defaults?: boolean
  include_type_name?: boolean
  local?: boolean
}

export interface IndicesGetFieldMappingIndicesGetFieldMappingResponse extends DictionaryResponseBase<IndexName, IndicesGetFieldMappingTypeFieldMappings> {
}

export interface IndicesGetMappingIndicesGetMappingRequest extends RequestBase {
  index?: Indices
  type?: Types
  allow_no_indices?: boolean
  expand_wildcards?: ExpandWildcards
  ignore_unavailable?: boolean
  include_type_name?: boolean
  local?: boolean
  master_timeout?: Time
}

export interface IndicesGetMappingIndicesGetMappingResponse extends DictionaryResponseBase<IndexName, IndicesGetMappingIndexMappingRecord> {
}

export interface IndicesGetIndicesGetRequest extends RequestBase {
  index: Indices
  allow_no_indices?: boolean
  expand_wildcards?: ExpandWildcards
  flat_settings?: boolean
  ignore_unavailable?: boolean
  include_defaults?: boolean
  include_type_name?: boolean
  local?: boolean
  master_timeout?: Time
}

export interface IndicesGetIndicesGetResponse extends DictionaryResponseBase<IndexName, IndexIndexState> {
}

export interface IndicesGetSettingsIndicesGetSettingsRequest extends RequestBase {
  index?: Indices
  name?: Names
  allow_no_indices?: boolean
  expand_wildcards?: ExpandWildcards
  flat_settings?: boolean
  ignore_unavailable?: boolean
  include_defaults?: boolean
  local?: boolean
  master_timeout?: Time
}

export interface IndicesGetSettingsIndicesGetSettingsResponse extends DictionaryResponseBase<IndexName, IndexIndexState> {
}

export interface IndicesGetTemplateIndicesGetTemplateRequest extends RequestBase {
  name?: Names
  flat_settings?: boolean
  include_type_name?: boolean
  local?: boolean
  master_timeout?: Time
}

export interface IndicesGetTemplateIndicesGetTemplateResponse extends DictionaryResponseBase<string, IndicesTemplateMapping> {
}

export interface IndicesMigrateToDataStreamIndicesMigrateToDataStreamRequest extends RequestBase {
  name: IndexName
}

export interface IndicesMigrateToDataStreamIndicesMigrateToDataStreamResponse extends AcknowledgedResponseBase {
}

export interface IndicesOpenIndicesOpenRequest extends RequestBase {
  index: Indices
  allow_no_indices?: boolean
  expand_wildcards?: ExpandWildcards
  ignore_unavailable?: boolean
  master_timeout?: Time
  timeout?: Time
  wait_for_active_shards?: WaitForActiveShards
}

export interface IndicesOpenIndicesOpenResponse extends AcknowledgedResponseBase {
  shards_acknowledged: boolean
}

export interface WatcherIndicesOptions {
  allow_no_indices: boolean
  expand_wildcards: ExpandWildcards
  ignore_unavailable: boolean
  ignore_throttled?: boolean
}

export interface SecurityPutRoleIndicesPrivileges {
  field_security?: SecurityFieldSecurity
  names: Indices
  privileges: string[]
  query?: string | QueryDslAbstractionsContainerQueryContainer
  allow_restricted_indices?: boolean
}

export interface IndicesPromoteDataStreamIndicesPromoteDataStreamRequest extends RequestBase {
  name: IndexName
}

export interface IndicesPromoteDataStreamIndicesPromoteDataStreamResponse extends ResponseBase {
  stub: integer
}

export interface IndicesPutAliasIndicesPutAliasRequest extends RequestBase {
  index: Indices
  name: Name
  master_timeout?: Time
  timeout?: Time
  body?: {
    filter?: QueryDslAbstractionsContainerQueryContainer
    index_routing?: Routing
    is_write_index?: boolean
    routing?: Routing
    search_routing?: Routing
  }
}

export interface IndicesPutAliasIndicesPutAliasResponse extends ResponseBase {
}

export interface IndicesPutMappingIndicesPutMappingRequest extends RequestBase {
  index?: Indices
  type?: Type
  allow_no_indices?: boolean
  expand_wildcards?: ExpandWildcards
  ignore_unavailable?: boolean
  include_type_name?: boolean
  master_timeout?: Time
  timeout?: Time
  write_index_only?: boolean
  body: {
    all_field?: MappingMetaFieldsAllAllField
    date_detection?: boolean
    dynamic?: boolean | MappingDynamicMapping
    dynamic_date_formats?: string[]
    dynamic_templates?: Record<string, MappingDynamicTemplateDynamicTemplate> | Record<string, MappingDynamicTemplateDynamicTemplate>[]
    field_names_field?: MappingMetaFieldsFieldNamesFieldNamesField
    index_field?: MappingMetaFieldsIndexIndexField
    meta?: Record<string, any>
    numeric_detection?: boolean
    properties?: Record<PropertyName, MappingTypesProperty>
    routing_field?: MappingMetaFieldsRoutingRoutingField
    size_field?: MappingMetaFieldsSizeSizeField
    source_field?: MappingMetaFieldsSourceSourceField
    runtime?: MappingRuntimeFieldsRuntimeFields
  }
}

export interface IndicesPutMappingIndicesPutMappingResponse extends IndicesResponseBase {
}

export interface IndicesPutSettingsIndicesPutSettingsRequest extends RequestBase {
  index?: Indices
  allow_no_indices?: boolean
  expand_wildcards?: ExpandWildcards
  flat_settings?: boolean
  ignore_unavailable?: boolean
  master_timeout?: Time
  preserve_existing?: boolean
  timeout?: Time
  body: IndicesPutSettingsIndexSettingsRequest
}

export interface IndicesPutSettingsIndicesPutSettingsResponse extends AcknowledgedResponseBase {
}

export interface IndicesPutTemplateIndicesPutTemplateRequest extends RequestBase {
  name: Name
  create?: boolean
  flat_settings?: boolean
  include_type_name?: boolean
  master_timeout?: Time
  timeout?: Time
  body: {
    aliases?: Record<IndexName, IndicesAlias>
    index_patterns?: string | string[]
    mappings?: MappingTypeMapping
    order?: integer
    settings?: Record<string, any>
    version?: VersionNumber
  }
}

export interface IndicesPutTemplateIndicesPutTemplateResponse extends AcknowledgedResponseBase {
}

export interface IndicesRecoveryIndicesRecoveryRequest extends RequestBase {
  index?: Indices
  active_only?: boolean
  detailed?: boolean
}

export interface IndicesRecoveryIndicesRecoveryResponse extends DictionaryResponseBase<IndexName, IndicesRecoveryRecoveryStatus> {
}

export interface IndicesRefreshIndicesRefreshRequest extends RequestBase {
  index?: Indices
  allow_no_indices?: boolean
  expand_wildcards?: ExpandWildcards
  ignore_unavailable?: boolean
}

export interface IndicesRefreshIndicesRefreshResponse extends ShardsOperationResponseBase {
}

export interface IndicesResponseBase extends AcknowledgedResponseBase {
  _shards?: ShardStatistics
}

export interface IndicesRolloverIndicesRolloverConditions {
  max_age?: Time
  max_docs?: long
  max_size?: string
  max_primary_shard_size?: ByteSize
}

export interface IndicesRolloverIndicesRolloverRequest extends RequestBase {
  alias: IndexAlias
  new_index?: IndexName
  dry_run?: boolean
  include_type_name?: boolean
  master_timeout?: Time
  timeout?: Time
  wait_for_active_shards?: WaitForActiveShards
  body?: {
    aliases?: Record<IndexName, IndicesAlias>
    conditions?: IndicesRolloverIndicesRolloverConditions
    mappings?: Record<string, MappingTypeMapping> | MappingTypeMapping
    settings?: Record<string, any>
  }
}

export interface IndicesRolloverIndicesRolloverResponse extends AcknowledgedResponseBase {
  conditions: Record<string, boolean>
  dry_run: boolean
  new_index: string
  old_index: string
  rolled_over: boolean
  shards_acknowledged: boolean
}

export interface IndicesSegmentsIndicesSegmentsRequest extends RequestBase {
  index?: Indices
  allow_no_indices?: boolean
  expand_wildcards?: ExpandWildcards
  ignore_unavailable?: boolean
  verbose?: boolean
}

export interface IndicesSegmentsIndicesSegmentsResponse extends ResponseBase {
  indices: Record<string, IndicesSegmentsIndexSegment>
  _shards: ShardStatistics
}

export interface IndicesShardStoresIndicesShardStores {
  shards: Record<string, IndicesShardStoresShardStoreWrapper>
}

export interface IndicesShardStoresIndicesShardStoresRequest extends RequestBase {
  index?: Indices
  allow_no_indices?: boolean
  expand_wildcards?: ExpandWildcards
  ignore_unavailable?: boolean
  status?: string | string[]
}

export interface IndicesShardStoresIndicesShardStoresResponse extends ResponseBase {
  indices: Record<IndexName, IndicesShardStoresIndicesShardStores>
}

export interface IndicesShrinkIndicesShrinkRequest extends RequestBase {
  index: IndexName
  target: IndexName
  master_timeout?: Time
  timeout?: Time
  wait_for_active_shards?: WaitForActiveShards
  body?: {
    aliases?: Record<IndexName, IndicesAlias>
    settings?: Record<string, any>
  }
}

export interface IndicesShrinkIndicesShrinkResponse extends AcknowledgedResponseBase {
  shards_acknowledged: boolean
  index: IndexName
}

export interface IndicesSplitIndicesSplitRequest extends RequestBase {
  index: IndexName
  target: IndexName
  master_timeout?: Time
  timeout?: Time
  wait_for_active_shards?: WaitForActiveShards
  body?: {
    aliases?: Record<IndexName, IndicesAlias>
    settings?: Record<string, any>
  }
}

export interface IndicesSplitIndicesSplitResponse extends AcknowledgedResponseBase {
  shards_acknowledged: boolean
  index: IndexName
}

export interface IndicesStatsIndicesStats {
  primaries: IndicesStatsIndexStats
  shards?: Record<string, IndicesStatsShardStats[]>
  total: IndicesStatsIndexStats
  uuid?: Uuid
}

export interface IndicesStatsIndicesStatsRequest extends RequestBase {
  metric?: Metrics
  index?: Indices
  completion_fields?: Fields
  expand_wildcards?: ExpandWildcards
  fielddata_fields?: Fields
  fields?: Fields
  forbid_closed_indices?: boolean
  groups?: string | string[]
  include_segment_file_sizes?: boolean
  include_unloaded_segments?: boolean
  level?: Level
  types?: Types
}

export interface IndicesStatsIndicesStatsResponse extends ResponseBase {
  indices?: Record<string, IndicesStatsIndicesStats>
  _shards: ShardStatistics
  _all: IndicesStatsIndicesStats
}

export interface IndicesUnfreezeIndicesUnfreezeRequest extends RequestBase {
  index: IndexName
  allow_no_indices?: boolean
  expand_wildcards?: ExpandWildcards
  ignore_unavailable?: boolean
  master_timeout?: Time
  timeout?: Time
  wait_for_active_shards?: string
}

export interface IndicesUnfreezeIndicesUnfreezeResponse extends AcknowledgedResponseBase {
  shards_acknowledged: boolean
}

export interface IndicesUpdateAliasesIndicesUpdateAliasBulk {
}

export interface IndicesUpdateAliasesIndicesUpdateAliasBulkRequest extends RequestBase {
  master_timeout?: Time
  timeout?: Time
  body: {
    actions?: IndicesUpdateAliasesIndicesUpdateAliasBulk[]
  }
}

export interface IndicesUpdateAliasesIndicesUpdateAliasBulkResponse extends AcknowledgedResponseBase {
}

export interface IndicesUpgradeIndicesUpgradeRequest extends RequestBase {
  stub_b: integer
  stub_a: integer
  body?: {
    stub_c: integer
  }
}

export interface IndicesUpgradeIndicesUpgradeResponse extends ResponseBase {
  stub: integer
}

export interface IndicesValidateQueryIndicesValidateQueryRequest extends RequestBase {
  index?: Indices
  type?: Types
  allow_no_indices?: boolean
  all_shards?: boolean
  analyzer?: string
  analyze_wildcard?: boolean
  default_operator?: DefaultOperator
  df?: string
  expand_wildcards?: ExpandWildcards
  explain?: boolean
  ignore_unavailable?: boolean
  lenient?: boolean
  query_on_query_string?: string
  rewrite?: boolean
  q?: string
  body?: {
    query?: QueryDslAbstractionsContainerQueryContainer
  }
}

export interface IndicesValidateQueryIndicesValidateQueryResponse extends ResponseBase {
  explanations?: IndicesValidateQueryIndicesValidationExplanation[]
  _shards?: ShardStatistics
  valid: boolean
  error?: string
}

export interface IndicesValidateQueryIndicesValidationExplanation {
  error?: string
  explanation?: string
  index: IndexName
  valid: boolean
}

export interface ClusterClusterStatsIndicesVersionsStats {
  index_count: integer
  primary_shard_count: integer
  total_primary_bytes: long
  version: VersionString
}

export interface AggregationsPipelineInferenceBucketInferenceAggregation extends AggregationsPipelinePipelineAggregationBase {
  model_id: Name
  inference_config?: AggregationsPipelineInferenceBucketInferenceConfigContainer
}

export interface AggregationsPipelineInferenceBucketInferenceConfigContainer {
  regression?: AggregationsPipelineInferenceBucketRegressionInferenceOptions
  classification?: AggregationsPipelineInferenceBucketClassificationInferenceOptions
}

export interface IngestProcessorsInferenceProcessor extends IngestProcessorBase {
  model_id: Id
  target_field: Field
  field_map?: Record<Field, any>
  inference_config?: IngestProcessorsInferenceProcessorConfig
}

export interface IngestProcessorsInferenceProcessorConfig {
  regression?: IngestProcessorsInferenceProcessorConfigRegression
}

export interface IngestProcessorsInferenceProcessorConfigRegression {
  results_field: string
}

export interface MlInfluence {
  influencer_field_name: string
  influencer_field_values: string[]
}

export interface IngestSimulatePipelineIngest {
  timestamp: DateString
  pipeline?: string
}

export interface IngestGeoIpStatsIngestGeoIpStatsRequest extends RequestBase {
  stub_b: integer
  stub_a: integer
  body?: {
    stub_c: integer
  }
}

export interface IngestGeoIpStatsIngestGeoIpStatsResponse extends ResponseBase {
  stub: integer
}

export interface NodesNodesStatsStatisticsIngestStats {
  count: long
  current: long
  failed: long
  processors: NodesNodesStatsStatisticsKeyedProcessorStats[]
  time_in_millis: long
}

export interface ExplainInlineGet<TDocument = unknown> {
  fields?: Record<string, any>
  found: boolean
  _seq_no: SequenceNumber
  _primary_term: long
  _routing?: Routing
  _source: TDocument
}

export interface SecurityInlineRoleTemplate {
  template: SecurityInlineRoleTemplateSource
  format?: SecurityRoleTemplateFormat
}

export interface SecurityInlineRoleTemplateSource {
  source: string
}

export interface InlineScript extends ScriptBase {
  source: string
}

export interface SearchInnerHitsInnerHits {
  name?: Name
  size?: integer
  from?: integer
  collapse?: SearchCollapsingFieldCollapse
  docvalue_fields?: Fields
  explain?: boolean
  highlight?: SearchHighlightingHighlight
  ignore_unmapped?: boolean
  script_fields?: Record<string, ScriptField>
  seq_no_primary_term?: boolean
  fields?: Fields
  sort?: SearchSortSort
  _source?: boolean | SearchSourceFilteringSourceFilter
  version?: boolean
}

export interface SearchHitsInnerHitsMetadata {
  total: SearchHitsTotalHits | long
  hits: SearchHitsHit<Record<string, any>>[]
  max_score?: double
}

export interface SearchHitsInnerHitsResult {
  hits: SearchHitsInnerHitsMetadata
}

export interface WatcherInputContainer {
  chain?: WatcherChainInput
  http?: WatcherHttpInput
  search?: WatcherSearchInput
  simple?: Record<string, any>
}

export type WatcherInputType = 'http' | 'search' | 'simple'

export interface MappingTypesCoreRangeIntegerRangeIntegerRangeProperty extends MappingTypesCoreRangeRangePropertyBase {
  type: 'integer_range'
}

export interface QueryDslFullTextIntervalsIntervalsAllOf {
  intervals?: QueryDslFullTextIntervalsIntervalsContainer[]
  max_gaps?: integer
  ordered?: boolean
  filter?: QueryDslFullTextIntervalsIntervalsFilter
}

export interface QueryDslFullTextIntervalsIntervalsAnyOf {
  intervals?: QueryDslFullTextIntervalsIntervalsContainer[]
  filter?: QueryDslFullTextIntervalsIntervalsFilter
}

export interface QueryDslFullTextIntervalsIntervalsContainer {
  all_of?: QueryDslFullTextIntervalsIntervalsAllOf
  any_of?: QueryDslFullTextIntervalsIntervalsAnyOf
  fuzzy?: QueryDslFullTextIntervalsIntervalsFuzzy
  match?: QueryDslFullTextIntervalsIntervalsMatch
  prefix?: QueryDslFullTextIntervalsIntervalsPrefix
  wildcard?: QueryDslFullTextIntervalsIntervalsWildcard
}

export interface QueryDslFullTextIntervalsIntervalsFilter {
  after?: QueryDslFullTextIntervalsIntervalsContainer
  before?: QueryDslFullTextIntervalsIntervalsContainer
  contained_by?: QueryDslFullTextIntervalsIntervalsContainer
  containing?: QueryDslFullTextIntervalsIntervalsContainer
  not_contained_by?: QueryDslFullTextIntervalsIntervalsContainer
  not_containing?: QueryDslFullTextIntervalsIntervalsContainer
  not_overlapping?: QueryDslFullTextIntervalsIntervalsContainer
  overlapping?: QueryDslFullTextIntervalsIntervalsContainer
  script?: Script
}

export interface QueryDslFullTextIntervalsIntervalsFuzzy {
  analyzer?: string
  fuzziness?: Fuzziness
  prefix_length?: integer
  term?: string
  transpositions?: boolean
  use_field?: Field
}

export interface QueryDslFullTextIntervalsIntervalsMatch {
  analyzer?: string
  max_gaps?: integer
  ordered?: boolean
  query?: string
  use_field?: Field
  filter?: QueryDslFullTextIntervalsIntervalsFilter
}

export interface QueryDslFullTextIntervalsIntervalsPrefix {
  analyzer?: string
  prefix?: string
  use_field?: Field
}

export interface QueryDslFullTextIntervalsIntervalsQuery extends QueryDslAbstractionsQueryQueryBase {
  all_of?: QueryDslFullTextIntervalsIntervalsAllOf
  any_of?: QueryDslFullTextIntervalsIntervalsAnyOf
  fuzzy?: QueryDslFullTextIntervalsIntervalsFuzzy
  match?: QueryDslFullTextIntervalsIntervalsMatch
  prefix?: QueryDslFullTextIntervalsIntervalsPrefix
  wildcard?: QueryDslFullTextIntervalsIntervalsWildcard
}

export interface QueryDslFullTextIntervalsIntervalsWildcard {
  analyzer?: string
  pattern?: string
  use_field?: Field
}

export interface SecurityInvalidRoleTemplate {
  template: string
  format?: SecurityRoleTemplateFormat
}

export type Ip = string

export interface XpackUsageIpFilterUsage {
  http: boolean
  transport: boolean
}

export interface MappingTypesSpecializedIpIpProperty extends MappingTypesDocValuesPropertyBase {
  boost?: double
  index?: boolean
  null_value?: string
  type: 'ip'
}

export interface AggregationsBucketIpRangeIpRangeAggregation extends AggregationsBucketBucketAggregationBase {
  field?: Field
  ranges?: AggregationsBucketIpRangeIpRangeAggregationRange[]
}

export interface AggregationsBucketIpRangeIpRangeAggregationRange {
  from?: string
  mask?: string
  to?: string
}

export interface AggregationsIpRangeBucketKeys {
}
export type AggregationsIpRangeBucket = AggregationsIpRangeBucketKeys |
    { [property: string]: AggregationsAggregate }

export interface MappingTypesCoreRangeIpRangeIpRangeProperty extends MappingTypesCoreRangeRangePropertyBase {
  type: 'ip_range'
}

export interface XpackUsageJob {
  allow_lazy_open?: boolean
  analysis_config?: MlAnalysisConfig
  analysis_limits?: MlAnalysisLimits
  background_persist_interval?: Time
  count?: integer
  created_by?: EmptyObject
  create_time?: integer
  detectors?: XpackUsageJobStatistics
  data_description?: MlDataDescription
  description?: string
  finished_time?: integer
  forecasts?: XpackUsageMlJobForecasts
  job_id?: Id
  job_type?: string
  model_plot?: MlModelPlotConfig
  model_size?: XpackUsageJobStatistics
  model_snapshot_id?: Id
  model_snapshot_retention_days?: long
  renormalization_window_days?: long
  results_index_name?: IndexName
  results_retention_days?: long
  groups?: string[]
  model_plot_config?: MlModelPlotConfig
  custom_settings?: XpackUsageCustomSettings
  job_version?: VersionString
  deleting?: boolean
  daily_model_snapshot_retention_after_days?: long
}

export interface MlJobForecastStatistics {
  memory_bytes?: XpackUsageJobStatistics
  processing_time_ms?: XpackUsageJobStatistics
  records?: XpackUsageJobStatistics
  status?: Record<string, long>
  total: long
  forecasted_jobs: integer
}

export type MlJobState = 'closing' | 'closed' | 'opened' | 'failed' | 'opening'

export interface XpackUsageJobStatistics {
  avg: double
  max: double
  min: double
  total: double
}

export interface MlJobStats {
  assignment_explanation?: string
  data_counts: MlDataCounts
  forecasts_stats: MlJobForecastStatistics
  job_id: string
  model_size_stats: MlModelSizeStats
  node?: MlDiscoveryNode
  open_time?: DateString
  state: MlJobState
  timing_stats: MlTimingStats
  deleting?: boolean
}

export interface IngestProcessorsJoinProcessor extends IngestProcessorBase {
  field: Field
  separator: string
  target_field?: Field
}

export interface MappingTypesCoreJoinJoinProperty extends MappingTypesPropertyBase {
  relations?: Record<RelationName, RelationName | RelationName[]>
  type: 'join'
}

export interface IngestProcessorsJsonProcessor extends IngestProcessorBase {
  add_to_root: boolean
  field: Field
  target_field: Field
}

export interface NodesNodesStatsJvmClassesStats {
  current_loaded_count: long
  total_loaded_count: long
  total_unloaded_count: long
}

export interface AnalysisTokenFiltersKStemTokenFilter extends AnalysisTokenFiltersTokenFilterBase {
}

export type AnalysisTokenFiltersKeepTypesMode = 'include' | 'exclude'

export interface AnalysisTokenFiltersKeepTypesTokenFilter extends AnalysisTokenFiltersTokenFilterBase {
  mode: AnalysisTokenFiltersKeepTypesMode
  types: string[]
}

export interface AnalysisTokenFiltersKeepWordsTokenFilter extends AnalysisTokenFiltersTokenFilterBase {
  keep_words: string[]
  keep_words_case: boolean
  keep_words_path: string
}

export interface IngestProcessorsKeyValueProcessor extends IngestProcessorBase {
  exclude_keys?: string[]
  field: Field
  field_split: string
  ignore_missing?: boolean
  include_keys?: string[]
  prefix?: string
  strip_brackets?: boolean
  target_field?: Field
  trim_key?: string
  trim_value?: string
  value_split: string
}

export interface AggregationsKeyedBucketKeys<TKey = unknown> {
  doc_count: long
  key: TKey
  key_as_string: string
}
export type AggregationsKeyedBucket<TKey = unknown> = AggregationsKeyedBucketKeys<TKey> |
    { [property: string]: AggregationsAggregate }

export interface NodesNodesStatsStatisticsKeyedProcessorStats {
  statistics: NodesNodesStatsProcessStats
  type: string
}

export interface AggregationsKeyedValueAggregate extends AggregationsValueAggregate {
  keys: string[]
}

export interface AnalysisTokenFiltersKeywordMarkerTokenFilter extends AnalysisTokenFiltersTokenFilterBase {
  ignore_case: boolean
  keywords: string[]
  keywords_path: string
  keywords_pattern: string
}

export interface MappingTypesCoreKeywordKeywordProperty extends MappingTypesDocValuesPropertyBase {
  boost?: double
  eager_global_ordinals?: boolean
  index?: boolean
  index_options?: MappingTypesCoreTextIndexOptions
  normalizer?: string
  norms?: boolean
  null_value?: string
  split_queries_on_whitespace?: boolean
  type: 'keyword'
}

export interface AnalysisTokenizersKeywordTokenizer extends AnalysisTokenizersTokenizerBase {
  buffer_size: integer
}

export interface XpackUsageKibanaUrlConfig extends XpackUsageBaseUrlConfig {
  time_range?: string
}

export interface SearchSuggestersPhraseSuggesterSmoothingModelLaplaceSmoothingModel {
  alpha: double
}

export interface LatLon {
  lat: double
  lon: double
}

export interface AnalysisTokenFiltersLengthTokenFilter extends AnalysisTokenFiltersTokenFilterBase {
  max: integer
  min: integer
}

export interface AnalysisTokenizersLetterTokenizer extends AnalysisTokenizersTokenizerBase {
}

export type Level = 'cluster' | 'indices' | 'shards'

export interface LicenseGetLicenseLicense {
  expiry_date_in_millis: EpochMillis
  issue_date_in_millis: EpochMillis
  issued_to: string
  issuer: string
  max_nodes?: long
  max_resource_units?: long
  signature: string
  start_date_in_millis: EpochMillis
  type: LicenseGetLicenseLicenseType
  uid: string
}

export interface LicensePostLicenseLicenseAcknowledgement {
  license: string[]
  message: string
}

export interface LicenseGetLicenseLicenseInformation {
  expiry_date: DateString
  expiry_date_in_millis: EpochMillis
  issue_date: DateString
  issue_date_in_millis: EpochMillis
  issued_to: string
  issuer: string
  max_nodes: long
  max_resource_units?: integer
  status: LicenseGetLicenseLicenseStatus
  type: LicenseGetLicenseLicenseType
  uid: Uuid
  start_date_in_millis: EpochMillis
}

export type LicenseGetLicenseLicenseStatus = 'active' | 'valid' | 'invalid' | 'expired'

export type LicenseGetLicenseLicenseType = 'missing' | 'trial' | 'basic' | 'standard' | 'dev' | 'silver' | 'gold' | 'platinum' | 'enterprise'

export interface IlmLifecycleAction {
}

export interface IlmExplainLifecycleLifecycleExplain {
  action: Name
  action_time_millis: EpochMillis
  age: Time
  failed_step?: Name
  failed_step_retry_count?: integer
  index: IndexName
  is_auto_retryable_error?: boolean
  lifecycle_date_millis: EpochMillis
  managed: boolean
  phase: Name
  phase_time_millis: EpochMillis
  policy: Name
  step: Name
  step_info?: Record<string, any>
  step_time_millis: EpochMillis
  phase_execution: IlmExplainLifecycleLifecycleExplainPhaseExecution
}

export interface IlmExplainLifecycleLifecycleExplainPhaseExecution {
  policy: Name
  version: VersionNumber
  modified_date_in_millis: EpochMillis
}

export interface IlmExplainLifecycleLifecycleExplainProject {
  project: IlmExplainLifecycleLifecycleExplainProjectSummary
}

export interface IlmExplainLifecycleLifecycleExplainProjectSummary {
  index: IndexName
  managed: boolean
}

export type IlmGetStatusLifecycleOperationMode = 'RUNNING' | 'STOPPING' | 'STOPPED'

export interface IlmGetLifecycleLifecyclePolicy {
  modified_date: DateString
  policy: IlmPolicy
  version: VersionNumber
}

export type QueryDslSpecializedMoreLikeThisLikeLike = string | QueryDslSpecializedMoreLikeThisLikeLikeDocument

export interface QueryDslSpecializedMoreLikeThisLikeLikeDocument {
  doc?: any
  fields?: Fields
  _id?: Id | number
  _type?: Type
  _index?: IndexName
  per_field_analyzer?: Record<Field, string>
  routing?: Routing
}

export interface AnalysisTokenFiltersLimitTokenCountTokenFilter extends AnalysisTokenFiltersTokenFilterBase {
  consume_all_tokens: boolean
  max_token_count: integer
}

export interface MlInfoLimits {
  max_model_memory_limit?: ByteSize
  effective_max_model_memory_limit: ByteSize
  total_ml_memory: ByteSize
}

export interface AggregationsLineStringGeoShape {
  coordinates: QueryDslGeoGeoCoordinate[]
}

export interface SearchSuggestersPhraseSuggesterSmoothingModelLinearInterpolationSmoothingModel {
  bigram_lambda: double
  trigram_lambda: double
  unigram_lambda: double
}

export interface DanglingIndicesIndicesListListDanglingIndicesRequest extends RequestBase {
  stub_a: string
  stub_b: string
  body?: {
    stub_c: string
  }
}

export interface DanglingIndicesIndicesListListDanglingIndicesResponse extends ResponseBase {
  stub: integer
}

export interface TaskListTasksListTasksRequest extends RequestBase {
  actions?: string | string[]
  detailed?: boolean
  group_by?: GroupBy
  nodes?: string[]
  parent_task_id?: Id
  timeout?: Time
  wait_for_completion?: boolean
}

export interface TaskListTasksListTasksResponse extends ResponseBase {
  node_failures?: ErrorCause[]
  nodes?: Record<string, TaskListTasksTaskExecutingNode>
  tasks?: Record<string, TaskGetTaskTaskInfo> | TaskGetTaskTaskInfo[]
}

export interface WatcherLoggingAction {
  level: string
  text: string
}

export interface WatcherLoggingActionResult {
  logged_text: string
}

export interface LogstashPipelineDeleteLogstashDeletePipelineRequest extends RequestBase {
  stub_a: string
  stub_b: string
  body?: {
    stub_c: string
  }
}

export interface LogstashPipelineDeleteLogstashDeletePipelineResponse extends ResponseBase {
  stub: integer
}

export interface LogstashPipelineGetLogstashGetPipelineRequest extends RequestBase {
  stub_a: string
  stub_b: string
  body?: {
    stub_c: string
  }
}

export interface LogstashPipelineGetLogstashGetPipelineResponse extends ResponseBase {
  stub: integer
}

export interface LogstashPipelinePutLogstashPutPipelineRequest extends RequestBase {
  stub_a: string
  stub_b: string
  body: {
    stub_c: string
  }
}

export interface LogstashPipelinePutLogstashPutPipelineResponse extends ResponseBase {
  stub: integer
}

export interface MappingTypesCoreRangeLongRangeLongRangeProperty extends MappingTypesCoreRangeRangePropertyBase {
  type: 'long_range'
}

export interface IngestProcessorsLowercaseProcessor extends IngestProcessorBase {
  field: Field
  ignore_missing?: boolean
  target_field?: Field
}

export interface AnalysisTokenFiltersLowercaseTokenFilter extends AnalysisTokenFiltersTokenFilterBase {
  language: string
}

export interface AnalysisTokenizersLowercaseTokenizer extends AnalysisTokenizersTokenizerBase {
}

export interface XpackUsageMachineLearningUsage extends XpackUsageXPackUsage {
  datafeeds: Record<string, XpackUsageDatafeedCount>
  jobs: Record<string, XpackUsageJob>
  node_count: integer
  data_frame_analytics_jobs: XpackUsageMlDataFrameAnalyticsJobsUsage
  inference: XpackUsageMlInferenceUsage
}

export interface MainError extends ErrorCause {
  headers?: Record<string, string>
  root_cause: ErrorCause[]
}

export interface SecurityGetUserPrivilegesManageUserPrivileges {
  applications: string[]
}

export interface AnalysisCharFiltersMappingCharFilter extends AnalysisCharFiltersCharFilterBase {
  mappings: string[]
  mappings_path: string
}

export interface QueryDslMatchAllQuery extends QueryDslAbstractionsQueryQueryBase {
  norm_field?: string
}

export interface QueryDslFullTextMatchBoolPrefixMatchBoolPrefixQuery extends QueryDslAbstractionsQueryQueryBase {
  analyzer?: string
  fuzziness?: Fuzziness
  fuzzy_rewrite?: MultiTermQueryRewrite
  fuzzy_transpositions?: boolean
  max_expansions?: integer
  minimum_should_match?: MinimumShouldMatch
  operator?: QueryDslOperator
  prefix_length?: integer
  query?: string
}

export interface QueryDslMatchNoneQuery extends QueryDslAbstractionsQueryQueryBase {
}

export interface QueryDslFullTextMatchPhrasePrefixMatchPhrasePrefixQuery extends QueryDslAbstractionsQueryQueryBase {
  analyzer?: string
  max_expansions?: integer
  query?: string
  slop?: integer
  zero_terms_query?: QueryDslFullTextMultiMatchZeroTermsQuery
}

export interface QueryDslFullTextMatchPhraseMatchPhraseQuery extends QueryDslAbstractionsQueryQueryBase {
  analyzer?: string
  query?: string
  slop?: integer
}

export interface QueryDslFullTextMatchMatchQuery extends QueryDslAbstractionsQueryQueryBase {
  analyzer?: string
  auto_generate_synonyms_phrase_query?: boolean
  cutoff_frequency?: double
  fuzziness?: Fuzziness
  fuzzy_rewrite?: MultiTermQueryRewrite
  fuzzy_transpositions?: boolean
  lenient?: boolean
  max_expansions?: integer
  minimum_should_match?: MinimumShouldMatch
  operator?: QueryDslOperator
  prefix_length?: integer
  query?: string | float | boolean
  zero_terms_query?: QueryDslFullTextMultiMatchZeroTermsQuery
}

export type MappingDynamicTemplateMatchType = 'simple' | 'regex'

export interface AggregationsMatrixMatrixAggregation extends AggregationsAggregation {
  fields?: Fields
  missing?: Record<Field, double>
}

export interface AggregationsMatrixStatsAggregate extends AggregationsAggregateBase {
  correlation: Record<string, double>
  covariance: Record<string, double>
  count: integer
  kurtosis: double
  mean: double
  skewness: double
  variance: double
  name: string
}

export interface AggregationsMatrixMatrixStatsMatrixStatsAggregation extends AggregationsMatrixMatrixAggregation {
  mode?: AggregationsMatrixMatrixStatsMatrixStatsMode
}

export type AggregationsMatrixMatrixStatsMatrixStatsMode = 'avg' | 'min' | 'max' | 'sum' | 'median'

export interface AggregationsMetricMaxMaxAggregation extends AggregationsMetricFormatMetricAggregationBase {
}

export interface AggregationsPipelineMaxBucketMaxBucketAggregation extends AggregationsPipelinePipelineAggregationBase {
}

export interface AggregationsMetricMedianAbsoluteDeviationMedianAbsoluteDeviationAggregation extends AggregationsMetricFormatMetricAggregationBase {
  compression?: double
}

export interface NodesNodesStatsMemoryStats {
  resident: string
  resident_in_bytes: long
  share: string
  share_in_bytes: long
  total_virtual: string
  total_virtual_in_bytes: long
}

export type MlMemoryStatus = 'ok' | 'soft_limit' | 'hard_limit'

export interface MergesStats {
  current: long
  current_docs: long
  current_size?: string
  current_size_in_bytes: long
  total: long
  total_auto_throttle?: string
  total_auto_throttle_in_bytes: long
  total_docs: long
  total_size?: string
  total_size_in_bytes: long
  total_stopped_time?: string
  total_stopped_time_in_millis: long
  total_throttled_time?: string
  total_throttled_time_in_millis: long
  total_time?: string
  total_time_in_millis: long
}

export type AggregationsMetricAggregate = AggregationsValueAggregate | AggregationsBoxPlotAggregate | AggregationsGeoBoundsAggregate | AggregationsGeoCentroidAggregate | AggregationsGeoLineAggregate | AggregationsPercentilesAggregate | AggregationsScriptedMetricAggregate | AggregationsStatsAggregate | AggregationsStringStatsAggregate | AggregationsTopHitsAggregate | AggregationsTopMetricsAggregate | AggregationsExtendedStatsAggregate | AggregationsTDigestPercentilesAggregate | AggregationsHdrPercentilesAggregate

export interface AggregationsMetricMetricAggregationBase {
  field?: Field
  missing?: AggregationsMissing
  script?: Script
}

export type Metrics = string | string[]

export interface AggregationsMetricMinMinAggregation extends AggregationsMetricFormatMetricAggregationBase {
}

export interface AggregationsPipelineMinBucketMinBucketAggregation extends AggregationsPipelinePipelineAggregationBase {
}

export interface XpackInfoMinimalLicenseInformation {
  expiry_date_in_millis: EpochMillis
  mode: LicenseGetLicenseLicenseType
  status: LicenseGetLicenseLicenseStatus
  type: LicenseGetLicenseLicenseType
  uid: string
}

export type AggregationsBucketAutoDateHistogramMinimumInterval = 'second' | 'minute' | 'hour' | 'day' | 'month' | 'year'

export type MinimumShouldMatch = integer | string

export type AggregationsMissing = string | integer | double | boolean

export interface AggregationsBucketMissingMissingAggregation extends AggregationsBucketBucketAggregationBase {
  field?: Field
  missing?: AggregationsMissing
}

export interface MlCloseJobMlCloseJobRequest extends RequestBase {
  job_id: Id
  allow_no_jobs?: boolean
  force?: boolean
  timeout?: Time
}

export interface MlCloseJobMlCloseJobResponse extends ResponseBase {
  closed: boolean
}

export interface XpackUsageMlDataFrameAnalyticsJobsCountUsage {
  count: long
}

export interface XpackUsageMlDataFrameAnalyticsJobsMemoryUsage {
  peak_usage_bytes: XpackUsageJobStatistics
}

export interface XpackUsageMlDataFrameAnalyticsJobsUsage {
  memory_usage?: XpackUsageMlDataFrameAnalyticsJobsMemoryUsage
  _all: XpackUsageMlDataFrameAnalyticsJobsCountUsage
  analysis_counts?: EmptyObject
}

export interface MlDeleteCalendarEventMlDeleteCalendarEventRequest extends RequestBase {
  calendar_id: Id
  event_id: Id
}

export interface MlDeleteCalendarEventMlDeleteCalendarEventResponse extends AcknowledgedResponseBase {
}

export interface MlDeleteCalendarJobMlDeleteCalendarJobRequest extends RequestBase {
  calendar_id: Id
  job_id: Id
}

export interface MlDeleteCalendarJobMlDeleteCalendarJobResponse extends ResponseBase {
  calendar_id: Id
  description?: string
  job_ids: Ids
}

export interface MlDeleteCalendarMlDeleteCalendarRequest extends RequestBase {
  calendar_id: Id
}

export interface MlDeleteCalendarMlDeleteCalendarResponse extends AcknowledgedResponseBase {
}

export interface MlDeleteDataFrameAnalyticsMlDeleteDataFrameAnalyticsRequest extends RequestBase {
  id: Id
  force?: boolean
  timeout?: Time
}

export interface MlDeleteDataFrameAnalyticsMlDeleteDataFrameAnalyticsResponse extends AcknowledgedResponseBase {
}

export interface MlDeleteDatafeedMlDeleteDatafeedRequest extends RequestBase {
  datafeed_id: Id
  force?: boolean
}

export interface MlDeleteDatafeedMlDeleteDatafeedResponse extends AcknowledgedResponseBase {
}

export interface MlDeleteExpiredDataMlDeleteExpiredDataRequest extends RequestBase {
  name?: Name
  requests_per_second?: float
  timeout?: Time
  body?: {
    requests_per_second?: float
    timeout?: Time
  }
}

export interface MlDeleteExpiredDataMlDeleteExpiredDataResponse extends ResponseBase {
  deleted: boolean
}

export interface MlDeleteFilterMlDeleteFilterRequest extends RequestBase {
  filter_id: Id
}

export interface MlDeleteFilterMlDeleteFilterResponse extends AcknowledgedResponseBase {
}

export interface MlDeleteForecastMlDeleteForecastRequest extends RequestBase {
  job_id: Id
  forecast_id?: Id
  allow_no_forecasts?: boolean
  timeout?: Time
}

export interface MlDeleteForecastMlDeleteForecastResponse extends AcknowledgedResponseBase {
}

export interface MlDeleteJobMlDeleteJobRequest extends RequestBase {
  job_id: Id
  force?: boolean
  wait_for_completion?: boolean
}

export interface MlDeleteJobMlDeleteJobResponse extends AcknowledgedResponseBase {
}

export interface MlDeleteModelSnapshotMlDeleteModelSnapshotRequest extends RequestBase {
  job_id: Id
  snapshot_id: Id
}

export interface MlDeleteModelSnapshotMlDeleteModelSnapshotResponse extends AcknowledgedResponseBase {
}

export interface MlDeleteTrainedModelAliasMlDeleteTrainedModelAliasRequest extends RequestBase {
  model_alias: Name
  model_id: Id
}

export interface MlDeleteTrainedModelAliasMlDeleteTrainedModelAliasResponse extends AcknowledgedResponseBase {
}

export interface MlDeleteTrainedModelMlDeleteTrainedModelRequest extends RequestBase {
  model_id: Id
}

export interface MlDeleteTrainedModelMlDeleteTrainedModelResponse extends AcknowledgedResponseBase {
}

export interface MlEstimateModelMemoryMlEstimateModelMemoryRequest extends RequestBase {
  body: {
    analysis_config?: MlAnalysisConfig
    max_bucket_cardinality?: Record<Field, long>
    overall_cardinality?: Record<Field, long>
  }
}

export interface MlEstimateModelMemoryMlEstimateModelMemoryResponse extends ResponseBase {
  model_memory_estimate: string
}

export interface MlEvaluateDataFrameMlEvaluateDataFrameRequest extends RequestBase {
  stub: string
  body: {
    stub?: string
  }
}

export interface MlEvaluateDataFrameMlEvaluateDataFrameResponse extends ResponseBase {
  stub: boolean
}

export interface MlExplainDataFrameAnalyticsMlExplainDataFrameAnalyticsRequest extends RequestBase {
  stub: string
  body?: {
    stub?: string
  }
}

export interface MlExplainDataFrameAnalyticsMlExplainDataFrameAnalyticsResponse extends ResponseBase {
  stub: boolean
}

export interface MlFlushJobMlFlushJobRequest extends RequestBase {
  job_id: Id
  skip_time?: string
  body?: {
    advance_time?: DateString
    calc_interim?: boolean
    end?: DateString
    start?: DateString
  }
}

export interface MlFlushJobMlFlushJobResponse extends ResponseBase {
  flushed: boolean
  last_finalized_bucket_end?: integer
}

export interface MlForecastJobMlForecastJobRequest extends RequestBase {
  job_id: Id
  body?: {
    duration?: Time
    expires_in?: Time
  }
}

export interface MlForecastJobMlForecastJobResponse extends AcknowledgedResponseBase {
  forecast_id: Id
}

export interface MlGetAnomalyRecordsMlGetAnomalyRecordsRequest extends RequestBase {
  job_id: Id
  exclude_interim?: boolean
  from?: integer
  size?: integer
  start?: DateString
  end?: DateString
  body?: {
    desc?: boolean
    exclude_interim?: boolean
    page?: MlPage
    record_score?: double
    sort?: Field
    start?: DateString
    end?: DateString
  }
}

export interface MlGetAnomalyRecordsMlGetAnomalyRecordsResponse extends ResponseBase {
  count: long
  records: MlAnomalyRecord[]
}

export interface MlGetBucketsMlGetBucketsRequest extends RequestBase {
  job_id: Id
  timestamp?: Timestamp
  from?: integer
  size?: integer
  exclude_interim?: boolean
  sort?: Field
  desc?: boolean
  start?: DateString
  end?: DateString
  body?: {
    anomaly_score?: double
    desc?: boolean
    exclude_interim?: boolean
    expand?: boolean
    page?: MlPage
    sort?: Field
    start?: DateString
    end?: DateString
  }
}

export interface MlGetBucketsMlGetBucketsResponse extends ResponseBase {
  buckets: MlResultBucket[]
  count: long
}

export interface MlGetCalendarEventsMlGetCalendarEventsRequest extends RequestBase {
  calendar_id: Id
  job_id?: Id
  end?: DateString
  from?: integer
  start?: string
  size?: integer
  body?: {
    end?: DateString
    from?: integer
    start?: string
    size?: integer
  }
}

export interface MlGetCalendarEventsMlGetCalendarEventsResponse extends ResponseBase {
  count: integer
  events: MlPostCalendarEventsScheduledEvent[]
}

export interface MlGetCalendarsMlGetCalendarsRequest extends RequestBase {
  calendar_id?: Id
  body?: {
    page?: MlPage
  }
}

export interface MlGetCalendarsMlGetCalendarsResponse extends ResponseBase {
  calendars: MlGetCalendarsCalendar[]
  count: long
}

export interface MlGetCategoriesMlGetCategoriesRequest extends RequestBase {
  job_id: Id
  category_id?: CategoryId
  body?: {
    page?: MlPage
  }
}

export interface MlGetCategoriesMlGetCategoriesResponse extends ResponseBase {
  categories: MlCategoryDefinition[]
  count: long
}

export interface MlGetDataFrameAnalyticsMlGetDataFrameAnalyticsRequest extends RequestBase {
  stub: string
  body?: {
    stub?: string
  }
}

export interface MlGetDataFrameAnalyticsMlGetDataFrameAnalyticsResponse extends ResponseBase {
  stub: boolean
}

export interface MlGetDataFrameAnalyticsStatsMlGetDataFrameAnalyticsStatsRequest extends RequestBase {
  stub: string
  body?: {
    stub?: string
  }
}

export interface MlGetDataFrameAnalyticsStatsMlGetDataFrameAnalyticsStatsResponse extends ResponseBase {
  stub: boolean
}

export interface MlGetDatafeedStatsMlGetDatafeedStatsRequest extends RequestBase {
  datafeed_id?: Ids
  allow_no_datafeeds?: boolean
}

export interface MlGetDatafeedStatsMlGetDatafeedStatsResponse extends ResponseBase {
  count: long
  datafeeds: MlDatafeedStats[]
}

export interface MlGetDatafeedsMlGetDatafeedsRequest extends RequestBase {
  datafeed_id?: Id
  allow_no_datafeeds?: boolean
  exclude_generated?: boolean
}

export interface MlGetDatafeedsMlGetDatafeedsResponse extends ResponseBase {
  count: long
  datafeeds: MlDatafeed[]
}

export interface MlGetFiltersMlGetFiltersRequest extends RequestBase {
  filter_id?: Id
  from?: integer
  size?: integer
}

export interface MlGetFiltersMlGetFiltersResponse extends ResponseBase {
  count: long
  filters: MlGetFiltersFilter[]
}

export interface MlGetInfluencersMlGetInfluencersRequest extends RequestBase {
  job_id: Id
  body?: {
    descending?: boolean
    end?: DateString
    exclude_interim?: boolean
    influencer_score?: double
    page?: MlPage
    sort?: Field
    start?: DateString
  }
}

export interface MlGetInfluencersMlGetInfluencersResponse extends ResponseBase {
  count: long
  influencers: MlBucketInfluencer[]
}

export interface MlGetJobStatsMlGetJobStatsRequest extends RequestBase {
  job_id?: Id
  allow_no_jobs?: boolean
}

export interface MlGetJobStatsMlGetJobStatsResponse extends ResponseBase {
  count: long
  jobs: MlJobStats[]
}

export interface MlGetJobsMlGetJobsRequest extends RequestBase {
  job_id?: Ids
  allow_no_match?: boolean
  allow_no_jobs?: boolean
  exclude_generated?: boolean
}

export interface MlGetJobsMlGetJobsResponse extends ResponseBase {
  count: long
  jobs: XpackUsageJob[]
}

export interface MlGetModelSnapshotsMlGetModelSnapshotsRequest extends RequestBase {
  job_id: Id
  snapshot_id?: Id
  body?: {
    desc?: boolean
    end?: DateString
    page?: MlPage
    sort?: Field
    start?: DateString
  }
}

export interface MlGetModelSnapshotsMlGetModelSnapshotsResponse extends ResponseBase {
  count: long
  model_snapshots: MlModelSnapshot[]
}

export interface MlGetOverallBucketsMlGetOverallBucketsRequest extends RequestBase {
  job_id: Id
  body?: {
    allow_no_jobs?: boolean
    bucket_span?: Time
    end?: DateString
    exclude_interim?: boolean
    overall_score?: double
    start?: DateString
    top_n?: integer
  }
}

export interface MlGetOverallBucketsMlGetOverallBucketsResponse extends ResponseBase {
  count: long
  overall_buckets: MlOverallBucket[]
}

export interface MlGetTrainedModelsMlGetTrainedModelRequest extends RequestBase {
  stub: string
  body?: {
    stub?: string
  }
}

export interface MlGetTrainedModelsMlGetTrainedModelResponse extends ResponseBase {
  stub: boolean
}

export interface MlGetTrainedModelsStatsMlGetTrainedModelStatsRequest extends RequestBase {
  stub: string
  body?: {
    stub?: string
  }
}

export interface MlGetTrainedModelsStatsMlGetTrainedModelStatsResponse extends ResponseBase {
  stub: boolean
}

export interface XpackUsageMlInferenceIngestProcessorCountUsage {
  max: long
  sum: long
  min: long
}

export interface XpackUsageMlInferenceIngestProcessorUsage {
  num_docs_processed: XpackUsageMlInferenceIngestProcessorCountUsage
  pipelines: XpackUsageMlUsageCounter
  num_failures: XpackUsageMlInferenceIngestProcessorCountUsage
  time_ms: XpackUsageMlInferenceIngestProcessorCountUsage
}

export interface XpackUsageMlInferenceTrainedModelsCountUsage {
  total: long
  prepackaged: long
  other: long
  regression: long
  classification: long
}

export interface XpackUsageMlInferenceTrainedModelsUsage {
  estimated_operations?: XpackUsageJobStatistics
  estimated_heap_memory_usage_bytes?: XpackUsageJobStatistics
  count?: XpackUsageMlInferenceTrainedModelsCountUsage
  _all: XpackUsageMlUsageCounter
}

export interface XpackUsageMlInferenceUsage {
  ingest_processors: Record<string, XpackUsageMlInferenceIngestProcessorUsage>
  trained_models: XpackUsageMlInferenceTrainedModelsUsage
}

export interface MlInfoMlInfoRequest extends RequestBase {
}

export interface MlInfoMlInfoResponse extends ResponseBase {
  defaults: MlInfoDefaults
  limits: MlInfoLimits
  upgrade_mode: boolean
  native_code: MlInfoNativeCode
}

export interface XpackUsageMlJobForecasts {
  total: long
  forecasted_jobs: long
}

export interface MlOpenJobMlOpenJobRequest extends RequestBase {
  job_id: Id
  body?: {
    timeout?: Time
  }
}

export interface MlOpenJobMlOpenJobResponse extends ResponseBase {
  opened: boolean
}

export interface MlPostCalendarEventsMlPostCalendarEventsRequest extends RequestBase {
  calendar_id: Id
  body: {
    events?: MlPostCalendarEventsScheduledEvent[]
  }
}

export interface MlPostCalendarEventsMlPostCalendarEventsResponse extends ResponseBase {
  events: MlPostCalendarEventsScheduledEvent[]
}

export interface MlPostJobDataMlPostJobDataRequest extends RequestBase {
  job_id: Id
  reset_end?: DateString
  reset_start?: DateString
  body: {
    data?: any[]
  }
}

export interface MlPostJobDataMlPostJobDataResponse extends ResponseBase {
  bucket_count: long
  earliest_record_timestamp: integer
  empty_bucket_count: long
  input_bytes: long
  input_field_count: long
  input_record_count: long
  invalid_date_count: long
  job_id: Id
  last_data_time: integer
  latest_record_timestamp: integer
  missing_field_count: long
  out_of_order_timestamp_count: long
  processed_field_count: long
  processed_record_count: long
  sparse_bucket_count: long
}

export interface MlPreviewDataFrameAnalyticsMlPreviewDataFrameAnalyticsRequest extends RequestBase {
  stub: string
  body?: {
    stub?: string
  }
}

export interface MlPreviewDataFrameAnalyticsMlPreviewDataFrameAnalyticsResponse extends ResponseBase {
  stub: boolean
}

export interface MlPreviewDatafeedMlPreviewDatafeedRequest extends RequestBase {
  datafeed_id: Id
}

export interface MlPreviewDatafeedMlPreviewDatafeedResponse<TDocument = unknown> extends ResponseBase {
  data: TDocument[]
}

export interface MlPutCalendarJobMlPutCalendarJobRequest extends RequestBase {
  calendar_id: Id
  job_id: Id
}

export interface MlPutCalendarJobMlPutCalendarJobResponse extends ResponseBase {
  calendar_id: Id
  description: string
  job_ids: Id[]
}

export interface MlPutCalendarMlPutCalendarRequest extends RequestBase {
  calendar_id: Id
  body?: {
    description?: string
  }
}

export interface MlPutCalendarMlPutCalendarResponse extends ResponseBase {
  calendar_id: Id
  description: string
  job_ids: Id[]
}

export interface MlPutDataFrameAnalyticsMlPutDataFrameAnalyticsRequest extends RequestBase {
  stub: string
  body: {
    stub?: string
  }
}

export interface MlPutDataFrameAnalyticsMlPutDataFrameAnalyticsResponse extends ResponseBase {
  stub: boolean
}

export interface MlPutDatafeedMlPutDatafeedRequest extends RequestBase {
  datafeed_id: Id
  allow_no_indices?: boolean
  expand_wildcards?: ExpandWildcards
  ignore_throttled?: boolean
  ignore_unavailable?: boolean
  body: {
    aggregations?: Record<string, AggregationsAggregationContainer>
    chunking_config?: MlChunkingConfig
    frequency?: Time
    indices?: Indices
    indexes?: string[]
    job_id?: Id
    max_empty_searches?: integer
    query?: QueryDslAbstractionsContainerQueryContainer
    query_delay?: Time
    script_fields?: Record<string, ScriptField>
    scroll_size?: integer
  }
}

export interface MlPutDatafeedMlPutDatafeedResponse extends ResponseBase {
  aggregations: Record<string, AggregationsAggregationContainer>
  chunking_config: MlChunkingConfig
  datafeed_id: Id
  frequency: Time
  indices: Indices
  job_id: Id
  max_empty_searches: integer
  query: QueryDslAbstractionsContainerQueryContainer
  query_delay: Time
  script_fields: Record<string, ScriptField>
  scroll_size: integer
}

export interface MlPutFilterMlPutFilterRequest extends RequestBase {
  filter_id: Id
  body: {
    description?: string
    items?: string[]
  }
}

export interface MlPutFilterMlPutFilterResponse extends ResponseBase {
  description: string
  filter_id: Id
  items: string[]
}

export interface MlPutJobMlPutJobRequest extends RequestBase {
  job_id: Id
  body: {
    allow_lazy_open?: boolean
    analysis_config?: MlAnalysisConfig
    analysis_limits?: MlAnalysisLimits
    data_description?: MlDataDescription
    description?: string
    model_plot?: MlModelPlotConfig
    model_snapshot_retention_days?: long
    results_index_name?: IndexName
  }
}

export interface MlPutJobMlPutJobResponse extends ResponseBase {
  allow_lazy_open: boolean
  analysis_config: MlAnalysisConfig
  analysis_limits: MlAnalysisLimits
  background_persist_interval: Time
  create_time: DateString
  data_description: MlDataDescription
  description: string
  job_id: Id
  job_type: string
  model_plot: MlModelPlotConfig
  model_snapshot_id: string
  model_snapshot_retention_days: long
  renormalization_window_days: long
  results_index_name: string
  results_retention_days: long
}

export interface MlPutTrainedModelAliasMlPutTrainedModelAliasRequest extends RequestBase {
  stub: string
  body?: {
    stub?: string
  }
}

export interface MlPutTrainedModelAliasMlPutTrainedModelAliasResponse extends ResponseBase {
  stub: boolean
}

export interface MlPutTrainedModelMlPutTrainedModelRequest extends RequestBase {
  stub: string
  body: {
    stub?: string
  }
}

export interface MlPutTrainedModelMlPutTrainedModelResponse extends ResponseBase {
  stub: boolean
}

export interface MlRevertModelSnapshotMlRevertModelSnapshotRequest extends RequestBase {
  job_id: Id
  snapshot_id: Id
  body?: {
    delete_intervening_results?: boolean
  }
}

export interface MlRevertModelSnapshotMlRevertModelSnapshotResponse extends ResponseBase {
  model: MlModelSnapshot
}

export interface MlSetUpgradeModeMlSetUpgradeModeRequest extends RequestBase {
  enabled?: boolean
  timeout?: Time
}

export interface MlSetUpgradeModeMlSetUpgradeModeResponse extends AcknowledgedResponseBase {
}

export interface MlStartDatafeedMlStartDatafeedRequest extends RequestBase {
  datafeed_id: Id
  start?: Time
  body?: {
    end?: Time
    start?: Time
    timeout?: Time
  }
}

export interface MlStartDatafeedMlStartDatafeedResponse extends ResponseBase {
  node: NodeIds
  started: boolean
}

export interface MlStopDataFrameAnalyticsMlStopDataFrameAnalyticsRequest extends RequestBase {
  id: Id
  allow_no_match?: boolean
  force?: boolean
  timeout?: Time
}

export interface MlStopDataFrameAnalyticsMlStopDataFrameAnalyticsResponse extends ResponseBase {
  stopped: boolean
}

export interface MlStopDatafeedMlStopDatafeedRequest extends RequestBase {
  datafeed_id: Ids
  allow_no_match?: boolean
  force?: boolean
  body?: {
    force?: boolean
    timeout?: Time
  }
}

export interface MlStopDatafeedMlStopDatafeedResponse extends ResponseBase {
  stopped: boolean
}

export interface MlUpdateDataFeedMlUpdateDatafeedRequest extends RequestBase {
  datafeed_id: Id
  allow_no_indices?: boolean
  expand_wildcards?: ExpandWildcards
  ignore_throttled?: boolean
  ignore_unavailable?: boolean
  body: {
    aggregations?: Record<string, AggregationsAggregationContainer>
    chunking_config?: MlChunkingConfig
    delayed_data_check_config?: MlDelayedDataCheckConfig
    frequency?: Time
    indexes?: Indices
    indices?: Indices
    indices_options?: MlUpdateDataFeedDatafeedIndicesOptions
    job_id?: Id
    max_empty_searches?: integer
    query?: QueryDslAbstractionsContainerQueryContainer
    query_delay?: Time
    script_fields?: Record<string, ScriptField>
    scroll_size?: integer
  }
}

export interface MlUpdateDataFeedMlUpdateDatafeedResponse extends ResponseBase {
  aggregations?: Record<string, AggregationsAggregationContainer>
  chunking_config?: MlChunkingConfig
  datafeed_id: Id
  frequency?: Time
  indices: Indices
  job_id: Id
  max_empty_searches?: integer
  query: QueryDslAbstractionsContainerQueryContainer
  query_delay: Time
  script_fields?: Record<string, ScriptField>
  scroll_size: integer
  indices_options: MlUpdateDataFeedDatafeedIndicesOptions
  delayed_data_check_config: MlDelayedDataCheckConfig
}

export interface MlUpdateFilterMlUpdateFilterRequest extends RequestBase {
  filter_id: Id
  body: {
    add_items?: string[]
    description?: string
    remove_items?: string[]
  }
}

export interface MlUpdateFilterMlUpdateFilterResponse extends ResponseBase {
  description: string
  filter_id: Id
  items: string[]
}

export interface MlUpdateJobMlUpdateJobRequest extends RequestBase {
  job_id: Id
  body: {
    allow_lazy_open?: boolean
    analysis_limits?: MlAnalysisMemoryLimit
    background_persist_interval?: Time
    custom_settings?: Record<string, any>
    categorization_filters?: string[]
    description?: string
    model_plot_config?: MlModelPlotConfigEnabled
    daily_model_snapshot_retention_after_days?: long
    model_snapshot_retention_days?: long
    renormalization_window_days?: long
    results_retention_days?: long
    groups?: string[]
    detectors?: MlDetector[]
    per_partition_categorization?: MlPerPartitionCategorization
  }
}

export interface MlUpdateJobMlUpdateJobResponse extends ResponseBase {
  stub: boolean
}

export interface MlUpdateModelSnapshotMlUpdateModelSnapshotRequest extends RequestBase {
  job_id: Id
  snapshot_id: Id
  body: {
    description?: string
    retain?: boolean
  }
}

export interface MlUpdateModelSnapshotMlUpdateModelSnapshotResponse extends AcknowledgedResponseBase {
  model: MlModelSnapshot
}

export interface XpackUsageMlUsageCounter {
  count: long
}

export interface MlValidateDetectorMlValidateDetectorRequest extends RequestBase {
  body: MlDetector
}

export interface MlValidateDetectorMlValidateDetectorResponse extends AcknowledgedResponseBase {
}

export interface MlValidateJobMlValidateJobRequest extends RequestBase {
  body: {
    job_id?: Id
    analysis_config?: MlAnalysisConfig
    analysis_limits?: MlAnalysisLimits
    data_description?: MlDataDescription
    description?: string
    model_plot?: MlModelPlotConfig
    model_snapshot_retention_days?: long
    results_index_name?: IndexName
  }
}

export interface MlValidateJobMlValidateJobResponse extends AcknowledgedResponseBase {
}

export type CatCatJobsModelCategorizationStatus = 'ok' | 'warn'

export type CatCatJobsModelMemoryStatus = 'ok' | 'soft_limit' | 'hard_limit'

export interface MlModelPlotConfig {
  terms?: Field
  enabled: boolean
  annotations_enabled?: boolean
}

export interface MlModelPlotConfigEnabled {
  enabled: boolean
  annotations_enabled?: boolean
  terms?: string
}

export interface MlModelSizeStats {
  bucket_allocation_failures_count: long
  job_id: Id
  log_time: Time
  memory_status: MlMemoryStatus
  model_bytes: long
  model_bytes_exceeded?: long
  model_bytes_memory_limit?: long
  peak_model_bytes?: long
  assignment_memory_basis?: string
  result_type: string
  total_by_field_count: long
  total_over_field_count: long
  total_partition_field_count: long
  categorization_status: string
  categorized_doc_count: integer
  dead_category_count: integer
  failed_category_count: integer
  frequent_category_count: integer
  rare_category_count: integer
  total_category_count: integer
  timestamp?: long
}

export interface MlModelSnapshot {
  description: string
  job_id: Id
  latest_record_time_stamp: Time
  latest_result_time_stamp: Time
  model_size_stats: MlModelSizeStats
  retain: boolean
  snapshot_doc_count: long
  snapshot_id: Id
  timestamp: Time
  min_version: VersionString
}

export interface XpackUsageMonitoringUsage extends XpackUsageXPackUsage {
  collection_enabled: boolean
  enabled_exporters: Record<string, long>
}

export type WatcherMonth = 'january' | 'february' | 'march' | 'april' | 'may' | 'june' | 'july' | 'august' | 'september' | 'october' | 'november' | 'december'

export interface QueryDslSpecializedMoreLikeThisMoreLikeThisQuery extends QueryDslAbstractionsQueryQueryBase {
  analyzer?: string
  boost_terms?: double
  fields?: Fields
  include?: boolean
  like?: QueryDslSpecializedMoreLikeThisLikeLike | QueryDslSpecializedMoreLikeThisLikeLike[]
  max_doc_freq?: integer
  max_query_terms?: integer
  max_word_length?: integer
  min_doc_freq?: integer
  minimum_should_match?: MinimumShouldMatch
  min_term_freq?: integer
  min_word_length?: integer
  per_field_analyzer?: Record<Field, string>
  routing?: Routing
  stop_words?: AnalysisStopWords
  unlike?: QueryDslSpecializedMoreLikeThisLikeLike | QueryDslSpecializedMoreLikeThisLikeLike[]
  version?: VersionNumber
  version_type?: VersionType
}

export interface IlmMoveToStepMoveToStepRequest extends RequestBase {
  index: IndexName
  body?: {
    current_step?: IlmMoveToStepStepKey
    next_step?: IlmMoveToStepStepKey
  }
}

export interface IlmMoveToStepMoveToStepResponse extends AcknowledgedResponseBase {
}

export interface AggregationsPipelineMovingAverageMovingAverageAggregation extends AggregationsPipelinePipelineAggregationBase {
  minimize?: boolean
  model?: AggregationsPipelineMovingAverageModelsMovingAverageModel
  settings: AggregationsPipelineMovingAverageModelsMovingAverageSettings
  predict?: integer
  window?: integer
}

export type AggregationsPipelineMovingAverageModelsMovingAverageModel = 'linear' | 'simple' | 'ewma' | 'holt' | 'holt_winters'

export type AggregationsPipelineMovingAverageModelsMovingAverageSettings = AggregationsPipelineMovingAverageModelsEwmaModelSettings | AggregationsPipelineMovingAverageModelsHoltLinearModelSettings | AggregationsPipelineMovingAverageModelsHoltWintersModelSettings

export interface AggregationsPipelineMovingFunctionMovingFunctionAggregation extends AggregationsPipelinePipelineAggregationBase {
  script?: string
  shift?: integer
  window?: integer
}

export interface AggregationsPipelineMovingPercentilesMovingPercentilesAggregation extends AggregationsPipelinePipelineAggregationBase {
  window?: integer
  shift?: integer
}

export interface AggregationsMultiBucketAggregate<TBucket = unknown> extends AggregationsAggregateBase {
  buckets: TBucket[]
}

export interface MgetMultiGetHit<TDocument = unknown> {
  error?: MainError
  fields?: Record<string, any>
  found?: boolean
  _id: Id
  _index: IndexName
  _primary_term?: long
  _routing?: Routing
  _seq_no?: SequenceNumber
  _source?: TDocument
  _type?: Type
  _version?: VersionNumber
}

export type MgetMultiGetId = string | integer

export interface MgetMultiGetOperation {
  _id: MgetMultiGetId
  _index?: IndexName
  routing?: Routing
  _source?: boolean | Fields | SearchSourceFilteringSourceFilter
  stored_fields?: Fields
  _type?: Type
  version?: VersionNumber
  version_type?: VersionType
}

export interface MgetMultiGetRequest extends RequestBase {
  index?: IndexName
  type?: Type
  preference?: string
  realtime?: boolean
  refresh?: boolean
  routing?: Routing
  _source?: boolean | Fields
  _source_excludes?: Fields
  _source_includes?: Fields
  stored_fields?: Fields
  body: {
    docs?: MgetMultiGetOperation[]
    ids?: MgetMultiGetId[]
  }
}

export interface MgetMultiGetResponse<TDocument = unknown> extends ResponseBase {
  docs: MgetMultiGetHit<TDocument>[]
}

export interface QueryDslFullTextMultiMatchMultiMatchQuery extends QueryDslAbstractionsQueryQueryBase {
  analyzer?: string
  auto_generate_synonyms_phrase_query?: boolean
  cutoff_frequency?: double
  fields?: Fields
  fuzziness?: Fuzziness
  fuzzy_rewrite?: MultiTermQueryRewrite
  fuzzy_transpositions?: boolean
  lenient?: boolean
  max_expansions?: integer
  minimum_should_match?: MinimumShouldMatch
  operator?: QueryDslOperator
  prefix_length?: integer
  query?: string
  slop?: integer
  tie_breaker?: double
  type?: QueryDslFullTextMultiMatchTextQueryType
  use_dis_max?: boolean
  zero_terms_query?: QueryDslFullTextMultiMatchZeroTermsQuery
}

export interface MsearchMultiSearchBody {
  aggregations?: Record<string, AggregationsAggregationContainer>
  aggs?: Record<string, AggregationsAggregationContainer>
  query?: QueryDslAbstractionsContainerQueryContainer
  from?: integer
  size?: integer
  pit?: SearchPointInTimePointInTimeReference
  track_total_hits?: boolean | integer
  suggest?: SearchSuggestersSuggestContainer | Record<string, SearchSuggestersSuggestContainer>
}

export interface MsearchMultiSearchHeader {
  allow_no_indices?: boolean
  expand_wildcards?: ExpandWildcards
  ignore_unavailable?: boolean
  index?: Indices
  preference?: string
  request_cache?: boolean
  routing?: string
  search_type?: SearchType
}

export interface MsearchMultiSearchRequest extends RequestBase {
  index?: Indices
  type?: Types
  ccs_minimize_roundtrips?: boolean
  max_concurrent_searches?: long
  max_concurrent_shard_requests?: long
  pre_filter_shard_size?: long
  search_type?: SearchType
  rest_total_hits_as_int?: boolean
  typed_keys?: boolean
  body: MsearchMultiSearchHeader | MsearchMultiSearchBody[]
}

export interface MsearchMultiSearchResponse<TDocument = unknown> extends ResponseBase {
  took: long
  responses: MsearchMultiSearchResult<TDocument> | ErrorResponse[]
}

export interface MsearchMultiSearchResult<TDocument = unknown> extends SearchSearchResponse<TDocument> {
  status: integer
}

export interface MsearchTemplateMultiSearchTemplateRequest extends RequestBase {
  index?: Indices
  type?: Types
  ccs_minimize_roundtrips?: boolean
  max_concurrent_searches?: long
  search_type?: SearchType
  rest_total_hits_as_int?: boolean
  typed_keys?: boolean
  body: {
    operations?: Record<string, SearchTemplateSearchTemplateRequest>
  }
}

export interface MsearchTemplateMultiSearchTemplateResponse extends ResponseBase {
  responses: SearchSearchResponse<any>[]
  took: long
}

export interface AggregationsBucketMultiTermsMultiTermLookup {
  field: Field
}

export type MultiTermQueryRewrite = string

export interface MtermvectorsMultiTermVectorOperation {
  doc: object
  fields: Fields
  field_statistics: boolean
  filter: TermvectorsTermVectorFilter
  _id: Id
  _index: IndexName
  offsets: boolean
  payloads: boolean
  positions: boolean
  routing: Routing
  term_statistics: boolean
  version: VersionNumber
  version_type: VersionType
}

export interface MtermvectorsMultiTermVectorsRequest extends RequestBase {
  index?: IndexName
  type?: Type
  fields?: Fields
  field_statistics?: boolean
  offsets?: boolean
  payloads?: boolean
  positions?: boolean
  preference?: string
  realtime?: boolean
  routing?: Routing
  term_statistics?: boolean
  version?: VersionNumber
  version_type?: VersionType
  body?: {
    docs?: MtermvectorsMultiTermVectorOperation[]
    ids?: Id[]
  }
}

export interface MtermvectorsMultiTermVectorsResponse extends ResponseBase {
  docs: TermvectorsTermVectorsResult[]
}

export interface AggregationsBucketMultiTermsMultiTermsAggregation extends AggregationsBucketBucketAggregationBase {
  terms: AggregationsBucketMultiTermsMultiTermLookup[]
}

export type QueryDslCompoundFunctionScoreFunctionsDecayMultiValueMode = 'min' | 'max' | 'avg' | 'sum'

export interface AnalysisTokenFiltersMultiplexerTokenFilter extends AnalysisTokenFiltersTokenFilterBase {
  filters: string[]
  preserve_original: boolean
}

export interface MappingTypesSpecializedMurmur3HashMurmur3HashProperty extends MappingTypesDocValuesPropertyBase {
  type: 'murmur3'
}

export interface AggregationsBucketSignificantTermsHeuristicsMutualInformationHeuristic {
  background_is_superset: boolean
  include_negatives: boolean
}

export interface AnalysisTokenFiltersNGramTokenFilter extends AnalysisTokenFiltersTokenFilterBase {
  max_gram: integer
  min_gram: integer
}

export interface AnalysisTokenizersNGramNGramTokenizer extends AnalysisTokenizersTokenizerBase {
  custom_token_chars: string
  max_gram: integer
  min_gram: integer
  token_chars: AnalysisTokenizersNGramTokenChar[]
}

export type Name = string

export interface EnrichNamedPolicy extends EnrichEnrichPolicy {
  name: string
}

export interface EnrichNamedPolicyConfig {
  geo_match?: EnrichNamedPolicy
  match: EnrichNamedPolicy
}

export interface EnrichNamedPolicyMetadata {
  config: EnrichNamedPolicyConfig
}

export interface QueryDslAbstractionsQueryNamedQueryKeys<TQuery = unknown> {
  boost?: float
  _name?: string
  ignore_unmapped?: boolean
}
export type QueryDslAbstractionsQueryNamedQuery<TQuery = unknown> = QueryDslAbstractionsQueryNamedQueryKeys<TQuery> |
    { [property: string]: TQuery }

export type Names = string | string[]

export interface MlInfoNativeCode {
  build_hash: string
  version: VersionString
}

export interface XpackInfoNativeCodeInformation {
  build_hash: string
  version: VersionString
}

export interface AggregationsBucketNestedNestedAggregation extends AggregationsBucketBucketAggregationBase {
  path?: Field
}

export interface SearchHitsNestedIdentity {
  field: Field
  offset: integer
  _nested?: SearchHitsNestedIdentity
}

export interface MappingTypesComplexNestedNestedProperty extends MappingTypesCorePropertyBase {
  dynamic?: boolean | MappingDynamicMapping
  enabled?: boolean
  properties?: Record<PropertyName, MappingTypesProperty>
  include_in_parent?: boolean
  include_in_root?: boolean
  type: 'nested'
}

export interface QueryDslJoiningNestedNestedQuery extends QueryDslAbstractionsQueryQueryBase {
  ignore_unmapped?: boolean
  inner_hits?: SearchInnerHitsInnerHits
  path?: Field
  query?: QueryDslAbstractionsContainerQueryContainer
  score_mode?: QueryDslJoiningNestedNestedScoreMode
}

export type QueryDslJoiningNestedNestedScoreMode = 'avg' | 'sum' | 'min' | 'max' | 'none'

export interface SearchSortNestedSortValue {
  filter: QueryDslAbstractionsContainerQueryContainer
  max_children?: integer
  path: Field
}

export interface WatcherNeverCondition {
}

export interface ClusterClusterAllocationExplainNodeAllocationExplanation {
  deciders: ClusterClusterAllocationExplainAllocationDecision[]
  node_attributes: Record<string, string>
  node_decision: ClusterClusterAllocationExplainDecision
  node_id: Id
  node_name: Name
  store?: ClusterClusterAllocationExplainAllocationStore
  transport_address: TransportAddress
  weight_ranking: integer
}

export interface NodesNodeAttributes {
  attributes: Record<string, string>
  ephemeral_id: Id
  id?: Id
  name: Name
  transport_address: TransportAddress
  roles?: NodesNodesInfoNodeRoles
}

export interface NodesNodesStatsNodeBufferPool {
  count: long
  total_capacity: string
  total_capacity_in_bytes: long
  used: string
  used_in_bytes: long
}

<<<<<<< HEAD
export interface NodeDiskUsage {
  node_name: Name
  least_available: DiskUsage
  most_available: DiskUsage
=======
export interface ClusterClusterAllocationExplainNodeDiskUsage {
  node_name: string
  least_available: ClusterClusterAllocationExplainDiskUsage
  most_available: ClusterClusterAllocationExplainDiskUsage
>>>>>>> fee1f4f3
}

export type NodeId = string

export type NodeIds = string

export interface NodesNodesInfoNodeInfo {
  attributes: Record<string, string>
  build_flavor: string
  build_hash: string
  build_type: string
  host: Host
  http: NodesNodesInfoNodeInfoHttp
  ip: Ip
  jvm: NodesNodesInfoNodeJvmInfo
  name: Name
  network: NodesNodesInfoNodeInfoNetwork
  os: NodesNodesInfoNodeOperatingSystemInfo
  plugins: PluginStats[]
  process: NodesNodesInfoNodeProcessInfo
  roles: NodesNodesInfoNodeRole[]
  settings: string[]
  thread_pool: Record<string, NodesNodesInfoNodeThreadPoolInfo>
  total_indexing_buffer: long
  transport: NodesNodesInfoNodeInfoTransport
  transport_address: TransportAddress
  version: VersionString
}

export interface NodesNodesInfoNodeInfoHttp {
  bound_address: string[]
  max_content_length: string
  max_content_length_in_bytes: long
  publish_address: string
}

export interface NodesNodesInfoNodeInfoJvmMemory {
  direct_max: string
  direct_max_in_bytes: long
  heap_init: string
  heap_init_in_bytes: long
  heap_max: string
  heap_max_in_bytes: long
  non_heap_init: string
  non_heap_init_in_bytes: long
  non_heap_max: string
  non_heap_max_in_bytes: long
}

export interface NodesNodesInfoNodeInfoMemory {
  total: string
  total_in_bytes: long
}

export interface NodesNodesInfoNodeInfoNetwork {
  primary_interface: NodesNodesInfoNodeInfoNetworkInterface
  refresh_interval: integer
}

export interface NodesNodesInfoNodeInfoNetworkInterface {
  address: string
  mac_address: string
  name: string
}

export interface NodesNodesInfoNodeInfoOSCPU {
  cache_size: string
  cache_size_in_bytes: integer
  cores_per_socket: integer
  mhz: integer
  model: string
  total_cores: integer
  total_sockets: integer
  vendor: string
}

export interface NodesNodesInfoNodeInfoTransport {
  bound_address: string[]
  publish_address: string
}

export interface NodesNodesStatsStatisticsNodeIngestStats {
  pipelines: Record<string, NodesNodesStatsStatisticsIngestStats>
  total: NodesNodesStatsStatisticsIngestStats
}

export interface NodesNodesInfoNodeJvmInfo {
  gc_collectors: string[]
  mem: NodesNodesInfoNodeInfoJvmMemory
  memory_pools: string[]
  pid: integer
  start_time_in_millis: long
  version: VersionString
  vm_name: Name
  vm_vendor: string
  vm_version: VersionString
}

export interface NodesNodesStatsNodeJvmStats {
  buffer_pools: Record<string, NodesNodesStatsNodeBufferPool>
  classes: NodesNodesStatsJvmClassesStats
  gc: NodesNodesStatsGarbageCollectionStats
  mem: NodesNodesStatsMemoryStats
  threads: NodesNodesStatsThreadStats
  timestamp: long
  uptime: string
  uptime_in_millis: long
}

export type NodeName = string

export interface NodesNodesInfoNodeOperatingSystemInfo {
  arch: string
  available_processors: integer
  cpu: NodesNodesInfoNodeInfoOSCPU
  mem: NodesNodesInfoNodeInfoMemory
  name: string
  pretty_name: Name
  refresh_interval_in_millis: integer
  swap: NodesNodesInfoNodeInfoMemory
  version: VersionString
}

export interface ClusterClusterStatsNodePackagingType {
  count: integer
  flavor: string
  type: string
}

export interface NodesNodesInfoNodeProcessInfo {
  id: long
  mlockall: boolean
  refresh_interval_in_millis: long
}

export interface NodesReloadSecureSettingsNodeReloadException {
  name: Name
  reload_exception?: NodesReloadSecureSettingsNodeReloadExceptionCausedBy
}

export interface NodesReloadSecureSettingsNodeReloadExceptionCausedBy {
  type: string
  reason: string
  caused_by?: NodesReloadSecureSettingsNodeReloadExceptionCausedBy
}

export type NodesNodesInfoNodeRole = 'master' | 'data' | 'data_cold' | 'data_content' | 'data_frozen' | 'data_hot' | 'data_warm' | 'client' | 'ingest' | 'ml' | 'voting_only' | 'transform' | 'remote_cluster_client' | 'coordinating_only'

export type NodesNodesInfoNodeRoles = NodesNodesInfoNodeRole[]

export interface NodesNodeShard {
  state: IndicesStatsShardRoutingState
  primary: boolean
  node?: NodeName
  shard: integer
  index: IndexName
  allocation_id?: Record<string, string>
  recovery_source?: Record<string, Id>
  unassigned_info?: ClusterClusterAllocationExplainUnassignedInformation
}

export interface NodesNodeStatistics {
  failures?: ErrorCause[]
  total: integer
  successful: integer
  failed: integer
}

export interface NodesNodesStatsNodeStats {
  adaptive_selection: Record<string, NodesNodesStatsAdaptiveSelectionStats>
  breakers: Record<string, NodesNodesStatsBreakerStats>
  fs: NodesNodesStatsFileSystemStats
  host: Host
  http: NodesNodesStatsHttpStats
  indices: IndicesStatsIndexStats
  ingest: NodesNodesStatsStatisticsNodeIngestStats
  ip: Ip[]
  jvm: NodesNodesStatsNodeJvmStats
  name: Name
  os: NodesNodesStatsOperatingSystemStats
  process: NodesNodesStatsProcessStats
  roles: NodesNodesInfoNodeRole[]
  script: NodesNodesStatsScriptStats
  thread_pool: Record<string, NodesNodesStatsThreadCountStats>
  timestamp: long
  transport: NodesNodesStatsTransportStats
  transport_address: TransportAddress
}

export interface NodesNodesInfoNodeThreadPoolInfo {
  core: integer
  keep_alive: string
  max: integer
  queue_size: integer
  size: integer
  type: string
}

export interface NodesNodesUsageNodeUsageInformation {
  rest_actions: Record<string, integer>
  since: EpochMillis
  timestamp: EpochMillis
  aggregations: Record<string, any>
}

export interface NodesNodesHotThreadsNodesHotThreadsRequest extends RequestBase {
  node_id?: NodeIds
  ignore_idle_threads?: boolean
  interval?: Time
  snapshots?: long
  threads?: long
  thread_type?: ThreadType
  timeout?: Time
}

export interface NodesNodesHotThreadsNodesHotThreadsResponse extends ResponseBase {
  hot_threads: NodesNodesHotThreadsHotThreadInformation[]
}

export interface NodesNodesInfoNodesInfoRequest extends RequestBase {
  node_id?: NodeIds
  metric?: Metrics
  flat_settings?: boolean
  timeout?: Time
}

export interface NodesNodesInfoNodesInfoResponse extends NodesNodesResponseBase {
  cluster_name: string
  nodes: Record<string, NodesNodesInfoNodeInfo>
}

export interface NodesNodesResponseBase extends ResponseBase {
  _nodes: NodesNodeStatistics
}

export interface NodesNodesStatsNodesStatsRequest extends RequestBase {
  node_id?: NodeIds
  metric?: Metrics
  index_metric?: Metrics
  completion_fields?: Fields
  fielddata_fields?: Fields
  fields?: Fields
  groups?: boolean
  include_segment_file_sizes?: boolean
  level?: Level
  timeout?: Time
  types?: string[]
}

export interface NodesNodesStatsNodesStatsResponse extends NodesNodesResponseBase {
  cluster_name: string
  nodes: Record<string, NodesNodesStatsNodeStats>
}

export interface NodesNodesUsageNodesUsageRequest extends RequestBase {
  node_id?: NodeIds
  metric?: Metrics
  timeout?: Time
}

export interface NodesNodesUsageNodesUsageResponse extends NodesNodesResponseBase {
  cluster_name: string
  nodes: Record<string, NodesNodesUsageNodeUsageInformation>
}

export type AnalysisTokenizersNoriDecompoundMode = 'discard' | 'none' | 'mixed'

export interface AnalysisTokenFiltersNoriPartOfSpeechTokenFilter extends AnalysisTokenFiltersTokenFilterBase {
  stoptags: string[]
}

export interface AnalysisTokenizersNoriTokenizer extends AnalysisTokenizersTokenizerBase {
  decompound_mode: AnalysisTokenizersNoriDecompoundMode
  discard_punctuation: boolean
  user_dictionary: string
  user_dictionary_rules: string[]
}

export interface AggregationsPipelineNormalizeNormalizeAggregation extends AggregationsPipelinePipelineAggregationBase {
  method?: AggregationsPipelineNormalizeNormalizeMethod
}

export type AggregationsPipelineNormalizeNormalizeMethod = 'rescale_0_1' | 'rescale_0_100' | 'percent_of_sum' | 'mean' | 'zscore' | 'softmax'

export interface MappingTypesCoreNumberNumberProperty extends MappingTypesDocValuesPropertyBase {
  boost?: double
  coerce?: boolean
  fielddata?: IndicesNumericFielddata
  ignore_malformed?: boolean
  index?: boolean
  null_value?: double
  scaling_factor?: double
  type: MappingTypesCoreNumberNumberType
}

export type MappingTypesCoreNumberNumberType = 'float' | 'half_float' | 'scaled_float' | 'double' | 'integer' | 'long' | 'short' | 'byte' | 'unsigned_long'

export interface QueryDslCompoundFunctionScoreFunctionsNumericDecayFunctionKeys extends QueryDslCompoundFunctionScoreFunctionsDecayFunctionBase {
}
export type QueryDslCompoundFunctionScoreFunctionsNumericDecayFunction = QueryDslCompoundFunctionScoreFunctionsNumericDecayFunctionKeys |
    { [property: string]: QueryDslCompoundFunctionScoreFunctionsDecayPlacement<double, double> }

export interface IndicesNumericFielddata {
  format: IndicesNumericFielddataFormat
}

export type IndicesNumericFielddataFormat = 'array' | 'disabled'

export interface MappingTypesComplexObjectObjectProperty extends MappingTypesCorePropertyBase {
  dynamic?: boolean | MappingDynamicMapping
  enabled?: boolean
  properties?: Record<PropertyName, MappingTypesProperty>
  type: 'object'
}

export type OpType = 'index' | 'create'

export interface OpenPointInTimeOpenPointInTimeRequest extends RequestBase {
  index: Indices
  keep_alive?: Time
}

export interface OpenPointInTimeOpenPointInTimeResponse extends ResponseBase {
  id: Id
}

export interface ClusterClusterStatsOperatingSystemMemoryInfo {
  free_in_bytes: long
  free_percent: integer
  total_in_bytes: long
  used_in_bytes: long
  used_percent: integer
}

export interface NodesNodesStatsOperatingSystemStats {
  cpu: NodesNodesStatsCPUStats
  mem: NodesNodesStatsExtendedMemoryStats
  swap: NodesNodesStatsMemoryStats
  timestamp: long
}

export type QueryDslOperator = 'and' | 'or' | 'AND' | 'OR'

export interface MlOverallBucket {
  bucket_span: long
  is_interim: boolean
  jobs: MlOverallBucketJobInfo[]
  overall_score: double
  result_type: string
  timestamp: DateString
}

export interface MlOverallBucketJobInfo {
  job_id: Id
  max_anomaly_score: double
}

export interface MlPage {
  from: integer
  size: integer
}

export interface WatcherPagerDutyActionEventResult {
  event: WatcherPagerDutyEvent
  reason: string
  request: WatcherHttpInputRequestResult
  response: WatcherHttpInputResponseResult
}

export interface WatcherPagerDutyActionResult {
  sent_event: WatcherPagerDutyActionEventResult
}

export interface WatcherPagerDutyContext {
  href: string
  src: string
  type: WatcherPagerDutyContextType
}

export type WatcherPagerDutyContextType = 'link' | 'image'

export interface WatcherPagerDutyEvent {
  account: string
  attach_payload: boolean
  client: string
  client_url: string
  context: WatcherPagerDutyContext[]
  description: string
  event_type: WatcherPagerDutyEventType
  incident_key: string
}

export type WatcherPagerDutyEventType = 'trigger' | 'resolve' | 'acknowledge'

export interface ScriptsPainlessExecutePainlessContextSetup {
  document: any
  index: IndexName
  query: QueryDslAbstractionsContainerQueryContainer
}

export interface ScriptsPainlessExecutePainlessExecutionPosition {
  offset: integer
  start: integer
  end: integer
}

export interface AggregationsBucketParentParentAggregation extends AggregationsBucketBucketAggregationBase {
  type?: RelationName
}

export interface QueryDslJoiningParentIdParentIdQuery extends QueryDslAbstractionsQueryQueryBase {
  id?: Id
  ignore_unmapped?: boolean
  type?: RelationName
}

export interface MlPartitionScore {
  initial_record_score: double
  partition_field_name: Name
  partition_field_value: string
  probability: double
  record_score: double
}

export type Password = string

export interface AnalysisTokenizersPathHierarchyTokenizer extends AnalysisTokenizersTokenizerBase {
  buffer_size: integer
  delimiter: string
  replacement: string
  reverse: boolean
  skip: integer
}

export interface AnalysisTokenFiltersPatternCaptureTokenFilter extends AnalysisTokenFiltersTokenFilterBase {
  patterns: string[]
  preserve_original: boolean
}

export interface AnalysisTokenFiltersPatternReplaceTokenFilter extends AnalysisTokenFiltersTokenFilterBase {
  flags: string
  pattern: string
  replacement: string
}

export interface CcrPauseAutoFollowPatternPauseAutoFollowPatternRequest extends RequestBase {
  name: Name
}

export interface CcrPauseAutoFollowPatternPauseAutoFollowPatternResponse extends AcknowledgedResponseBase {
}

export interface CcrPauseFollowIndexPauseFollowIndexRequest extends RequestBase {
  index: IndexName
}

export interface CcrPauseFollowIndexPauseFollowIndexResponse extends AcknowledgedResponseBase {
}

export interface ClusterClusterPendingTasksPendingTask {
  insert_order: integer
  priority: string
  source: string
  time_in_queue: string
  time_in_queue_millis: integer
}

export interface MlPerPartitionCategorization {
  enabled?: boolean
  stop_on_warn?: boolean
}

export type Percentage = string | float

export interface AggregationsBucketSignificantTermsHeuristicsPercentageScoreHeuristic {
}

export interface AggregationsPercentileItem {
  percentile: double
  value: double
}

export interface AggregationsMetricPercentileRanksPercentileRanksAggregation extends AggregationsMetricFormatMetricAggregationBase {
  keyed?: boolean
  values?: double[]
  hdr?: AggregationsMetricPercentilesHdrMethod
  tdigest?: AggregationsMetricPercentilesTDigest
}

export interface AggregationsPercentilesAggregate extends AggregationsAggregateBase {
  items: AggregationsPercentileItem[]
}

export interface AggregationsMetricPercentilesPercentilesAggregation extends AggregationsMetricFormatMetricAggregationBase {
  keyed?: boolean
  percents?: double[]
  hdr?: AggregationsMetricPercentilesHdrMethod
  tdigest?: AggregationsMetricPercentilesTDigest
}

export interface AggregationsPipelinePercentilesBucketPercentilesBucketAggregation extends AggregationsPipelinePipelineAggregationBase {
  percents?: double[]
}

export interface QueryDslSpecializedPercolatePercolateQuery extends QueryDslAbstractionsQueryQueryBase {
  document?: any
  documents?: any[]
  field?: Field
  id?: Id
  index?: IndexName
  preference?: string
  routing?: Routing
  version?: VersionNumber
}

export interface MappingTypesCorePercolatorPercolatorProperty extends MappingTypesPropertyBase {
  type: 'percolator'
}

export interface IlmPhase {
  actions: Record<string, IlmLifecycleAction> | string[]
  min_age?: Time
}

export interface IlmPhases {
  cold?: IlmPhase
  delete?: IlmPhase
  hot?: IlmPhase
  warm?: IlmPhase
}

export interface SearchSuggestersPhraseSuggesterPhraseSuggestCollate {
  params?: Record<string, any>
  prune?: boolean
  query: SearchSuggestersPhraseSuggesterPhraseSuggestCollateQuery
}

export interface SearchSuggestersPhraseSuggesterPhraseSuggestCollateQuery {
  id?: Id
  source?: string
}

export interface SearchSuggestersPhraseSuggesterPhraseSuggestHighlight {
  post_tag: string
  pre_tag: string
}

export interface SearchSuggestersPhraseSuggestOption {
  text: string
  highlighted: string
  score: double
}

export interface SearchSuggestersPhraseSuggesterPhraseSuggester extends SearchSuggestersSuggesterBase {
  collate?: SearchSuggestersPhraseSuggesterPhraseSuggestCollate
  confidence?: double
  direct_generator?: SearchSuggestersPhraseSuggesterDirectGenerator[]
  force_unigrams?: boolean
  gram_size?: integer
  highlight?: SearchSuggestersPhraseSuggesterPhraseSuggestHighlight
  max_errors?: double
  real_word_error_likelihood?: double
  separator?: string
  shard_size?: integer
  smoothing?: SearchSuggestersPhraseSuggesterSmoothingModelSmoothingModelContainer
  text?: string
  token_limit?: integer
}

export interface PingPingRequest extends RequestBase {
}

export type PingPingResponse = boolean

export interface QueryDslSpecializedPinnedPinnedQuery extends QueryDslAbstractionsQueryQueryBase {
  ids?: Id[] | long[]
  organic?: QueryDslAbstractionsContainerQueryContainer
}

export interface IngestPipeline {
  description?: string
  on_failure?: IngestProcessorContainer[]
  processors?: IngestProcessorContainer[]
  version?: VersionNumber
}

export interface AggregationsPipelinePipelineAggregationBase extends AggregationsAggregation {
  buckets_path?: AggregationsPipelineBucketsPath
  format?: string
  gap_policy?: AggregationsPipelineGapPolicy
}

export interface IngestPipelineConfig {
  description?: string
  version?: VersionNumber
  processors: IngestProcessorContainer[]
}

export type PipelineName = string

export interface IngestProcessorsPipelineProcessor extends IngestProcessorBase {
  name: string
}

export interface IngestSimulatePipelinePipelineSimulation {
  doc?: IngestSimulatePipelineDocumentSimulation
  processor_results?: IngestSimulatePipelinePipelineSimulation[]
  tag?: string
  processor_type?: string
  status?: WatcherStatus
}

export interface PluginStats {
  classname: string
  description: string
  elasticsearch_version: VersionString
  extended_plugins: string[]
  has_native_controller: boolean
  java_version: VersionString
  name: string
  version: VersionString
  licensed: boolean
  type: string
}

export interface SearchPointInTimePointInTimeReference {
  id: Id
  keep_alive?: Time
}

export interface MappingTypesGeoPointPointProperty extends MappingTypesDocValuesPropertyBase {
  ignore_malformed?: boolean
  ignore_z_value?: boolean
  null_value?: string
  type: 'point'
}

export interface IlmPolicy {
  phases: IlmPhases
  name?: string
}

export interface AnalysisTokenFiltersPorterStemTokenFilter extends AnalysisTokenFiltersTokenFilterBase {
}

export interface LicensePostLicensePostLicenseRequest extends RequestBase {
  acknowledge?: boolean
  body?: {
    license?: LicenseGetLicenseLicense
    licenses?: LicenseGetLicenseLicense[]
  }
}

export interface LicensePostLicensePostLicenseResponse extends ResponseBase {
  acknowledge?: LicensePostLicenseLicenseAcknowledgement
  acknowledged: boolean
  license_status: LicenseGetLicenseLicenseStatus
}

export interface AnalysisTokenFiltersPredicateTokenFilter extends AnalysisTokenFiltersTokenFilterBase {
  script: Script
}

export interface QueryDslTermLevelPrefixPrefixQuery extends QueryDslAbstractionsQueryQueryBase {
  rewrite?: MultiTermQueryRewrite
  value: string
}

export interface TransformPreviewTransformPreviewTransformRequest extends RequestBase {
  body: {
    description?: string
    dest?: TransformTransformDestination
    frequency?: Time
    pivot?: TransformPivotTransformPivot
    source?: TransformTransformSource
    sync?: TransformTransformSyncContainer
  }
}

export interface TransformPreviewTransformPreviewTransformResponse<TTransform = unknown> extends ResponseBase {
  generated_dest_index: IndexIndexState
  preview: TTransform[]
}

export type SecurityHasPrivilegesPrivileges = Record<string, boolean>

export interface SecurityPutPrivilegesPrivilegesActions {
  actions: string[]
  application?: string
  name?: string
  metadata?: Record<string, any>
}

export interface NodesNodesStatsProcessStats {
  cpu: NodesNodesStatsCPUStats
  mem: NodesNodesStatsMemoryStats
  open_file_descriptors: integer
  timestamp: long
}

export interface IngestProcessorBase {
  if?: string
  ignore_failure?: boolean
  on_failure?: IngestProcessorContainer[]
  tag?: string
}

export interface IngestProcessorContainer {
  attachment?: IngestProcessorsPluginsAttachmentProcessor
  append?: IngestProcessorsAppendProcessor
  csv?: IngestProcessorsCsvProcessor
  convert?: IngestProcessorsConvertProcessor
  date?: IngestProcessorsDateProcessor
  date_index_name?: IngestProcessorsDateIndexNameProcessor
  dot_expander?: IngestProcessorsDotExpanderProcessor
  enrich?: IngestProcessorsEnrichProcessor
  fail?: IngestProcessorsFailProcessor
  foreach?: IngestProcessorsForeachProcessor
  json?: IngestProcessorsJsonProcessor
  user_agent?: IngestProcessorsPluginsUserAgentProcessor
  kv?: IngestProcessorsKeyValueProcessor
  geoip?: IngestProcessorsPluginsGeoIpProcessor
  grok?: IngestProcessorsGrokProcessor
  gsub?: IngestProcessorsGsubProcessor
  join?: IngestProcessorsJoinProcessor
  lowercase?: IngestProcessorsLowercaseProcessor
  remove?: IngestProcessorsRemoveProcessor
  rename?: IngestProcessorsRenameProcessor
  script?: IngestProcessorsScriptProcessor
  set?: IngestProcessorsSetProcessor
  sort?: IngestProcessorsSortProcessor
  split?: IngestProcessorsSplitProcessor
  trim?: IngestProcessorsTrimProcessor
  uppercase?: IngestProcessorsUppercaseProcessor
  urldecode?: IngestProcessorsUrlDecodeProcessor
  bytes?: IngestProcessorsBytesProcessor
  dissect?: IngestProcessorsDissectProcessor
  set_security_user?: IngestProcessorsSetSecurityUserProcessor
  pipeline?: IngestProcessorsPipelineProcessor
  drop?: IngestProcessorsDropProcessor
  circle?: IngestProcessorsCircleProcessor
  inference?: IngestProcessorsInferenceProcessor
}

export interface SearchProfileProfile {
  shards: SearchProfileShardProfile[]
}

export type MappingTypesProperty = MappingTypesComplexFlattenedFlattenedProperty | MappingTypesCoreJoinJoinProperty | MappingTypesCorePercolatorPercolatorProperty | MappingTypesCoreRankFeatureRankFeatureProperty | MappingTypesCoreRankFeaturesRankFeaturesProperty | MappingTypesSpecializedConstantKeywordConstantKeywordProperty | MappingTypesSpecializedFieldAliasFieldAliasProperty | MappingTypesSpecializedHistogramHistogramProperty | MappingTypesCoreProperty

export interface MappingTypesPropertyBase {
  local_metadata?: Record<string, any>
  meta?: Record<string, string>
  name?: PropertyName
  properties?: Record<PropertyName, MappingTypesProperty>
  ignore_above?: integer
  dynamic?: boolean | MappingDynamicMapping
  fields?: Record<PropertyName, MappingTypesProperty>
}

export type PropertyName = string

export interface CcrPutAutoFollowPatternPutAutoFollowPatternRequest extends RequestBase {
  name: Name
  body: {
    remote_cluster: string
    follow_index_pattern?: IndexPattern
    leader_index_patterns?: IndexPatterns
    max_outstanding_read_requests?: integer
    settings?: Record<string, any>
    max_outstanding_write_requests?: integer
    read_poll_timeout?: Time
    max_read_request_operation_count?: integer
    max_read_request_size?: ByteSize
    max_retry_delay?: Time
    max_write_buffer_count?: integer
    max_write_buffer_size?: ByteSize
    max_write_request_operation_count?: integer
    max_write_request_size?: ByteSize
  }
}

export interface CcrPutAutoFollowPatternPutAutoFollowPatternResponse extends AcknowledgedResponseBase {
}

export interface AutoscalingPolicyPutPutAutoscalingPolicyRequest extends RequestBase {
  stub_a: string
  stub_b: string
  body: {
    stub_c: string
  }
}

export interface AutoscalingPolicyPutPutAutoscalingPolicyResponse extends ResponseBase {
  stub: integer
}

export interface EnrichPutPolicyPutEnrichPolicyRequest extends RequestBase {
  name: Name
  body: {
    geo_match?: EnrichEnrichPolicy
    match?: EnrichEnrichPolicy
  }
}

export interface EnrichPutPolicyPutEnrichPolicyResponse extends AcknowledgedResponseBase {
}

export interface IlmPutLifecyclePutLifecycleRequest extends RequestBase {
  policy?: Name
  policy_id?: Id
  body?: {
    policy?: IlmPolicy
  }
}

export interface IlmPutLifecyclePutLifecycleResponse extends AcknowledgedResponseBase {
}

export interface IngestPutPipelinePutPipelineRequest extends RequestBase {
  id: Id
  master_timeout?: Time
  timeout?: Time
  body: {
    description?: string
    on_failure?: IngestProcessorContainer[]
    processors?: IngestProcessorContainer[]
    version?: VersionNumber
  }
}

export interface IngestPutPipelinePutPipelineResponse extends AcknowledgedResponseBase {
}

export interface SecurityPutPrivilegesPutPrivilegesStatus {
  created: boolean
}

export interface SecurityPutRoleMappingStatus {
  created: boolean
}

export interface SecurityPutRolePutRoleStatus {
  created: boolean
}

export interface PutScriptPutScriptRequest extends RequestBase {
  id: Id
  context?: Name
  master_timeout?: Time
  timeout?: Time
  body: {
    script?: StoredScript
  }
}

export interface PutScriptPutScriptResponse extends AcknowledgedResponseBase {
}

export interface SlmPutLifecyclePutSnapshotLifecycleRequest extends RequestBase {
  policy_id: Name
  body?: {
    config?: SlmSnapshotLifecycleConfig
    name?: string
    repository?: string
    retention?: SlmSnapshotRetentionConfiguration
    schedule?: WatcherCronExpression
  }
}

export interface SlmPutLifecyclePutSnapshotLifecycleResponse extends AcknowledgedResponseBase {
}

export interface TransformPutTransformPutTransformRequest extends RequestBase {
  transform_id: Name
  defer_validation?: boolean
  body: {
    description?: string
    dest?: TransformTransformDestination
    frequency?: Time
    pivot?: TransformPivotTransformPivot
    source?: TransformTransformSource
    sync?: TransformTransformSyncContainer
  }
}

export interface TransformPutTransformPutTransformResponse extends AcknowledgedResponseBase {
}

export type WatcherQuantifier = 'some' | 'all'

export interface QueryDslAbstractionsQueryQueryBase {
  boost?: float
  _name?: string
}

export interface SearchProfileQueryBreakdown {
  advance: long
  advance_count: long
  build_scorer: long
  build_scorer_count: long
  create_weight: long
  create_weight_count: long
  match: long
  match_count: long
  shallow_advance: long
  shallow_advance_count: long
  next_doc: long
  next_doc_count: long
  score: long
  score_count: long
  compute_max_score: long
  compute_max_score_count: long
  set_min_competitive_score: long
  set_min_competitive_score_count: long
}

export interface QueryCacheStats {
  cache_count: integer
  cache_size: integer
  evictions: integer
  hit_count: integer
  memory_size?: ByteSize
  memory_size_in_bytes: integer
  miss_count: integer
  total_count: integer
}

export interface QueryDslAbstractionsContainerQueryContainer {
  bool?: QueryDslCompoundBoolBoolQuery
  boosting?: QueryDslCompoundBoostingBoostingQuery
  common?: Record<string, QueryDslFullTextCommonTermsCommonTermsQuery | string>
  constant_score?: QueryDslCompoundConstantScoreConstantScoreQuery
  dis_max?: QueryDslCompoundDismaxDisMaxQuery
  distance_feature?: Record<string, QueryDslSpecializedDistanceFeatureDistanceFeatureQuery | string> | QueryDslSpecializedDistanceFeatureDistanceFeatureQuery
  exists?: QueryDslTermLevelExistsExistsQuery
  function_score?: QueryDslCompoundFunctionScoreFunctionScoreQuery
  fuzzy?: Record<string, QueryDslTermLevelFuzzyFuzzyQuery | string>
  geo_bounding_box?: QueryDslAbstractionsQueryNamedQuery<QueryDslGeoBoundingBoxGeoBoundingBoxQuery | string>
  geo_distance?: QueryDslAbstractionsQueryNamedQuery<QueryDslGeoDistanceGeoDistanceQuery | string>
  geo_polygon?: QueryDslAbstractionsQueryNamedQuery<QueryDslGeoPolygonGeoPolygonQuery | string>
  geo_shape?: QueryDslAbstractionsQueryNamedQuery<QueryDslGeoShapeGeoShapeQuery | string>
  has_child?: QueryDslJoiningHasChildHasChildQuery
  has_parent?: QueryDslJoiningHasParentHasParentQuery
  ids?: QueryDslTermLevelIdsIdsQuery
  intervals?: QueryDslAbstractionsQueryNamedQuery<QueryDslFullTextIntervalsIntervalsQuery | string>
  match?: QueryDslAbstractionsQueryNamedQuery<QueryDslFullTextMatchMatchQuery | string | float | boolean>
  match_all?: QueryDslMatchAllQuery
  match_bool_prefix?: QueryDslAbstractionsQueryNamedQuery<QueryDslFullTextMatchBoolPrefixMatchBoolPrefixQuery | string>
  match_none?: QueryDslMatchNoneQuery
  match_phrase?: QueryDslAbstractionsQueryNamedQuery<QueryDslFullTextMatchPhraseMatchPhraseQuery | string>
  match_phrase_prefix?: QueryDslAbstractionsQueryNamedQuery<QueryDslFullTextMatchPhrasePrefixMatchPhrasePrefixQuery | string>
  more_like_this?: QueryDslSpecializedMoreLikeThisMoreLikeThisQuery
  multi_match?: QueryDslFullTextMultiMatchMultiMatchQuery
  nested?: QueryDslJoiningNestedNestedQuery
  parent_id?: QueryDslJoiningParentIdParentIdQuery
  percolate?: QueryDslSpecializedPercolatePercolateQuery
  pinned?: QueryDslSpecializedPinnedPinnedQuery
  prefix?: QueryDslAbstractionsQueryNamedQuery<QueryDslTermLevelPrefixPrefixQuery | string>
  query_string?: QueryDslFullTextQueryStringQueryStringQuery
  range?: QueryDslAbstractionsQueryNamedQuery<QueryDslTermLevelRangeRangeQuery>
  rank_feature?: QueryDslAbstractionsQueryNamedQuery<QueryDslSpecializedRankFeatureRankFeatureQuery | string>
  regexp?: QueryDslAbstractionsQueryNamedQuery<QueryDslTermLevelRegexpRegexpQuery | string>
  script?: QueryDslSpecializedScriptScriptQuery
  script_score?: QueryDslSpecializedScriptScoreScriptScoreQuery
  shape?: QueryDslAbstractionsQueryNamedQuery<QueryDslSpecializedShapeShapeQuery | string>
  simple_query_string?: QueryDslFullTextSimpleQueryStringSimpleQueryStringQuery
  span_containing?: QueryDslSpanContainingSpanContainingQuery
  field_masking_span?: QueryDslSpanFieldMaskingSpanFieldMaskingQuery
  span_first?: QueryDslSpanFirstSpanFirstQuery
  span_multi?: QueryDslSpanMultiTermSpanMultiTermQuery
  span_near?: QueryDslSpanNearSpanNearQuery
  span_not?: QueryDslSpanNotSpanNotQuery
  span_or?: QueryDslSpanOrSpanOrQuery
  span_term?: QueryDslAbstractionsQueryNamedQuery<QueryDslSpanTermSpanTermQuery | string>
  span_within?: QueryDslSpanWithinSpanWithinQuery
  template?: QueryDslAbstractionsContainerQueryTemplate
  term?: QueryDslAbstractionsQueryNamedQuery<QueryDslTermLevelTermTermQuery | string | float | boolean>
  terms?: QueryDslAbstractionsQueryNamedQuery<QueryDslTermLevelTermsTermsQuery | string[] | long[]>
  terms_set?: QueryDslAbstractionsQueryNamedQuery<QueryDslTermLevelTermsSetTermsSetQuery | string>
  wildcard?: QueryDslAbstractionsQueryNamedQuery<QueryDslTermLevelWildcardWildcardQuery | string>
  type?: QueryDslTermLevelTypeTypeQuery
}

export interface SearchProfileQueryProfile {
  breakdown: SearchProfileQueryBreakdown
  description: string
  time_in_nanos: long
  type: string
  children?: SearchProfileQueryProfile[]
}

export interface SqlQuerySqlQuerySqlRequest extends RequestBase {
  format?: string
  body: {
    columnar?: boolean
    cursor?: string
    fetch_size?: integer
    filter?: QueryDslAbstractionsContainerQueryContainer
    query?: string
    request_timeout?: Time
    page_timeout?: Time
    time_zone?: string
    field_multi_value_leniency?: boolean
  }
}

export interface SqlQuerySqlQuerySqlResponse extends ResponseBase {
  columns?: SqlQuerySqlSqlColumn[]
  cursor?: string
  rows: SqlRow[]
}

export interface QueryDslFullTextQueryStringQueryStringQuery extends QueryDslAbstractionsQueryQueryBase {
  allow_leading_wildcard?: boolean
  analyzer?: string
  analyze_wildcard?: boolean
  auto_generate_synonyms_phrase_query?: boolean
  default_field?: Field
  default_operator?: QueryDslOperator
  enable_position_increments?: boolean
  escape?: boolean
  fields?: Fields
  fuzziness?: Fuzziness
  fuzzy_max_expansions?: integer
  fuzzy_prefix_length?: integer
  fuzzy_rewrite?: MultiTermQueryRewrite
  fuzzy_transpositions?: boolean
  lenient?: boolean
  max_determinized_states?: integer
  minimum_should_match?: MinimumShouldMatch
  phrase_slop?: double
  query?: string
  quote_analyzer?: string
  quote_field_suffix?: string
  rewrite?: MultiTermQueryRewrite
  tie_breaker?: double
  time_zone?: string
  type?: QueryDslFullTextMultiMatchTextQueryType
}

export interface QueryDslAbstractionsContainerQueryTemplate {
  source: string
}

export interface XpackUsageQueryUsage {
  count?: integer
  failed?: integer
  paging?: integer
  total?: integer
}

export interface SecurityGetUserPrivilegesQueryUserPrivileges {
  term: SecurityGetUserPrivilegesTermUserPrivileges
}

export interface QueryDslCompoundFunctionScoreFunctionsRandomScoreFunction extends QueryDslCompoundFunctionScoreFunctionsScoreFunctionBase {
  field?: Field
  seed?: long | string
}

export interface AggregationsBucketRangeRangeAggregation extends AggregationsBucketBucketAggregationBase {
  field?: Field
  ranges?: AggregationsBucketRangeAggregationRange[]
  script?: Script
}

export interface AggregationsRangeBucketKeys {
}
export type AggregationsRangeBucket = AggregationsRangeBucketKeys |
    { [property: string]: AggregationsAggregate }

export type MappingTypesCoreRangeRangeProperty = MappingTypesCoreRangeLongRangeLongRangeProperty | MappingTypesCoreRangeIpRangeIpRangeProperty | MappingTypesCoreRangeIntegerRangeIntegerRangeProperty | MappingTypesCoreRangeFloatRangeFloatRangeProperty | MappingTypesCoreRangeDoubleRangeDoubleRangeProperty | MappingTypesCoreRangeDateRangeDateRangeProperty

export interface MappingTypesCoreRangeRangePropertyBase extends MappingTypesDocValuesPropertyBase {
  boost?: double
  coerce?: boolean
  index?: boolean
}

export interface QueryDslTermLevelRangeRangeQuery extends QueryDslAbstractionsQueryQueryBase {
  gt?: double | DateMath
  gte?: double | DateMath
  lt?: double | DateMath
  lte?: double | DateMath
  relation?: QueryDslTermLevelRangeRangeRelation
  time_zone?: string
  from?: double | DateMath
  to?: double | DateMath
}

export type QueryDslTermLevelRangeRangeRelation = 'within' | 'contains' | 'intersects'

export interface RankEvalRankEvalHit {
  _id: Id
  _index: IndexName
  _type?: Type
  _score: double
}

export interface RankEvalRankEvalHitItem {
  hit: RankEvalRankEvalHit
  rating?: double
}

export interface RankEvalRankEvalMetric {
  precision?: RankEvalRankEvalMetricPrecision
  recall?: RankEvalRankEvalMetricRecall
  mean_reciprocal_rank?: RankEvalRankEvalMetricMeanReciprocalRank
  dcg?: RankEvalRankEvalMetricDiscountedCumulativeGain
  expected_reciprocal_rank?: RankEvalRankEvalMetricExpectedReciprocalRank
}

export interface RankEvalRankEvalMetricBase {
  k?: integer
}

export interface RankEvalRankEvalMetricDetail {
  metric_score: double
  unrated_docs: RankEvalUnratedDocument[]
  hits: RankEvalRankEvalHitItem[]
  metric_details: Record<string, Record<string, any>>
}

export interface RankEvalRankEvalMetricDiscountedCumulativeGain extends RankEvalRankEvalMetricBase {
  normalize?: boolean
}

export interface RankEvalRankEvalMetricExpectedReciprocalRank extends RankEvalRankEvalMetricBase {
  maximum_relevance: integer
}

export interface RankEvalRankEvalMetricMeanReciprocalRank extends RankEvalRankEvalMetricRatingTreshold {
}

export interface RankEvalRankEvalMetricPrecision extends RankEvalRankEvalMetricRatingTreshold {
  ignore_unlabeled?: boolean
}

export interface RankEvalRankEvalMetricRatingTreshold extends RankEvalRankEvalMetricBase {
  relevant_rating_threshold?: integer
}

export interface RankEvalRankEvalMetricRecall extends RankEvalRankEvalMetricRatingTreshold {
}

export interface RankEvalRankEvalQuery {
  query: QueryDslAbstractionsContainerQueryContainer
  size?: integer
}

export interface RankEvalRankEvalRequest extends RequestBase {
  index: Indices
  allow_no_indices?: boolean
  expand_wildcards?: ExpandWildcards
  ignore_unavailable?: boolean
  search_type?: string
  body: {
    requests: RankEvalRankEvalRequestItem[]
    metric?: RankEvalRankEvalMetric
  }
}

export interface RankEvalRankEvalRequestItem {
  id: Id
  request?: RankEvalRankEvalQuery
  ratings: RankEvalDocumentRating[]
  template_id?: Id
  params?: Record<string, any>
}

export interface RankEvalRankEvalResponse extends ResponseBase {
  metric_score: double
  details: Record<Id, RankEvalRankEvalMetricDetail>
  failures: Record<string, any>
}

export interface QueryDslSpecializedRankFeatureRankFeatureFunction {
}

export interface MappingTypesCoreRankFeatureRankFeatureProperty extends MappingTypesPropertyBase {
  positive_score_impact?: boolean
  type: 'rank_feature'
}

export interface QueryDslSpecializedRankFeatureRankFeatureQuery extends QueryDslAbstractionsQueryQueryBase {
  function?: QueryDslSpecializedRankFeatureRankFeatureFunction
}

export interface MappingTypesCoreRankFeaturesRankFeaturesProperty extends MappingTypesPropertyBase {
  type: 'rank_features'
}

export interface AggregationsBucketRareTermsRareTermsAggregation extends AggregationsBucketBucketAggregationBase {
  exclude?: string | string[]
  field?: Field
  include?: string | string[] | AggregationsBucketTermsTermsInclude
  max_doc_count?: long
  missing?: AggregationsMissing
  precision?: double
  value_type?: string
}

export interface AggregationsRareTermsBucketKeys<TKey = unknown> {
}
export type AggregationsRareTermsBucket<TKey = unknown> = AggregationsRareTermsBucketKeys<TKey> |
    { [property: string]: AggregationsAggregate }

export interface AggregationsMetricRateRateAggregation extends AggregationsMetricFormatMetricAggregationBase {
  unit?: AggregationsBucketDateHistogramDateInterval
  mode?: AggregationsMetricRateRateMode
}

export type AggregationsMetricRateRateMode = 'sum' | 'value_count'

export interface XpackUsageRealmCacheUsage {
  size: long
}

export interface SecurityRealmInfo {
  name: Name
  type: string
}

export interface XpackUsageRealmUsage extends XpackUsageXPackUsage {
  name?: string[]
  order?: long[]
  size?: long[]
  cache?: XpackUsageRealmCacheUsage[]
  has_authorization_realms?: boolean[]
  has_default_username_pattern?: boolean[]
  has_truststore?: boolean[]
  is_authentication_delegated?: boolean[]
}

export interface IndicesRecoveryRecoveryBytes {
  percent: Percentage
  recovered?: ByteSize
  recovered_in_bytes: ByteSize
  reused?: ByteSize
  reused_in_bytes: ByteSize
  total?: ByteSize
  total_in_bytes: ByteSize
}

export interface IndicesRecoveryRecoveryFileDetails {
  length: long
  name: string
  recovered: long
}

export interface IndicesRecoveryRecoveryFiles {
  details?: IndicesRecoveryRecoveryFileDetails[]
  percent: Percentage
  recovered: long
  reused: long
  total: long
}

export interface IndicesRecoveryRecoveryIndexStatus {
  bytes?: IndicesRecoveryRecoveryBytes
  files: IndicesRecoveryRecoveryFiles
  size: IndicesRecoveryRecoveryBytes
  source_throttle_time?: Time
  source_throttle_time_in_millis: EpochMillis
  target_throttle_time?: Time
  target_throttle_time_in_millis: EpochMillis
  total_time_in_millis: EpochMillis
  total_time?: Time
}

export interface IndicesRecoveryRecoveryOrigin {
  hostname?: string
  host?: Host
  transport_address?: TransportAddress
  id?: Id
  ip?: Ip
  name?: Name
  bootstrap_new_history_uuid?: boolean
  repository?: Name
  snapshot?: Name
  version?: VersionString
  restoreUUID?: Uuid
  index?: IndexName
}

export interface IndicesRecoveryRecoveryStartStatus {
  check_index_time: long
  total_time_in_millis: string
}

export interface RecoveryStats {
  current_as_source: long
  current_as_target: long
  throttle_time?: string
  throttle_time_in_millis: long
}

export interface IndicesRecoveryRecoveryStatus {
  shards: IndicesRecoveryShardRecovery[]
}

export interface IndicesRecoveryRecoveryTranslogStatus {
  percent: Percentage
  recovered: long
  total: long
  total_on_start: long
  total_time?: string
  total_time_in_millis: EpochMillis
}

export interface IndicesRecoveryRecoveryVerifyIndex {
  check_index_time?: Time
  check_index_time_in_millis: EpochMillis
  total_time?: Time
  total_time_in_millis: EpochMillis
}

export type Refresh = boolean | RefreshOptions

export type RefreshOptions = 'wait_for'

export interface RefreshStats {
  external_total: long
  external_total_time_in_millis: long
  listeners: long
  total: long
  total_time?: string
  total_time_in_millis: long
}

export interface QueryDslTermLevelRegexpRegexpQuery extends QueryDslAbstractionsQueryQueryBase {
  flags?: string
  max_determinized_states?: integer
  value?: string
}

export interface AggregationsPipelineInferenceBucketRegressionInferenceOptions {
  results_field: Field
  num_top_feature_importance_values?: integer
}

export interface ReindexReindexDestination {
  index: IndexName
  op_type?: OpType
  pipeline?: string
  routing?: ReindexReindexRouting
  version_type?: VersionType
}

export interface ReindexRethrottleReindexNode extends SpecUtilsBaseNode {
  tasks: Record<TaskId, ReindexRethrottleReindexTask>
}

export interface ReindexReindexRequest extends RequestBase {
  refresh?: boolean
  requests_per_second?: long
  scroll?: Time
  slices?: long
  timeout?: Time
  wait_for_active_shards?: WaitForActiveShards
  wait_for_completion?: boolean
  require_alias?: boolean
  body: {
    conflicts?: Conflicts
    dest?: ReindexReindexDestination
    max_docs?: long
    script?: Script
    size?: long
    source?: ReindexReindexSource
  }
}

export interface ReindexReindexResponse extends ResponseBase {
  batches?: long
  created?: long
  deleted?: long
  failures?: BulkIndexByScrollFailure[]
  noops?: long
  retries?: Retries
  requests_per_second?: long
  slice_id?: integer
  task?: TaskId
  throttled_millis?: EpochMillis
  throttled_until_millis?: EpochMillis
  timed_out?: boolean
  took?: Time
  total?: long
  updated?: long
  version_conflicts?: long
}

export interface ReindexRethrottleReindexRethrottleRequest extends RequestBase {
  task_id: Id
  requests_per_second?: long
}

export interface ReindexRethrottleReindexRethrottleResponse extends ResponseBase {
  nodes: Record<string, ReindexRethrottleReindexNode>
}

export interface ReindexReindexRouting {
}

export interface ReindexReindexSource {
  index: Indices
  query?: QueryDslAbstractionsContainerQueryContainer
  remote?: ReindexRemoteSource
  size?: integer
  slice?: SlicedScroll
  sort?: SearchSortSort
  _source?: Fields
}

export interface ReindexRethrottleReindexStatus {
  batches: long
  created: long
  deleted: long
  noops: long
  requests_per_second: float
  retries: Retries
  throttled_millis: long
  throttled_until_millis: long
  total: long
  updated: long
  version_conflicts: long
}

export interface ReindexRethrottleReindexTask {
  action: string
  cancellable: boolean
  description: string
  id: long
  node: Name
  running_time_in_nanos: long
  start_time_in_millis: long
  status: ReindexRethrottleReindexStatus
  type: string
  headers: HttpHeaders
}

export type RelationName = string

export interface IndicesReloadSearchAnalyzersReloadDetails {
  index: string
  reloaded_analyzers: string[]
  reloaded_node_ids: string[]
}

export interface IndicesReloadSearchAnalyzersReloadSearchAnalyzersRequest extends RequestBase {
  index: Indices
  allow_no_indices?: boolean
  expand_wildcards?: ExpandWildcards
  ignore_unavailable?: boolean
}

export interface IndicesReloadSearchAnalyzersReloadSearchAnalyzersResponse extends ResponseBase {
  reload_details: IndicesReloadSearchAnalyzersReloadDetails[]
  _shards: ShardStatistics
}

export interface NodesReloadSecureSettingsReloadSecureSettingsRequest extends RequestBase {
  node_id?: NodeIds
  timeout?: Time
  body?: {
    secure_settings_password?: Password
  }
}

export interface NodesReloadSecureSettingsReloadSecureSettingsResponse extends NodesNodesResponseBase {
  cluster_name: Name
  nodes: Record<string, NodesNodesStatsNodeStats | NodesReloadSecureSettingsNodeReloadException>
}

export interface ReindexRemoteSource {
  connect_timeout: Time
  host: Host
  username: Username
  password: Password
  socket_timeout: Time
}

export interface AnalysisTokenFiltersRemoveDuplicatesTokenFilter extends AnalysisTokenFiltersTokenFilterBase {
}

export interface IlmRemovePolicyRemovePolicyRequest extends RequestBase {
  index: IndexName
}

export interface IlmRemovePolicyRemovePolicyResponse extends ResponseBase {
  failed_indexes: string[]
  has_failures: boolean
}

export interface IngestProcessorsRemoveProcessor extends IngestProcessorBase {
  field: Fields
  ignore_missing?: boolean
}

export interface IngestProcessorsRenameProcessor extends IngestProcessorBase {
  field: Field
  ignore_missing?: boolean
  target_field: Field
}

export interface RenderSearchTemplateRenderSearchTemplateRequest extends RequestBase {
  body?: {
    file?: string
    params?: Record<string, any>
    source?: string
  }
}

export interface RenderSearchTemplateRenderSearchTemplateResponse extends ResponseBase {
  template_output: Record<string, any>
}

export interface RequestBase extends SpecUtilsCommonQueryParameters {
}

export interface RequestCacheStats {
  evictions: long
  hit_count: long
  memory_size?: string
  memory_size_in_bytes: long
  miss_count: long
}

export interface SearchRescoringRescore {
  query: SearchRescoringRescoreQuery
  window_size?: integer
}

export interface SearchRescoringRescoreQuery {
  rescore_query: QueryDslAbstractionsContainerQueryContainer
  query_weight?: double
  rescore_query_weight?: double
  score_mode?: SearchRescoringScoreMode
}

<<<<<<< HEAD
export interface ReservedSize {
  node_id: Id
=======
export interface ClusterClusterAllocationExplainReservedSize {
  node_id: string
>>>>>>> fee1f4f3
  path: string
  total: long
  shards: string[]
}

export interface IndicesResolveIndexResolveIndexAliasItem {
  name: Name
  indices: Indices
}

export interface IndicesResolveIndexResolveIndexDataStreamsItem {
  name: DataStreamName
  timestamp_field: Field
  backing_indices: Indices
}

export interface IndicesResolveIndexResolveIndexItem {
  name: Name
  aliases?: string[]
  attributes: string[]
  data_stream?: DataStreamName
}

export interface IndicesResolveIndexResolveIndexRequest extends RequestBase {
  name: Names
  expand_wildcards?: ExpandWildcards
}

export interface IndicesResolveIndexResolveIndexResponse extends ResponseBase {
  indices: IndicesResolveIndexResolveIndexItem[]
  aliases: IndicesResolveIndexResolveIndexAliasItem[]
  data_streams: IndicesResolveIndexResolveIndexDataStreamsItem[]
}

export type SecurityHasPrivilegesResourcePrivileges = Record<Name, SecurityHasPrivilegesPrivileges>

export interface ResponseBase {
}

export type WatcherResponseContentType = 'json' | 'yaml' | 'text'

export type Result = 'Error' | 'created' | 'updated' | 'deleted' | 'not_found' | 'noop'

export interface MlResultBucket {
  anomaly_score: double
  bucket_influencers: MlBucketInfluencer[]
  bucket_span: Time
  event_count: long
  initial_anomaly_score: double
  is_interim: boolean
  job_id: Id
  partition_scores?: MlPartitionScore[]
  processing_time_ms: double
  result_type: string
  timestamp: Time
}

export interface CcrResumeAutoFollowPatternResumeAutoFollowPatternRequest extends RequestBase {
  name: Name
}

export interface CcrResumeAutoFollowPatternResumeAutoFollowPatternResponse extends AcknowledgedResponseBase {
}

export interface CcrResumeFollowIndexResumeFollowIndexRequest extends RequestBase {
  index: IndexName
  body?: {
    max_outstanding_read_requests?: long
    max_outstanding_write_requests?: long
    max_read_request_operation_count?: long
    max_read_request_size?: string
    max_retry_delay?: Time
    max_write_buffer_count?: long
    max_write_buffer_size?: string
    max_write_request_operation_count?: long
    max_write_request_size?: string
    read_poll_timeout?: Time
  }
}

export interface CcrResumeFollowIndexResumeFollowIndexResponse extends AcknowledgedResponseBase {
}

export interface Retries {
  bulk: long
  search: long
}

export interface IlmRetryRetryIlmRequest extends RequestBase {
  index: IndexName
}

export interface IlmRetryRetryIlmResponse extends AcknowledgedResponseBase {
}

export interface AggregationsBucketReverseNestedReverseNestedAggregation extends AggregationsBucketBucketAggregationBase {
  path?: Field
}

export interface AnalysisTokenFiltersReverseTokenFilter extends AnalysisTokenFiltersTokenFilterBase {
}

export interface SecurityPutRoleMappingRoleMappingRuleBase {
}

export interface XpackUsageRoleMappingUsage {
  enabled: integer
  size: integer
}

export type SecurityRoleTemplate = SecurityInlineRoleTemplate | SecurityStoredRoleTemplate | SecurityInvalidRoleTemplate

export type SecurityRoleTemplateFormat = 'string' | 'json'

export interface RollupGetRollupCapabilitiesRollupCapabilities {
  rollup_jobs: RollupGetRollupCapabilitiesRollupCapabilitiesJob[]
}

export interface RollupGetRollupCapabilitiesRollupCapabilitiesJob {
  fields: Record<Field, Record<string, any>>
  index_pattern: string
  job_id: string
  rollup_index: string
}

export interface RollupRollupConfigurationRollupFieldMetric {
  field: Field
  metrics: RollupRollupConfigurationRollupMetric[]
}

export interface RollupRollupConfigurationRollupGroupings {
  date_histogram?: RollupRollupConfigurationDateHistogramRollupGrouping
  histogram?: RollupRollupConfigurationHistogramRollupGrouping
  terms?: RollupRollupConfigurationTermsRollupGrouping
}

export interface RollupGetRollupIndexCapabilitiesRollupIndexCapabilities {
  rollup_jobs: RollupGetRollupIndexCapabilitiesRollupIndexCapabilitiesJob[]
}

export interface RollupGetRollupIndexCapabilitiesRollupIndexCapabilitiesJob {
  fields: Record<Field, RollupGetRollupIndexCapabilitiesRollupIndexCapabilitiesJobField[]>
  index_pattern: string
  job_id: Id
  rollup_index: IndexName
}

export interface RollupGetRollupIndexCapabilitiesRollupIndexCapabilitiesJobField {
  agg: string
  time_zone?: string
  calendar_interval?: Time
}

export interface RollupGetRollupJobRollupJobConfiguration {
  cron: string
  groups: RollupRollupConfigurationRollupGroupings
  id: Id
  index_pattern: string
  metrics: RollupRollupConfigurationRollupFieldMetric[]
  page_size: long
  rollup_index: IndexName
  timeout: Time
}

export interface RollupGetRollupJobRollupJobInformation {
  config: RollupGetRollupJobRollupJobConfiguration
  stats: RollupGetRollupJobRollupJobStats
  status: RollupGetRollupJobRollupJobStatus
}

export interface RollupGetRollupJobRollupJobStats {
  documents_processed: long
  index_failures: long
  index_time_in_ms: long
  index_total: long
  pages_processed: long
  rollups_indexed: long
  search_failures: long
  search_time_in_ms: long
  search_total: long
  trigger_count: long
  processing_time_in_ms: long
  processing_total: long
}

export interface RollupGetRollupJobRollupJobStatus {
  current_position?: Record<string, any>
  job_state: RollupGetRollupJobIndexingJobState
  upgraded_doc_id?: boolean
}

export interface RollupGetRollupJobRollupJobTaskFailure {
  task_id: TaskId
  node_id: Id
  status: string
  reason: RollupGetRollupJobRollupJobTaskFailureReason
}

export interface RollupGetRollupJobRollupJobTaskFailureReason {
  type: string
  reason: string
}

export type RollupRollupConfigurationRollupMetric = 'min' | 'max' | 'sum' | 'avg' | 'value_count'

export interface RollupRollupRollupRequest extends RequestBase {
  stubb: integer
  stuba: integer
  body: {
    stub: integer
  }
}

export interface RollupRollupRollupResponse extends ResponseBase {
  stub: integer
}

export interface RollupRollupSearchRollupSearchRequest extends RequestBase {
  index: Indices
  type?: Type
  rest_total_hits_as_int?: boolean
  typed_keys?: boolean
  body: {
    aggs?: Record<string, AggregationsAggregationContainer>
    query?: QueryDslAbstractionsContainerQueryContainer
    size?: integer
  }
}

export interface RollupRollupSearchRollupSearchResponse<TDocument = unknown> extends ResponseBase {
}

export interface InfoRootNodeInfoRequest extends RequestBase {
}

export interface InfoRootNodeInfoResponse extends ResponseBase {
  cluster_name: string
  cluster_uuid: string
  name: string
  tagline: string
  version: ElasticsearchVersionInfo
}

export type Routing = string | number

export interface MappingMetaFieldsRoutingRoutingField {
  required: boolean
}

export type MlRuleAction = 'skip_result' | 'skip_model_update'

export interface MlRuleCondition {
  applies_to: MlAppliesTo
  operator: MlConditionOperator
  value: double
}

export type MlRuleFilterType = 'include' | 'exclude'

export interface MappingRuntimeFieldsRuntimeField {
  format?: string
  script?: Script
  type: MappingRuntimeFieldsRuntimeFieldType
}

export type MappingRuntimeFieldsRuntimeFieldType = 'boolean' | 'date' | 'double' | 'geo_point' | 'ip' | 'keyword' | 'long'

export interface ClusterClusterStatsRuntimeFieldTypesStats {
  name: Name
  count: integer
  index_count: integer
  scriptless_count: integer
  shadowed_count: integer
  lang: string[]
  lines_max: integer
  lines_total: integer
  chars_max: integer
  chars_total: integer
  source_max: integer
  source_total: integer
  doc_max: integer
  doc_total: integer
}

export type MappingRuntimeFieldsRuntimeFields = Record<Field, MappingRuntimeFieldsRuntimeField>

export interface XpackUsageRuntimeFieldsTypeUsage {
  chars_max: long
  chars_total: long
  count: long
  doc_max: long
  doc_total: long
  index_count: long
  lang: string[]
  lines_max: long
  lines_total: long
  name: Field
  scriptless_count: long
  shadowed_count: long
  source_max: long
  source_total: long
}

export interface XpackUsageRuntimeFieldsUsage extends XpackUsageXPackUsage {
  field_types: XpackUsageRuntimeFieldsTypeUsage[]
}

export interface GraphExploreSampleDiversity {
  field: Field
  max_docs_per_value: integer
}

export interface AggregationsBucketSamplerSamplerAggregation extends AggregationsBucketBucketAggregationBase {
  shard_size?: integer
}

export type AggregationsBucketDiversifiedSamplerSamplerAggregationExecutionHint = 'map' | 'global_ordinals' | 'bytes_hash'

export interface WatcherScheduleBase {
}

export interface WatcherScheduleContainer {
  cron?: WatcherCronExpression
  daily?: WatcherDailySchedule
  hourly?: WatcherHourlySchedule
  interval?: Time
  monthly?: WatcherTimeOfMonth[]
  weekly?: WatcherTimeOfWeek[]
  yearly?: WatcherTimeOfYear[]
}

export interface WatcherScheduleTriggerEvent {
  scheduled_time: DateString | string
  triggered_time?: DateString | string
}

export interface MlPostCalendarEventsScheduledEvent {
  calendar_id: Id
  description: string
  end_time: EpochMillis
  event_id: Id
  start_time: EpochMillis
}

export interface QueryDslCompoundFunctionScoreFunctionsScoreFunctionBase {
  filter?: QueryDslAbstractionsContainerQueryContainer
  weight?: double
}

export type SearchRescoringScoreMode = 'avg' | 'max' | 'min' | 'multiply' | 'total'

export interface SearchSortScoreSort {
  mode?: SearchSortSortMode
  order?: SearchSortSortOrder
}

export type Script = InlineScript | IndexedScript | string

export interface ScriptBase {
  lang?: string
  params?: Record<string, any>
}

export interface WatcherScriptCondition {
  lang: string
  params?: Record<string, any>
  source: string
}

export interface ScriptField {
  script: Script
}

export interface IngestProcessorsScriptProcessor extends IngestProcessorBase {
  id?: Id
  lang?: string
  params?: Record<string, any>
  source: string
}

export interface QueryDslSpecializedScriptScriptQuery extends QueryDslAbstractionsQueryQueryBase {
  script?: Script
}

export interface QueryDslCompoundFunctionScoreFunctionsScriptScoreFunction extends QueryDslCompoundFunctionScoreFunctionsScoreFunctionBase {
  script: Script
}

export interface QueryDslSpecializedScriptScoreScriptScoreQuery extends QueryDslAbstractionsQueryQueryBase {
  query?: QueryDslAbstractionsContainerQueryContainer
  script?: Script
}

export interface SearchSortScriptSort {
  order?: SearchSortSortOrder
  script: Script
  type?: string
}

export interface NodesNodesStatsScriptStats {
  cache_evictions: long
  compilations: long
}

export interface WatcherScriptTransform {
  lang: string
  params: Record<string, any>
}

export interface AggregationsBucketSignificantTermsHeuristicsScriptedHeuristic {
  script: Script
}

export interface AggregationsScriptedMetricAggregate extends AggregationsAggregateBase {
  value: any
}

export interface AggregationsMetricScriptedMetricScriptedMetricAggregation extends AggregationsMetricMetricAggregationBase {
  combine_script?: Script
  init_script?: Script
  map_script?: Script
  params?: Record<string, any>
  reduce_script?: Script
}

export type ScrollId = string

export interface ScrollScrollRequest extends RequestBase {
  scroll_id?: Id
  scroll?: Time
  rest_total_hits_as_int?: boolean
  total_hits_as_integer?: boolean
  body?: {
    scroll?: Time
    scroll_id?: ScrollId
    rest_total_hits_as_int?: boolean
  }
}

export interface ScrollScrollResponse<TDocument = unknown> extends SearchSearchResponse<TDocument> {
  failed_shards?: ScrollScrollResponseFailedShard[]
}

export interface ScrollScrollResponseErrorReason {
  type: string
  reason: string
}

export interface ScrollScrollResponseFailedShard {
  shard: integer
  reason: ScrollScrollResponseErrorReason
}

export interface MappingTypesCoreSearchAsYouTypeSearchAsYouTypeProperty extends MappingTypesCorePropertyBase {
  analyzer?: string
  index?: boolean
  index_options?: MappingTypesCoreTextIndexOptions
  max_shingle_size?: integer
  norms?: boolean
  search_analyzer?: string
  search_quote_analyzer?: string
  term_vector?: MappingTermVectorOption
  type: 'search_as_you_type'
}

export interface WatcherSearchInput {
  extract?: string[]
  request: WatcherSearchInputRequestDefinition
  timeout?: Time
}

export interface WatcherSearchInputRequestBody {
  query: QueryDslAbstractionsContainerQueryContainer
}

export interface WatcherSearchInputRequestDefinition {
  body?: WatcherSearchInputRequestBody
  indices?: IndexName[]
  indices_options?: WatcherIndicesOptions
  search_type?: SearchType
  template?: SearchTemplateSearchTemplateRequest
  rest_total_hits_as_int?: boolean
}

export interface SearchProfileSearchProfile {
  collector: SearchProfileCollector[]
  query: SearchProfileQueryProfile[]
  rewrite_time: long
}

export interface SearchSearchRequest extends RequestBase {
  index?: Indices
  type?: Types
  allow_no_indices?: boolean
  allow_partial_search_results?: boolean
  analyzer?: string
  analyze_wildcard?: boolean
  batched_reduce_size?: long
  ccs_minimize_roundtrips?: boolean
  default_operator?: DefaultOperator
  df?: string
  docvalue_fields?: Fields
  expand_wildcards?: ExpandWildcards
  explain?: boolean
  ignore_throttled?: boolean
  ignore_unavailable?: boolean
  lenient?: boolean
  max_concurrent_shard_requests?: long
  min_compatible_shard_node?: VersionString
  preference?: string
  pre_filter_shard_size?: long
  request_cache?: boolean
  routing?: Routing
  scroll?: Time
  search_type?: SearchType
  stats?: string[]
  stored_fields?: Fields
  suggest_field?: Field
  suggest_mode?: SuggestMode
  suggest_size?: long
  suggest_text?: string
  terminate_after?: long
  timeout?: Time
  track_total_hits?: boolean | integer
  track_scores?: boolean
  typed_keys?: boolean
  rest_total_hits_as_int?: boolean
  version?: boolean
  _source?: boolean | Fields
  _source_excludes?: Fields
  _source_includes?: Fields
  seq_no_primary_term?: boolean
  q?: string
  size?: integer
  from?: integer
  sort?: string | string[]
  body?: {
    aggs?: Record<string, AggregationsAggregationContainer>
    aggregations?: Record<string, AggregationsAggregationContainer>
    collapse?: SearchCollapsingFieldCollapse
    explain?: boolean
    from?: integer
    highlight?: SearchHighlightingHighlight
    track_total_hits?: boolean | integer
    indices_boost?: Record<IndexName, double>[]
    docvalue_fields?: SearchSourceFilteringDocValueField | Field | SearchSourceFilteringDocValueField[]
    min_score?: double
    post_filter?: QueryDslAbstractionsContainerQueryContainer
    profile?: boolean
    query?: QueryDslAbstractionsContainerQueryContainer
    rescore?: SearchRescoringRescore | SearchRescoringRescore[]
    script_fields?: Record<string, ScriptField>
    search_after?: integer | string[]
    size?: integer
    slice?: SlicedScroll
    sort?: SearchSortSort
    _source?: boolean | Fields | SearchSourceFilteringSourceFilter
    fields?: Field | DateField[]
    suggest?: SearchSuggestersSuggestContainer | Record<string, SearchSuggestersSuggestContainer>
    terminate_after?: long
    timeout?: string
    track_scores?: boolean
    version?: boolean
    seq_no_primary_term?: boolean
    stored_fields?: Fields
    pit?: SearchPointInTimePointInTimeReference
    runtime_mappings?: MappingRuntimeFieldsRuntimeFields
    stats?: string[]
  }
}

export interface SearchSearchResponse<TDocument = unknown> extends ResponseBase {
  took: long
  timed_out: boolean
  _shards: ShardStatistics
  hits: SearchHitsHitsMetadata<TDocument>
  aggregations?: Record<AggregateName, AggregationsAggregate>
  _clusters?: ClusterStatistics
  documents?: TDocument[]
  fields?: Record<string, any>
  max_score?: double
  num_reduce_phases?: long
  profile?: SearchProfileProfile
  pit_id?: Id
  _scroll_id?: ScrollId
  suggest?: Record<SuggestionName, SearchSuggestersSuggest<TDocument>[]>
  terminated_early?: boolean
}

export interface SearchShardsSearchShardsRequest extends RequestBase {
  index?: Indices
  allow_no_indices?: boolean
  expand_wildcards?: ExpandWildcards
  ignore_unavailable?: boolean
  local?: boolean
  preference?: string
  routing?: Routing
}

export interface SearchShardsSearchShardsResponse extends ResponseBase {
  nodes: Record<string, NodesNodeAttributes>
  shards: NodesNodeShard[][]
  indices: Record<IndexName, SearchShardsShardStoreIndex>
}

export interface SearchStats {
  fetch_current: long
  fetch_time_in_millis: long
  fetch_total: long
  open_contexts?: long
  query_current: long
  query_time_in_millis: long
  query_total: long
  scroll_current: long
  scroll_time_in_millis: long
  scroll_total: long
  suggest_current: long
  suggest_time_in_millis: long
  suggest_total: long
  groups?: Record<string, SearchStats>
}

export interface SearchTemplateSearchTemplateRequest extends RequestBase {
  index?: Indices
  type?: Types
  allow_no_indices?: boolean
  ccs_minimize_roundtrips?: boolean
  expand_wildcards?: ExpandWildcards
  explain?: boolean
  ignore_throttled?: boolean
  ignore_unavailable?: boolean
  preference?: string
  profile?: boolean
  routing?: Routing
  scroll?: Time
  search_type?: SearchType
  total_hits_as_integer?: boolean
  typed_keys?: boolean
  body: {
    id?: string
    params?: Record<string, any>
    source?: string
  }
}

export interface SearchTemplateSearchTemplateResponse<TDocument = unknown> extends ResponseBase {
  _shards: ShardStatistics
  timed_out: boolean
  took: integer
  hits: SearchHitsHitsMetadata<TDocument>
}

export interface WatcherSearchTransform {
  request: WatcherSearchInputRequestDefinition
  timeout: Time
}

export type SearchType = 'query_then_fetch' | 'dfs_query_then_fetch'

export interface SearchableSnapshotsClearCacheSearchableSnapshotsClearCacheRequest extends RequestBase {
  stub_a: integer
  stub_b: integer
  body?: {
    stub_c: integer
  }
}

export interface SearchableSnapshotsClearCacheSearchableSnapshotsClearCacheResponse extends ResponseBase {
  stub: integer
}

export interface SearchableSnapshotsMountSearchableSnapshotsMountRequest extends RequestBase {
  repository: Name
  snapshot: Name
  master_timeout?: Time
  wait_for_completion?: boolean
  storage?: string
  body: {
    index: IndexName
    renamed_index?: IndexName
    index_settings?: Record<string, any>
    ignore_index_settings?: string[]
  }
}

export interface SearchableSnapshotsMountSearchableSnapshotsMountResponse extends ResponseBase {
  snapshot: SearchableSnapshotsMountSearchableSnapshotsMountSnapshot
}

export interface SearchableSnapshotsMountSearchableSnapshotsMountSnapshot {
  snapshot: Name
  indices: Indices
  shards: ShardStatistics
}

export interface SearchableSnapshotsRepositoryStatsSearchableSnapshotsRepositoryStatsRequest extends RequestBase {
  stub_a: integer
  stub_b: integer
  body?: {
    stub_c: integer
  }
}

export interface SearchableSnapshotsRepositoryStatsSearchableSnapshotsRepositoryStatsResponse extends ResponseBase {
  stub: integer
}

export interface SearchableSnapshotsStatsSearchableSnapshotsStatsRequest extends RequestBase {
  stub_a: integer
  stub_b: integer
  body?: {
    stub_c: integer
  }
}

export interface SearchableSnapshotsStatsSearchableSnapshotsStatsResponse extends ResponseBase {
  stub: integer
}

export interface XpackUsageSearchableSnapshotsUsage extends XpackUsageXPackUsage {
  indices_count: integer
  full_copy_indices_count?: integer
  shared_cache_indices_count?: integer
}

export interface SecurityAuthenticateSecurityAuthenticateRequest extends RequestBase {
  body?: {
    stub: integer
  }
}

export interface SecurityAuthenticateSecurityAuthenticateResponse extends ResponseBase {
  authentication_realm: SecurityRealmInfo
  email?: string
  full_name?: Name
  lookup_realm: SecurityRealmInfo
  metadata: Record<string, any>
  roles: string[]
  username: Username
  enabled: boolean
  authentication_type: string
}

export interface SecurityChangePasswordSecurityChangePasswordRequest extends RequestBase {
  username?: Username
  refresh?: Refresh
  body: {
    password?: Password
  }
}

export interface SecurityChangePasswordSecurityChangePasswordResponse extends ResponseBase {
}

export interface SecurityClearApiKeyCacheSecurityClearApiKeyCacheRequest extends RequestBase {
  ids?: Ids
}

export interface SecurityClearApiKeyCacheSecurityClearApiKeyCacheResponse extends ResponseBase {
  _nodes: NodesNodeStatistics
  cluster_name: Name
  nodes: Record<string, SecurityClearApiKeyCacheClearApiKeyCacheNode>
}

export interface SecurityClearCachedPrivilegesSecurityClearCachedPrivilegesRequest extends RequestBase {
  application: Name
}

export interface SecurityClearCachedPrivilegesSecurityClearCachedPrivilegesResponse extends ResponseBase {
  _nodes: NodesNodeStatistics
  cluster_name: Name
  nodes: Record<string, SecurityClearCachedPrivilegesClearCachedPrivilegeNode>
}

export interface SecurityClearCachedRealmsSecurityClearCachedRealmsRequest extends RequestBase {
  realms: Names
  usernames?: string[]
}

export interface SecurityClearCachedRealmsSecurityClearCachedRealmsResponse extends ResponseBase {
  cluster_name: Name
  nodes: Record<string, SecuritySecurityNode>
  _nodes: NodesNodeStatistics
}

export interface SecurityClearCachedRolesSecurityClearCachedRolesRequest extends RequestBase {
  name: Names
}

export interface SecurityClearCachedRolesSecurityClearCachedRolesResponse extends ResponseBase {
  cluster_name: string
  nodes: Record<string, SecuritySecurityNode>
  _nodes: NodesNodeStatistics
}

export interface SecurityCreateApiKeySecurityCreateApiKeyRequest extends RequestBase {
  refresh?: Refresh
  body: {
    expiration?: Time
    name?: Name
    role_descriptors?: Record<string, SecurityCreateApiKeyApiKeyRole>
  }
}

export interface SecurityCreateApiKeySecurityCreateApiKeyResponse extends ResponseBase {
  api_key: string
  expiration?: long
  id: Id
  name: Name
}

export interface SecurityDeletePrivilegesSecurityDeletePrivilegesRequest extends RequestBase {
  application: Name
  name: Name
  refresh?: Refresh
}

export interface SecurityDeletePrivilegesSecurityDeletePrivilegesResponse extends DictionaryResponseBase<string, Record<string, SecurityDeletePrivilegesFoundUserPrivilege>> {
}

export interface SecurityDeleteRoleMappingSecurityDeleteRoleMappingRequest extends RequestBase {
  name: Name
  refresh?: Refresh
}

export interface SecurityDeleteRoleMappingSecurityDeleteRoleMappingResponse extends ResponseBase {
  found: boolean
}

export interface SecurityDeleteRoleSecurityDeleteRoleRequest extends RequestBase {
  name: Name
  refresh?: Refresh
}

export interface SecurityDeleteRoleSecurityDeleteRoleResponse extends ResponseBase {
  found: boolean
}

export interface SecurityDeleteUserSecurityDeleteUserRequest extends RequestBase {
  username: Username
  refresh?: Refresh
}

export interface SecurityDeleteUserSecurityDeleteUserResponse extends ResponseBase {
  found: boolean
}

export interface SecurityDisableUserSecurityDisableUserRequest extends RequestBase {
  username: Username
  refresh?: Refresh
}

export interface SecurityDisableUserSecurityDisableUserResponse extends ResponseBase {
  stub: integer
}

export interface SecurityEnableUserSecurityEnableUserRequest extends RequestBase {
  username: Username
  refresh?: Refresh
}

export interface SecurityEnableUserSecurityEnableUserResponse extends ResponseBase {
  stub: integer
}

export interface XpackUsageSecurityFeatureToggle {
  enabled: boolean
}

export interface SecurityGetApiKeySecurityGetApiKeyRequest extends RequestBase {
  id?: Id
  name?: Name
  owner?: boolean
  realm_name?: Name
  username?: Username
}

export interface SecurityGetApiKeySecurityGetApiKeyResponse extends ResponseBase {
  api_keys: SecurityGetApiKeyApiKeys[]
}

export interface SecurityGetBuiltinPrivilegesSecurityGetBuiltinPrivilegesRequest extends RequestBase {
  stub: boolean
}

export interface SecurityGetBuiltinPrivilegesSecurityGetBuiltinPrivilegesResponse extends ResponseBase {
  cluster: string[]
  index: Indices
}

export interface SecurityGetPrivilegesSecurityGetPrivilegesRequest extends RequestBase {
  application?: Name
  name?: Name
}

export interface SecurityGetPrivilegesSecurityGetPrivilegesResponse extends DictionaryResponseBase<string, Record<string, SecurityPutPrivilegesPrivilegesActions>> {
}

export interface SecurityGetRoleMappingSecurityGetRoleMappingRequest extends RequestBase {
  name?: Name
}

export interface SecurityGetRoleMappingSecurityGetRoleMappingResponse extends DictionaryResponseBase<string, SecurityXPackRoleMapping> {
}

export interface SecurityGetRoleSecurityGetRoleRequest extends RequestBase {
  name?: Name
}

export interface SecurityGetRoleSecurityGetRoleResponse extends DictionaryResponseBase<string, SecurityXPackRole> {
}

export interface SecurityGetTokenSecurityGetTokenRequest extends RequestBase {
  body: {
    grant_type?: SecurityAccessTokenGrantType
    scope?: string
    password?: Password
    kerberos_ticket?: string
    refresh_token?: string
    username?: Username
  }
}

export interface SecurityGetTokenSecurityGetTokenResponse extends ResponseBase {
  access_token: string
  expires_in: long
  scope?: string
  type: string
  refresh_token: string
  kerberos_authentication_response_token?: string
  authentication: SecurityGetTokenAuthenticatedUser
}

export interface SecurityGetUserPrivilegesSecurityGetUserPrivilegesRequest extends RequestBase {
  stub: boolean
}

export interface SecurityGetUserPrivilegesSecurityGetUserPrivilegesResponse extends ResponseBase {
  applications: SecurityGetUserPrivilegesApplicationResourcePrivileges[]
  cluster: string[]
  global: SecurityGetUserPrivilegesGlobalPrivileges[]
  indices: SecurityGetUserPrivilegesUserIndicesPrivileges[]
  run_as: string[]
}

export interface SecurityGetUserSecurityGetUserRequest extends RequestBase {
  username?: Username[]
}

export interface SecurityGetUserSecurityGetUserResponse extends DictionaryResponseBase<string, SecurityXPackUser> {
}

export interface SecurityGrantApiKeySecurityGrantApiKeyRequest extends RequestBase {
  body: {
    api_key: SecurityGrantApiKeyApiKey
    grant_type: SecurityGrantApiKeyApiKeyGrantType
    access_token?: string
    username?: Username
    password?: Password
  }
}

export interface SecurityGrantApiKeySecurityGrantApiKeyResponse extends ResponseBase {
  api_key: string
  id: Id
  name: Name
  expiration?: EpochMillis
}

export interface SecurityHasPrivilegesSecurityHasPrivilegesRequest extends RequestBase {
  user?: Name
  body: {
    application?: SecurityHasPrivilegesApplicationPrivilegesCheck[]
    cluster?: string[]
    index?: SecurityHasPrivilegesIndexPrivilegesCheck[]
  }
}

export interface SecurityHasPrivilegesSecurityHasPrivilegesResponse extends ResponseBase {
  application: SecurityHasPrivilegesApplicationsPrivileges
  cluster: Record<string, boolean>
  has_all_requested: boolean
  index: Record<IndexName, SecurityHasPrivilegesPrivileges>
  username: Username
}

export interface SecurityInvalidateApiKeySecurityInvalidateApiKeyRequest extends RequestBase {
  body: {
    id?: Id
    ids?: Id[]
    name?: Name
    owner?: boolean
    realm_name?: string
    username?: Username
  }
}

export interface SecurityInvalidateApiKeySecurityInvalidateApiKeyResponse extends ResponseBase {
  error_count: integer
  error_details?: ErrorCause[]
  invalidated_api_keys: string[]
  previously_invalidated_api_keys: string[]
}

export interface SecurityInvalidateTokenSecurityInvalidateTokenRequest extends RequestBase {
  body: {
    token?: string
    refresh_token?: string
    realm_name?: Name
    username?: Username
  }
}

export interface SecurityInvalidateTokenSecurityInvalidateTokenResponse extends ResponseBase {
  error_count: long
  error_details?: ErrorCause[]
  invalidated_tokens: long
  previously_invalidated_tokens: long
}

export interface SecuritySecurityNode {
  name: Name
}

export interface SecurityPutPrivilegesSecurityPutPrivilegesRequest extends RequestBase {
  refresh?: Refresh
  body: Record<string, Record<string, SecurityPutPrivilegesPrivilegesActions>>
}

export interface SecurityPutPrivilegesSecurityPutPrivilegesResponse extends DictionaryResponseBase<string, Record<string, SecurityPutPrivilegesPutPrivilegesStatus>> {
}

export interface SecurityPutRoleMappingSecurityPutRoleMappingRequest extends RequestBase {
  name: Name
  refresh?: Refresh
  body: {
    enabled?: boolean
    metadata?: Record<string, any>
    roles?: string[]
    rules?: SecurityPutRoleMappingRoleMappingRuleBase
    run_as?: string[]
  }
}

export interface SecurityPutRoleMappingSecurityPutRoleMappingResponse extends ResponseBase {
  created?: boolean
  role_mapping: SecurityPutRoleMappingStatus
}

export interface SecurityPutRoleSecurityPutRoleRequest extends RequestBase {
  name: Name
  refresh?: Refresh
  body: {
    applications?: SecurityPutRoleApplicationPrivileges[]
    cluster?: string[]
    global?: Record<string, any>
    indices?: SecurityPutRoleIndicesPrivileges[]
    metadata?: Record<string, any>
    run_as?: string[]
    transient_metadata?: SecurityTransientMetadata
  }
}

export interface SecurityPutRoleSecurityPutRoleResponse extends ResponseBase {
  role: SecurityPutRolePutRoleStatus
}

export interface SecurityPutUserSecurityPutUserRequest extends RequestBase {
  username: Username
  refresh?: Refresh
  body: {
    username?: Username
    email?: string | null
    full_name?: string | null
    metadata?: Record<string, any>
    password?: Password
    password_hash?: string
    roles?: string[]
    enabled?: boolean
  }
}

export interface SecurityPutUserSecurityPutUserResponse extends ResponseBase {
  created: boolean
}

export interface XpackUsageSecurityRolesDlsBitSetCacheUsage {
  count: integer
  memory: ByteSize
  memory_in_bytes: ulong
}

export interface XpackUsageSecurityRolesDlsUsage {
  bit_set_cache: XpackUsageSecurityRolesDlsBitSetCacheUsage
}

export interface XpackUsageSecurityRolesFileUsage {
  dls: boolean
  fls: boolean
  size: long
}

export interface XpackUsageSecurityRolesNativeUsage {
  dls: boolean
  fls: boolean
  size: long
}

export interface XpackUsageSecurityRolesUsage {
  native: XpackUsageSecurityRolesNativeUsage
  dls: XpackUsageSecurityRolesDlsUsage
  file: XpackUsageSecurityRolesFileUsage
}

export interface XpackUsageSecurityUsage extends XpackUsageXPackUsage {
  api_key_service: XpackUsageSecurityFeatureToggle
  anonymous: XpackUsageSecurityFeatureToggle
  audit: XpackUsageAuditUsage
  fips_140: XpackUsageSecurityFeatureToggle
  ipfilter: XpackUsageIpFilterUsage
  realms: Record<string, XpackUsageRealmUsage>
  role_mapping: Record<string, XpackUsageRoleMappingUsage>
  roles: XpackUsageSecurityRolesUsage
  ssl: XpackUsageSslUsage
  system_key?: XpackUsageSecurityFeatureToggle
  token_service: XpackUsageSecurityFeatureToggle
  operator_privileges: XpackUsageXPackUsage
}

export interface IndicesSegmentsSegment {
  attributes: Record<string, string>
  committed: boolean
  compound: boolean
  deleted_docs: long
  generation: integer
  memory_in_bytes: double
  search: boolean
  size_in_bytes: double
  num_docs: long
  version: VersionString
}

export interface SegmentsStats {
  count: integer
  doc_values_memory?: ByteSize
  doc_values_memory_in_bytes: integer
  file_sizes: Record<string, IndicesStatsShardFileSizeInfo>
  fixed_bit_set?: ByteSize
  fixed_bit_set_memory_in_bytes: integer
  index_writer_memory?: ByteSize
  index_writer_max_memory_in_bytes?: integer
  index_writer_memory_in_bytes: integer
  max_unsafe_auto_id_timestamp: integer
  memory?: ByteSize
  memory_in_bytes: integer
  norms_memory?: ByteSize
  norms_memory_in_bytes: integer
  points_memory?: ByteSize
  points_memory_in_bytes: integer
  stored_memory?: ByteSize
  stored_fields_memory_in_bytes: integer
  terms_memory_in_bytes: integer
  terms_memory?: ByteSize
  term_vectory_memory?: ByteSize
  term_vectors_memory_in_bytes: integer
  version_map_memory?: ByteSize
  version_map_memory_in_bytes: integer
}

export type SequenceNumber = integer

export interface AggregationsPipelineSerialDifferencingSerialDifferencingAggregation extends AggregationsPipelinePipelineAggregationBase {
  lag?: integer
}

export interface IngestProcessorsSetProcessor extends IngestProcessorBase {
  field: Field
  override?: boolean
  value: any
}

export interface IngestProcessorsSetSecurityUserProcessor extends IngestProcessorBase {
  field: Field
  properties?: string[]
}

export type MappingTypesSpecializedShapeShapeOrientation = 'right' | 'counterclockwise' | 'ccw' | 'left' | 'clockwise' | 'cw'

export interface MappingTypesSpecializedShapeShapeProperty extends MappingTypesDocValuesPropertyBase {
  coerce?: boolean
  ignore_malformed?: boolean
  ignore_z_value?: boolean
  orientation?: MappingTypesSpecializedShapeShapeOrientation
  type: 'shape'
}

export interface QueryDslSpecializedShapeShapeQuery extends QueryDslAbstractionsQueryQueryBase {
  ignore_unmapped?: boolean
  indexed_shape?: QueryDslAbstractionsFieldLookupFieldLookup
  relation?: ShapeRelation
  shape?: QueryDslGeoShapeGeoShape
}

export type ShapeRelation = 'intersects' | 'disjoint' | 'within'

export type IngestProcessorsShapeType = 'geo_shape' | 'shape'

export interface IndicesStatsShardCommit {
  generation: integer
  id: Id
  num_docs: long
  user_data: Record<string, string>
}

export interface ShardFailure {
  index: string
  node: string
  reason: ErrorCause
  shard: integer
  status?: string
}

export interface IndicesStatsShardFileSizeInfo {
  description: string
  size_in_bytes: long
}

export interface ClusterClusterHealthShardHealthStats {
  active_shards: integer
  initializing_shards: integer
  primary_active: boolean
  relocating_shards: integer
  status: Health
  unassigned_shards: integer
}

export interface IndicesStatsShardLease {
  id: Id
  retaining_seq_no: SequenceNumber
  timestamp: long
  source: string
}

export interface IndicesStatsShardPath {
  data_path: string
  is_custom_data_path: boolean
  state_path: string
}

export interface SearchProfileShardProfile {
  aggregations: SearchProfileAggregationProfile[]
  id: string
  searches: SearchProfileSearchProfile[]
}

export interface IndicesStatsShardQueryCache {
  cache_count: long
  cache_size: long
  evictions: long
  hit_count: long
  memory_size_in_bytes: long
  miss_count: long
  total_count: long
}

export interface IndicesRecoveryShardRecovery {
  id: long
  index: IndicesRecoveryRecoveryIndexStatus
  primary: boolean
  source: IndicesRecoveryRecoveryOrigin
  stage: string
  start?: IndicesRecoveryRecoveryStartStatus
  start_time?: DateString
  start_time_in_millis: EpochMillis
  stop_time?: DateString
  stop_time_in_millis: EpochMillis
  target: IndicesRecoveryRecoveryOrigin
  total_time?: DateString
  total_time_in_millis: EpochMillis
  translog: IndicesRecoveryRecoveryTranslogStatus
  type: Type
  verify_index: IndicesRecoveryRecoveryVerifyIndex
}

export interface IndicesStatsShardRetentionLeases {
  primary_term: long
  version: VersionNumber
  leases: IndicesStatsShardLease[]
}

export interface IndicesStatsShardRouting {
  node: string
  primary: boolean
  relocating_node?: string
  state: IndicesStatsShardRoutingState
}

export type IndicesStatsShardRoutingState = 'UNASSIGNED' | 'INITIALIZING' | 'STARTED' | 'RELOCATING'

export interface IndicesSegmentsShardSegmentRouting {
  node: string
  primary: boolean
  state: string
}

export interface IndicesStatsShardSequenceNumber {
  global_checkpoint: long
  local_checkpoint: long
  max_seq_no: SequenceNumber
}

export interface ShardStatistics {
  failed: uint
  successful: uint
  total: uint
  failures?: ShardFailure[]
  skipped?: uint
}

export interface IndicesStatsShardStats {
  commit: IndicesStatsShardCommit
  completion: CompletionStats
  docs: DocStats
  fielddata: FielddataStats
  flush: FlushStats
  get: GetStats
  indexing: IndexingStats
  merges: MergesStats
  shard_path: IndicesStatsShardPath
  query_cache: IndicesStatsShardQueryCache
  recovery: RecoveryStats
  refresh: RefreshStats
  request_cache: RequestCacheStats
  retention_leases: IndicesStatsShardRetentionLeases
  routing: IndicesStatsShardRouting
  search: SearchStats
  segments: SegmentsStats
  seq_no: IndicesStatsShardSequenceNumber
  store: StoreStats
  translog: TranslogStats
  warmer: WarmerStats
  bulk?: BulkStats
}

export interface IndicesShardStoresShardStore {
  allocation: IndicesShardStoresShardStoreAllocation
  allocation_id: Id
  attributes: Record<string, any>
  id: Id
  legacy_version: VersionNumber
  name: Name
  store_exception: IndicesShardStoresShardStoreException
  transport_address: TransportAddress
}

export type IndicesShardStoresShardStoreAllocation = 'primary' | 'replica' | 'unused'

export interface IndicesShardStoresShardStoreException {
  reason: string
  type: string
}

export interface SearchShardsShardStoreIndex {
  aliases?: Name[]
  filter?: QueryDslAbstractionsContainerQueryContainer
}

export interface IndicesShardStoresShardStoreWrapper {
  stores: IndicesShardStoresShardStore[]
}

export interface ShardsOperationResponseBase extends ResponseBase {
  _shards: ShardStatistics
}

export interface IndicesSegmentsShardsSegment {
  num_committed_segments: integer
  routing: IndicesSegmentsShardSegmentRouting
  num_search_segments: integer
  segments: Record<string, IndicesSegmentsSegment>
}

export interface AnalysisTokenFiltersShingleShingleTokenFilter extends AnalysisTokenFiltersTokenFilterBase {
  filler_token: string
  max_shingle_size: integer
  min_shingle_size: integer
  output_unigrams: boolean
  output_unigrams_if_no_shingles: boolean
  token_separator: string
}

export interface ShutdownDeleteNodeShutdownDeleteNodeRequest extends RequestBase {
  body?: {
    stub: string
  }
}

export interface ShutdownDeleteNodeShutdownDeleteNodeResponse extends ResponseBase {
  stub: boolean
}

export interface ShutdownGetNodeShutdownGetNodeRequest extends RequestBase {
  body?: {
    stub: string
  }
}

export interface ShutdownGetNodeShutdownGetNodeResponse extends ResponseBase {
  stub: boolean
}

export interface ShutdownPutNodeShutdownPutNodeRequest extends RequestBase {
  body: {
    stub: string
  }
}

export interface ShutdownPutNodeShutdownPutNodeResponse extends ResponseBase {
  stub: boolean
}

export interface AggregationsSignificantTermsAggregate<TKey = unknown> extends AggregationsMultiBucketAggregate<TKey> {
  bg_count: long
  doc_count: long
}

export interface AggregationsBucketSignificantTermsSignificantTermsAggregation extends AggregationsBucketBucketAggregationBase {
  background_filter?: QueryDslAbstractionsContainerQueryContainer
  chi_square?: AggregationsBucketSignificantTermsHeuristicsChiSquareHeuristic
  exclude?: string | string[]
  execution_hint?: AggregationsBucketTermsTermsAggregationExecutionHint
  field?: Field
  gnd?: AggregationsBucketSignificantTermsHeuristicsGoogleNormalizedDistanceHeuristic
  include?: string | string[]
  min_doc_count?: long
  mutual_information?: AggregationsBucketSignificantTermsHeuristicsMutualInformationHeuristic
  percentage?: AggregationsBucketSignificantTermsHeuristicsPercentageScoreHeuristic
  script_heuristic?: AggregationsBucketSignificantTermsHeuristicsScriptedHeuristic
  shard_min_doc_count?: long
  shard_size?: integer
  size?: integer
}

export interface AggregationsSignificantTermsBucketKeys<TKey = unknown> {
}
export type AggregationsSignificantTermsBucket<TKey = unknown> = AggregationsSignificantTermsBucketKeys<TKey> |
    { [property: string]: AggregationsAggregate }

export interface AggregationsBucketSignificantTextSignificantTextAggregation extends AggregationsBucketBucketAggregationBase {
  background_filter?: QueryDslAbstractionsContainerQueryContainer
  chi_square?: AggregationsBucketSignificantTermsHeuristicsChiSquareHeuristic
  exclude?: string | string[]
  execution_hint?: AggregationsBucketTermsTermsAggregationExecutionHint
  field?: Field
  filter_duplicate_text?: boolean
  gnd?: AggregationsBucketSignificantTermsHeuristicsGoogleNormalizedDistanceHeuristic
  include?: string | string[]
  min_doc_count?: long
  mutual_information?: AggregationsBucketSignificantTermsHeuristicsMutualInformationHeuristic
  percentage?: AggregationsBucketSignificantTermsHeuristicsPercentageScoreHeuristic
  script_heuristic?: AggregationsBucketSignificantTermsHeuristicsScriptedHeuristic
  shard_min_doc_count?: long
  shard_size?: integer
  size?: integer
  source_fields?: Fields
}

export type QueryDslFullTextSimpleQueryStringSimpleQueryStringFlags = 'NONE' | 'AND' | 'OR' | 'NOT' | 'PREFIX' | 'PHRASE' | 'PRECEDENCE' | 'ESCAPE' | 'WHITESPACE' | 'FUZZY' | 'NEAR' | 'SLOP' | 'ALL'

export interface QueryDslFullTextSimpleQueryStringSimpleQueryStringQuery extends QueryDslAbstractionsQueryQueryBase {
  analyzer?: string
  analyze_wildcard?: boolean
  auto_generate_synonyms_phrase_query?: boolean
  default_operator?: QueryDslOperator
  fields?: Fields
  flags?: QueryDslFullTextSimpleQueryStringSimpleQueryStringFlags | string
  fuzzy_max_expansions?: integer
  fuzzy_prefix_length?: integer
  fuzzy_transpositions?: boolean
  lenient?: boolean
  minimum_should_match?: MinimumShouldMatch
  query?: string
  quote_field_suffix?: string
}

export interface IngestSimulatePipelineSimulatePipelineDocument {
  _id?: Id
  _index?: IndexName
  _source: any
}

export interface IngestSimulatePipelineSimulatePipelineRequest extends RequestBase {
  id?: Id
  verbose?: boolean
  body: {
    docs?: IngestSimulatePipelineSimulatePipelineDocument[]
    pipeline?: IngestPipeline
  }
}

export interface IngestSimulatePipelineSimulatePipelineResponse extends ResponseBase {
  docs: IngestSimulatePipelinePipelineSimulation[]
}

export interface WatcherSimulatedActions {
  actions: string[]
  all: WatcherSimulatedActions
  use_all: boolean
}

export interface AggregationsSingleBucketAggregateKeys extends AggregationsAggregateBase {
  doc_count: double
}
export type AggregationsSingleBucketAggregate = AggregationsSingleBucketAggregateKeys |
    { [property: string]: AggregationsAggregate }

export interface TransformPivotSingleGroupSource {
  field: Field
  script: Script
}

export type Size = 'Raw' | 'k' | 'm' | 'g' | 't' | 'p'

export interface MappingMetaFieldsSizeSizeField {
  enabled: boolean
}

export interface WatcherSlackActionResult {
  account?: string
  message: WatcherSlackMessage
}

export interface WatcherSlackAttachment {
  author_icon?: string
  author_link?: string
  author_name: string
  color?: string
  fallback?: string
  fields?: WatcherSlackAttachmentField[]
  footer?: string
  footer_icon?: string
  image_url?: string
  pretext?: string
  text?: string
  thumb_url?: string
  title: string
  title_link?: string
  ts?: DateString
}

export interface WatcherSlackAttachmentField {
  short: boolean
  title: string
  value: string
}

export interface WatcherSlackDynamicAttachment {
  attachment_template: WatcherSlackAttachment
  list_path: string
}

export interface WatcherSlackMessage {
  attachments: WatcherSlackAttachment[]
  dynamic_attachments?: WatcherSlackDynamicAttachment
  from: string
  icon?: string
  text: string
  to: string[]
}

export interface SlicedScroll {
  field?: Field
  id: integer
  max: integer
}

export interface XpackUsageSlmUsage extends XpackUsageXPackUsage {
  policy_count?: integer
  policy_stats?: XpackUsageSnapshotLifecycleStats
}

export interface SearchSuggestersPhraseSuggesterSmoothingModelSmoothingModelContainer {
  laplace?: SearchSuggestersPhraseSuggesterSmoothingModelLaplaceSmoothingModel
  linear_interpolation?: SearchSuggestersPhraseSuggesterSmoothingModelLinearInterpolationSmoothingModel
  stupid_backoff?: SearchSuggestersPhraseSuggesterSmoothingModelStupidBackoffSmoothingModel
}

export interface SnapshotCloneSnapshotCloneRequest extends RequestBase {
  repository: Name
  snapshot: Name
  target_snapshot: Name
  master_timeout?: Time
  timeout?: Time
  body: {
    indices: string
  }
}

export interface SnapshotCloneSnapshotCloneResponse extends AcknowledgedResponseBase {
}

export interface SnapshotCreateRepositorySnapshotCreateRepositoryRequest extends RequestBase {
  repository: Name
  master_timeout?: Time
  timeout?: Time
  verify?: boolean
  body: {
    repository?: SnapshotSnapshotRepository
    type: string
    settings: SnapshotSnapshotRepositorySettings
  }
}

export interface SnapshotCreateRepositorySnapshotCreateRepositoryResponse extends AcknowledgedResponseBase {
}

export interface SnapshotCreateSnapshotCreateRequest extends RequestBase {
  repository: Name
  snapshot: Name
  master_timeout?: Time
  wait_for_completion?: boolean
  body?: {
    ignore_unavailable?: boolean
    include_global_state?: boolean
    indices?: Indices
    metadata?: Record<string, any>
    partial?: boolean
  }
}

export interface SnapshotCreateSnapshotCreateResponse extends ResponseBase {
  accepted?: boolean
  snapshot?: SnapshotSnapshotInfo
}

export interface SnapshotDeleteRepositorySnapshotDeleteRepositoryRequest extends RequestBase {
  repository: Names
  master_timeout?: Time
  timeout?: Time
}

export interface SnapshotDeleteRepositorySnapshotDeleteRepositoryResponse extends AcknowledgedResponseBase {
}

export interface SnapshotDeleteSnapshotDeleteRequest extends RequestBase {
  repository: Name
  snapshot: Name
  master_timeout?: Time
}

export interface SnapshotDeleteSnapshotDeleteResponse extends AcknowledgedResponseBase {
}

export interface SnapshotGetRepositorySnapshotGetRepositoryRequest extends RequestBase {
  repository?: Names
  local?: boolean
  master_timeout?: Time
}

export interface SnapshotGetRepositorySnapshotGetRepositoryResponse extends DictionaryResponseBase<string, SnapshotSnapshotRepository> {
}

export interface SnapshotGetSnapshotGetRequest extends RequestBase {
  repository: Name
  snapshot: Names
  ignore_unavailable?: boolean
  master_timeout?: Time
  verbose?: boolean
}

export interface SnapshotGetSnapshotGetResponse extends ResponseBase {
  responses?: SnapshotGetSnapshotResponseItem[]
  snapshots?: SnapshotSnapshotInfo[]
}

export interface SnapshotSnapshotIndexStats {
  shards: Record<string, SnapshotSnapshotShardsStatus>
  shards_stats: SnapshotSnapshotShardsStats
  stats: SnapshotSnapshotStats
}

export interface SnapshotSnapshotInfo {
  data_streams: string[]
  duration_in_millis?: EpochMillis
  end_time?: DateString
  end_time_in_millis?: EpochMillis
  failures?: SnapshotSnapshotShardFailure[]
  include_global_state?: boolean
  indices: IndexName[]
  metadata?: Record<string, any>
  reason?: string
  snapshot: string
  shards?: ShardStatistics
  start_time?: DateString
  start_time_in_millis?: EpochMillis
  state?: string
  uuid: Uuid
  version?: VersionString
  version_id?: VersionNumber
  feature_states?: SnapshotSnapshotInfoFeatureState[]
}

export interface SnapshotSnapshotInfoFeatureState {
  feature_name: string
  indices: Indices
}

export interface SlmSnapshotLifecycleConfig {
  ignore_unavailable?: boolean
  include_global_state?: boolean
  indices: Indices
}

export interface SlmSnapshotLifecycleInProgress {
  name: string
  start_time_millis: DateString
  state: string
  uuid: string
}

export interface SlmSnapshotLifecycleInvocationRecord {
  snapshot_name: string
  time: DateString
}

export interface SlmSnapshotLifecyclePolicy {
  config: SlmSnapshotLifecycleConfig
  name: string
  repository: string
  retention: SlmSnapshotRetentionConfiguration
  schedule: WatcherCronExpression
}

export interface SlmSnapshotLifecyclePolicyMetadata {
  in_progress?: SlmSnapshotLifecycleInProgress
  last_failure?: SlmSnapshotLifecycleInvocationRecord
  last_success?: SlmSnapshotLifecycleInvocationRecord
  modified_date?: DateString
  modified_date_millis: EpochMillis
  next_execution?: DateString
  next_execution_millis: EpochMillis
  policy: SlmSnapshotLifecyclePolicy
  version: VersionNumber
  stats: XpackUsageSnapshotLifecycleStats
}

export interface XpackUsageSnapshotLifecycleStats {
  retention_deletion_time?: DateString
  retention_deletion_time_millis?: EpochMillis
  retention_failed?: long
  retention_runs?: long
  retention_timed_out?: long
  policy?: Id
  total_snapshots_deleted?: long
  total_snapshot_deletion_failures?: long
  total_snapshots_failed?: long
  total_snapshots_taken?: long
}

export interface SnapshotSnapshotRepository {
  type: string
  uuid?: Uuid
  settings: SnapshotSnapshotRepositorySettings
}

export interface SnapshotSnapshotRepositorySettings {
  chunk_size?: string
  compress?: string | boolean
  concurrent_streams?: string | integer
  location: string
  read_only?: string | boolean
}

export interface SnapshotGetSnapshotResponseItem {
  repository: Name
  snapshots?: SnapshotSnapshotInfo[]
  error?: ErrorCause
}

export interface SnapshotRestoreSnapshotRestore {
  indices: IndexName[]
  snapshot: string
  shards: ShardStatistics
}

export interface SnapshotRestoreSnapshotRestoreRequest extends RequestBase {
  repository: Name
  snapshot: Name
  master_timeout?: Time
  wait_for_completion?: boolean
  body?: {
    ignore_index_settings?: string[]
    ignore_unavailable?: boolean
    include_aliases?: boolean
    include_global_state?: boolean
    index_settings?: IndicesPutSettingsIndicesPutSettingsRequest
    indices?: Indices
    partial?: boolean
    rename_pattern?: string
    rename_replacement?: string
  }
}

export interface SnapshotRestoreSnapshotRestoreResponse extends ResponseBase {
  snapshot: SnapshotRestoreSnapshotRestore
}

export interface SlmSnapshotRetentionConfiguration {
  expire_after: Time
  max_count: integer
  min_count: integer
}

export interface SnapshotSnapshotShardFailure {
  index: IndexName
  node_id: Id
  reason: string
  shard_id: Id
  status: string
}

export interface SnapshotSnapshotShardsStats {
  done: long
  failed: long
  finalizing: long
  initializing: long
  started: long
  total: long
}

export type SnapshotSnapshotShardsStatsStage = 'DONE' | 'FAILURE' | 'FINALIZE' | 'INIT' | 'STARTED'

export interface SnapshotSnapshotShardsStatsSummary {
  incremental: SnapshotSnapshotShardsStatsSummaryItem
  total: SnapshotSnapshotShardsStatsSummaryItem
  start_time_in_millis: long
  time_in_millis: long
}

export interface SnapshotSnapshotShardsStatsSummaryItem {
  file_count: long
  size_in_bytes: long
}

export interface SnapshotSnapshotShardsStatus {
  stage: SnapshotSnapshotShardsStatsStage
  stats: SnapshotSnapshotShardsStatsSummary
}

export interface SnapshotSnapshotStats {
  incremental: SnapshotFileCountSnapshotStats
  start_time_in_millis: long
  time_in_millis: long
  total: SnapshotFileCountSnapshotStats
}

export interface SnapshotSnapshotStatus {
  include_global_state: boolean
  indices: Record<string, SnapshotSnapshotIndexStats>
  repository: string
  shards_stats: SnapshotSnapshotShardsStats
  snapshot: string
  state: string
  stats: SnapshotSnapshotStats
  uuid: Uuid
}

export interface SnapshotStatusSnapshotStatusRequest extends RequestBase {
  repository?: Name
  snapshot?: Names
  ignore_unavailable?: boolean
  master_timeout?: Time
}

export interface SnapshotStatusSnapshotStatusResponse extends ResponseBase {
  snapshots: SnapshotSnapshotStatus[]
}

export interface SnapshotVerifyRepositorySnapshotVerifyRepositoryRequest extends RequestBase {
  repository: Name
  master_timeout?: Time
  timeout?: Time
}

export interface SnapshotVerifyRepositorySnapshotVerifyRepositoryResponse extends ResponseBase {
  nodes: Record<string, SnapshotVerifyRepositoryCompactNodeInfo>
}

export type AnalysisLanguagesSnowballLanguage = 'Armenian' | 'Basque' | 'Catalan' | 'Danish' | 'Dutch' | 'English' | 'Finnish' | 'French' | 'German' | 'German2' | 'Hungarian' | 'Italian' | 'Kp' | 'Lovins' | 'Norwegian' | 'Porter' | 'Portuguese' | 'Romanian' | 'Russian' | 'Spanish' | 'Swedish' | 'Turkish'

export interface AnalysisTokenFiltersSnowballTokenFilter extends AnalysisTokenFiltersTokenFilterBase {
  language: AnalysisLanguagesSnowballLanguage
}

export type SearchSortSort = SearchSortSortCombinations | SearchSortSortCombinations[]

export type SearchSortSortCombinations = Field | SearchSortSortContainer | SearchSortSortOrder

export interface SearchSortSortContainerKeys {
  _score?: SearchSortScoreSort
  _doc?: SearchSortScoreSort
  _geo_distance?: SearchSortGeoDistanceSort
  _script?: SearchSortScriptSort
}
export type SearchSortSortContainer = SearchSortSortContainerKeys |
    { [property: string]: SearchSortFieldSort | SearchSortSortOrder }

export type SearchSortSortMode = 'min' | 'max' | 'sum' | 'avg' | 'median'

export type SearchSortSortOrder = 'asc' | 'desc' | '_doc'

export interface IngestProcessorsSortProcessor extends IngestProcessorBase {
  field: Field
  order: SearchSortSortOrder
  target_field: Field
}

export type SearchSortSortResults = long | double | string | null[]

export interface ExistsSourceSourceExistsRequest extends RequestBase {
  id: Id
  index: IndexName
  type?: Type
  preference?: string
  realtime?: boolean
  refresh?: boolean
  routing?: Routing
  source_enabled?: boolean
  source_excludes?: Fields
  source_includes?: Fields
  version?: VersionNumber
  version_type?: VersionType
}

export type ExistsSourceSourceExistsResponse = boolean

export interface MappingMetaFieldsSourceSourceField {
  compress?: boolean
  compress_threshold?: string
  enabled: boolean
  excludes?: string[]
  includes?: string[]
}

export interface SearchSourceFilteringSourceFilter {
  excludes?: Fields
  includes?: Fields
  exclude?: Fields
  include?: Fields
}

export interface GetSourceSourceRequest extends GetGetRequest {
}

export interface GetSourceSourceResponse<TDocument = unknown> extends DictionaryResponseBase<Field, any> {
}

export interface QueryDslSpanContainingSpanContainingQuery extends QueryDslAbstractionsQueryQueryBase {
  big?: QueryDslSpanSpanQuery
  little?: QueryDslSpanSpanQuery
}

export interface QueryDslSpanFieldMaskingSpanFieldMaskingQuery extends QueryDslAbstractionsQueryQueryBase {
  field?: Field
  query?: QueryDslSpanSpanQuery
}

export interface QueryDslSpanFirstSpanFirstQuery extends QueryDslAbstractionsQueryQueryBase {
  end?: integer
  match?: QueryDslSpanSpanQuery
}

export interface QueryDslSpanGapSpanGapQuery extends QueryDslAbstractionsQueryQueryBase {
  field?: Field
  width?: integer
}

export interface QueryDslSpanMultiTermSpanMultiTermQuery extends QueryDslAbstractionsQueryQueryBase {
  match?: QueryDslAbstractionsContainerQueryContainer
}

export interface QueryDslSpanNearSpanNearQuery extends QueryDslAbstractionsQueryQueryBase {
  clauses?: QueryDslSpanSpanQuery[]
  in_order?: boolean
  slop?: integer
}

export interface QueryDslSpanNotSpanNotQuery extends QueryDslAbstractionsQueryQueryBase {
  dist?: integer
  exclude?: QueryDslSpanSpanQuery
  include?: QueryDslSpanSpanQuery
  post?: integer
  pre?: integer
}

export interface QueryDslSpanOrSpanOrQuery extends QueryDslAbstractionsQueryQueryBase {
  clauses?: QueryDslSpanSpanQuery[]
}

export interface QueryDslSpanSpanQuery extends QueryDslAbstractionsQueryQueryBase {
  span_containing?: QueryDslAbstractionsQueryNamedQuery<QueryDslSpanContainingSpanContainingQuery | string>
  field_masking_span?: QueryDslAbstractionsQueryNamedQuery<QueryDslSpanFieldMaskingSpanFieldMaskingQuery | string>
  span_first?: QueryDslAbstractionsQueryNamedQuery<QueryDslSpanFirstSpanFirstQuery | string>
  span_gap?: QueryDslAbstractionsQueryNamedQuery<QueryDslSpanGapSpanGapQuery | integer>
  span_multi?: QueryDslSpanMultiTermSpanMultiTermQuery
  span_near?: QueryDslAbstractionsQueryNamedQuery<QueryDslSpanNearSpanNearQuery | string>
  span_not?: QueryDslAbstractionsQueryNamedQuery<QueryDslSpanNotSpanNotQuery | string>
  span_or?: QueryDslAbstractionsQueryNamedQuery<QueryDslSpanOrSpanOrQuery | string>
  span_term?: QueryDslAbstractionsQueryNamedQuery<QueryDslSpanTermSpanTermQuery | string>
  span_within?: QueryDslAbstractionsQueryNamedQuery<QueryDslSpanWithinSpanWithinQuery | string>
}

export interface QueryDslSpanTermSpanTermQuery extends QueryDslAbstractionsQueryQueryBase {
  value: string
}

export interface QueryDslSpanWithinSpanWithinQuery extends QueryDslAbstractionsQueryQueryBase {
  big?: QueryDslSpanSpanQuery
  little?: QueryDslSpanSpanQuery
}

export interface IngestProcessorsSplitProcessor extends IngestProcessorBase {
  field: Field
  ignore_missing?: boolean
  preserve_trailing?: boolean
  separator: string
  target_field?: Field
}

export interface SqlQuerySqlSqlColumn {
  name: string
  type: string
}

export type SqlRow = any[]

export interface XpackUsageSqlUsage extends XpackUsageXPackUsage {
  features: Record<string, integer>
  queries: Record<string, XpackUsageQueryUsage>
}

export interface XpackUsageSslUsage {
  http: XpackUsageSecurityFeatureToggle
  transport: XpackUsageSecurityFeatureToggle
}

export interface AggregationsStandardDeviationBounds {
  lower?: double
  upper?: double
  lower_population?: double
  upper_population?: double
  lower_sampling?: double
  upper_sampling?: double
}

export interface AnalysisTokenizersStandardTokenizer extends AnalysisTokenizersTokenizerBase {
  max_token_length: integer
}

export interface LicenseStartBasicLicenseStartBasicLicenseRequest extends RequestBase {
  acknowledge?: boolean
}

export interface LicenseStartBasicLicenseStartBasicLicenseResponse extends AcknowledgedResponseBase {
  acknowledge: Record<string, string | string[]>
  basic_was_started: boolean
  error_message: string
}

export interface IlmStartStartIlmRequest extends RequestBase {
  body?: {
    stub: boolean
  }
}

export interface IlmStartStartIlmResponse extends AcknowledgedResponseBase {
}

export interface RollupStartRollupJobStartRollupJobRequest extends RequestBase {
  id: Id
}

export interface RollupStartRollupJobStartRollupJobResponse extends ResponseBase {
  started: boolean
}

export interface SlmStartStartSnapshotLifecycleManagementRequest extends RequestBase {
}

export interface SlmStartStartSnapshotLifecycleManagementResponse extends AcknowledgedResponseBase {
}

export interface TransformStartTransformStartTransformRequest extends RequestBase {
  transform_id: Name
  timeout?: Time
}

export interface TransformStartTransformStartTransformResponse extends AcknowledgedResponseBase {
}

export interface LicenseStartTrialLicenseStartTrialLicenseRequest extends RequestBase {
  acknowledge?: boolean
  type_query_string?: string
}

export interface LicenseStartTrialLicenseStartTrialLicenseResponse extends AcknowledgedResponseBase {
  error_message?: string
  acknowledged: boolean
  trial_was_started: boolean
  type: LicenseGetLicenseLicenseType
}

export interface AggregationsStatsAggregate extends AggregationsAggregateBase {
  count: double
  sum: double
  avg?: double
  max?: double
  min?: double
}

export interface AggregationsMetricStatsStatsAggregation extends AggregationsMetricFormatMetricAggregationBase {
}

export interface AggregationsPipelineStatsBucketStatsBucketAggregation extends AggregationsPipelinePipelineAggregationBase {
}

export type WatcherStatus = 'success' | 'failure' | 'simulated' | 'throttled'

export interface AnalysisTokenFiltersStemmerOverrideTokenFilter extends AnalysisTokenFiltersTokenFilterBase {
  rules: string[]
  rules_path: string
}

export interface AnalysisTokenFiltersStemmerTokenFilter extends AnalysisTokenFiltersTokenFilterBase {
  language: string
}

export interface IlmMoveToStepStepKey {
  action: string
  name: string
  phase: string
}

export interface IlmStopStopIlmRequest extends RequestBase {
  body?: {
    stub: boolean
  }
}

export interface IlmStopStopIlmResponse extends AcknowledgedResponseBase {
}

export interface RollupStopRollupJobStopRollupJobRequest extends RequestBase {
  id: Id
  timeout?: Time
  wait_for_completion?: boolean
}

export interface RollupStopRollupJobStopRollupJobResponse extends ResponseBase {
  stopped: boolean
}

export interface SlmStopStopSnapshotLifecycleManagementRequest extends RequestBase {
}

export interface SlmStopStopSnapshotLifecycleManagementResponse extends AcknowledgedResponseBase {
}

export interface AnalysisTokenFiltersStopStopTokenFilter extends AnalysisTokenFiltersTokenFilterBase {
  ignore_case?: boolean
  remove_trailing?: boolean
  stopwords: AnalysisStopWords
  stopwords_path?: string
}

export interface TransformStopTransformStopTransformRequest extends RequestBase {
  transform_id: Name
  allow_no_match?: boolean
  force?: boolean
  timeout?: Time
  wait_for_checkpoint?: boolean
  wait_for_completion?: boolean
}

export interface TransformStopTransformStopTransformResponse extends AcknowledgedResponseBase {
}

export type AnalysisStopWords = string | string[]

export interface StoreStats {
  size?: ByteSize
  size_in_bytes: integer
  reserved?: ByteSize
  reserved_in_bytes: integer
  total_data_set_size?: ByteSize
  total_data_set_size_in_bytes?: integer
}

export interface SecurityStoredRoleTemplate {
  template: SecurityStoredRoleTemplateId
  format?: SecurityRoleTemplateFormat
}

export interface SecurityStoredRoleTemplateId {
  id: string
}

export interface StoredScript {
  lang?: string
  source: string
}

export type SearchSuggestersTermSuggesterStringDistance = 'internal' | 'damerau_levenshtein' | 'levenshtein' | 'jaro_winkler' | 'ngram'

export interface IndicesStringFielddata {
  format: IndicesStringFielddataFormat
}

export type IndicesStringFielddataFormat = 'paged_bytes' | 'disabled'

export interface AggregationsStringStatsAggregate extends AggregationsAggregateBase {
  count: long
  min_length: integer
  max_length: integer
  avg_length: double
  entropy: double
  distribution?: Record<string, double>
}

export interface AggregationsMetricStringStatsStringStatsAggregation extends AggregationsMetricMetricAggregationBase {
  show_distribution?: boolean
}

export interface SearchSuggestersPhraseSuggesterSmoothingModelStupidBackoffSmoothingModel {
  discount: double
}

export interface SearchSuggestersSuggest<T = unknown> {
  length: integer
  offset: integer
  options: SearchSuggestersSuggestOption<T>[]
  text: string
}

export interface SearchSuggestersSuggestContainer {
  completion?: SearchSuggestersCompletionSuggesterCompletionSuggester
  phrase?: SearchSuggestersPhraseSuggesterPhraseSuggester
  prefix?: string
  regex?: string
  term?: SearchSuggestersTermSuggesterTermSuggester
  text?: string
}

export interface MappingTypesSpecializedCompletionSuggestContext {
  name: Name
  path?: Field
  type: string
  precision?: integer
}

export interface SearchSuggestersContextSuggesterSuggestContextQuery {
  boost?: double
  context: SearchSuggestersContextSuggesterContext
  neighbours?: Distance[] | integer[]
  precision?: Distance | integer
  prefix?: boolean
}

export interface SearchSuggestersCompletionSuggesterSuggestFuzziness {
  fuzziness: Fuzziness
  min_length: integer
  prefix_length: integer
  transpositions: boolean
  unicode_aware: boolean
}

export type SuggestMode = 'missing' | 'popular' | 'always'

export type SearchSuggestersSuggestOption<TDocument = unknown> = SearchSuggestersCompletionSuggestOption<TDocument> | SearchSuggestersPhraseSuggestOption | SearchSuggestersTermSuggestOption

export type SearchSuggestersTermSuggesterSuggestSort = 'score' | 'frequency'

export interface SearchSuggestersSuggesterBase {
  field: Field
  analyzer?: string
  size?: integer
}

export type SuggestionName = string

export interface AggregationsMetricSumSumAggregation extends AggregationsMetricFormatMetricAggregationBase {
}

export interface AggregationsPipelineSumBucketSumBucketAggregation extends AggregationsPipelinePipelineAggregationBase {
}

export type AnalysisTokenFiltersSynonymSynonymFormat = 'solr' | 'wordnet'

export interface AnalysisTokenFiltersSynonymSynonymGraphTokenFilter extends AnalysisTokenFiltersTokenFilterBase {
  expand: boolean
  format: AnalysisTokenFiltersSynonymSynonymFormat
  lenient: boolean
  synonyms: string[]
  synonyms_path: string
  tokenizer: string
  updateable: boolean
}

export interface AnalysisTokenFiltersSynonymSynonymTokenFilter extends AnalysisTokenFiltersTokenFilterBase {
  expand: boolean
  format: AnalysisTokenFiltersSynonymSynonymFormat
  lenient: boolean
  synonyms: string[]
  synonyms_path: string
  tokenizer: string
  updateable: boolean
}

export interface AggregationsMetricPercentilesTDigest {
  compression?: integer
}

export interface AggregationsTDigestPercentilesAggregate extends AggregationsAggregateBase {
  values: Record<string, double>
}

export interface AggregationsMetricTTestTTestAggregation extends AggregationsAggregation {
  a?: AggregationsMetricTTestTestPopulation
  b?: AggregationsMetricTTestTestPopulation
  type?: AggregationsMetricTTestTTestType
}

export type AggregationsMetricTTestTTestType = 'paired' | 'homoscedastic' | 'heteroscedastic'

export interface TaskListTasksTaskExecutingNode extends SpecUtilsBaseNode {
  tasks: Record<TaskId, TaskListTasksTaskState>
}

export type TaskId = string | integer

export interface TaskGetTaskTaskInfo {
  action: string
  cancellable: boolean
  children?: TaskGetTaskTaskInfo[]
  description?: string
  headers: HttpHeaders
  id: long
  node: string
  running_time_in_nanos: long
  start_time_in_millis: long
  status?: TaskListTasksTaskStatus
  type: string
  parent_task_id?: Id
}

export interface TaskListTasksTaskRetries {
  bulk: integer
  search: integer
}

export interface TaskListTasksTaskState {
  action: string
  cancellable: boolean
  description?: string
  headers: HttpHeaders
  id: long
  node: string
  parent_task_id?: TaskId
  running_time_in_nanos: long
  start_time_in_millis: long
  status?: TaskListTasksTaskStatus
  type: string
}

export interface TaskListTasksTaskStatus {
  batches: long
  canceled?: string
  created: long
  deleted: long
  noops: long
  failures?: string[]
  requests_per_second: float
  retries: TaskListTasksTaskRetries
  throttled?: Time
  throttled_millis: long
  throttled_until?: Time
  throttled_until_millis: long
  timed_out?: boolean
  took?: long
  total: long
  updated: long
  version_conflicts: long
}

export interface IndicesTemplateMapping {
  aliases: Record<IndexName, IndicesAlias>
  index_patterns: string[]
  mappings: MappingTypeMapping
  order: integer
  settings: Record<string, any>
  version?: VersionNumber
}

export interface QueryDslTermLevelTermTermQuery extends QueryDslAbstractionsQueryQueryBase {
  value?: string | float | boolean
}

export interface SearchSuggestersTermSuggestOption {
  text: string
  freq?: long
  score: double
}

export interface SearchSuggestersTermSuggesterTermSuggester extends SearchSuggestersSuggesterBase {
  lowercase_terms?: boolean
  max_edits?: integer
  max_inspections?: integer
  max_term_freq?: float
  min_doc_freq?: float
  min_word_length?: integer
  prefix_length?: integer
  shard_size?: integer
  sort?: SearchSuggestersTermSuggesterSuggestSort
  string_distance?: SearchSuggestersTermSuggesterStringDistance
  suggest_mode?: SuggestMode
  text?: string
}

export interface SecurityGetUserPrivilegesTermUserPrivileges {
  apps: boolean
}

export interface TermvectorsTermVector {
  field_statistics: TermvectorsFieldStatistics
  terms: Record<string, TermvectorsTermVectorTerm>
}

export interface TermvectorsTermVectorFilter {
  max_doc_freq?: integer
  max_num_terms?: integer
  max_term_freq?: integer
  max_word_length?: integer
  min_doc_freq?: integer
  min_term_freq?: integer
  min_word_length?: integer
}

export type MappingTermVectorOption = 'no' | 'yes' | 'with_offsets' | 'with_positions' | 'with_positions_offsets' | 'with_positions_offsets_payloads'

export interface TermvectorsTermVectorTerm {
  doc_freq?: integer
  score?: double
  term_freq: integer
  tokens: TermvectorsToken[]
  ttf?: integer
}

export interface TermvectorsTermVectorsRequest<TDocument = unknown> extends RequestBase {
  index: IndexName
  id?: Id
  type?: Type
  fields?: Fields
  field_statistics?: boolean
  offsets?: boolean
  payloads?: boolean
  positions?: boolean
  preference?: string
  realtime?: boolean
  routing?: Routing
  term_statistics?: boolean
  version?: VersionNumber
  version_type?: VersionType
  body?: {
    doc?: TDocument
    filter?: TermvectorsTermVectorFilter
    per_field_analyzer?: Record<Field, string>
  }
}

export interface TermvectorsTermVectorsResponse extends ResponseBase {
  found: boolean
  _id: Id
  _index: IndexName
  term_vectors?: Record<Field, TermvectorsTermVector>
  took: long
  _type?: Type
  _version: VersionNumber
}

export interface TermvectorsTermVectorsResult {
  found: boolean
  id: Id
  index: IndexName
  term_vectors: Record<Field, TermvectorsTermVector>
  took: long
  version: VersionNumber
}

export interface AggregationsTermsAggregate<TKey = unknown> extends AggregationsMultiBucketAggregate<TKey> {
  doc_count_error_upper_bound: long
  sum_other_doc_count: long
}

export interface AggregationsBucketTermsTermsAggregation extends AggregationsBucketBucketAggregationBase {
  collect_mode?: AggregationsBucketTermsTermsAggregationCollectMode
  exclude?: string | string[]
  execution_hint?: AggregationsBucketTermsTermsAggregationExecutionHint
  field?: Field
  include?: string | string[] | AggregationsBucketTermsTermsInclude
  min_doc_count?: integer
  missing?: AggregationsMissing
  missing_bucket?: boolean
  value_type?: string
  order?: AggregationsBucketTermsTermsAggregationOrder
  script?: Script
  shard_size?: integer
  show_term_doc_count_error?: boolean
  size?: integer
}

export type AggregationsBucketTermsTermsAggregationCollectMode = 'depth_first' | 'breadth_first'

export type AggregationsBucketTermsTermsAggregationExecutionHint = 'map' | 'global_ordinals' | 'global_ordinals_hash' | 'global_ordinals_low_cardinality'

export type AggregationsBucketTermsTermsAggregationOrder = SearchSortSortOrder | Record<string, SearchSortSortOrder> | Record<string, SearchSortSortOrder>[]

export interface AggregationsBucketTermsTermsInclude {
  num_partitions: long
  partition: long
}

export interface QueryDslTermLevelTermsTermsQuery extends QueryDslAbstractionsQueryQueryBase {
  terms?: string[]
  index?: IndexName
  id?: Id
  path?: string
  routing?: Routing
}

export interface RollupRollupConfigurationTermsRollupGrouping {
  fields: Fields
}

export interface QueryDslTermLevelTermsSetTermsSetQuery extends QueryDslAbstractionsQueryQueryBase {
  minimum_should_match_field?: Field
  minimum_should_match_script?: Script
  terms?: string[]
}

export interface AggregationsMetricTTestTestPopulation {
  field: Field
  script?: Script
  filter?: QueryDslAbstractionsContainerQueryContainer
}

export interface MappingTypesCoreTextTextIndexPrefixes {
  max_chars: integer
  min_chars: integer
}

export interface MappingTypesCoreTextTextProperty extends MappingTypesCorePropertyBase {
  analyzer?: string
  boost?: double
  eager_global_ordinals?: boolean
  fielddata?: boolean
  fielddata_frequency_filter?: IndicesFielddataFrequencyFilter
  index?: boolean
  index_options?: MappingTypesCoreTextIndexOptions
  index_phrases?: boolean
  index_prefixes?: MappingTypesCoreTextTextIndexPrefixes
  norms?: boolean
  position_increment_gap?: integer
  search_analyzer?: string
  search_quote_analyzer?: string
  term_vector?: MappingTermVectorOption
  type: 'text'
}

export type QueryDslFullTextMultiMatchTextQueryType = 'best_fields' | 'most_fields' | 'cross_fields' | 'phrase' | 'phrase_prefix' | 'bool_prefix'

export type IndicesAnalyzeTextToAnalyze = string | string[]

export interface NodesNodesStatsThreadCountStats {
  active: long
  completed: long
  largest: long
  queue: long
  rejected: long
  threads: long
}

export interface NodesNodesStatsThreadStats {
  count: long
  peak_count: long
}

export type ThreadType = 'cpu' | 'wait' | 'block'

export interface QueryDslGeoThreeDimensionalPoint {
  lat: double
  lon: double
  z?: double
}

export interface WatcherAckWatchThrottleState {
  reason: string
  timestamp: DateString
}

export type Time = string | integer

export interface WatcherTimeOfDay {
  hour: integer[]
  minute: integer[]
}

export interface WatcherTimeOfMonth {
  at: string[]
  on: integer[]
}

export interface WatcherTimeOfWeek {
  at: string[]
  on: WatcherDay[]
}

export interface WatcherTimeOfYear {
  at: string[]
  int: WatcherMonth[]
  on: integer[]
}

export type TimeSpan = string

export type Timestamp = string

export interface MlTimingStats {
  average_bucket_processing_time_ms?: double
  bucket_count: long
  exponential_average_bucket_processing_time_ms?: double
  exponential_average_bucket_processing_time_per_hour_ms: double
  job_id: Id
  total_bucket_processing_time_ms: double
  maximum_bucket_processing_time_ms?: double
  minimum_bucket_processing_time_ms?: double
}

export interface TermvectorsToken {
  end_offset?: integer
  payload?: string
  position: integer
  start_offset?: integer
}

export type AnalysisTokenizersNGramTokenChar = 'letter' | 'digit' | 'whitespace' | 'punctuation' | 'symbol' | 'custom'

export interface MappingTypesSpecializedTokenCountTokenCountProperty extends MappingTypesDocValuesPropertyBase {
  analyzer?: string
  boost?: double
  index?: boolean
  null_value?: double
  enable_position_increments?: boolean
  type: 'token_count'
}

export interface IndicesAnalyzeTokenDetail {
  name: string
  tokens: IndicesAnalyzeExplainAnalyzeToken[]
}

export type AnalysisTokenFiltersTokenFilter = AnalysisTokenFiltersAsciiFoldingTokenFilter | AnalysisTokenFiltersCommonGramsTokenFilter | AnalysisTokenFiltersConditionTokenFilter | AnalysisTokenFiltersDelimitedPayloadDelimitedPayloadTokenFilter | AnalysisTokenFiltersEdgeNGramEdgeNGramTokenFilter | AnalysisTokenFiltersElisionTokenFilter | AnalysisTokenFiltersFingerprintTokenFilter | AnalysisTokenFiltersHunspellTokenFilter | AnalysisTokenFiltersCompoundWordHyphenationDecompounderTokenFilter | AnalysisTokenFiltersKeepTypesTokenFilter | AnalysisTokenFiltersKeepWordsTokenFilter | AnalysisTokenFiltersKeywordMarkerTokenFilter | AnalysisTokenFiltersKStemTokenFilter | AnalysisTokenFiltersLengthTokenFilter | AnalysisTokenFiltersLimitTokenCountTokenFilter | AnalysisTokenFiltersLowercaseTokenFilter | AnalysisTokenFiltersMultiplexerTokenFilter | AnalysisTokenFiltersNGramTokenFilter | AnalysisTokenFiltersNoriPartOfSpeechTokenFilter | AnalysisTokenFiltersPatternCaptureTokenFilter | AnalysisTokenFiltersPatternReplaceTokenFilter | AnalysisTokenFiltersPorterStemTokenFilter | AnalysisTokenFiltersPredicateTokenFilter | AnalysisTokenFiltersRemoveDuplicatesTokenFilter | AnalysisTokenFiltersReverseTokenFilter | AnalysisTokenFiltersShingleShingleTokenFilter | AnalysisTokenFiltersSnowballTokenFilter | AnalysisTokenFiltersStemmerOverrideTokenFilter | AnalysisTokenFiltersStemmerTokenFilter | AnalysisTokenFiltersStopStopTokenFilter | AnalysisTokenFiltersSynonymSynonymGraphTokenFilter | AnalysisTokenFiltersSynonymSynonymTokenFilter | AnalysisTokenFiltersTrimTokenFilter | AnalysisTokenFiltersTruncateTokenFilter | AnalysisTokenFiltersUniqueTokenFilter | AnalysisTokenFiltersUppercaseTokenFilter | AnalysisTokenFiltersWordDelimiterGraphWordDelimiterGraphTokenFilter | AnalysisTokenFiltersWordDelimiterWordDelimiterTokenFilter

export interface AnalysisTokenFiltersTokenFilterBase {
  type: string
  version?: VersionString
}

export type AnalysisTokenizersTokenizer = AnalysisTokenizersCharGroupTokenizer | AnalysisTokenizersNGramEdgeNGramTokenizer | AnalysisTokenizersKeywordTokenizer | AnalysisTokenizersLetterTokenizer | AnalysisTokenizersLowercaseTokenizer | AnalysisTokenizersNGramNGramTokenizer | AnalysisTokenizersNoriTokenizer | AnalysisTokenizersPathHierarchyTokenizer | AnalysisTokenizersStandardTokenizer | AnalysisTokenizersUaxEmailUrlTokenizer | AnalysisTokenizersWhitespaceTokenizer

export interface AnalysisTokenizersTokenizerBase {
  type: string
  version?: VersionString
}

export interface ClusterTombstone {
  index: ClusterTombstoneIndex
  delete_date?: DateString
  delete_date_in_millis: long
}

export interface ClusterTombstoneIndex {
  index_name: Name
  index_uuid: Uuid
}

export interface TextStructureFindStructureTopHit {
  count: long
  value: any
}

export interface AggregationsTopHitsAggregate extends AggregationsAggregateBase {
  hits: SearchHitsHitsMetadata<Record<string, any>>
}

export interface AggregationsMetricTopHitsTopHitsAggregation extends AggregationsMetricMetricAggregationBase {
  docvalue_fields?: Fields
  explain?: boolean
  from?: integer
  highlight?: SearchHighlightingHighlight
  script_fields?: Record<string, ScriptField>
  size?: integer
  sort?: SearchSortSort
  _source?: boolean | SearchSourceFilteringSourceFilter | Fields
  stored_fields?: Fields
  track_scores?: boolean
  version?: boolean
  seq_no_primary_term?: boolean
}

export interface AggregationsTopMetrics {
  sort: long | double | string[]
  metrics: Record<string, long | double | string>
}

export interface AggregationsTopMetricsAggregate extends AggregationsAggregateBase {
  top: AggregationsTopMetrics[]
}

export interface AggregationsMetricTopMetricsTopMetricsAggregation extends AggregationsMetricMetricAggregationBase {
  metrics?: AggregationsMetricTopMetricsTopMetricsValue | AggregationsMetricTopMetricsTopMetricsValue[]
  size?: integer
  sort?: SearchSortSort
}

export interface AggregationsMetricTopMetricsTopMetricsValue {
  field: Field
}

export interface NodesNodesStatsTotalFileSystemStats {
  available: string
  available_in_bytes: long
  free: string
  free_in_bytes: long
  total: string
  total_in_bytes: long
}

export interface SearchHitsTotalHits {
  relation: SearchHitsTotalHitsRelation
  value: long
}

export type SearchHitsTotalHitsRelation = 'eq' | 'gte'

export interface WatcherTransform {
}

export interface TransformGetTransformStatsTransformCheckpointStats {
  checkpoint: long
  checkpoint_progress?: TransformGetTransformStatsTransformProgress
  timestamp?: DateString
  timestamp_millis: EpochMillis
  time_upper_bound?: DateString
  time_upper_bound_millis?: EpochMillis
}

export interface TransformGetTransformStatsTransformCheckpointingInfo {
  changes_last_detected_at: long
  changes_last_detected_at_date_time?: DateString
  last: TransformGetTransformStatsTransformCheckpointStats
  next?: TransformGetTransformStatsTransformCheckpointStats
  operations_behind?: long
}

export interface WatcherTransformContainer {
  chain?: WatcherChainTransform
  script?: WatcherScriptTransform
  search?: WatcherSearchTransform
}

export interface TransformTransformDestination {
  index: IndexName
  pipeline?: string
}

export interface TransformGetTransformStatsTransformIndexerStats {
  documents_indexed: long
  documents_processed: long
  exponential_avg_checkpoint_duration_ms: double
  exponential_avg_documents_indexed: double
  exponential_avg_documents_processed: double
  index_failures: long
  index_time_in_ms: long
  index_total: long
  pages_processed: long
  processing_time_in_ms: long
  processing_total: long
  search_failures: long
  search_time_in_ms: long
  search_total: long
  trigger_count: long
}

export interface TransformPivotTransformPivot {
  aggregations: Record<string, AggregationsAggregationContainer>
  group_by: Record<string, TransformPivotSingleGroupSource>
  max_page_search_size?: integer
}

export interface TransformGetTransformStatsTransformProgress {
  docs_indexed: long
  docs_processed: long
  docs_remaining: long
  percent_complete: double
  total_docs: long
}

export interface TransformTransformSource {
  index: Indices
  query: QueryDslAbstractionsContainerQueryContainer
}

export interface TransformGetTransformStatsTransformStats {
  checkpointing: TransformGetTransformStatsTransformCheckpointingInfo
  id: Id
  node?: NodesNodeAttributes
  reason?: string
  state: string
  stats: TransformGetTransformStatsTransformIndexerStats
}

export interface TransformTransformSyncContainer {
  time: TransformTransformTimeSync
}

export interface TransformTransformTimeSync {
  delay: Time
  field: Field
}

export interface SecurityTransientMetadata {
  enabled: boolean
}

export interface SqlTranslateSqlTranslateSqlRequest extends RequestBase {
  body: {
    fetch_size?: integer
    filter?: QueryDslAbstractionsContainerQueryContainer
    query: string
    time_zone?: string
  }
}

export interface SqlTranslateSqlTranslateSqlResponse extends ResponseBase {
  size: long
  _source: boolean | Fields | SearchSourceFilteringSourceFilter
  fields: Record<Field, string>[]
  sort: SearchSortSort
}

export interface TranslogStats {
  earliest_last_modified_age: long
  operations: long
  size?: string
  size_in_bytes: long
  uncommitted_operations: integer
  uncommitted_size?: string
  uncommitted_size_in_bytes: long
}

export type TransportAddress = string

export interface NodesNodesStatsTransportStats {
  rx_count: long
  rx_size: string
  rx_size_in_bytes: long
  server_open: integer
  tx_count: long
  tx_size: string
  tx_size_in_bytes: long
}

export interface WatcherTriggerContainer {
  schedule: WatcherScheduleContainer
}

export interface WatcherTriggerEventContainer {
  schedule: WatcherScheduleTriggerEvent
}

export interface WatcherExecuteWatchTriggerEventResult {
  manual: WatcherTriggerEventContainer
  triggered_time: DateString
  type: string
}

export interface IngestProcessorsTrimProcessor extends IngestProcessorBase {
  field: Field
  ignore_missing?: boolean
  target_field?: Field
}

export interface AnalysisTokenFiltersTrimTokenFilter extends AnalysisTokenFiltersTokenFilterBase {
}

export interface AnalysisTokenFiltersTruncateTokenFilter extends AnalysisTokenFiltersTokenFilterBase {
  length: integer
}

export interface QueryDslGeoTwoDimensionalPoint {
  lat: double
  lon: double
}

export type Type = string

export interface IndicesGetFieldMappingTypeFieldMappings {
  mappings: Record<Field, MappingMetaFieldsFieldMapping>
}

export interface MappingTypeMapping {
  all_field?: MappingMetaFieldsAllAllField
  date_detection?: boolean
  dynamic?: boolean | MappingDynamicMapping
  dynamic_date_formats?: string[]
  dynamic_templates?: Record<string, MappingDynamicTemplateDynamicTemplate> | Record<string, MappingDynamicTemplateDynamicTemplate>[]
  _field_names?: MappingMetaFieldsFieldNamesFieldNamesField
  index_field?: MappingMetaFieldsIndexIndexField
  _meta?: IndexMetaData
  numeric_detection?: boolean
  properties?: Record<PropertyName, MappingTypesProperty>
  _routing?: MappingMetaFieldsRoutingRoutingField
  _size?: MappingMetaFieldsSizeSizeField
  _source?: MappingMetaFieldsSourceSourceField
  runtime?: Record<string, MappingRuntimeFieldsRuntimeField>
}

export interface QueryDslTermLevelTypeTypeQuery extends QueryDslAbstractionsQueryQueryBase {
  value: string
}

export type Types = Type | Type[]

export interface AnalysisTokenizersUaxEmailUrlTokenizer extends AnalysisTokenizersTokenizerBase {
  max_token_length: integer
}

export interface ClusterClusterAllocationExplainUnassignedInformation {
  at: DateString
  last_allocation_status?: string
  reason: ClusterClusterAllocationExplainUnassignedInformationReason
  details?: string
  failed_allocation_attempts?: integer
  delayed?: boolean
  allocation_status?: string
}

export type ClusterClusterAllocationExplainUnassignedInformationReason = 'INDEX_CREATED' | 'CLUSTER_RECOVERED' | 'INDEX_REOPENED' | 'DANGLING_INDEX_IMPORTED' | 'NEW_INDEX_RESTORED' | 'EXISTING_INDEX_RESTORED' | 'REPLICA_ADDED' | 'ALLOCATION_FAILED' | 'NODE_LEFT' | 'REROUTE_CANCELLED' | 'REINITIALIZED' | 'REALLOCATED_REPLICA' | 'PRIMARY_FAILED' | 'FORCED_EMPTY_PRIMARY' | 'MANUAL_ALLOCATION'

export interface CcrUnfollowIndexUnfollowIndexRequest extends RequestBase {
  index: IndexName
}

export interface CcrUnfollowIndexUnfollowIndexResponse extends AcknowledgedResponseBase {
}

export interface AnalysisTokenFiltersUniqueTokenFilter extends AnalysisTokenFiltersTokenFilterBase {
  only_on_same_position: boolean
}

export interface RankEvalUnratedDocument {
  _id: Id
  _index: IndexName
}

export interface UpdateByQueryUpdateByQueryRequest extends RequestBase {
  index: Indices
  type?: Types
  allow_no_indices?: boolean
  analyzer?: string
  analyze_wildcard?: boolean
  conflicts?: Conflicts
  default_operator?: DefaultOperator
  df?: string
  expand_wildcards?: ExpandWildcards
  from?: long
  ignore_unavailable?: boolean
  lenient?: boolean
  pipeline?: string
  preference?: string
  query_on_query_string?: string
  refresh?: boolean
  request_cache?: boolean
  requests_per_second?: long
  routing?: Routing
  scroll?: Time
  scroll_size?: long
  search_timeout?: Time
  search_type?: SearchType
  size?: long
  slices?: long
  sort?: string[]
  source_enabled?: boolean
  source_excludes?: Fields
  source_includes?: Fields
  stats?: string[]
  terminate_after?: long
  timeout?: Time
  version?: boolean
  version_type?: boolean
  wait_for_active_shards?: WaitForActiveShards
  wait_for_completion?: boolean
  body?: {
    max_docs?: long
    query?: QueryDslAbstractionsContainerQueryContainer
    script?: Script
    slice?: SlicedScroll
    conflicts?: Conflicts
  }
}

export interface UpdateByQueryUpdateByQueryResponse extends ResponseBase {
  batches?: long
  failures?: BulkIndexByScrollFailure[]
  noops?: long
  deleted?: long
  requests_per_second?: float
  retries?: Retries
  task?: TaskId
  timed_out?: boolean
  took?: long
  total?: long
  updated?: long
  version_conflicts?: long
  throttled_millis?: ulong
  throttled_until_millis?: ulong
}

export interface UpdateByQueryRethrottleUpdateByQueryRethrottleNode extends SpecUtilsBaseNode {
  tasks: Record<TaskId, TaskGetTaskTaskInfo>
}

export interface UpdateByQueryRethrottleUpdateByQueryRethrottleRequest extends RequestBase {
  task_id: Id
  requests_per_second?: long
}

export interface UpdateByQueryRethrottleUpdateByQueryRethrottleResponse extends ResponseBase {
  nodes: Record<string, UpdateByQueryRethrottleUpdateByQueryRethrottleNode>
}

export interface UpdateUpdateRequest<TDocument = unknown, TPartialDocument = unknown> extends RequestBase {
  id: Id
  index: IndexName
  type?: Type
  if_primary_term?: long
  if_seq_no?: SequenceNumber
  lang?: string
  refresh?: Refresh
  require_alias?: boolean
  retry_on_conflict?: long
  routing?: Routing
  source_enabled?: boolean
  timeout?: Time
  wait_for_active_shards?: WaitForActiveShards
  _source?: boolean | Fields
  _source_excludes?: Fields
  _source_includes?: Fields
  body: {
    detect_noop?: boolean
    doc?: TPartialDocument
    doc_as_upsert?: boolean
    script?: Script
    scripted_upsert?: boolean
    _source?: boolean | SearchSourceFilteringSourceFilter
    upsert?: TDocument
  }
}

export interface UpdateUpdateResponse<TDocument = unknown> extends WriteResponseBase {
  get?: ExplainInlineGet<TDocument>
}

export interface TransformUpdateTransformUpdateTransformRequest extends RequestBase {
  transform_id: Name
  defer_validation?: boolean
  body: {
    description?: string
    dest?: TransformTransformDestination
    frequency?: Time
    source?: TransformTransformSource
    sync?: TransformTransformSyncContainer
  }
}

export interface TransformUpdateTransformUpdateTransformResponse extends ResponseBase {
  create_time: long
  create_time_date_time: DateString
  description: string
  dest: TransformTransformDestination
  frequency: Time
  id: Id
  pivot: TransformPivotTransformPivot
  source: TransformTransformSource
  sync: TransformTransformSyncContainer
  version: VersionString
}

export interface IngestProcessorsUppercaseProcessor extends IngestProcessorBase {
  field: Field
  ignore_missing?: boolean
  target_field?: Field
}

export interface AnalysisTokenFiltersUppercaseTokenFilter extends AnalysisTokenFiltersTokenFilterBase {
}

export type XpackUsageUrlConfig = XpackUsageBaseUrlConfig | XpackUsageKibanaUrlConfig

export interface IngestProcessorsUrlDecodeProcessor extends IngestProcessorBase {
  field: Field
  ignore_missing?: boolean
  target_field?: Field
}

export interface XpackUsageUsageCount {
  active: long
  total: long
}

export interface IngestProcessorsPluginsUserAgentProcessor extends IngestProcessorBase {
  field: Field
  ignore_missing: boolean
  options: IngestProcessorsPluginsUserAgentUserAgentProperty[]
  regex_file: string
  target_field: Field
}

export type IngestProcessorsPluginsUserAgentUserAgentProperty = 'NAME' | 'MAJOR' | 'MINOR' | 'PATCH' | 'OS' | 'OS_NAME' | 'OS_MAJOR' | 'OS_MINOR' | 'DEVICE' | 'BUILD'

export interface SecurityGetUserPrivilegesUserIndicesPrivileges {
  field_security?: SecurityGetUserPrivilegesFieldSecuritySettings
  names: string[]
  privileges: string[]
  query?: SecurityGetUserPrivilegesQueryUserPrivileges
  allow_restricted_indices: boolean
}

export interface SecurityGetTokenUserRealm {
  name: Name
  type: string
}

export type Username = string

export type Uuid = string

export interface AggregationsValueAggregate extends AggregationsAggregateBase {
  value: double
  value_as_string?: string
}

export interface AggregationsMetricValueCountValueCountAggregation extends AggregationsMetricFormattableMetricAggregation {
}

export type AggregationsMetricWeightedAverageValueType = 'string' | 'long' | 'double' | 'number' | 'date' | 'date_nanos' | 'ip' | 'numeric' | 'geo_point' | 'boolean'

export interface AggregationsBucketVariableWidthHistogramVariableWidthHistogramAggregation {
  field?: Field
  buckets?: integer
  shard_size?: integer
  initial_buffer?: integer
}

export interface XpackUsageVectorUsage extends XpackUsageXPackUsage {
  dense_vector_dims_avg_count: integer
  dense_vector_fields_count: integer
  sparse_vector_fields_count?: integer
}

export type VersionNumber = long

export interface MappingTypesCoreVersionVersionProperty extends MappingTypesDocValuesPropertyBase {
  type: 'version'
}

export type VersionString = string

export type VersionType = 'internal' | 'external' | 'external_gte' | 'force'

export interface ClusterVotingConfigExclusionsItem {
  node_id: Id
  node_name: Name
}

export type WaitForActiveShardOptions = 'all'

export type WaitForActiveShards = integer | WaitForActiveShardOptions

export type WaitForEvents = 'immediate' | 'urgent' | 'high' | 'normal' | 'low' | 'languid'

export type WaitForStatus = 'green' | 'yellow' | 'red'

export interface WarmerStats {
  current: long
  total: long
  total_time?: string
  total_time_in_millis: long
}

export interface WatcherWatch {
  actions: Record<IndexName, WatcherAction>
  condition: WatcherConditionContainer
  input: WatcherInputContainer
  metadata?: Record<string, any>
  status?: WatcherAckWatchWatchStatus
  throttle_period?: string
  transform?: WatcherTransformContainer
  trigger: WatcherTriggerContainer
  throttle_period_in_millis?: long
}

export interface WatcherExecuteWatchWatchRecord {
  condition: WatcherConditionContainer
  input: WatcherInputContainer
  messages: string[]
  metadata: Record<string, any>
  node: string
  result: WatcherExecuteWatchExecutionResult
  state: WatcherExecuteWatchActionExecutionState
  trigger_event: WatcherExecuteWatchTriggerEventResult
  user: string
  watch_id: Id
}

export interface WatcherStatsWatchRecordQueuedStats {
  execution_time: DateString
}

export interface WatcherStatsWatchRecordStats extends WatcherStatsWatchRecordQueuedStats {
  execution_phase: WatcherStatsExecutionPhase
  triggered_time: DateString
  executed_actions?: string[]
  watch_id: Id
  watch_record_id: Id
}

export interface WatcherAckWatchWatchStatus {
  actions: Record<IndexName, WatcherAckWatchActionStatus>
  last_checked?: DateString
  last_met_condition?: DateString
  state: WatcherAckWatchActivationState
  version: VersionNumber
  execution_state?: string
}

export interface WatcherAckWatchWatcherAckWatchRequest extends RequestBase {
  watch_id: Name
  action_id?: Names
}

export interface WatcherAckWatchWatcherAckWatchResponse extends ResponseBase {
  status: WatcherAckWatchWatchStatus
}

export interface XpackUsageWatcherActionTotalsUsage {
  total: long
  total_time_in_ms: long
}

export interface XpackUsageWatcherActionsUsage {
  actions: Record<Name, XpackUsageWatcherActionTotalsUsage>
}

export interface WatcherActivateWatchWatcherActivateWatchRequest extends RequestBase {
  watch_id: Name
}

export interface WatcherActivateWatchWatcherActivateWatchResponse extends ResponseBase {
  status: WatcherActivateWatchActivationStatus
}

export interface WatcherExecuteWatchWatcherExecuteWatchRequest extends RequestBase {
  id?: Id
  debug?: boolean
  body?: {
    action_modes?: Record<string, WatcherActionExecutionMode>
    alternative_input?: Record<string, any>
    ignore_condition?: boolean
    record_execution?: boolean
    simulated_actions?: WatcherSimulatedActions
    trigger_data?: WatcherScheduleTriggerEvent
    watch?: WatcherWatch
  }
}

export interface WatcherExecuteWatchWatcherExecuteWatchResponse extends ResponseBase {
  _id: Id
  watch_record: WatcherExecuteWatchWatchRecord
}

export type WatcherStatsWatcherMetric = '_all' | 'queued_watches' | 'current_watches' | 'pending_watches'

export interface WatcherStatsWatcherNodeStats {
  current_watches?: WatcherStatsWatchRecordStats[]
  execution_thread_pool: WatcherStatsExecutionThreadPool
  queued_watches?: WatcherStatsWatchRecordQueuedStats[]
  watch_count: long
  watcher_state: WatcherStatsWatcherState
  node_id: Id
}

export interface WatcherPutWatchWatcherPutWatchRequest extends RequestBase {
  id: Id
  active?: boolean
  if_primary_term?: long
  if_sequence_number?: long
  version?: VersionNumber
  body?: {
    actions?: Record<string, WatcherAction>
    condition?: WatcherConditionContainer
    input?: WatcherInputContainer
    metadata?: Record<string, any>
    throttle_period?: string
    transform?: WatcherTransformContainer
    trigger?: WatcherTriggerContainer
  }
}

export interface WatcherPutWatchWatcherPutWatchResponse extends ResponseBase {
  created: boolean
  _id: Id
  _primary_term: long
  _seq_no: SequenceNumber
  _version: VersionNumber
}

export interface WatcherQueryWatchesWatcherQueryWatchesRequest extends RequestBase {
  stub_a: string
  stub_b: string
  body?: {
    stub_c: string
  }
}

export interface WatcherQueryWatchesWatcherQueryWatchesResponse extends ResponseBase {
  stub: integer
}

export interface WatcherStartWatcherStartRequest extends RequestBase {
  body?: {
    stub: integer
  }
}

export interface WatcherStartWatcherStartResponse extends AcknowledgedResponseBase {
}

export type WatcherStatsWatcherState = 'stopped' | 'starting' | 'started' | 'stopping'

export interface WatcherStatsWatcherStatsRequest extends RequestBase {
  metric?: WatcherStatsWatcherMetric | WatcherStatsWatcherMetric[]
  emit_stacktraces?: boolean
}

export interface WatcherStatsWatcherStatsResponse extends ResponseBase {
  cluster_name: string
  manually_stopped: boolean
  stats: WatcherStatsWatcherNodeStats[]
  _nodes: NodesNodeStatistics
}

export interface WatcherStopWatcherStopRequest extends RequestBase {
  body?: {
    stub: integer
  }
}

export interface WatcherStopWatcherStopResponse extends AcknowledgedResponseBase {
}

export interface XpackUsageWatcherUsage extends XpackUsageXPackUsage {
  execution: XpackUsageWatcherActionsUsage
  watch: XpackUsageWatcherWatchUsage
  count: XpackUsageUsageCount
}

export interface XpackUsageWatcherWatchTriggerScheduleUsage extends XpackUsageUsageCount {
  cron: XpackUsageUsageCount
  _all: XpackUsageUsageCount
}

export interface XpackUsageWatcherWatchTriggerUsage {
  schedule?: XpackUsageWatcherWatchTriggerScheduleUsage
  _all: XpackUsageUsageCount
}

export interface XpackUsageWatcherWatchUsage {
  input: Record<Name, XpackUsageUsageCount>
  condition?: Record<Name, XpackUsageUsageCount>
  action?: Record<Name, XpackUsageUsageCount>
  trigger: XpackUsageWatcherWatchTriggerUsage
}

export interface WatcherWebhookActionResult {
  request: WatcherHttpInputRequestResult
  response?: WatcherHttpInputResponseResult
}

export interface AggregationsMetricWeightedAverageWeightedAverageAggregation extends AggregationsAggregation {
  format?: string
  value?: AggregationsMetricWeightedAverageWeightedAverageValue
  value_type?: AggregationsMetricWeightedAverageValueType
  weight?: AggregationsMetricWeightedAverageWeightedAverageValue
}

export interface AggregationsMetricWeightedAverageWeightedAverageValue {
  field?: Field
  missing?: double
  script?: Script
}

export interface AnalysisTokenizersWhitespaceTokenizer extends AnalysisTokenizersTokenizerBase {
  max_token_length: integer
}

export interface MappingTypesCoreWildcardWildcardProperty extends MappingTypesDocValuesPropertyBase {
  type: 'wildcard'
}

export interface QueryDslTermLevelWildcardWildcardQuery extends QueryDslAbstractionsQueryQueryBase {
  rewrite?: MultiTermQueryRewrite
  value: string
}

export interface AnalysisTokenFiltersWordDelimiterGraphWordDelimiterGraphTokenFilter extends AnalysisTokenFiltersTokenFilterBase {
  adjust_offsets: boolean
  catenate_all: boolean
  catenate_numbers: boolean
  catenate_words: boolean
  generate_number_parts: boolean
  generate_word_parts: boolean
  preserve_original: boolean
  protected_words: string[]
  protected_words_path: string
  split_on_case_change: boolean
  split_on_numerics: boolean
  stem_english_possessive: boolean
  type_table: string[]
  type_table_path: string
}

export interface AnalysisTokenFiltersWordDelimiterWordDelimiterTokenFilter extends AnalysisTokenFiltersTokenFilterBase {
  catenate_all: boolean
  catenate_numbers: boolean
  catenate_words: boolean
  generate_number_parts: boolean
  generate_word_parts: boolean
  preserve_original: boolean
  protected_words: string[]
  protected_words_path: string
  split_on_case_change: boolean
  split_on_numerics: boolean
  stem_english_possessive: boolean
  type_table: string[]
  type_table_path: string
}

export interface WriteResponseBase extends ResponseBase {
  _id: Id
  _index: IndexName
  _primary_term: long
  result: Result
  _seq_no: SequenceNumber
  _shards: ShardStatistics
  _type?: Type
  _version: VersionNumber
  forced_refresh?: boolean
  error?: ErrorCause
}

export interface XpackInfoXPackBuildInformation {
  date: DateString
  hash: string
}

export interface XpackInfoXPackFeature {
  available: boolean
  description?: string
  enabled: boolean
  native_code_info?: XpackInfoNativeCodeInformation
}

export interface XpackInfoXPackFeatures {
  aggregate_metric: XpackInfoXPackFeature
  analytics: XpackInfoXPackFeature
  ccr: XpackInfoXPackFeature
  data_frame?: XpackInfoXPackFeature
  data_science?: XpackInfoXPackFeature
  data_streams: XpackInfoXPackFeature
  data_tiers: XpackInfoXPackFeature
  enrich: XpackInfoXPackFeature
  eql: XpackInfoXPackFeature
  flattened?: XpackInfoXPackFeature
  frozen_indices: XpackInfoXPackFeature
  graph: XpackInfoXPackFeature
  ilm: XpackInfoXPackFeature
  logstash: XpackInfoXPackFeature
  ml: XpackInfoXPackFeature
  monitoring: XpackInfoXPackFeature
  rollup: XpackInfoXPackFeature
  runtime_fields?: XpackInfoXPackFeature
  searchable_snapshots: XpackInfoXPackFeature
  security: XpackInfoXPackFeature
  slm: XpackInfoXPackFeature
  spatial: XpackInfoXPackFeature
  sql: XpackInfoXPackFeature
  transform: XpackInfoXPackFeature
  vectors: XpackInfoXPackFeature
  voting_only: XpackInfoXPackFeature
  watcher: XpackInfoXPackFeature
}

export interface XpackInfoXPackInfoRequest extends RequestBase {
  categories?: string[]
}

export interface XpackInfoXPackInfoResponse extends ResponseBase {
  build: XpackInfoXPackBuildInformation
  features: XpackInfoXPackFeatures
  license: XpackInfoMinimalLicenseInformation
  tagline: string
}

export interface SecurityXPackRole {
  cluster: string[]
  indices: SecurityPutRoleIndicesPrivileges[]
  metadata: Record<string, any>
  run_as: string[]
  transient_metadata: SecurityTransientMetadata
  applications: SecurityPutRoleApplicationPrivileges[]
  role_templates?: SecurityRoleTemplate[]
}

export interface SecurityXPackRoleMapping {
  enabled: boolean
  metadata: Record<string, any>
  roles: string[]
  rules: SecurityPutRoleMappingRoleMappingRuleBase
}

export interface XpackUsageXPackUsage {
  available: boolean
  enabled: boolean
}

export interface XpackUsageXPackUsageRequest extends RequestBase {
  master_timeout?: Time
}

export interface XpackUsageXPackUsageResponse extends ResponseBase {
  aggregate_metric: XpackUsageXPackUsage
  analytics: XpackUsageAnalyticsUsage
  watcher: XpackUsageWatcherUsage
  ccr: XpackUsageCcrUsage
  data_frame?: XpackUsageXPackUsage
  data_science?: XpackUsageXPackUsage
  data_streams?: XpackUsageDataStreamsUsage
  data_tiers: XpackUsageDataTiersUsage
  enrich?: XpackUsageXPackUsage
  eql: XpackUsageEqlUsage
  flattened?: XpackUsageFlattenedUsage
  frozen_indices: XpackUsageFrozenIndicesUsage
  graph: XpackUsageXPackUsage
  ilm: XpackUsageIlmUsage
  logstash: XpackUsageXPackUsage
  ml: XpackUsageMachineLearningUsage
  monitoring: XpackUsageMonitoringUsage
  rollup: XpackUsageXPackUsage
  runtime_fields?: XpackUsageRuntimeFieldsUsage
  spatial: XpackUsageXPackUsage
  searchable_snapshots: XpackUsageSearchableSnapshotsUsage
  security: XpackUsageSecurityUsage
  slm: XpackUsageSlmUsage
  sql: XpackUsageSqlUsage
  transform: XpackUsageXPackUsage
  vectors: XpackUsageVectorUsage
  voting_only: XpackUsageXPackUsage
}

export interface SecurityXPackUser {
  email?: string
  full_name?: Name
  metadata: Record<string, any>
  roles: string[]
  username: Username
  enabled: boolean
}

export type QueryDslFullTextMultiMatchZeroTermsQuery = 'all' | 'none'

export type double = number

export type float = number

export type integer = number

export type long = number

export type uint = number

export type ulong = number

export interface SpecUtilsCommonCatQueryParameters {
  format?: string
  h?: Names
  help?: boolean
  local?: boolean
  master_timeout?: Time
  s?: string[]
  v?: boolean
}

export interface SpecUtilsArrayResponseBase<TRecord = unknown> {
}

export interface SpecUtilsAdditionalProperties<TKey = unknown, TValue = unknown> {
}

export interface SpecUtilsEmptyResponseBase {
}

export interface SpecUtilsCommonQueryParameters {
  error_trace?: boolean
  filter_path?: string | string[]
  human?: boolean
  pretty?: boolean
  source_query_string?: string
}
<|MERGE_RESOLUTION|>--- conflicted
+++ resolved
@@ -8311,17 +8311,10 @@
   used_in_bytes: long
 }
 
-<<<<<<< HEAD
-export interface NodeDiskUsage {
+export interface ClusterClusterAllocationExplainNodeDiskUsage {
   node_name: Name
-  least_available: DiskUsage
-  most_available: DiskUsage
-=======
-export interface ClusterClusterAllocationExplainNodeDiskUsage {
-  node_name: string
   least_available: ClusterClusterAllocationExplainDiskUsage
   most_available: ClusterClusterAllocationExplainDiskUsage
->>>>>>> fee1f4f3
 }
 
 export type NodeId = string
@@ -9862,13 +9855,8 @@
   score_mode?: SearchRescoringScoreMode
 }
 
-<<<<<<< HEAD
-export interface ReservedSize {
+export interface ClusterClusterAllocationExplainReservedSize {
   node_id: Id
-=======
-export interface ClusterClusterAllocationExplainReservedSize {
-  node_id: string
->>>>>>> fee1f4f3
   path: string
   total: long
   shards: string[]
