/*
 * Licensed to Elasticsearch B.V. under one or more contributor
 * license agreements. See the NOTICE file distributed with
 * this work for additional information regarding copyright
 * ownership. Elasticsearch B.V. licenses this file to you under
 * the Apache License, Version 2.0 (the "License"); you may
 * not use this file except in compliance with the License.
 * You may obtain a copy of the License at
 *
 *    http://www.apache.org/licenses/LICENSE-2.0
 *
 * Unless required by applicable law or agreed to in writing,
 * software distributed under the License is distributed on an
 * "AS IS" BASIS, WITHOUT WARRANTIES OR CONDITIONS OF ANY
 * KIND, either express or implied.  See the License for the
 * specific language governing permissions and limitations
 * under the License.
 */

export interface BulkCreateOperation extends BulkWriteOperation {
}

export interface BulkDeleteOperation extends BulkOperationBase {
}

export interface BulkIndexOperation extends BulkWriteOperation {
}

export interface BulkOperationBase {
  _id?: Id
  _index?: IndexName
  routing?: Routing
  if_primary_term?: long
  if_seq_no?: SequenceNumber
  version?: VersionNumber
  version_type?: VersionType
}

export interface BulkOperationContainer {
  index?: BulkIndexOperation
  create?: BulkCreateOperation
  update?: BulkUpdateOperation
  delete?: BulkDeleteOperation
}

export type BulkOperationType = 'index' | 'create' | 'update' | 'delete'

export interface BulkRequest<TSource = unknown> extends RequestBase {
  index?: IndexName
  pipeline?: string
  refresh?: Refresh
  routing?: Routing
  _source?: SearchSourceConfigParam
  _source_excludes?: Fields
  _source_includes?: Fields
  timeout?: Time
  wait_for_active_shards?: WaitForActiveShards
  require_alias?: boolean
  body?: (BulkOperationContainer | TSource)[]
}

export interface BulkResponse {
  errors: boolean
  items: Partial<Record<BulkOperationType, BulkResponseItem>>[]
  took: long
  ingest_took?: long
}

export interface BulkResponseItem {
  _id?: string | null
  _index: string
  status: integer
  error?: ErrorCause
  _primary_term?: long
  result?: string
  _seq_no?: SequenceNumber
  _shards?: ShardStatistics
  _version?: VersionNumber
  forced_refresh?: boolean
  get?: InlineGet<Record<string, any>>
}

export interface BulkUpdateOperation extends BulkOperationBase {
  require_alias?: boolean
  retry_on_conflict?: integer
}

export interface BulkWriteOperation extends BulkOperationBase {
  dynamic_templates?: Record<string, string>
  pipeline?: string
  require_alias?: boolean
}

export interface ClearScrollRequest extends RequestBase {
  scroll_id?: Ids
  body?: {
    scroll_id?: Ids
  }
}

export interface ClearScrollResponse {
  succeeded: boolean
  num_freed: integer
}

export interface ClosePointInTimeRequest extends RequestBase {
  body?: {
    id: Id
  }
}

export interface ClosePointInTimeResponse {
  succeeded: boolean
  num_freed: integer
}

export interface CountRequest extends RequestBase {
  index?: Indices
  allow_no_indices?: boolean
  analyzer?: string
  analyze_wildcard?: boolean
  default_operator?: QueryDslOperator
  df?: string
  expand_wildcards?: ExpandWildcards
  ignore_throttled?: boolean
  ignore_unavailable?: boolean
  lenient?: boolean
  min_score?: double
  preference?: string
  routing?: Routing
  terminate_after?: long
  q?: string
  body?: {
    query?: QueryDslQueryContainer
  }
}

export interface CountResponse {
  count: long
  _shards: ShardStatistics
}

export interface CreateRequest<TDocument = unknown> extends RequestBase {
  id: Id
  index: IndexName
  pipeline?: string
  refresh?: Refresh
  routing?: Routing
  timeout?: Time
  version?: VersionNumber
  version_type?: VersionType
  wait_for_active_shards?: WaitForActiveShards
  body?: TDocument
}

export interface CreateResponse extends WriteResponseBase {
}

export interface DeleteRequest extends RequestBase {
  id: Id
  index: IndexName
  if_primary_term?: long
  if_seq_no?: SequenceNumber
  refresh?: Refresh
  routing?: Routing
  timeout?: Time
  version?: VersionNumber
  version_type?: VersionType
  wait_for_active_shards?: WaitForActiveShards
}

export interface DeleteResponse extends WriteResponseBase {
}

export interface DeleteByQueryRequest extends RequestBase {
  index: Indices
  allow_no_indices?: boolean
  analyzer?: string
  analyze_wildcard?: boolean
  conflicts?: Conflicts
  default_operator?: QueryDslOperator
  df?: string
  expand_wildcards?: ExpandWildcards
  from?: long
  ignore_unavailable?: boolean
  lenient?: boolean
  max_docs?: long
  preference?: string
  refresh?: boolean
  request_cache?: boolean
  requests_per_second?: long
  routing?: Routing
  q?: string
  scroll?: Time
  scroll_size?: long
  search_timeout?: Time
  search_type?: SearchType
  slices?: long
  sort?: string[]
  stats?: string[]
  terminate_after?: long
  timeout?: Time
  version?: boolean
  wait_for_active_shards?: WaitForActiveShards
  wait_for_completion?: boolean
  body?: {
    max_docs?: long
    query?: QueryDslQueryContainer
    slice?: SlicedScroll
  }
}

export interface DeleteByQueryResponse {
  batches?: long
  deleted?: long
  failures?: BulkIndexByScrollFailure[]
  noops?: long
  requests_per_second?: float
  retries?: Retries
  slice_id?: integer
  task?: TaskId
  throttled_millis?: long
  throttled_until_millis?: long
  timed_out?: boolean
  took?: long
  total?: long
  version_conflicts?: long
}

export interface DeleteByQueryRethrottleRequest extends RequestBase {
  task_id: Id
  requests_per_second?: long
}

export interface DeleteByQueryRethrottleResponse extends TasksListResponse {
}

export interface DeleteScriptRequest extends RequestBase {
  id: Id
  master_timeout?: Time
  timeout?: Time
}

export interface DeleteScriptResponse extends AcknowledgedResponseBase {
}

export interface ExistsRequest extends RequestBase {
  id: Id
  index: IndexName
  preference?: string
  realtime?: boolean
  refresh?: boolean
  routing?: Routing
  _source?: SearchSourceConfigParam
  _source_excludes?: Fields
  _source_includes?: Fields
  stored_fields?: Fields
  version?: VersionNumber
  version_type?: VersionType
}

export type ExistsResponse = boolean

export interface ExistsSourceRequest extends RequestBase {
  id: Id
  index: IndexName
  preference?: string
  realtime?: boolean
  refresh?: boolean
  routing?: Routing
  _source?: SearchSourceConfigParam
  _source_excludes?: Fields
  _source_includes?: Fields
  version?: VersionNumber
  version_type?: VersionType
}

export type ExistsSourceResponse = boolean

export interface ExplainExplanation {
  description: string
  details: ExplainExplanationDetail[]
  value: float
}

export interface ExplainExplanationDetail {
  description: string
  details?: ExplainExplanationDetail[]
  value: float
}

export interface ExplainRequest extends RequestBase {
  id: Id
  index: IndexName
  analyzer?: string
  analyze_wildcard?: boolean
  default_operator?: QueryDslOperator
  df?: string
  lenient?: boolean
  preference?: string
  routing?: Routing
  _source?: SearchSourceConfigParam
  _source_excludes?: Fields
  _source_includes?: Fields
  stored_fields?: Fields
  q?: string
  body?: {
    query?: QueryDslQueryContainer
  }
}

export interface ExplainResponse<TDocument = unknown> {
  _index: IndexName
  _id: Id
  matched: boolean
  explanation?: ExplainExplanationDetail
  get?: InlineGet<TDocument>
}

export interface FieldCapsFieldCapability {
  aggregatable: boolean
  indices?: Indices
  meta?: Metadata
  non_aggregatable_indices?: Indices
  non_searchable_indices?: Indices
  searchable: boolean
  type: string
  metadata_field?: boolean
  time_series_dimension?: boolean
  time_series_metric?: MappingTimeSeriesMetricType
  non_dimension_indices?: IndexName[]
  metric_conflicts_indices?: IndexName[]
}

export interface FieldCapsRequest extends RequestBase {
  index?: Indices
  allow_no_indices?: boolean
  expand_wildcards?: ExpandWildcards
  fields?: Fields
  ignore_unavailable?: boolean
  include_unmapped?: boolean
  body?: {
    index_filter?: QueryDslQueryContainer
    runtime_mappings?: MappingRuntimeFields
  }
}

export interface FieldCapsResponse {
  indices: Indices
  fields: Record<Field, Record<string, FieldCapsFieldCapability>>
}

export interface GetGetResult<TDocument = unknown> {
  _index: IndexName
  fields?: Record<string, any>
  found: boolean
  _id: Id
  _primary_term?: long
  _routing?: string
  _seq_no?: SequenceNumber
  _source?: TDocument
  _version?: VersionNumber
}

export interface GetRequest extends RequestBase {
  id: Id
  index: IndexName
  preference?: string
  realtime?: boolean
  refresh?: boolean
  routing?: Routing
  _source?: SearchSourceConfigParam
  _source_excludes?: Fields
  _source_includes?: Fields
  stored_fields?: Fields
  version?: VersionNumber
  version_type?: VersionType
}

export type GetResponse<TDocument = unknown> = GetGetResult<TDocument>

export interface GetScriptRequest extends RequestBase {
  id: Id
  master_timeout?: Time
}

export interface GetScriptResponse {
  _id: Id
  found: boolean
  script?: StoredScript
}

export interface GetScriptContextContext {
  methods: GetScriptContextContextMethod[]
  name: Name
}

export interface GetScriptContextContextMethod {
  name: Name
  return_type: string
  params: GetScriptContextContextMethodParam[]
}

export interface GetScriptContextContextMethodParam {
  name: Name
  type: string
}

export interface GetScriptContextRequest extends RequestBase {
}

export interface GetScriptContextResponse {
  contexts: GetScriptContextContext[]
}

export interface GetScriptLanguagesLanguageContext {
  contexts: string[]
  language: ScriptLanguage
}

export interface GetScriptLanguagesRequest extends RequestBase {
}

export interface GetScriptLanguagesResponse {
  language_contexts: GetScriptLanguagesLanguageContext[]
  types_allowed: string[]
}

export interface GetSourceRequest {
  id: Id
  index: IndexName
  preference?: string
  realtime?: boolean
  refresh?: boolean
  routing?: Routing
  _source?: SearchSourceConfigParam
  _source_excludes?: Fields
  _source_includes?: Fields
  stored_fields?: Fields
  version?: VersionNumber
  version_type?: VersionType
}

export type GetSourceResponse<TDocument = unknown> = TDocument

export interface IndexRequest<TDocument = unknown> extends RequestBase {
  id?: Id
  index: IndexName
  if_primary_term?: long
  if_seq_no?: SequenceNumber
  op_type?: OpType
  pipeline?: string
  refresh?: Refresh
  routing?: Routing
  timeout?: Time
  version?: VersionNumber
  version_type?: VersionType
  wait_for_active_shards?: WaitForActiveShards
  require_alias?: boolean
  body?: TDocument
}

export interface IndexResponse extends WriteResponseBase {
}

export interface InfoRequest extends RequestBase {
}

export interface InfoResponse {
  cluster_name: Name
  cluster_uuid: Uuid
  name: Name
  tagline: string
  version: ElasticsearchVersionInfo
}

export interface KnnSearchRequest extends RequestBase {
  index: Indices
  routing?: Routing
  body?: {
    _source?: SearchSourceConfig
    docvalue_fields?: (QueryDslFieldAndFormat | Field)[]
    stored_fields?: Fields
    fields?: Fields
    knn: KnnSearchQuery
  }
}

export interface KnnSearchResponse<TDocument = unknown> {
  took: long
  timed_out: boolean
  _shards: ShardStatistics
  hits: SearchHitsMetadata<TDocument>
  fields?: Record<string, any>
  max_score?: double
}

export interface KnnSearchQuery {
  field: Field
  query_vector: KnnSearchQueryVector
  k: long
  num_candidates: long
}

export type KnnSearchQueryVector = double[]

export interface MgetMultiGetError {
  error: ErrorCause
  _id: Id
  _index: IndexName
}

export interface MgetOperation {
  _id: Id
  _index?: IndexName
  routing?: Routing
  _source?: SearchSourceConfig
  stored_fields?: Fields
  version?: VersionNumber
  version_type?: VersionType
}

export interface MgetRequest extends RequestBase {
  index?: IndexName
  preference?: string
  realtime?: boolean
  refresh?: boolean
  routing?: Routing
  _source?: SearchSourceConfigParam
  _source_excludes?: Fields
  _source_includes?: Fields
  stored_fields?: Fields
  body?: {
    docs?: MgetOperation[]
    ids?: Ids
  }
}

export interface MgetResponse<TDocument = unknown> {
  docs: MgetResponseItem<TDocument>[]
}

export type MgetResponseItem<TDocument = unknown> = GetGetResult<TDocument> | MgetMultiGetError

export interface MsearchMultiSearchItem<TDocument = unknown> extends SearchResponse<TDocument> {
  status: integer
}

export interface MsearchMultiSearchResult<TDocument = unknown> {
  took: long
  responses: MsearchResponseItem<TDocument>[]
}

export interface MsearchMultisearchBody {
  aggregations?: Record<string, AggregationsAggregationContainer>
  aggs?: Record<string, AggregationsAggregationContainer>
  query?: QueryDslQueryContainer
  from?: integer
  size?: integer
  pit?: SearchPointInTimeReference
  track_total_hits?: SearchTrackHits
  suggest?: SearchSuggester
}

export interface MsearchMultisearchHeader {
  allow_no_indices?: boolean
  expand_wildcards?: ExpandWildcards
  ignore_unavailable?: boolean
  index?: Indices
  preference?: string
  request_cache?: boolean
  routing?: string
  search_type?: SearchType
}

export interface MsearchRequest extends RequestBase {
  index?: Indices
  allow_no_indices?: boolean
  ccs_minimize_roundtrips?: boolean
  expand_wildcards?: ExpandWildcards
  ignore_throttled?: boolean
  ignore_unavailable?: boolean
  max_concurrent_searches?: long
  max_concurrent_shard_requests?: long
  pre_filter_shard_size?: long
  search_type?: SearchType
  rest_total_hits_as_int?: boolean
  typed_keys?: boolean
  body?: MsearchRequestItem[]
}

export type MsearchRequestItem = MsearchMultisearchHeader | MsearchMultisearchBody

export type MsearchResponse<TDocument = unknown> = MsearchMultiSearchResult<TDocument>

export type MsearchResponseItem<TDocument = unknown> = MsearchMultiSearchItem<TDocument> | ErrorResponseBase

export interface MsearchTemplateRequest extends RequestBase {
  index?: Indices
  ccs_minimize_roundtrips?: boolean
  max_concurrent_searches?: long
  search_type?: SearchType
  rest_total_hits_as_int?: boolean
  typed_keys?: boolean
  body?: MsearchTemplateRequestItem[]
}

export type MsearchTemplateRequestItem = MsearchMultisearchHeader | MsearchTemplateTemplateConfig

export type MsearchTemplateResponse<TDocument = unknown> = MsearchMultiSearchResult<TDocument>

export interface MsearchTemplateTemplateConfig {
  explain?: boolean
  id?: Id
  params?: Record<string, any>
  profile?: boolean
  source?: string
}

export interface MtermvectorsOperation {
  _id: Id
  _index?: IndexName
  doc?: any
  fields?: Fields
  field_statistics?: boolean
  filter?: TermvectorsFilter
  offsets?: boolean
  payloads?: boolean
  positions?: boolean
  routing?: Routing
  term_statistics?: boolean
  version?: VersionNumber
  version_type?: VersionType
}

export interface MtermvectorsRequest extends RequestBase {
  index?: IndexName
  ids?: Id[]
  fields?: Fields
  field_statistics?: boolean
  offsets?: boolean
  payloads?: boolean
  positions?: boolean
  preference?: string
  realtime?: boolean
  routing?: Routing
  term_statistics?: boolean
  version?: VersionNumber
  version_type?: VersionType
  body?: {
    docs?: MtermvectorsOperation[]
    ids?: Id[]
  }
}

export interface MtermvectorsResponse {
  docs: MtermvectorsTermVectorsResult[]
}

export interface MtermvectorsTermVectorsResult {
  _id: Id
  _index: IndexName
  _version?: VersionNumber
  took?: long
  found?: boolean
  term_vectors?: Record<Field, TermvectorsTermVector>
  error?: ErrorCause
}

export interface OpenPointInTimeRequest extends RequestBase {
  index: Indices
  keep_alive: Time
}

export interface OpenPointInTimeResponse {
  id: Id
}

export interface PingRequest extends RequestBase {
}

export type PingResponse = boolean

export interface PutScriptRequest extends RequestBase {
  id: Id
  context?: Name
  master_timeout?: Time
  timeout?: Time
  body?: {
    script: StoredScript
  }
}

export interface PutScriptResponse extends AcknowledgedResponseBase {
}

export interface RankEvalDocumentRating {
  _id: Id
  _index: IndexName
  rating: integer
}

export interface RankEvalRankEvalHit {
  _id: Id
  _index: IndexName
  _score: double
}

export interface RankEvalRankEvalHitItem {
  hit: RankEvalRankEvalHit
  rating?: double | null
}

export interface RankEvalRankEvalMetric {
  precision?: RankEvalRankEvalMetricPrecision
  recall?: RankEvalRankEvalMetricRecall
  mean_reciprocal_rank?: RankEvalRankEvalMetricMeanReciprocalRank
  dcg?: RankEvalRankEvalMetricDiscountedCumulativeGain
  expected_reciprocal_rank?: RankEvalRankEvalMetricExpectedReciprocalRank
}

export interface RankEvalRankEvalMetricBase {
  k?: integer
}

export interface RankEvalRankEvalMetricDetail {
  metric_score: double
  unrated_docs: RankEvalUnratedDocument[]
  hits: RankEvalRankEvalHitItem[]
  metric_details: Record<string, Record<string, any>>
}

export interface RankEvalRankEvalMetricDiscountedCumulativeGain extends RankEvalRankEvalMetricBase {
  normalize?: boolean
}

export interface RankEvalRankEvalMetricExpectedReciprocalRank extends RankEvalRankEvalMetricBase {
  maximum_relevance: integer
}

export interface RankEvalRankEvalMetricMeanReciprocalRank extends RankEvalRankEvalMetricRatingTreshold {
}

export interface RankEvalRankEvalMetricPrecision extends RankEvalRankEvalMetricRatingTreshold {
  ignore_unlabeled?: boolean
}

export interface RankEvalRankEvalMetricRatingTreshold extends RankEvalRankEvalMetricBase {
  relevant_rating_threshold?: integer
}

export interface RankEvalRankEvalMetricRecall extends RankEvalRankEvalMetricRatingTreshold {
}

export interface RankEvalRankEvalQuery {
  query: QueryDslQueryContainer
  size?: integer
}

export interface RankEvalRankEvalRequestItem {
  id: Id
  request?: RankEvalRankEvalQuery
  ratings: RankEvalDocumentRating[]
  template_id?: Id
  params?: Record<string, any>
}

export interface RankEvalRequest extends RequestBase {
  index: Indices
  allow_no_indices?: boolean
  expand_wildcards?: ExpandWildcards
  ignore_unavailable?: boolean
  search_type?: string
  body?: {
    requests: RankEvalRankEvalRequestItem[]
    metric?: RankEvalRankEvalMetric
  }
}

export interface RankEvalResponse {
  metric_score: double
  details: Record<Id, RankEvalRankEvalMetricDetail>
  failures: Record<string, any>
}

export interface RankEvalUnratedDocument {
  _id: Id
  _index: IndexName
}

export interface ReindexDestination {
  index: IndexName
  op_type?: OpType
  pipeline?: string
  routing?: Routing
  version_type?: VersionType
}

export interface ReindexRemoteSource {
  connect_timeout: Time
  host: Host
  username: Username
  password: Password
  socket_timeout: Time
}

export interface ReindexRequest extends RequestBase {
  refresh?: boolean
  requests_per_second?: long
  scroll?: Time
  slices?: long
  timeout?: Time
  wait_for_active_shards?: WaitForActiveShards
  wait_for_completion?: boolean
  require_alias?: boolean
  body?: {
    conflicts?: Conflicts
    dest?: ReindexDestination
    max_docs?: long
    script?: Script
    size?: long
    source?: ReindexSource
  }
}

export interface ReindexResponse {
  batches?: long
  created?: long
  deleted?: long
  failures?: BulkIndexByScrollFailure[]
  noops?: long
  retries?: Retries
  requests_per_second?: long
  slice_id?: integer
  task?: TaskId
  throttled_millis?: EpochMillis
  throttled_until_millis?: EpochMillis
  timed_out?: boolean
  took?: Time
  total?: long
  updated?: long
  version_conflicts?: long
}

export interface ReindexSource {
  index: Indices
  query?: QueryDslQueryContainer
  remote?: ReindexRemoteSource
  size?: integer
  slice?: SlicedScroll
  sort?: Sort
  _source?: Fields
  runtime_mappings?: MappingRuntimeFields
}

export interface ReindexRethrottleReindexNode extends SpecUtilsBaseNode {
  tasks: Record<TaskId, ReindexRethrottleReindexTask>
}

export interface ReindexRethrottleReindexStatus {
  batches: long
  created: long
  deleted: long
  noops: long
  requests_per_second: float
  retries: Retries
  throttled_millis: long
  throttled_until_millis: long
  total: long
  updated: long
  version_conflicts: long
}

export interface ReindexRethrottleReindexTask {
  action: string
  cancellable: boolean
  description: string
  id: long
  node: Name
  running_time_in_nanos: long
  start_time_in_millis: long
  status: ReindexRethrottleReindexStatus
  type: string
  headers: HttpHeaders
}

export interface ReindexRethrottleRequest extends RequestBase {
  task_id: Id
  requests_per_second?: long
}

export interface ReindexRethrottleResponse {
  nodes: Record<string, ReindexRethrottleReindexNode>
}

export interface RenderSearchTemplateRequest extends RequestBase {
  id?: Id
  body?: {
    file?: string
    params?: Record<string, any>
    source?: string
  }
}

export interface RenderSearchTemplateResponse {
  template_output: Record<string, any>
}

export interface ScriptsPainlessExecutePainlessContextSetup {
  document: any
  index: IndexName
  query: QueryDslQueryContainer
}

export interface ScriptsPainlessExecuteRequest extends RequestBase {
  body?: {
    context?: string
    context_setup?: ScriptsPainlessExecutePainlessContextSetup
    script?: InlineScript | string
  }
}

export interface ScriptsPainlessExecuteResponse<TResult = unknown> {
  result: TResult
}

export interface ScrollRequest extends RequestBase {
  scroll_id?: ScrollId
  scroll?: Time
  rest_total_hits_as_int?: boolean
  body?: {
    scroll?: Time
    scroll_id: ScrollId
  }
}

export interface ScrollResponse<TDocument = unknown> extends SearchResponse<TDocument> {
}

export interface SearchRequest extends RequestBase {
  index?: Indices
  allow_no_indices?: boolean
  allow_partial_search_results?: boolean
  analyzer?: string
  analyze_wildcard?: boolean
  batched_reduce_size?: long
  ccs_minimize_roundtrips?: boolean
  default_operator?: QueryDslOperator
  df?: string
  docvalue_fields?: Fields
  expand_wildcards?: ExpandWildcards
  explain?: boolean
  ignore_throttled?: boolean
  ignore_unavailable?: boolean
  lenient?: boolean
  max_concurrent_shard_requests?: long
  min_compatible_shard_node?: VersionString
  preference?: string
  pre_filter_shard_size?: long
  request_cache?: boolean
  routing?: Routing
  scroll?: Time
  search_type?: SearchType
  stats?: string[]
  stored_fields?: Fields
  suggest_field?: Field
  suggest_mode?: SuggestMode
  suggest_size?: long
  suggest_text?: string
  terminate_after?: long
  timeout?: Time
  track_total_hits?: SearchTrackHits
  track_scores?: boolean
  typed_keys?: boolean
  rest_total_hits_as_int?: boolean
  version?: boolean
  _source?: SearchSourceConfigParam
  _source_excludes?: Fields
  _source_includes?: Fields
  seq_no_primary_term?: boolean
  q?: string
  size?: integer
  from?: integer
  sort?: string | string[]
  body?: {
    aggregations?: Record<string, AggregationsAggregationContainer>
    aggs?: Record<string, AggregationsAggregationContainer>
    collapse?: SearchFieldCollapse
    explain?: boolean
    from?: integer
    highlight?: SearchHighlight
    track_total_hits?: SearchTrackHits
    indices_boost?: Record<IndexName, double>[]
    docvalue_fields?: (QueryDslFieldAndFormat | Field)[]
    min_score?: double
    post_filter?: QueryDslQueryContainer
    profile?: boolean
    query?: QueryDslQueryContainer
    rescore?: SearchRescore | SearchRescore[]
    script_fields?: Record<string, ScriptField>
    search_after?: SortResults
    size?: integer
    slice?: SlicedScroll
    sort?: Sort
    _source?: SearchSourceConfig
    fields?: (QueryDslFieldAndFormat | Field)[]
    suggest?: SearchSuggester
    terminate_after?: long
    timeout?: string
    track_scores?: boolean
    version?: boolean
    seq_no_primary_term?: boolean
    stored_fields?: Fields
    pit?: SearchPointInTimeReference
    runtime_mappings?: MappingRuntimeFields
    stats?: string[]
  }
}

export interface SearchResponse<TDocument = unknown> {
  took: long
  timed_out: boolean
  _shards: ShardStatistics
  hits: SearchHitsMetadata<TDocument>
  aggregations?: Record<AggregateName, AggregationsAggregate>
  _clusters?: ClusterStatistics
  fields?: Record<string, any>
  max_score?: double
  num_reduce_phases?: long
  profile?: SearchProfile
  pit_id?: Id
  _scroll_id?: ScrollId
  suggest?: Record<SuggestionName, SearchSuggest<TDocument>[]>
  terminated_early?: boolean
}

export interface SearchAggregationBreakdown {
  build_aggregation: long
  build_aggregation_count: long
  build_leaf_collector: long
  build_leaf_collector_count: long
  collect: long
  collect_count: long
  initialize: long
  initialize_count: long
  post_collection?: long
  post_collection_count?: long
  reduce: long
  reduce_count: long
}

export interface SearchAggregationProfile {
  breakdown: SearchAggregationBreakdown
  description: string
  time_in_nanos: long
  type: string
  debug?: SearchAggregationProfileDebug | SearchAggregationProfileDelegateDebug
  children?: SearchAggregationProfile[]
}

export interface SearchAggregationProfileDebug {
  segments_with_multi_valued_ords?: integer
  collection_strategy?: string
  segments_with_single_valued_ords?: integer
  total_buckets?: integer
  built_buckets?: integer
  result_strategy?: string
  has_filter?: boolean
  delegate?: string
  delegate_debug?: SearchAggregationProfileDelegateDebug
  chars_fetched?: integer
  extract_count?: integer
  extract_ns?: integer
  values_fetched?: integer
  collect_analyzed_ns?: integer
  collect_analyzed_count?: integer
  surviving_buckets?: integer
  ordinals_collectors_used?: integer
  ordinals_collectors_overhead_too_high?: integer
  string_hashing_collectors_used?: integer
  numeric_collectors_used?: integer
  empty_collectors_used?: integer
  deferred_aggregators?: string[]
}

export interface SearchAggregationProfileDelegateDebug {
  segments_with_doc_count_field?: integer
  segments_with_deleted_docs?: integer
  filters?: SearchAggregationProfileDelegateDebugFilter[]
  segments_counted?: integer
  segments_collected?: integer
}

export interface SearchAggregationProfileDelegateDebugFilter {
  results_from_metadata?: integer
  query?: string
  specialized_for?: string
}

export type SearchBoundaryScanner = 'chars' | 'sentence' | 'word'

export type SearchBuiltinHighlighterType = 'plain' | 'fvh' | 'unified'

export interface SearchCollector {
  name: string
  reason: string
  time_in_nanos: long
  children?: SearchCollector[]
}

export interface SearchCompletionContext {
  boost?: double
  context: SearchContext
  neighbours?: GeoHashPrecision[]
  precision?: GeoHashPrecision
  prefix?: boolean
}

export interface SearchCompletionSuggestOption<TDocument = unknown> {
  collate_match?: boolean
  contexts?: Record<string, SearchContext[]>
  fields?: Record<string, any>
  _id: string
  _index: IndexName
  _routing?: Routing
  _score: double
  _source: TDocument
  text: string
}

export interface SearchCompletionSuggester extends SearchSuggesterBase {
  contexts?: Record<Field, SearchCompletionContext | SearchContext | (SearchCompletionContext | SearchContext)[]>
  fuzzy?: SearchSuggestFuzziness
  prefix?: string
  regex?: string
  skip_duplicates?: boolean
}

export type SearchContext = string | GeoLocation

export interface SearchDirectGenerator {
  field: Field
  max_edits?: integer
  max_inspections?: float
  max_term_freq?: float
  min_doc_freq?: float
  min_word_length?: integer
  post_filter?: string
  pre_filter?: string
  prefix_length?: integer
  size?: integer
  suggest_mode?: SuggestMode
}

export interface SearchFetchProfile {
  type: string
  description: string
  time_in_nanos: long
  breakdown: SearchFetchProfileBreakdown
  debug?: SearchFetchProfileDebug
  children?: SearchFetchProfile[]
}

export interface SearchFetchProfileBreakdown {
  load_stored_fields?: integer
  load_stored_fields_count?: integer
  next_reader?: integer
  next_reader_count?: integer
  process_count?: integer
  process?: integer
}

export interface SearchFetchProfileDebug {
  stored_fields?: string[]
  fast_path?: integer
}

export interface SearchFieldCollapse {
  field: Field
  inner_hits?: SearchInnerHits | SearchInnerHits[]
  max_concurrent_group_searches?: integer
  collapse?: SearchFieldCollapse
}

export interface SearchFieldSuggester {
  completion?: SearchCompletionSuggester
  phrase?: SearchPhraseSuggester
  prefix?: string
  regex?: string
  term?: SearchTermSuggester
  text?: string
}

export interface SearchHighlight {
  fields: Record<Field, SearchHighlightField>
  type?: SearchHighlighterType
  boundary_chars?: string
  boundary_max_scan?: integer
  boundary_scanner?: SearchBoundaryScanner
  boundary_scanner_locale?: string
  encoder?: SearchHighlighterEncoder
  fragmenter?: SearchHighlighterFragmenter
  fragment_offset?: integer
  fragment_size?: integer
  max_fragment_length?: integer
  no_match_size?: integer
  number_of_fragments?: integer
  order?: SearchHighlighterOrder
  post_tags?: string[]
  pre_tags?: string[]
  require_field_match?: boolean
  tags_schema?: SearchHighlighterTagsSchema
  highlight_query?: QueryDslQueryContainer
  max_analyzed_offset?: string | integer
}

export interface SearchHighlightField {
  boundary_chars?: string
  boundary_max_scan?: integer
  boundary_scanner?: SearchBoundaryScanner
  boundary_scanner_locale?: string
  field?: Field
  force_source?: boolean
  fragmenter?: SearchHighlighterFragmenter
  fragment_offset?: integer
  fragment_size?: integer
  highlight_query?: QueryDslQueryContainer
  matched_fields?: Fields
  max_fragment_length?: integer
  no_match_size?: integer
  number_of_fragments?: integer
  order?: SearchHighlighterOrder
  phrase_limit?: integer
  post_tags?: string[]
  pre_tags?: string[]
  require_field_match?: boolean
  tags_schema?: SearchHighlighterTagsSchema
  type?: SearchHighlighterType
}

export type SearchHighlighterEncoder = 'default' | 'html'

export type SearchHighlighterFragmenter = 'simple' | 'span'

export type SearchHighlighterOrder = 'score'

export type SearchHighlighterTagsSchema = 'styled'

export type SearchHighlighterType = SearchBuiltinHighlighterType | string

export interface SearchHit<TDocument = unknown> {
  _index: IndexName
  _id: Id
  _score?: double | null
  _explanation?: ExplainExplanation
  fields?: Record<string, any>
  highlight?: Record<string, string[]>
  inner_hits?: Record<string, SearchInnerHitsResult>
  matched_queries?: string[]
  _nested?: SearchNestedIdentity
  _ignored?: string[]
  ignored_field_values?: Record<string, string[]>
  _shard?: string
  _node?: string
  _routing?: string
  _source?: TDocument
  _seq_no?: SequenceNumber
  _primary_term?: long
  _version?: VersionNumber
  sort?: SortResults
}

export interface SearchHitsMetadata<T = unknown> {
  total?: SearchTotalHits | long
  hits: SearchHit<T>[]
  max_score?: double | null
}

export interface SearchInnerHits {
  name?: Name
  size?: integer
  from?: integer
  collapse?: SearchFieldCollapse
  docvalue_fields?: (QueryDslFieldAndFormat | Field)[]
  explain?: boolean
  highlight?: SearchHighlight
  ignore_unmapped?: boolean
  script_fields?: Record<Field, ScriptField>
  seq_no_primary_term?: boolean
  fields?: Fields
  sort?: Sort
  _source?: SearchSourceConfig
  stored_field?: Fields
  track_scores?: boolean
  version?: boolean
}

export interface SearchInnerHitsResult {
  hits: SearchHitsMetadata<any>
}

export interface SearchLaplaceSmoothingModel {
  alpha: double
}

export interface SearchLinearInterpolationSmoothingModel {
  bigram_lambda: double
  trigram_lambda: double
  unigram_lambda: double
}

export interface SearchNestedIdentity {
  field: Field
  offset: integer
  _nested?: SearchNestedIdentity
}

export interface SearchPhraseSuggestCollate {
  params?: Record<string, any>
  prune?: boolean
  query: SearchPhraseSuggestCollateQuery
}

export interface SearchPhraseSuggestCollateQuery {
  id?: Id
  source?: string
}

export interface SearchPhraseSuggestHighlight {
  post_tag: string
  pre_tag: string
}

export interface SearchPhraseSuggestOption {
  text: string
  highlighted: string
  score: double
}

export interface SearchPhraseSuggester extends SearchSuggesterBase {
  collate?: SearchPhraseSuggestCollate
  confidence?: double
  direct_generator?: SearchDirectGenerator[]
  force_unigrams?: boolean
  gram_size?: integer
  highlight?: SearchPhraseSuggestHighlight
  max_errors?: double
  real_word_error_likelihood?: double
  separator?: string
  shard_size?: integer
  smoothing?: SearchSmoothingModelContainer
  text?: string
  token_limit?: integer
}

export interface SearchPointInTimeReference {
  id: Id
  keep_alive?: Time
}

export interface SearchProfile {
  shards: SearchShardProfile[]
}

export interface SearchQueryBreakdown {
  advance: long
  advance_count: long
  build_scorer: long
  build_scorer_count: long
  create_weight: long
  create_weight_count: long
  match: long
  match_count: long
  shallow_advance: long
  shallow_advance_count: long
  next_doc: long
  next_doc_count: long
  score: long
  score_count: long
  compute_max_score: long
  compute_max_score_count: long
  set_min_competitive_score: long
  set_min_competitive_score_count: long
}

export interface SearchQueryProfile {
  breakdown: SearchQueryBreakdown
  description: string
  time_in_nanos: long
  type: string
  children?: SearchQueryProfile[]
}

export interface SearchRescore {
  query: SearchRescoreQuery
  window_size?: integer
}

export interface SearchRescoreQuery {
  rescore_query: QueryDslQueryContainer
  query_weight?: double
  rescore_query_weight?: double
  score_mode?: SearchScoreMode
}

export type SearchScoreMode = 'avg' | 'max' | 'min' | 'multiply' | 'total'

export interface SearchSearchProfile {
  collector: SearchCollector[]
  query: SearchQueryProfile[]
  rewrite_time: long
}

export interface SearchShardProfile {
  aggregations: SearchAggregationProfile[]
  id: string
  searches: SearchSearchProfile[]
  fetch?: SearchFetchProfile
}

export interface SearchSmoothingModelContainer {
  laplace?: SearchLaplaceSmoothingModel
  linear_interpolation?: SearchLinearInterpolationSmoothingModel
  stupid_backoff?: SearchStupidBackoffSmoothingModel
}

export type SearchSourceConfig = boolean | SearchSourceFilter | Fields

export type SearchSourceConfigParam = boolean | Fields

export interface SearchSourceFilter {
  excludes?: Fields
  exclude?: Fields
  includes?: Fields
  include?: Fields
}

export type SearchStringDistance = 'internal' | 'damerau_levenshtein' | 'levenshtein' | 'jaro_winkler' | 'ngram'

export interface SearchStupidBackoffSmoothingModel {
  discount: double
}

export interface SearchSuggest<T = unknown> {
  length: integer
  offset: integer
  options: SearchSuggestOption<T>[]
  text: string
}

export interface SearchSuggestFuzziness {
  fuzziness: Fuzziness
  min_length: integer
  prefix_length: integer
  transpositions: boolean
  unicode_aware: boolean
}

export type SearchSuggestOption<TDocument = unknown> = SearchCompletionSuggestOption<TDocument> | SearchPhraseSuggestOption | SearchTermSuggestOption

export type SearchSuggestSort = 'score' | 'frequency'

export interface SearchSuggesterKeys {
  text?: string
}
export type SearchSuggester = SearchSuggesterKeys
  & { [property: string]: SearchFieldSuggester | string }

export interface SearchSuggesterBase {
  field: Field
  analyzer?: string
  size?: integer
}

export interface SearchTermSuggestOption {
  text: string
  freq?: long
  score: double
}

export interface SearchTermSuggester extends SearchSuggesterBase {
  lowercase_terms?: boolean
  max_edits?: integer
  max_inspections?: integer
  max_term_freq?: float
  min_doc_freq?: float
  min_word_length?: integer
  prefix_length?: integer
  shard_size?: integer
  sort?: SearchSuggestSort
  string_distance?: SearchStringDistance
  suggest_mode?: SuggestMode
  text?: string
}

export interface SearchTotalHits {
  relation: SearchTotalHitsRelation
  value: long
}

export type SearchTotalHitsRelation = 'eq' | 'gte'

export type SearchTrackHits = boolean | integer

export interface SearchMvtRequest extends RequestBase {
  index: Indices
  field: Field
  zoom: SearchMvtZoomLevel
  x: SearchMvtCoordinate
  y: SearchMvtCoordinate
  exact_bounds?: boolean
  extent?: integer
  grid_precision?: integer
  grid_type?: SearchMvtGridType
  size?: integer
  body?: {
    aggs?: Record<string, AggregationsAggregationContainer>
    exact_bounds?: boolean
    extent?: integer
    fields?: Fields
    grid_precision?: integer
    grid_type?: SearchMvtGridType
    query?: QueryDslQueryContainer
    runtime_mappings?: MappingRuntimeFields
    size?: integer
    sort?: Sort
    track_total_hits?: SearchTrackHits
  }
}

export type SearchMvtResponse = MapboxVectorTiles

export type SearchMvtCoordinate = integer

export type SearchMvtGridType = 'grid' | 'point' | 'centroid'

export type SearchMvtZoomLevel = integer

export interface SearchShardsRequest extends RequestBase {
  index?: Indices
  allow_no_indices?: boolean
  expand_wildcards?: ExpandWildcards
  ignore_unavailable?: boolean
  local?: boolean
  preference?: string
  routing?: Routing
}

export interface SearchShardsResponse {
  nodes: Record<string, NodeAttributes>
  shards: NodeShard[][]
  indices: Record<IndexName, SearchShardsShardStoreIndex>
}

export interface SearchShardsShardStoreIndex {
  aliases?: Name[]
  filter?: QueryDslQueryContainer
}

export interface SearchTemplateRequest extends RequestBase {
  index?: Indices
  allow_no_indices?: boolean
  ccs_minimize_roundtrips?: boolean
  expand_wildcards?: ExpandWildcards
  explain?: boolean
  ignore_throttled?: boolean
  ignore_unavailable?: boolean
  preference?: string
  profile?: boolean
  routing?: Routing
  scroll?: Time
  search_type?: SearchType
  rest_total_hits_as_int?: boolean
  typed_keys?: boolean
  body?: {
    explain?: boolean
    id?: Id
    params?: Record<string, any>
    profile?: boolean
    source?: string
  }
}

export interface SearchTemplateResponse<TDocument = unknown> {
  _shards: ShardStatistics
  timed_out: boolean
  took: integer
  hits: SearchHitsMetadata<TDocument>
}

export interface TermsEnumRequest extends RequestBase {
  index: IndexName
  body?: {
    field: Field
    size?: integer
    timeout?: Time
    case_insensitive?: boolean
    index_filter?: QueryDslQueryContainer
    string?: string
    search_after?: string
  }
}

export interface TermsEnumResponse {
  _shards: ShardStatistics
  terms: string[]
  complete: boolean
}

export interface TermvectorsFieldStatistics {
  doc_count: integer
  sum_doc_freq: long
  sum_ttf: long
}

export interface TermvectorsFilter {
  max_doc_freq?: integer
  max_num_terms?: integer
  max_term_freq?: integer
  max_word_length?: integer
  min_doc_freq?: integer
  min_term_freq?: integer
  min_word_length?: integer
}

export interface TermvectorsRequest<TDocument = unknown> extends RequestBase {
  index: IndexName
  id?: Id
  fields?: Fields
  field_statistics?: boolean
  offsets?: boolean
  payloads?: boolean
  positions?: boolean
  preference?: string
  realtime?: boolean
  routing?: Routing
  term_statistics?: boolean
  version?: VersionNumber
  version_type?: VersionType
  body?: {
    doc?: TDocument
    filter?: TermvectorsFilter
    per_field_analyzer?: Record<Field, string>
  }
}

export interface TermvectorsResponse {
  found: boolean
  _id: Id
  _index: IndexName
  term_vectors?: Record<Field, TermvectorsTermVector>
  took: long
  _version: VersionNumber
}

export interface TermvectorsTerm {
  doc_freq?: integer
  score?: double
  term_freq: integer
  tokens: TermvectorsToken[]
  ttf?: integer
}

export interface TermvectorsTermVector {
  field_statistics: TermvectorsFieldStatistics
  terms: Record<string, TermvectorsTerm>
}

export interface TermvectorsToken {
  end_offset?: integer
  payload?: string
  position: integer
  start_offset?: integer
}

export interface UpdateRequest<TDocument = unknown, TPartialDocument = unknown> extends RequestBase {
  id: Id
  index: IndexName
  if_primary_term?: long
  if_seq_no?: SequenceNumber
  lang?: string
  refresh?: Refresh
  require_alias?: boolean
  retry_on_conflict?: integer
  routing?: Routing
  timeout?: Time
  wait_for_active_shards?: WaitForActiveShards
  _source?: SearchSourceConfigParam
  _source_excludes?: Fields
  _source_includes?: Fields
  body?: {
    detect_noop?: boolean
    doc?: TPartialDocument
    doc_as_upsert?: boolean
    script?: Script
    scripted_upsert?: boolean
    _source?: SearchSourceConfig
    upsert?: TDocument
  }
}

export interface UpdateResponse<TDocument = unknown> extends WriteResponseBase {
  get?: InlineGet<TDocument>
}

export interface UpdateByQueryRequest extends RequestBase {
  index: Indices
  allow_no_indices?: boolean
  analyzer?: string
  analyze_wildcard?: boolean
  conflicts?: Conflicts
  default_operator?: QueryDslOperator
  df?: string
  expand_wildcards?: ExpandWildcards
  from?: long
  ignore_unavailable?: boolean
  lenient?: boolean
  max_docs?: long
  pipeline?: string
  preference?: string
  refresh?: boolean
  request_cache?: boolean
  requests_per_second?: long
  routing?: Routing
  scroll?: Time
  scroll_size?: long
  search_timeout?: Time
  search_type?: SearchType
  slices?: long
  sort?: string[]
  stats?: string[]
  terminate_after?: long
  timeout?: Time
  version?: boolean
  version_type?: boolean
  wait_for_active_shards?: WaitForActiveShards
  wait_for_completion?: boolean
  body?: {
    max_docs?: long
    query?: QueryDslQueryContainer
    script?: Script
    slice?: SlicedScroll
    conflicts?: Conflicts
  }
}

export interface UpdateByQueryResponse {
  batches?: long
  failures?: BulkIndexByScrollFailure[]
  noops?: long
  deleted?: long
  requests_per_second?: float
  retries?: Retries
  task?: TaskId
  timed_out?: boolean
  took?: long
  total?: long
  updated?: long
  version_conflicts?: long
  throttled_millis?: ulong
  throttled_until_millis?: ulong
}

export interface UpdateByQueryRethrottleRequest extends RequestBase {
  task_id: Id
  requests_per_second?: long
}

export interface UpdateByQueryRethrottleResponse {
  nodes: Record<string, UpdateByQueryRethrottleUpdateByQueryRethrottleNode>
}

export interface UpdateByQueryRethrottleUpdateByQueryRethrottleNode extends SpecUtilsBaseNode {
  tasks: Record<TaskId, TasksInfo>
}

export interface SpecUtilsBaseNode {
  attributes: Record<string, string>
  host: Host
  ip: Ip
  name: Name
  roles?: NodeRoles
  transport_address: TransportAddress
}

export type SpecUtilsVoid = void

export interface AcknowledgedResponseBase {
  acknowledged: boolean
}

export type AggregateName = string

export type BuiltinScriptLanguage = 'painless' | 'expression' | 'mustache' | 'java'

export interface BulkIndexByScrollFailure {
  cause: ErrorCause
  id: Id
  index: IndexName
  status: integer
  type: string
}

export interface BulkStats {
  total_operations: long
  total_time?: string
  total_time_in_millis: long
  total_size?: ByteSize
  total_size_in_bytes: long
  avg_time?: string
  avg_time_in_millis: long
  avg_size?: ByteSize
  avg_size_in_bytes: long
}

export type ByteSize = long | string

export type Bytes = 'b' | 'kb' | 'mb' | 'gb' | 'tb' | 'pb'

export type CategoryId = string

export interface ChainTransform {
  transforms: TransformContainer[]
}

export interface ClusterStatistics {
  skipped: integer
  successful: integer
  total: integer
}

export interface CompletionStats {
  size_in_bytes: long
  size?: ByteSize
  fields?: Record<Field, FieldSizeUsage>
}

export type Conflicts = 'abort' | 'proceed'

export interface CoordsGeoBounds {
  top: double
  bottom: double
  left: double
  right: double
}

export type DataStreamName = string

export type DataStreamNames = DataStreamName | DataStreamName[]

export type DateFormat = string

export type DateMath = string

export type DateMathTime = string

export type DateString = string

export interface DictionaryResponseBase<TKey = unknown, TValue = unknown> {
  [key: string]: TValue
}

export type Distance = string

export type DistanceUnit = 'in' | 'ft' | 'yd' | 'mi' | 'nmi' | 'km' | 'm' | 'cm' | 'mm'

export interface DocStats {
  count: long
  deleted?: long
}

export interface ElasticsearchVersionInfo {
  build_date: DateString
  build_flavor: string
  build_hash: string
  build_snapshot: boolean
  build_type: string
  lucene_version: VersionString
  minimum_index_compatibility_version: VersionString
  minimum_wire_compatibility_version: VersionString
  number: string
}

export interface EmptyObject {
  [key: string]: never
}

export type EpochMillis = string | long

export interface ErrorCauseKeys {
  type: string
  reason: string
  stack_trace?: string
  caused_by?: ErrorCause
  root_cause?: ErrorCause[]
  suppressed?: ErrorCause[]
}
export type ErrorCause = ErrorCauseKeys
  & { [property: string]: any }

export interface ErrorResponseBase {
  error: ErrorCause
  status: integer
}

export type ExpandWildcard = 'all' | 'open' | 'closed' | 'hidden' | 'none'

export type ExpandWildcards = ExpandWildcard | ExpandWildcard[]

export type Field = string

export interface FieldMemoryUsage {
  memory_size?: ByteSize
  memory_size_in_bytes: long
}

export interface FieldSizeUsage {
  size?: ByteSize
  size_in_bytes: long
}

export interface FieldSort {
  missing?: AggregationsMissing
  mode?: SortMode
  nested?: NestedSortValue
  order?: SortOrder
  unmapped_type?: MappingFieldType
  numeric_type?: FieldSortNumericType
  format?: string
}

export type FieldSortNumericType = 'long' | 'double' | 'date' | 'date_nanos'

export type FieldValue = long | double | string | boolean

export interface FielddataStats {
  evictions?: long
  memory_size?: ByteSize
  memory_size_in_bytes: long
  fields?: Record<Field, FieldMemoryUsage>
}

export type Fields = Field | Field[]

export interface FlushStats {
  periodic: long
  total: long
  total_time?: string
  total_time_in_millis: long
}

export type Fuzziness = string | integer

export type GeoBounds = CoordsGeoBounds | TopLeftBottomRightGeoBounds | TopRightBottomLeftGeoBounds | WktGeoBounds

export interface GeoDistanceSortKeys {
  mode?: SortMode
  distance_type?: GeoDistanceType
  ignore_unmapped?: boolean
  order?: SortOrder
  unit?: DistanceUnit
}
export type GeoDistanceSort = GeoDistanceSortKeys
  & { [property: string]: GeoLocation | GeoLocation[] | SortMode | GeoDistanceType | boolean | SortOrder | DistanceUnit }

export type GeoDistanceType = 'arc' | 'plane'

export type GeoHash = string

export interface GeoHashLocation {
  geohash: GeoHash
}

export type GeoHashPrecision = number | string

export interface GeoLine {
  type: string
  coordinates: double[][]
}

export type GeoLocation = LatLonGeoLocation | GeoHashLocation | double[] | string

export type GeoShape = any

export type GeoShapeRelation = 'intersects' | 'disjoint' | 'within' | 'contains'

export type GeoTile = string

export type GeoTilePrecision = number

export interface GetStats {
  current: long
  exists_time?: string
  exists_time_in_millis: long
  exists_total: long
  missing_time?: string
  missing_time_in_millis: long
  missing_total: long
  time?: string
  time_in_millis: long
  total: long
}

export type HealthStatus = 'green' | 'GREEN' | 'yellow' | 'YELLOW' | 'red' | 'RED'

export type Host = string

export type HttpHeaders = Record<string, string | string[]>

export type Id = string | number

export type Ids = Id | Id[]

export type IndexAlias = string

export type IndexName = string

export type IndexPattern = string

export type IndexPatterns = IndexPattern[]

export interface IndexingStats {
  index_current: long
  delete_current: long
  delete_time?: string
  delete_time_in_millis: long
  delete_total: long
  is_throttled: boolean
  noop_update_total: long
  throttle_time?: string
  throttle_time_in_millis: long
  index_time?: string
  index_time_in_millis: long
  index_total: long
  index_failed: long
  types?: Record<string, IndexingStats>
}

export type Indices = IndexName | IndexName[]

export interface IndicesOptions {
  allow_no_indices?: boolean
  expand_wildcards?: ExpandWildcards
  ignore_unavailable?: boolean
  ignore_throttled?: boolean
}

export interface IndicesResponseBase extends AcknowledgedResponseBase {
  _shards?: ShardStatistics
}

export interface InlineGetKeys<TDocument = unknown> {
  fields?: Record<string, any>
  found: boolean
  _seq_no?: SequenceNumber
  _primary_term?: long
  _routing?: Routing
  _source: TDocument
}
export type InlineGet<TDocument = unknown> = InlineGetKeys<TDocument>
  & { [property: string]: any }

export interface InlineScript extends ScriptBase {
  lang?: ScriptLanguage
  options?: Record<string, string>
  source: string
}

export type Ip = string

export interface LatLonGeoLocation {
  lat: double
  lon: double
}

export type Level = 'cluster' | 'indices' | 'shards'

export type LifecycleOperationMode = 'RUNNING' | 'STOPPING' | 'STOPPED'

export type MapboxVectorTiles = ArrayBuffer

export interface MergesStats {
  current: long
  current_docs: long
  current_size?: string
  current_size_in_bytes: long
  total: long
  total_auto_throttle?: string
  total_auto_throttle_in_bytes: long
  total_docs: long
  total_size?: string
  total_size_in_bytes: long
  total_stopped_time?: string
  total_stopped_time_in_millis: long
  total_throttled_time?: string
  total_throttled_time_in_millis: long
  total_time?: string
  total_time_in_millis: long
}

export type Metadata = Record<string, any>

export type Metrics = string | string[]

export type MinimumShouldMatch = integer | string

export type MultiTermQueryRewrite = string

export type Name = string

export type Names = Name | Name[]

export type Namespace = string

export interface NestedSortValue {
  filter?: QueryDslQueryContainer
  max_children?: integer
  nested?: NestedSortValue
  path: Field
}

export interface NodeAttributes {
  attributes: Record<string, string>
  ephemeral_id: Id
  id?: Id
  name: NodeName
  transport_address: TransportAddress
  roles?: NodeRoles
}

export type NodeId = string

export type NodeIds = NodeId | NodeId[]

export type NodeName = string

export type NodeRole = 'master' | 'data' | 'data_cold' | 'data_content' | 'data_frozen' | 'data_hot' | 'data_warm' | 'client' | 'ingest' | 'ml' | 'voting_only' | 'transform' | 'remote_cluster_client' | 'coordinating_only'

export type NodeRoles = NodeRole[]

export interface NodeShard {
  state: IndicesStatsShardRoutingState
  primary: boolean
  node?: NodeName
  shard: integer
  index: IndexName
  allocation_id?: Record<string, Id>
  recovery_source?: Record<string, Id>
  unassigned_info?: ClusterAllocationExplainUnassignedInformation
  relocating_node?: null
}

export interface NodeStatistics {
  failures?: ErrorCause[]
  total: integer
  successful: integer
  failed: integer
}

export type OpType = 'index' | 'create'

export type Password = string

export type Percentage = string | float

export type PipelineName = string

export interface PluginStats {
  classname: string
  description: string
  elasticsearch_version: VersionString
  extended_plugins: string[]
  has_native_controller: boolean
  java_version: VersionString
  name: Name
  version: VersionString
  licensed: boolean
  type: string
}

export type PropertyName = string

export interface QueryCacheStats {
  cache_count: integer
  cache_size: integer
  evictions: integer
  hit_count: integer
  memory_size?: ByteSize
  memory_size_in_bytes: integer
  miss_count: integer
  total_count: integer
}

export interface RecoveryStats {
  current_as_source: long
  current_as_target: long
  throttle_time?: string
  throttle_time_in_millis: long
}

export type Refresh = boolean | 'true' | 'false' | 'wait_for'

export interface RefreshStats {
  external_total: long
  external_total_time_in_millis: long
  listeners: long
  total: long
  total_time?: string
  total_time_in_millis: long
}

export type RelationName = string

export interface RequestBase extends SpecUtilsCommonQueryParameters {
}

export interface RequestCacheStats {
  evictions: long
  hit_count: long
  memory_size?: string
  memory_size_in_bytes: long
  miss_count: long
}

export type Result = 'created' | 'updated' | 'deleted' | 'not_found' | 'noop'

export interface Retries {
  bulk: long
  search: long
}

export type Routing = string

export interface ScoreSort {
  order?: SortOrder
}

export type Script = InlineScript | string | StoredScriptId

export interface ScriptBase {
  params?: Record<string, any>
}

export interface ScriptField {
  script: Script
  ignore_failure?: boolean
}

export type ScriptLanguage = BuiltinScriptLanguage | string

export interface ScriptSort {
  order?: SortOrder
  script: Script
  type?: ScriptSortType
  mode?: SortMode
  nested?: NestedSortValue
}

export type ScriptSortType = 'string' | 'number'

export interface ScriptTransform {
  lang: string
  params: Record<string, any>
}

export type ScrollId = string

export interface SearchStats {
  fetch_current: long
  fetch_time_in_millis: long
  fetch_total: long
  open_contexts?: long
  query_current: long
  query_time_in_millis: long
  query_total: long
  scroll_current: long
  scroll_time_in_millis: long
  scroll_total: long
  suggest_current: long
  suggest_time_in_millis: long
  suggest_total: long
  groups?: Record<string, SearchStats>
}

export interface SearchTransform {
  request: WatcherSearchInputRequestDefinition
  timeout: Time
}

export type SearchType = 'query_then_fetch' | 'dfs_query_then_fetch'

export interface SegmentsStats {
  count: integer
  doc_values_memory?: ByteSize
  doc_values_memory_in_bytes: integer
  file_sizes: Record<string, IndicesStatsShardFileSizeInfo>
  fixed_bit_set?: ByteSize
  fixed_bit_set_memory_in_bytes: integer
  index_writer_memory?: ByteSize
  index_writer_max_memory_in_bytes?: integer
  index_writer_memory_in_bytes: integer
  max_unsafe_auto_id_timestamp: integer
  memory?: ByteSize
  memory_in_bytes: integer
  norms_memory?: ByteSize
  norms_memory_in_bytes: integer
  points_memory?: ByteSize
  points_memory_in_bytes: integer
  stored_memory?: ByteSize
  stored_fields_memory_in_bytes: integer
  terms_memory_in_bytes: integer
  terms_memory?: ByteSize
  term_vectory_memory?: ByteSize
  term_vectors_memory_in_bytes: integer
  version_map_memory?: ByteSize
  version_map_memory_in_bytes: integer
}

export type SequenceNumber = long

export type Service = string

export interface ShardFailure {
  index?: IndexName
  node?: string
  reason: ErrorCause
  shard: integer
  status?: string
}

export interface ShardStatistics {
  failed: uint
  successful: uint
  total: uint
  failures?: ShardFailure[]
  skipped?: uint
}

export interface ShardsOperationResponseBase {
  _shards: ShardStatistics
}

export interface SlicedScroll {
  field?: Field
  id: integer
  max: integer
}

export type Sort = SortCombinations | SortCombinations[]

export type SortCombinations = Field | SortOptions

export type SortMode = 'min' | 'max' | 'sum' | 'avg' | 'median'

export interface SortOptionsKeys {
  _score?: ScoreSort
  _doc?: ScoreSort
  _geo_distance?: GeoDistanceSort
  _script?: ScriptSort
}
export type SortOptions = SortOptionsKeys
  & { [property: string]: FieldSort | SortOrder | ScoreSort | GeoDistanceSort | ScriptSort }

export type SortOrder = 'asc' | 'desc'

export type SortResults = (long | double | string | null)[]

export interface StoreStats {
  size?: ByteSize
  size_in_bytes: integer
  reserved?: ByteSize
  reserved_in_bytes: integer
  total_data_set_size?: ByteSize
  total_data_set_size_in_bytes?: integer
}

export interface StoredScript {
  lang: ScriptLanguage
  options?: Record<string, string>
  source: string
}

export interface StoredScriptId extends ScriptBase {
  id: Id
}

export type SuggestMode = 'missing' | 'popular' | 'always'

export type SuggestionName = string

export type TaskId = string | integer

export type ThreadType = 'cpu' | 'wait' | 'block' | 'gpu' | 'mem'

export type Time = string | integer

export type TimeSpan = string

export type TimeUnit = 'nanos' | 'micros' | 'ms' | 's' | 'm' | 'h' | 'd'

export type TimeZone = string

export type Timestamp = string

export interface TopLeftBottomRightGeoBounds {
  top_left: GeoLocation
  bottom_right: GeoLocation
}

export interface TopRightBottomLeftGeoBounds {
  top_right: GeoLocation
  bottom_left: GeoLocation
}

export interface Transform {
  [key: string]: never
}

export interface TransformContainer {
  chain?: ChainTransform
  script?: ScriptTransform
  search?: SearchTransform
}

export interface TranslogStats {
  earliest_last_modified_age: long
  operations: long
  size?: string
  size_in_bytes: long
  uncommitted_operations: integer
  uncommitted_size?: string
  uncommitted_size_in_bytes: long
}

export type TransportAddress = string

export type Username = string

export type Uuid = string

export type VersionNumber = long

export type VersionString = string

export type VersionType = 'internal' | 'external' | 'external_gte' | 'force'

export type WaitForActiveShardOptions = 'all'

export type WaitForActiveShards = integer | WaitForActiveShardOptions

export type WaitForEvents = 'immediate' | 'urgent' | 'high' | 'normal' | 'low' | 'languid'

export interface WarmerStats {
  current: long
  total: long
  total_time?: string
  total_time_in_millis: long
}

export interface WktGeoBounds {
  wkt: string
}

export interface WriteResponseBase {
  _id: Id
  _index: IndexName
  _primary_term: long
  result: Result
  _seq_no: SequenceNumber
  _shards: ShardStatistics
  _version: VersionNumber
  forced_refresh?: boolean
}

export type byte = number

export type double = number

export type float = number

export type integer = number

export type long = number

export type short = number

export type uint = number

export type ulong = number

export interface AggregationsAdjacencyMatrixAggregate extends AggregationsMultiBucketAggregateBase<AggregationsAdjacencyMatrixBucket> {
}

export interface AggregationsAdjacencyMatrixAggregation extends AggregationsBucketAggregationBase {
  filters?: Record<string, QueryDslQueryContainer>
}

export interface AggregationsAdjacencyMatrixBucketKeys extends AggregationsMultiBucketBase {
}
export type AggregationsAdjacencyMatrixBucket = AggregationsAdjacencyMatrixBucketKeys
  & { [property: string]: AggregationsAggregate | long }

export type AggregationsAggregate = AggregationsCardinalityAggregate | AggregationsHdrPercentilesAggregate | AggregationsHdrPercentileRanksAggregate | AggregationsTDigestPercentilesAggregate | AggregationsTDigestPercentileRanksAggregate | AggregationsPercentilesBucketAggregate | AggregationsMedianAbsoluteDeviationAggregate | AggregationsMinAggregate | AggregationsMaxAggregate | AggregationsSumAggregate | AggregationsAvgAggregate | AggregationsWeightedAvgAggregate | AggregationsValueCountAggregate | AggregationsSimpleValueAggregate | AggregationsDerivativeAggregate | AggregationsBucketMetricValueAggregate | AggregationsStatsAggregate | AggregationsStatsBucketAggregate | AggregationsExtendedStatsAggregate | AggregationsExtendedStatsBucketAggregate | AggregationsGeoBoundsAggregate | AggregationsGeoCentroidAggregate | AggregationsHistogramAggregate | AggregationsDateHistogramAggregate | AggregationsAutoDateHistogramAggregate | AggregationsVariableWidthHistogramAggregate | AggregationsStringTermsAggregate | AggregationsLongTermsAggregate | AggregationsDoubleTermsAggregate | AggregationsUnmappedTermsAggregate | AggregationsLongRareTermsAggregate | AggregationsStringRareTermsAggregate | AggregationsUnmappedRareTermsAggregate | AggregationsMultiTermsAggregate | AggregationsMissingAggregate | AggregationsNestedAggregate | AggregationsReverseNestedAggregate | AggregationsGlobalAggregate | AggregationsFilterAggregate | AggregationsSamplerAggregate | AggregationsGeoHashGridAggregate | AggregationsGeoTileGridAggregate | AggregationsRangeAggregate | AggregationsDateRangeAggregate | AggregationsGeoDistanceAggregate | AggregationsIpRangeAggregate | AggregationsFiltersAggregate | AggregationsAdjacencyMatrixAggregate | AggregationsSignificantLongTermsAggregate | AggregationsSignificantStringTermsAggregate | AggregationsUnmappedSignificantTermsAggregate | AggregationsCompositeAggregate | AggregationsScriptedMetricAggregate | AggregationsTopHitsAggregate | AggregationsInferenceAggregate | AggregationsStringStatsAggregate | AggregationsBoxPlotAggregate | AggregationsTopMetricsAggregate | AggregationsTTestAggregate | AggregationsRateAggregate | AggregationsCumulativeCardinalityAggregate | AggregationsMatrixStatsAggregate | AggregationsChildrenAggregate | AggregationsGeoLineAggregate

export interface AggregationsAggregateBase {
  meta?: Record<string, any>
}

export interface AggregationsAggregation {
  meta?: Record<string, any>
  name?: string
}

export interface AggregationsAggregationContainer {
  aggregations?: Record<string, AggregationsAggregationContainer>
  aggs?: Record<string, AggregationsAggregationContainer>
  meta?: Record<string, any>
  adjacency_matrix?: AggregationsAdjacencyMatrixAggregation
  auto_date_histogram?: AggregationsAutoDateHistogramAggregation
  avg?: AggregationsAverageAggregation
  avg_bucket?: AggregationsAverageBucketAggregation
  boxplot?: AggregationsBoxplotAggregation
  bucket_script?: AggregationsBucketScriptAggregation
  bucket_selector?: AggregationsBucketSelectorAggregation
  bucket_sort?: AggregationsBucketSortAggregation
  bucket_count_ks_test?: AggregationsBucketKsAggregation
  bucket_correlation?: AggregationsBucketCorrelationAggregation
  cardinality?: AggregationsCardinalityAggregation
  categorize_text?: AggregationsCategorizeTextAggregation
  children?: AggregationsChildrenAggregation
  composite?: AggregationsCompositeAggregation
  cumulative_cardinality?: AggregationsCumulativeCardinalityAggregation
  cumulative_sum?: AggregationsCumulativeSumAggregation
  date_histogram?: AggregationsDateHistogramAggregation
  date_range?: AggregationsDateRangeAggregation
  derivative?: AggregationsDerivativeAggregation
  diversified_sampler?: AggregationsDiversifiedSamplerAggregation
  extended_stats?: AggregationsExtendedStatsAggregation
  extended_stats_bucket?: AggregationsExtendedStatsBucketAggregation
  filter?: QueryDslQueryContainer
  filters?: AggregationsFiltersAggregation
  geo_bounds?: AggregationsGeoBoundsAggregation
  geo_centroid?: AggregationsGeoCentroidAggregation
  geo_distance?: AggregationsGeoDistanceAggregation
  geohash_grid?: AggregationsGeoHashGridAggregation
  geo_line?: AggregationsGeoLineAggregation
  geotile_grid?: AggregationsGeoTileGridAggregation
  global?: AggregationsGlobalAggregation
  histogram?: AggregationsHistogramAggregation
  ip_range?: AggregationsIpRangeAggregation
  inference?: AggregationsInferenceAggregation
  line?: AggregationsGeoLineAggregation
  matrix_stats?: AggregationsMatrixStatsAggregation
  max?: AggregationsMaxAggregation
  max_bucket?: AggregationsMaxBucketAggregation
  median_absolute_deviation?: AggregationsMedianAbsoluteDeviationAggregation
  min?: AggregationsMinAggregation
  min_bucket?: AggregationsMinBucketAggregation
  missing?: AggregationsMissingAggregation
  moving_avg?: AggregationsMovingAverageAggregation
  moving_percentiles?: AggregationsMovingPercentilesAggregation
  moving_fn?: AggregationsMovingFunctionAggregation
  multi_terms?: AggregationsMultiTermsAggregation
  nested?: AggregationsNestedAggregation
  normalize?: AggregationsNormalizeAggregation
  parent?: AggregationsParentAggregation
  percentile_ranks?: AggregationsPercentileRanksAggregation
  percentiles?: AggregationsPercentilesAggregation
  percentiles_bucket?: AggregationsPercentilesBucketAggregation
  range?: AggregationsRangeAggregation
  rare_terms?: AggregationsRareTermsAggregation
  rate?: AggregationsRateAggregation
  reverse_nested?: AggregationsReverseNestedAggregation
  sampler?: AggregationsSamplerAggregation
  scripted_metric?: AggregationsScriptedMetricAggregation
  serial_diff?: AggregationsSerialDifferencingAggregation
  significant_terms?: AggregationsSignificantTermsAggregation
  significant_text?: AggregationsSignificantTextAggregation
  stats?: AggregationsStatsAggregation
  stats_bucket?: AggregationsStatsBucketAggregation
  string_stats?: AggregationsStringStatsAggregation
  sum?: AggregationsSumAggregation
  sum_bucket?: AggregationsSumBucketAggregation
  terms?: AggregationsTermsAggregation
  top_hits?: AggregationsTopHitsAggregation
  t_test?: AggregationsTTestAggregation
  top_metrics?: AggregationsTopMetricsAggregation
  value_count?: AggregationsValueCountAggregation
  weighted_avg?: AggregationsWeightedAverageAggregation
  variable_width_histogram?: AggregationsVariableWidthHistogramAggregation
}

export interface AggregationsAggregationRange {
  from?: double | string
  key?: string
  to?: double | string
}

export interface AggregationsArrayPercentilesItem {
  key: string
  value: double | null
  value_as_string?: string
}

export interface AggregationsAutoDateHistogramAggregate extends AggregationsMultiBucketAggregateBase<AggregationsDateHistogramBucket> {
  interval: DateMathTime
}

export interface AggregationsAutoDateHistogramAggregation extends AggregationsBucketAggregationBase {
  buckets?: integer
  field?: Field
  format?: string
  minimum_interval?: AggregationsMinimumInterval
  missing?: DateString
  offset?: string
  params?: Record<string, any>
  script?: Script
  time_zone?: string
}

export interface AggregationsAverageAggregation extends AggregationsFormatMetricAggregationBase {
}

export interface AggregationsAverageBucketAggregation extends AggregationsPipelineAggregationBase {
}

export interface AggregationsAvgAggregate extends AggregationsSingleMetricAggregateBase {
}

export interface AggregationsBoxPlotAggregate extends AggregationsAggregateBase {
  min: double
  max: double
  q1: double
  q2: double
  q3: double
  lower: double
  upper: double
  min_as_string?: string
  max_as_string?: string
  q1_as_string?: string
  q2_as_string?: string
  q3_as_string?: string
  lower_as_string?: string
  upper_as_string?: string
}

export interface AggregationsBoxplotAggregation extends AggregationsMetricAggregationBase {
  compression?: double
}

export interface AggregationsBucketAggregationBase extends AggregationsAggregation {
}

export interface AggregationsBucketCorrelationAggregation extends AggregationsBucketPathAggregation {
  function: AggregationsBucketCorrelationFunction
}

export interface AggregationsBucketCorrelationFunction {
  count_correlation: AggregationsBucketCorrelationFunctionCountCorrelation
}

export interface AggregationsBucketCorrelationFunctionCountCorrelation {
  indicator: AggregationsBucketCorrelationFunctionCountCorrelationIndicator
}

export interface AggregationsBucketCorrelationFunctionCountCorrelationIndicator {
  doc_count: integer
  expectations: double[]
  fractions?: double[]
}

export interface AggregationsBucketKsAggregation extends AggregationsBucketPathAggregation {
  alternative?: string[]
  fractions?: double[]
  sampling_method?: string
}

export interface AggregationsBucketMetricValueAggregate extends AggregationsSingleMetricAggregateBase {
  keys: string[]
}

export interface AggregationsBucketPathAggregation extends AggregationsAggregation {
  buckets_path?: AggregationsBucketsPath
}

export interface AggregationsBucketScriptAggregation extends AggregationsPipelineAggregationBase {
  script?: Script
}

export interface AggregationsBucketSelectorAggregation extends AggregationsPipelineAggregationBase {
  script?: Script
}

export interface AggregationsBucketSortAggregation extends AggregationsAggregation {
  from?: integer
  gap_policy?: AggregationsGapPolicy
  size?: integer
  sort?: Sort
}

export type AggregationsBuckets<TBucket = unknown> = Record<string, TBucket> | TBucket[]

export type AggregationsBucketsPath = string | string[] | Record<string, string>

export type AggregationsCalendarInterval = 'second' | '1s' | 'minute' | '1m' | 'hour' | '1h' | 'day' | '1d' | 'week' | '1w' | 'month' | '1M' | 'quarter' | '1q' | 'year' | '1Y'

export interface AggregationsCardinalityAggregate extends AggregationsAggregateBase {
  value: long
}

export interface AggregationsCardinalityAggregation extends AggregationsMetricAggregationBase {
  precision_threshold?: integer
  rehash?: boolean
}

export interface AggregationsCategorizeTextAggregation extends AggregationsAggregation {
  field: Field
  max_unique_tokens?: integer
  max_matched_tokens?: integer
  similarity_threshold?: integer
  categorization_filters?: string[]
  categorization_analyzer?: string | AggregationsCategorizeTextAnalyzer
  shard_size?: integer
  size?: integer
  min_doc_count?: integer
  shard_min_doc_count?: integer
}

export interface AggregationsCategorizeTextAnalyzer {
  char_filter?: string[]
  tokenizer?: string
  filter?: string[]
}

export interface AggregationsChiSquareHeuristic {
  background_is_superset: boolean
  include_negatives: boolean
}

export interface AggregationsChildrenAggregate extends AggregationsMultiBucketAggregateBase<AggregationsChildrenAggregateBucket> {
}

export interface AggregationsChildrenAggregateBucketKeys extends AggregationsMultiBucketBase {
}
export type AggregationsChildrenAggregateBucket = AggregationsChildrenAggregateBucketKeys
  & { [property: string]: AggregationsAggregate | long }

export interface AggregationsChildrenAggregation extends AggregationsBucketAggregationBase {
  type?: RelationName
}

export interface AggregationsClassificationInferenceOptions {
  num_top_classes?: integer
  num_top_feature_importance_values?: integer
  prediction_field_type?: string
  results_field?: string
  top_classes_results_field?: string
}

export interface AggregationsCompositeAggregate extends AggregationsMultiBucketAggregateBase<AggregationsCompositeBucket> {
  after_key?: Record<string, any>
}

export interface AggregationsCompositeAggregation extends AggregationsBucketAggregationBase {
  after?: Record<string, string | float | null>
  size?: integer
  sources?: Record<string, AggregationsCompositeAggregationSource>[]
}

export interface AggregationsCompositeAggregationSource {
  terms?: AggregationsTermsAggregation
  histogram?: AggregationsHistogramAggregation
  date_histogram?: AggregationsDateHistogramAggregation
  geotile_grid?: AggregationsGeoTileGridAggregation
}

export interface AggregationsCompositeBucketKeys extends AggregationsMultiBucketBase {
  key: Record<string, any>
}
export type AggregationsCompositeBucket = AggregationsCompositeBucketKeys
  & { [property: string]: AggregationsAggregate | Record<string, any> | long }

export interface AggregationsCumulativeCardinalityAggregate extends AggregationsAggregateBase {
  value: long
  value_as_string?: string
}

export interface AggregationsCumulativeCardinalityAggregation extends AggregationsPipelineAggregationBase {
}

export interface AggregationsCumulativeSumAggregation extends AggregationsPipelineAggregationBase {
}

export interface AggregationsDateHistogramAggregate extends AggregationsMultiBucketAggregateBase<AggregationsDateHistogramBucket> {
}

export interface AggregationsDateHistogramAggregation extends AggregationsBucketAggregationBase {
  calendar_interval?: AggregationsCalendarInterval
  extended_bounds?: AggregationsExtendedBounds<AggregationsFieldDateMath>
  hard_bounds?: AggregationsExtendedBounds<AggregationsFieldDateMath>
  field?: Field
  fixed_interval?: Time
  format?: string
  interval?: Time
  min_doc_count?: integer
  missing?: DateString
  offset?: Time
  order?: AggregationsHistogramOrder
  params?: Record<string, any>
  script?: Script
  time_zone?: string
  keyed?: boolean
}

export interface AggregationsDateHistogramBucketKeys extends AggregationsMultiBucketBase {
  key_as_string?: string
  key: EpochMillis
}
export type AggregationsDateHistogramBucket = AggregationsDateHistogramBucketKeys
  & { [property: string]: AggregationsAggregate | string | EpochMillis | long }

export interface AggregationsDateRangeAggregate extends AggregationsRangeAggregate {
}

export interface AggregationsDateRangeAggregation extends AggregationsBucketAggregationBase {
  field?: Field
  format?: string
  missing?: AggregationsMissing
  ranges?: AggregationsDateRangeExpression[]
  time_zone?: string
  keyed?: boolean
}

export interface AggregationsDateRangeExpression {
  from?: AggregationsFieldDateMath
  key?: string
  to?: AggregationsFieldDateMath
}

export interface AggregationsDerivativeAggregate extends AggregationsSingleMetricAggregateBase {
  normalized_value?: double
  normalized_value_as_string?: string
}

export interface AggregationsDerivativeAggregation extends AggregationsPipelineAggregationBase {
}

export interface AggregationsDiversifiedSamplerAggregation extends AggregationsBucketAggregationBase {
  execution_hint?: AggregationsSamplerAggregationExecutionHint
  max_docs_per_value?: integer
  script?: Script
  shard_size?: integer
  field?: Field
}

export interface AggregationsDoubleTermsAggregate extends AggregationsTermsAggregateBase<AggregationsDoubleTermsBucket> {
}

export interface AggregationsDoubleTermsBucketKeys extends AggregationsTermsBucketBase {
  key: double
  key_as_string?: string
}
export type AggregationsDoubleTermsBucket = AggregationsDoubleTermsBucketKeys
  & { [property: string]: AggregationsAggregate | double | string | long }

export interface AggregationsEwmaModelSettings {
  alpha?: float
}

export interface AggregationsEwmaMovingAverageAggregation extends AggregationsMovingAverageAggregationBase {
  model: 'ewma'
  settings: AggregationsEwmaModelSettings
}

export interface AggregationsExtendedBounds<T = unknown> {
  max: T
  min: T
}

export interface AggregationsExtendedStatsAggregate extends AggregationsStatsAggregate {
  sum_of_squares: double | null
  variance: double | null
  variance_population: double | null
  variance_sampling: double | null
  std_deviation: double | null
  std_deviation_bounds?: AggregationsStandardDeviationBounds
  sum_of_squares_as_string?: string
  variance_as_string?: string
  variance_population_as_string?: string
  variance_sampling_as_string?: string
  std_deviation_as_string?: string
  std_deviation_bounds_as_string?: AggregationsStandardDeviationBoundsAsString
}

export interface AggregationsExtendedStatsAggregation extends AggregationsFormatMetricAggregationBase {
  sigma?: double
}

export interface AggregationsExtendedStatsBucketAggregate extends AggregationsExtendedStatsAggregate {
}

export interface AggregationsExtendedStatsBucketAggregation extends AggregationsPipelineAggregationBase {
  sigma?: double
}

export type AggregationsFieldDateMath = DateMath | double

export interface AggregationsFilterAggregate extends AggregationsSingleBucketAggregateBase {
}

export interface AggregationsFiltersAggregate extends AggregationsMultiBucketAggregateBase<AggregationsFiltersBucket> {
}

export interface AggregationsFiltersAggregation extends AggregationsBucketAggregationBase {
  filters?: AggregationsBuckets<QueryDslQueryContainer>
  other_bucket?: boolean
  other_bucket_key?: string
  keyed?: boolean
}

export interface AggregationsFiltersBucketKeys extends AggregationsMultiBucketBase {
}
export type AggregationsFiltersBucket = AggregationsFiltersBucketKeys
  & { [property: string]: AggregationsAggregate | long }

export interface AggregationsFormatMetricAggregationBase extends AggregationsMetricAggregationBase {
  format?: string
}

export interface AggregationsFormattableMetricAggregation extends AggregationsMetricAggregationBase {
  format?: string
}

export type AggregationsGapPolicy = 'skip' | 'insert_zeros'

export interface AggregationsGeoBoundsAggregate extends AggregationsAggregateBase {
  bounds: GeoBounds
}

export interface AggregationsGeoBoundsAggregation extends AggregationsMetricAggregationBase {
  wrap_longitude?: boolean
}

export interface AggregationsGeoCentroidAggregate extends AggregationsAggregateBase {
  count: long
  location?: GeoLocation
}

export interface AggregationsGeoCentroidAggregation extends AggregationsMetricAggregationBase {
  count?: long
  location?: GeoLocation
}

export interface AggregationsGeoDistanceAggregate extends AggregationsRangeAggregate {
}

export interface AggregationsGeoDistanceAggregation extends AggregationsBucketAggregationBase {
  distance_type?: GeoDistanceType
  field?: Field
  origin?: GeoLocation
  ranges?: AggregationsAggregationRange[]
  unit?: DistanceUnit
}

export interface AggregationsGeoHashGridAggregate extends AggregationsMultiBucketAggregateBase<AggregationsGeoHashGridBucket> {
}

export interface AggregationsGeoHashGridAggregation extends AggregationsBucketAggregationBase {
  bounds?: GeoBounds
  field?: Field
  precision?: GeoHashPrecision
  shard_size?: integer
  size?: integer
}

export interface AggregationsGeoHashGridBucketKeys extends AggregationsMultiBucketBase {
  key: GeoHash
}
export type AggregationsGeoHashGridBucket = AggregationsGeoHashGridBucketKeys
  & { [property: string]: AggregationsAggregate | GeoHash | long }

export interface AggregationsGeoLineAggregate extends AggregationsAggregateBase {
  type: string
  geometry: GeoLine
}

export interface AggregationsGeoLineAggregation {
  point: AggregationsGeoLinePoint
  sort: AggregationsGeoLineSort
  include_sort?: boolean
  sort_order?: SortOrder
  size?: integer
}

export interface AggregationsGeoLinePoint {
  field: Field
}

export interface AggregationsGeoLineSort {
  field: Field
}

export interface AggregationsGeoTileGridAggregate extends AggregationsMultiBucketAggregateBase<AggregationsGeoTileGridBucket> {
}

export interface AggregationsGeoTileGridAggregation extends AggregationsBucketAggregationBase {
  field?: Field
  precision?: GeoTilePrecision
  shard_size?: integer
  size?: integer
  bounds?: GeoBounds
}

export interface AggregationsGeoTileGridBucketKeys extends AggregationsMultiBucketBase {
  key: GeoTile
}
export type AggregationsGeoTileGridBucket = AggregationsGeoTileGridBucketKeys
  & { [property: string]: AggregationsAggregate | GeoTile | long }

export interface AggregationsGlobalAggregate extends AggregationsSingleBucketAggregateBase {
}

export interface AggregationsGlobalAggregation extends AggregationsBucketAggregationBase {
}

export interface AggregationsGoogleNormalizedDistanceHeuristic {
  background_is_superset?: boolean
}

export interface AggregationsHdrMethod {
  number_of_significant_value_digits?: integer
}

export interface AggregationsHdrPercentileRanksAggregate extends AggregationsPercentilesAggregateBase {
}

export interface AggregationsHdrPercentilesAggregate extends AggregationsPercentilesAggregateBase {
}

export interface AggregationsHistogramAggregate extends AggregationsMultiBucketAggregateBase<AggregationsHistogramBucket> {
}

export interface AggregationsHistogramAggregation extends AggregationsBucketAggregationBase {
  extended_bounds?: AggregationsExtendedBounds<double>
  hard_bounds?: AggregationsExtendedBounds<double>
  field?: Field
  interval?: double
  min_doc_count?: integer
  missing?: double
  offset?: double
  order?: AggregationsHistogramOrder
  script?: Script
  format?: string
  keyed?: boolean
}

export interface AggregationsHistogramBucketKeys extends AggregationsMultiBucketBase {
  key_as_string?: string
  key: double
}
export type AggregationsHistogramBucket = AggregationsHistogramBucketKeys
  & { [property: string]: AggregationsAggregate | string | double | long }

export interface AggregationsHistogramOrder {
  _count?: SortOrder
  _key?: SortOrder
}

export interface AggregationsHoltLinearModelSettings {
  alpha?: float
  beta?: float
}

export interface AggregationsHoltMovingAverageAggregation extends AggregationsMovingAverageAggregationBase {
  model: 'holt'
  settings: AggregationsHoltLinearModelSettings
}

export interface AggregationsHoltWintersModelSettings {
  alpha?: float
  beta?: float
  gamma?: float
  pad?: boolean
  period?: integer
  type?: AggregationsHoltWintersType
}

export interface AggregationsHoltWintersMovingAverageAggregation extends AggregationsMovingAverageAggregationBase {
  model: 'holt_winters'
  settings: AggregationsHoltWintersModelSettings
}

export type AggregationsHoltWintersType = 'add' | 'mult'

export interface AggregationsInferenceAggregateKeys extends AggregationsAggregateBase {
  value?: FieldValue
  feature_importance?: AggregationsInferenceFeatureImportance[]
  top_classes?: AggregationsInferenceTopClassEntry[]
  warning?: string
}
export type AggregationsInferenceAggregate = AggregationsInferenceAggregateKeys
  & { [property: string]: any }

export interface AggregationsInferenceAggregation extends AggregationsPipelineAggregationBase {
  model_id: Name
  inference_config?: AggregationsInferenceConfigContainer
}

export interface AggregationsInferenceClassImportance {
  class_name: string
  importance: double
}

export interface AggregationsInferenceConfigContainer {
  regression?: AggregationsRegressionInferenceOptions
  classification?: AggregationsClassificationInferenceOptions
}

export interface AggregationsInferenceFeatureImportance {
  feature_name: string
  importance?: double
  classes?: AggregationsInferenceClassImportance[]
}

export interface AggregationsInferenceTopClassEntry {
  class_name: FieldValue
  class_probability: double
  class_score: double
}

export interface AggregationsIpRangeAggregate extends AggregationsMultiBucketAggregateBase<AggregationsIpRangeBucket> {
}

export interface AggregationsIpRangeAggregation extends AggregationsBucketAggregationBase {
  field?: Field
  ranges?: AggregationsIpRangeAggregationRange[]
}

export interface AggregationsIpRangeAggregationRange {
  from?: string
  mask?: string
  to?: string
}

export interface AggregationsIpRangeBucketKeys extends AggregationsMultiBucketBase {
  from?: string
  to?: string
}
export type AggregationsIpRangeBucket = AggregationsIpRangeBucketKeys
  & { [property: string]: AggregationsAggregate | string | long }

export type AggregationsKeyedPercentiles = Record<string, string | long | null>

export interface AggregationsLinearMovingAverageAggregation extends AggregationsMovingAverageAggregationBase {
  model: 'linear'
  settings: EmptyObject
}

export interface AggregationsLongRareTermsAggregate extends AggregationsMultiBucketAggregateBase<AggregationsLongRareTermsBucket> {
}

export interface AggregationsLongRareTermsBucketKeys extends AggregationsMultiBucketBase {
  key: long
  key_as_string?: string
}
export type AggregationsLongRareTermsBucket = AggregationsLongRareTermsBucketKeys
  & { [property: string]: AggregationsAggregate | long | string }

export interface AggregationsLongTermsAggregate extends AggregationsTermsAggregateBase<AggregationsLongTermsBucket> {
}

export interface AggregationsLongTermsBucketKeys extends AggregationsTermsBucketBase {
  key: long
  key_as_string?: string
}
export type AggregationsLongTermsBucket = AggregationsLongTermsBucketKeys
  & { [property: string]: AggregationsAggregate | long | string }

export interface AggregationsMatrixAggregation extends AggregationsAggregation {
  fields?: Fields
  missing?: Record<Field, double>
}

export interface AggregationsMatrixStatsAggregate extends AggregationsAggregateBase {
  doc_count: long
  fields: AggregationsMatrixStatsFields[]
}

export interface AggregationsMatrixStatsAggregation extends AggregationsMatrixAggregation {
  mode?: SortMode
}

export interface AggregationsMatrixStatsFields {
  name: Field
  count: long
  mean: double
  variance: double
  skewness: double
  kurtosis: double
  covariance: Record<Field, double>
  correlation: Record<Field, double>
}

export interface AggregationsMaxAggregate extends AggregationsSingleMetricAggregateBase {
}

export interface AggregationsMaxAggregation extends AggregationsFormatMetricAggregationBase {
}

export interface AggregationsMaxBucketAggregation extends AggregationsPipelineAggregationBase {
}

export interface AggregationsMedianAbsoluteDeviationAggregate extends AggregationsSingleMetricAggregateBase {
}

export interface AggregationsMedianAbsoluteDeviationAggregation extends AggregationsFormatMetricAggregationBase {
  compression?: double
}

export interface AggregationsMetricAggregationBase {
  field?: Field
  missing?: AggregationsMissing
  script?: Script
}

export interface AggregationsMinAggregate extends AggregationsSingleMetricAggregateBase {
}

export interface AggregationsMinAggregation extends AggregationsFormatMetricAggregationBase {
}

export interface AggregationsMinBucketAggregation extends AggregationsPipelineAggregationBase {
}

export type AggregationsMinimumInterval = 'second' | 'minute' | 'hour' | 'day' | 'month' | 'year'

export type AggregationsMissing = string | integer | double | boolean

export interface AggregationsMissingAggregate extends AggregationsSingleBucketAggregateBase {
}

export interface AggregationsMissingAggregation extends AggregationsBucketAggregationBase {
  field?: Field
  missing?: AggregationsMissing
}

export type AggregationsMissingOrder = 'first' | 'last' | 'default'

export type AggregationsMovingAverageAggregation = AggregationsLinearMovingAverageAggregation | AggregationsSimpleMovingAverageAggregation | AggregationsEwmaMovingAverageAggregation | AggregationsHoltMovingAverageAggregation | AggregationsHoltWintersMovingAverageAggregation

export interface AggregationsMovingAverageAggregationBase extends AggregationsPipelineAggregationBase {
  minimize?: boolean
  predict?: integer
  window?: integer
}

export interface AggregationsMovingFunctionAggregation extends AggregationsPipelineAggregationBase {
  script?: string
  shift?: integer
  window?: integer
}

export interface AggregationsMovingPercentilesAggregation extends AggregationsPipelineAggregationBase {
  window?: integer
  shift?: integer
  keyed?: boolean
}

export interface AggregationsMultiBucketAggregateBase<TBucket = unknown> extends AggregationsAggregateBase {
  buckets: AggregationsBuckets<TBucket>
}

export interface AggregationsMultiBucketBase {
  doc_count: long
}

export interface AggregationsMultiTermLookup {
  field: Field
}

export interface AggregationsMultiTermsAggregate extends AggregationsTermsAggregateBase<AggregationsMultiTermsBucket> {
}

export interface AggregationsMultiTermsAggregation extends AggregationsBucketAggregationBase {
  terms: AggregationsMultiTermLookup[]
}

export interface AggregationsMultiTermsBucketKeys extends AggregationsMultiBucketBase {
  key: (long | double | string)[]
  key_as_string?: string
  doc_count_error_upper_bound?: long
}
export type AggregationsMultiTermsBucket = AggregationsMultiTermsBucketKeys
  & { [property: string]: AggregationsAggregate | (long | double | string)[] | string | long }

export interface AggregationsMutualInformationHeuristic {
  background_is_superset?: boolean
  include_negatives?: boolean
}

export interface AggregationsNestedAggregate extends AggregationsSingleBucketAggregateBase {
}

export interface AggregationsNestedAggregation extends AggregationsBucketAggregationBase {
  path?: Field
}

export interface AggregationsNormalizeAggregation extends AggregationsPipelineAggregationBase {
  method?: AggregationsNormalizeMethod
}

export type AggregationsNormalizeMethod = 'rescale_0_1' | 'rescale_0_100' | 'percent_of_sum' | 'mean' | 'z-score' | 'softmax'

export interface AggregationsParentAggregation extends AggregationsBucketAggregationBase {
  type?: RelationName
}

export interface AggregationsPercentageScoreHeuristic {
  [key: string]: never
}

export interface AggregationsPercentileRanksAggregation extends AggregationsFormatMetricAggregationBase {
  keyed?: boolean
  values?: double[] | null
  hdr?: AggregationsHdrMethod
  tdigest?: AggregationsTDigest
}

export type AggregationsPercentiles = AggregationsKeyedPercentiles | AggregationsArrayPercentilesItem[]

export interface AggregationsPercentilesAggregateBase extends AggregationsAggregateBase {
  values: AggregationsPercentiles
}

export interface AggregationsPercentilesAggregation extends AggregationsFormatMetricAggregationBase {
  keyed?: boolean
  percents?: double[]
  hdr?: AggregationsHdrMethod
  tdigest?: AggregationsTDigest
}

export interface AggregationsPercentilesBucketAggregate extends AggregationsPercentilesAggregateBase {
}

export interface AggregationsPercentilesBucketAggregation extends AggregationsPipelineAggregationBase {
  percents?: double[]
}

export interface AggregationsPipelineAggregationBase extends AggregationsBucketPathAggregation {
  format?: string
  gap_policy?: AggregationsGapPolicy
}

export interface AggregationsRangeAggregate extends AggregationsMultiBucketAggregateBase<AggregationsRangeBucket> {
}

export interface AggregationsRangeAggregation extends AggregationsBucketAggregationBase {
  field?: Field
  missing?: integer
  ranges?: AggregationsAggregationRange[]
  script?: Script
  keyed?: boolean
}

export interface AggregationsRangeBucketKeys extends AggregationsMultiBucketBase {
  from?: double
  to?: double
  from_as_string?: string
  to_as_string?: string
}
export type AggregationsRangeBucket = AggregationsRangeBucketKeys
  & { [property: string]: AggregationsAggregate | double | string | long }

export interface AggregationsRareTermsAggregation extends AggregationsBucketAggregationBase {
  exclude?: AggregationsTermsExclude
  field?: Field
  include?: AggregationsTermsInclude
  max_doc_count?: long
  missing?: AggregationsMissing
  precision?: double
  value_type?: string
}

export interface AggregationsRateAggregate extends AggregationsAggregateBase {
  value: double
  value_as_string?: string
}

export interface AggregationsRateAggregation extends AggregationsFormatMetricAggregationBase {
  unit?: AggregationsCalendarInterval
  mode?: AggregationsRateMode
}

export type AggregationsRateMode = 'sum' | 'value_count'

export interface AggregationsRegressionInferenceOptions {
  results_field?: Field
  num_top_feature_importance_values?: integer
}

export interface AggregationsReverseNestedAggregate extends AggregationsSingleBucketAggregateBase {
}

export interface AggregationsReverseNestedAggregation extends AggregationsBucketAggregationBase {
  path?: Field
}

export interface AggregationsSamplerAggregate extends AggregationsSingleBucketAggregateBase {
}

export interface AggregationsSamplerAggregation extends AggregationsBucketAggregationBase {
  shard_size?: integer
}

export type AggregationsSamplerAggregationExecutionHint = 'map' | 'global_ordinals' | 'bytes_hash'

export interface AggregationsScriptedHeuristic {
  script: Script
}

export interface AggregationsScriptedMetricAggregate extends AggregationsAggregateBase {
  value: any
}

export interface AggregationsScriptedMetricAggregation extends AggregationsMetricAggregationBase {
  combine_script?: Script
  init_script?: Script
  map_script?: Script
  params?: Record<string, any>
  reduce_script?: Script
}

export interface AggregationsSerialDifferencingAggregation extends AggregationsPipelineAggregationBase {
  lag?: integer
}

export interface AggregationsSignificantLongTermsAggregate extends AggregationsMultiBucketAggregateBase<AggregationsSignificantLongTermsBucket> {
}

export interface AggregationsSignificantLongTermsBucketKeys extends AggregationsSignificantTermsBucketBase {
  key: long
  key_as_string?: string
}
export type AggregationsSignificantLongTermsBucket = AggregationsSignificantLongTermsBucketKeys
  & { [property: string]: AggregationsAggregate | long | string | double }

export interface AggregationsSignificantStringTermsAggregate extends AggregationsMultiBucketAggregateBase<AggregationsSignificantStringTermsBucket> {
}

export interface AggregationsSignificantStringTermsBucketKeys extends AggregationsSignificantTermsBucketBase {
  key: string
}
export type AggregationsSignificantStringTermsBucket = AggregationsSignificantStringTermsBucketKeys
  & { [property: string]: AggregationsAggregate | string | double | long }

export interface AggregationsSignificantTermsAggregation extends AggregationsBucketAggregationBase {
  background_filter?: QueryDslQueryContainer
  chi_square?: AggregationsChiSquareHeuristic
  exclude?: AggregationsTermsExclude
  execution_hint?: AggregationsTermsAggregationExecutionHint
  field?: Field
  gnd?: AggregationsGoogleNormalizedDistanceHeuristic
  include?: string | string[]
  min_doc_count?: long
  mutual_information?: AggregationsMutualInformationHeuristic
  percentage?: AggregationsPercentageScoreHeuristic
  script_heuristic?: AggregationsScriptedHeuristic
  shard_min_doc_count?: long
  shard_size?: integer
  size?: integer
}

export interface AggregationsSignificantTermsBucketBase extends AggregationsMultiBucketBase {
  score: double
  bg_count: long
}

export interface AggregationsSignificantTextAggregation extends AggregationsBucketAggregationBase {
  background_filter?: QueryDslQueryContainer
  chi_square?: AggregationsChiSquareHeuristic
  exclude?: AggregationsTermsExclude
  execution_hint?: AggregationsTermsAggregationExecutionHint
  field?: Field
  filter_duplicate_text?: boolean
  gnd?: AggregationsGoogleNormalizedDistanceHeuristic
  include?: string | string[]
  min_doc_count?: long
  mutual_information?: AggregationsMutualInformationHeuristic
  percentage?: AggregationsPercentageScoreHeuristic
  script_heuristic?: AggregationsScriptedHeuristic
  shard_min_doc_count?: long
  shard_size?: integer
  size?: integer
  source_fields?: Fields
}

export interface AggregationsSimpleMovingAverageAggregation extends AggregationsMovingAverageAggregationBase {
  model: 'simple'
  settings: EmptyObject
}

export interface AggregationsSimpleValueAggregate extends AggregationsSingleMetricAggregateBase {
}

export interface AggregationsSingleBucketAggregateBase extends AggregationsAggregateBase {
  doc_count: long
}

export interface AggregationsSingleMetricAggregateBase extends AggregationsAggregateBase {
  value: double | null
  value_as_string?: string
}

export interface AggregationsStandardDeviationBounds {
  upper: double | null
  lower: double | null
  upper_population: double | null
  lower_population: double | null
  upper_sampling: double | null
  lower_sampling: double | null
}

export interface AggregationsStandardDeviationBoundsAsString {
  upper: string
  lower: string
  upper_population: string
  lower_population: string
  upper_sampling: string
  lower_sampling: string
}

export interface AggregationsStatsAggregate extends AggregationsAggregateBase {
  count: long
  min: double | null
  max: double | null
  avg: double | null
  sum: double
  min_as_string?: string
  max_as_string?: string
  avg_as_string?: string
  sum_as_string?: string
}

export interface AggregationsStatsAggregation extends AggregationsFormatMetricAggregationBase {
}

export interface AggregationsStatsBucketAggregate extends AggregationsStatsAggregate {
}

export interface AggregationsStatsBucketAggregation extends AggregationsPipelineAggregationBase {
}

export interface AggregationsStringRareTermsAggregate extends AggregationsMultiBucketAggregateBase<AggregationsStringRareTermsBucket> {
}

export interface AggregationsStringRareTermsBucketKeys extends AggregationsMultiBucketBase {
  key: string
}
export type AggregationsStringRareTermsBucket = AggregationsStringRareTermsBucketKeys
  & { [property: string]: AggregationsAggregate | string | long }

export interface AggregationsStringStatsAggregate extends AggregationsAggregateBase {
  count: long
  min_length: integer | null
  max_length: integer | null
  avg_length: double | null
  entropy: double | null
  distribution?: string | null
  min_length_as_string?: string
  max_length_as_string?: string
  avg_length_as_string?: string
}

export interface AggregationsStringStatsAggregation extends AggregationsMetricAggregationBase {
  show_distribution?: boolean
}

export interface AggregationsStringTermsAggregate extends AggregationsTermsAggregateBase<AggregationsStringTermsBucket> {
}

export interface AggregationsStringTermsBucketKeys extends AggregationsTermsBucketBase {
  key: string
}
export type AggregationsStringTermsBucket = AggregationsStringTermsBucketKeys
  & { [property: string]: AggregationsAggregate | string | long }

export interface AggregationsSumAggregate extends AggregationsSingleMetricAggregateBase {
}

export interface AggregationsSumAggregation extends AggregationsFormatMetricAggregationBase {
}

export interface AggregationsSumBucketAggregation extends AggregationsPipelineAggregationBase {
}

export interface AggregationsTDigest {
  compression?: integer
}

export interface AggregationsTDigestPercentileRanksAggregate extends AggregationsPercentilesAggregateBase {
}

export interface AggregationsTDigestPercentilesAggregate extends AggregationsPercentilesAggregateBase {
}

export interface AggregationsTTestAggregate extends AggregationsAggregateBase {
  value: double | null
  value_as_string?: string
}

export interface AggregationsTTestAggregation extends AggregationsAggregation {
  a?: AggregationsTestPopulation
  b?: AggregationsTestPopulation
  type?: AggregationsTTestType
}

export type AggregationsTTestType = 'paired' | 'homoscedastic' | 'heteroscedastic'

export interface AggregationsTermsAggregateBase<TBucket = unknown> extends AggregationsMultiBucketAggregateBase<TBucket> {
  doc_count_error_upper_bound?: long
  sum_other_doc_count: long
}

export interface AggregationsTermsAggregation extends AggregationsBucketAggregationBase {
  collect_mode?: AggregationsTermsAggregationCollectMode
  exclude?: AggregationsTermsExclude
  execution_hint?: AggregationsTermsAggregationExecutionHint
  field?: Field
  include?: AggregationsTermsInclude
  min_doc_count?: integer
  missing?: AggregationsMissing
  missing_order?: AggregationsMissingOrder
  missing_bucket?: boolean
  value_type?: string
  order?: AggregationsTermsAggregationOrder
  script?: Script
  shard_size?: integer
  show_term_doc_count_error?: boolean
  size?: integer
}

export type AggregationsTermsAggregationCollectMode = 'depth_first' | 'breadth_first'

export type AggregationsTermsAggregationExecutionHint = 'map' | 'global_ordinals' | 'global_ordinals_hash' | 'global_ordinals_low_cardinality'

export type AggregationsTermsAggregationOrder = Record<Field, SortOrder> | Record<Field, SortOrder>[]

export interface AggregationsTermsBucketBase extends AggregationsMultiBucketBase {
  doc_count_error?: long
}

export type AggregationsTermsExclude = string | string[]

export type AggregationsTermsInclude = string | string[] | AggregationsTermsPartition

export interface AggregationsTermsPartition {
  num_partitions: long
  partition: long
}

export interface AggregationsTestPopulation {
  field: Field
  script?: Script
  filter?: QueryDslQueryContainer
}

export interface AggregationsTopHitsAggregate extends AggregationsAggregateBase {
  hits: SearchHitsMetadata<any>
}

export interface AggregationsTopHitsAggregation extends AggregationsMetricAggregationBase {
  docvalue_fields?: Fields
  explain?: boolean
  from?: integer
  highlight?: SearchHighlight
  script_fields?: Record<string, ScriptField>
  size?: integer
  sort?: Sort
  _source?: SearchSourceConfig
  stored_fields?: Fields
  track_scores?: boolean
  version?: boolean
  seq_no_primary_term?: boolean
}

export interface AggregationsTopMetrics {
  sort: (FieldValue | null)[]
  metrics: Record<string, FieldValue | null>
}

export interface AggregationsTopMetricsAggregate extends AggregationsMultiBucketAggregateBase<AggregationsTopMetricsBucket> {
}

export interface AggregationsTopMetricsAggregation extends AggregationsMetricAggregationBase {
  metrics?: AggregationsTopMetricsValue | AggregationsTopMetricsValue[]
  size?: integer
  sort?: Sort
}

export interface AggregationsTopMetricsBucketKeys extends AggregationsMultiBucketBase {
  top: AggregationsTopMetrics[]
}
export type AggregationsTopMetricsBucket = AggregationsTopMetricsBucketKeys
  & { [property: string]: AggregationsAggregate | AggregationsTopMetrics[] | long }

export interface AggregationsTopMetricsValue {
  field: Field
}

export interface AggregationsUnmappedRareTermsAggregate extends AggregationsMultiBucketAggregateBase<SpecUtilsVoid> {
}

export interface AggregationsUnmappedSignificantTermsAggregate extends AggregationsMultiBucketAggregateBase<SpecUtilsVoid> {
}

export interface AggregationsUnmappedTermsAggregate extends AggregationsTermsAggregateBase<SpecUtilsVoid> {
}

export interface AggregationsValueCountAggregate extends AggregationsSingleMetricAggregateBase {
}

export interface AggregationsValueCountAggregation extends AggregationsFormattableMetricAggregation {
}

export type AggregationsValueType = 'string' | 'long' | 'double' | 'number' | 'date' | 'date_nanos' | 'ip' | 'numeric' | 'geo_point' | 'boolean'

export interface AggregationsVariableWidthHistogramAggregate extends AggregationsMultiBucketAggregateBase<AggregationsVariableWidthHistogramBucket> {
}

export interface AggregationsVariableWidthHistogramAggregation {
  field?: Field
  buckets?: integer
  shard_size?: integer
  initial_buffer?: integer
}

export interface AggregationsVariableWidthHistogramBucketKeys extends AggregationsMultiBucketBase {
  min: double
  key: double
  max: double
  min_as_string?: string
  key_as_string?: string
  max_as_string?: string
}
export type AggregationsVariableWidthHistogramBucket = AggregationsVariableWidthHistogramBucketKeys
  & { [property: string]: AggregationsAggregate | double | string | long }

export interface AggregationsWeightedAverageAggregation extends AggregationsAggregation {
  format?: string
  value?: AggregationsWeightedAverageValue
  value_type?: AggregationsValueType
  weight?: AggregationsWeightedAverageValue
}

export interface AggregationsWeightedAverageValue {
  field?: Field
  missing?: double
  script?: Script
}

export interface AggregationsWeightedAvgAggregate extends AggregationsSingleMetricAggregateBase {
}

export type AnalysisAnalyzer = AnalysisCustomAnalyzer | AnalysisFingerprintAnalyzer | AnalysisKeywordAnalyzer | AnalysisLanguageAnalyzer | AnalysisNoriAnalyzer | AnalysisPatternAnalyzer | AnalysisSimpleAnalyzer | AnalysisStandardAnalyzer | AnalysisStopAnalyzer | AnalysisWhitespaceAnalyzer | AnalysisIcuAnalyzer | AnalysisKuromojiAnalyzer | AnalysisSnowballAnalyzer | AnalysisDutchAnalyzer

export interface AnalysisAsciiFoldingTokenFilter extends AnalysisTokenFilterBase {
  type: 'asciifolding'
  preserve_original: boolean
}

export type AnalysisCharFilter = string | AnalysisCharFilterDefinition

export interface AnalysisCharFilterBase {
  version?: VersionString
}

export type AnalysisCharFilterDefinition = AnalysisHtmlStripCharFilter | AnalysisMappingCharFilter | AnalysisPatternReplaceCharFilter | AnalysisIcuNormalizationCharFilter | AnalysisKuromojiIterationMarkCharFilter

export interface AnalysisCharGroupTokenizer extends AnalysisTokenizerBase {
  type: 'char_group'
  tokenize_on_chars: string[]
  max_token_length?: integer
}

export interface AnalysisCommonGramsTokenFilter extends AnalysisTokenFilterBase {
  type: 'common_grams'
  common_words?: string[]
  common_words_path?: string
  ignore_case?: boolean
  query_mode?: boolean
}

export interface AnalysisCompoundWordTokenFilterBase extends AnalysisTokenFilterBase {
  hyphenation_patterns_path?: string
  max_subword_size?: integer
  min_subword_size?: integer
  min_word_size?: integer
  only_longest_match?: boolean
  word_list?: string[]
  word_list_path?: string
}

export interface AnalysisConditionTokenFilter extends AnalysisTokenFilterBase {
  type: 'condition'
  filter: string[]
  script: Script
}

export interface AnalysisCustomAnalyzer {
  type: 'custom'
  char_filter?: string[]
  filter?: string[]
  position_increment_gap?: integer
  position_offset_gap?: integer
  tokenizer: string
}

export interface AnalysisCustomNormalizer {
  type: 'custom'
  char_filter?: string[]
  filter?: string[]
}

export type AnalysisDelimitedPayloadEncoding = 'int' | 'float' | 'identity'

export interface AnalysisDelimitedPayloadTokenFilter extends AnalysisTokenFilterBase {
  type: 'delimited_payload'
  delimiter: string
  encoding: AnalysisDelimitedPayloadEncoding
}

export interface AnalysisDictionaryDecompounderTokenFilter extends AnalysisCompoundWordTokenFilterBase {
  type: 'dictionary_decompounder'
}

export interface AnalysisDutchAnalyzer {
  type: 'dutch'
  stopwords?: AnalysisStopWords
}

export type AnalysisEdgeNGramSide = 'front' | 'back'

export interface AnalysisEdgeNGramTokenFilter extends AnalysisTokenFilterBase {
  type: 'edge_ngram'
  max_gram: integer
  min_gram: integer
  side?: AnalysisEdgeNGramSide
  preserve_original?: boolean
}

export interface AnalysisEdgeNGramTokenizer extends AnalysisTokenizerBase {
  type: 'edge_ngram'
  custom_token_chars?: string
  max_gram: integer
  min_gram: integer
  token_chars: AnalysisTokenChar[]
}

export interface AnalysisElisionTokenFilter extends AnalysisTokenFilterBase {
  type: 'elision'
  articles: string[]
  articles_case: boolean
}

export interface AnalysisFingerprintAnalyzer {
  type: 'fingerprint'
  version?: VersionString
  max_output_size: integer
  preserve_original: boolean
  separator: string
  stopwords?: AnalysisStopWords
  stopwords_path?: string
}

export interface AnalysisFingerprintTokenFilter extends AnalysisTokenFilterBase {
  type: 'fingerprint'
  max_output_size: integer
  separator: string
}

export interface AnalysisHtmlStripCharFilter extends AnalysisCharFilterBase {
  type: 'html_strip'
}

export interface AnalysisHunspellTokenFilter extends AnalysisTokenFilterBase {
  type: 'hunspell'
  dedup: boolean
  dictionary: string
  locale: string
  longest_only: boolean
}

export interface AnalysisHyphenationDecompounderTokenFilter extends AnalysisCompoundWordTokenFilterBase {
  type: 'hyphenation_decompounder'
}

export interface AnalysisIcuAnalyzer {
  type: 'icu_analyzer'
  method: AnalysisIcuNormalizationType
  mode: AnalysisIcuNormalizationMode
}

export type AnalysisIcuCollationAlternate = 'shifted' | 'non-ignorable'

export type AnalysisIcuCollationCaseFirst = 'lower' | 'upper'

export type AnalysisIcuCollationDecomposition = 'no' | 'identical'

export type AnalysisIcuCollationStrength = 'primary' | 'secondary' | 'tertiary' | 'quaternary' | 'identical'

export interface AnalysisIcuCollationTokenFilter extends AnalysisTokenFilterBase {
  type: 'icu_collation'
  alternate: AnalysisIcuCollationAlternate
  caseFirst: AnalysisIcuCollationCaseFirst
  caseLevel: boolean
  country: string
  decomposition: AnalysisIcuCollationDecomposition
  hiraganaQuaternaryMode: boolean
  language: string
  numeric: boolean
  strength: AnalysisIcuCollationStrength
  variableTop?: string
  variant: string
}

export interface AnalysisIcuFoldingTokenFilter extends AnalysisTokenFilterBase {
  type: 'icu_folding'
  unicode_set_filter: string
}

export interface AnalysisIcuNormalizationCharFilter extends AnalysisCharFilterBase {
  type: 'icu_normalizer'
  mode?: AnalysisIcuNormalizationMode
  name?: AnalysisIcuNormalizationType
}

export type AnalysisIcuNormalizationMode = 'decompose' | 'compose'

export interface AnalysisIcuNormalizationTokenFilter extends AnalysisTokenFilterBase {
  type: 'icu_normalizer'
  name: AnalysisIcuNormalizationType
}

export type AnalysisIcuNormalizationType = 'nfc' | 'nfkc' | 'nfkc_cf'

export interface AnalysisIcuTokenizer extends AnalysisTokenizerBase {
  type: 'icu_tokenizer'
  rule_files: string
}

export type AnalysisIcuTransformDirection = 'forward' | 'reverse'

export interface AnalysisIcuTransformTokenFilter extends AnalysisTokenFilterBase {
  type: 'icu_transform'
  dir: AnalysisIcuTransformDirection
  id: string
}

export interface AnalysisKStemTokenFilter extends AnalysisTokenFilterBase {
  type: 'kstem'
}

export type AnalysisKeepTypesMode = 'include' | 'exclude'

export interface AnalysisKeepTypesTokenFilter extends AnalysisTokenFilterBase {
  type: 'keep_types'
  mode?: AnalysisKeepTypesMode
  types?: string[]
}

export interface AnalysisKeepWordsTokenFilter extends AnalysisTokenFilterBase {
  type: 'keep'
  keep_words?: string[]
  keep_words_case?: boolean
  keep_words_path?: string
}

export interface AnalysisKeywordAnalyzer {
  type: 'keyword'
  version?: VersionString
}

export interface AnalysisKeywordMarkerTokenFilter extends AnalysisTokenFilterBase {
  type: 'keyword_marker'
  ignore_case?: boolean
  keywords?: string[]
  keywords_path?: string
  keywords_pattern?: string
}

export interface AnalysisKeywordTokenizer extends AnalysisTokenizerBase {
  type: 'keyword'
  buffer_size: integer
}

export interface AnalysisKuromojiAnalyzer {
  type: 'kuromoji'
  mode: AnalysisKuromojiTokenizationMode
  user_dictionary?: string
}

export interface AnalysisKuromojiIterationMarkCharFilter extends AnalysisCharFilterBase {
  type: 'kuromoji_iteration_mark'
  normalize_kana: boolean
  normalize_kanji: boolean
}

export interface AnalysisKuromojiPartOfSpeechTokenFilter extends AnalysisTokenFilterBase {
  type: 'kuromoji_part_of_speech'
  stoptags: string[]
}

export interface AnalysisKuromojiReadingFormTokenFilter extends AnalysisTokenFilterBase {
  type: 'kuromoji_readingform'
  use_romaji: boolean
}

export interface AnalysisKuromojiStemmerTokenFilter extends AnalysisTokenFilterBase {
  type: 'kuromoji_stemmer'
  minimum_length: integer
}

export type AnalysisKuromojiTokenizationMode = 'normal' | 'search' | 'extended'

export interface AnalysisKuromojiTokenizer extends AnalysisTokenizerBase {
  type: 'kuromoji_tokenizer'
  discard_punctuation?: boolean
  mode: AnalysisKuromojiTokenizationMode
  nbest_cost?: integer
  nbest_examples?: string
  user_dictionary?: string
  user_dictionary_rules?: string[]
  discard_compound_token?: boolean
}

export type AnalysisLanguage = 'Arabic' | 'Armenian' | 'Basque' | 'Brazilian' | 'Bulgarian' | 'Catalan' | 'Chinese' | 'Cjk' | 'Czech' | 'Danish' | 'Dutch' | 'English' | 'Estonian' | 'Finnish' | 'French' | 'Galician' | 'German' | 'Greek' | 'Hindi' | 'Hungarian' | 'Indonesian' | 'Irish' | 'Italian' | 'Latvian' | 'Norwegian' | 'Persian' | 'Portuguese' | 'Romanian' | 'Russian' | 'Sorani' | 'Spanish' | 'Swedish' | 'Turkish' | 'Thai'

export interface AnalysisLanguageAnalyzer {
  type: 'language'
  version?: VersionString
  language: AnalysisLanguage
  stem_exclusion: string[]
  stopwords?: AnalysisStopWords
  stopwords_path?: string
}

export interface AnalysisLengthTokenFilter extends AnalysisTokenFilterBase {
  type: 'length'
  max: integer
  min: integer
}

export interface AnalysisLetterTokenizer extends AnalysisTokenizerBase {
  type: 'letter'
}

export interface AnalysisLimitTokenCountTokenFilter extends AnalysisTokenFilterBase {
  type: 'limit'
  consume_all_tokens: boolean
  max_token_count: integer
}

export interface AnalysisLowercaseNormalizer {
  type: 'lowercase'
}

export interface AnalysisLowercaseTokenFilter extends AnalysisTokenFilterBase {
  type: 'lowercase'
  language?: string
}

export interface AnalysisLowercaseTokenizer extends AnalysisTokenizerBase {
  type: 'lowercase'
}

export interface AnalysisMappingCharFilter extends AnalysisCharFilterBase {
  type: 'mapping'
  mappings: string[]
  mappings_path?: string
}

export interface AnalysisMultiplexerTokenFilter extends AnalysisTokenFilterBase {
  type: 'multiplexer'
  filters: string[]
  preserve_original: boolean
}

export interface AnalysisNGramTokenFilter extends AnalysisTokenFilterBase {
  type: 'ngram'
  max_gram?: integer
  min_gram?: integer
  preserve_original?: boolean
}

export interface AnalysisNGramTokenizer extends AnalysisTokenizerBase {
  type: 'ngram'
  custom_token_chars?: string
  max_gram: integer
  min_gram: integer
  token_chars: AnalysisTokenChar[]
}

export interface AnalysisNoriAnalyzer {
  type: 'nori'
  version?: VersionString
  decompound_mode?: AnalysisNoriDecompoundMode
  stoptags?: string[]
  user_dictionary?: string
}

export type AnalysisNoriDecompoundMode = 'discard' | 'none' | 'mixed'

export interface AnalysisNoriPartOfSpeechTokenFilter extends AnalysisTokenFilterBase {
  type: 'nori_part_of_speech'
  stoptags: string[]
}

export interface AnalysisNoriTokenizer extends AnalysisTokenizerBase {
  type: 'nori_tokenizer'
  decompound_mode?: AnalysisNoriDecompoundMode
  discard_punctuation?: boolean
  user_dictionary?: string
  user_dictionary_rules?: string[]
}

export type AnalysisNormalizer = AnalysisLowercaseNormalizer | AnalysisCustomNormalizer

export interface AnalysisPathHierarchyTokenizer extends AnalysisTokenizerBase {
  type: 'path_hierarchy'
  buffer_size: integer
  delimiter: string
  replacement: string
  reverse: boolean
  skip: integer
}

export interface AnalysisPatternAnalyzer {
  type: 'pattern'
  version?: VersionString
  flags?: string
  lowercase?: boolean
  pattern: string
  stopwords?: AnalysisStopWords
}

export interface AnalysisPatternCaptureTokenFilter extends AnalysisTokenFilterBase {
  type: 'pattern_capture'
  patterns: string[]
  preserve_original: boolean
}

export interface AnalysisPatternReplaceCharFilter extends AnalysisCharFilterBase {
  type: 'pattern_replace'
  flags: string
  pattern: string
  replacement: string
}

export interface AnalysisPatternReplaceTokenFilter extends AnalysisTokenFilterBase {
  type: 'pattern_replace'
  flags: string
  pattern: string
  replacement: string
}

export interface AnalysisPatternTokenizer extends AnalysisTokenizerBase {
  type: 'pattern'
  flags: string
  group: integer
  pattern: string
}

export type AnalysisPhoneticEncoder = 'metaphone' | 'double_metaphone' | 'soundex' | 'refined_soundex' | 'caverphone1' | 'caverphone2' | 'cologne' | 'nysiis' | 'koelnerphonetik' | 'haasephonetik' | 'beider_morse' | 'daitch_mokotoff'

export type AnalysisPhoneticLanguage = 'any' | 'common' | 'cyrillic' | 'english' | 'french' | 'german' | 'hebrew' | 'hungarian' | 'polish' | 'romanian' | 'russian' | 'spanish'

export type AnalysisPhoneticNameType = 'generic' | 'ashkenazi' | 'sephardic'

export type AnalysisPhoneticRuleType = 'approx' | 'exact'

export interface AnalysisPhoneticTokenFilter extends AnalysisTokenFilterBase {
  type: 'phonetic'
  encoder: AnalysisPhoneticEncoder
  languageset: AnalysisPhoneticLanguage[]
  max_code_len?: integer
  name_type: AnalysisPhoneticNameType
  replace?: boolean
  rule_type: AnalysisPhoneticRuleType
}

export interface AnalysisPorterStemTokenFilter extends AnalysisTokenFilterBase {
  type: 'porter_stem'
}

export interface AnalysisPredicateTokenFilter extends AnalysisTokenFilterBase {
  type: 'predicate_token_filter'
  script: Script
}

export interface AnalysisRemoveDuplicatesTokenFilter extends AnalysisTokenFilterBase {
  type: 'remove_duplicates'
}

export interface AnalysisReverseTokenFilter extends AnalysisTokenFilterBase {
  type: 'reverse'
}

export interface AnalysisShingleTokenFilter extends AnalysisTokenFilterBase {
  type: 'shingle'
  filler_token?: string
  max_shingle_size?: integer | string
  min_shingle_size?: integer | string
  output_unigrams?: boolean
  output_unigrams_if_no_shingles?: boolean
  token_separator?: string
}

export interface AnalysisSimpleAnalyzer {
  type: 'simple'
  version?: VersionString
}

export interface AnalysisSnowballAnalyzer {
  type: 'snowball'
  version?: VersionString
  language: AnalysisSnowballLanguage
  stopwords?: AnalysisStopWords
}

export type AnalysisSnowballLanguage = 'Armenian' | 'Basque' | 'Catalan' | 'Danish' | 'Dutch' | 'English' | 'Finnish' | 'French' | 'German' | 'German2' | 'Hungarian' | 'Italian' | 'Kp' | 'Lovins' | 'Norwegian' | 'Porter' | 'Portuguese' | 'Romanian' | 'Russian' | 'Spanish' | 'Swedish' | 'Turkish'

export interface AnalysisSnowballTokenFilter extends AnalysisTokenFilterBase {
  type: 'snowball'
  language: AnalysisSnowballLanguage
}

export interface AnalysisStandardAnalyzer {
  type: 'standard'
  max_token_length?: integer
  stopwords?: AnalysisStopWords
}

export interface AnalysisStandardTokenizer extends AnalysisTokenizerBase {
  type: 'standard'
  max_token_length?: integer
}

export interface AnalysisStemmerOverrideTokenFilter extends AnalysisTokenFilterBase {
  type: 'stemmer_override'
  rules?: string[]
  rules_path?: string
}

export interface AnalysisStemmerTokenFilter extends AnalysisTokenFilterBase {
  type: 'stemmer'
  language: string
}

export interface AnalysisStopAnalyzer {
  type: 'stop'
  version?: VersionString
  stopwords?: AnalysisStopWords
  stopwords_path?: string
}

export interface AnalysisStopTokenFilter extends AnalysisTokenFilterBase {
  type: 'stop'
  ignore_case?: boolean
  remove_trailing?: boolean
  stopwords: AnalysisStopWords
  stopwords_path?: string
}

export type AnalysisStopWords = string | string[]

export type AnalysisSynonymFormat = 'solr' | 'wordnet'

export interface AnalysisSynonymGraphTokenFilter extends AnalysisTokenFilterBase {
  type: 'synonym_graph'
  expand?: boolean
  format?: AnalysisSynonymFormat
  lenient?: boolean
  synonyms?: string[]
  synonyms_path?: string
  tokenizer?: string
  updateable?: boolean
}

export interface AnalysisSynonymTokenFilter extends AnalysisTokenFilterBase {
  type: 'synonym'
  expand?: boolean
  format?: AnalysisSynonymFormat
  lenient?: boolean
  synonyms?: string[]
  synonyms_path?: string
  tokenizer?: string
  updateable?: boolean
}

export type AnalysisTokenChar = 'letter' | 'digit' | 'whitespace' | 'punctuation' | 'symbol' | 'custom'

export type AnalysisTokenFilter = string | AnalysisTokenFilterDefinition

export interface AnalysisTokenFilterBase {
  version?: VersionString
}

export type AnalysisTokenFilterDefinition = AnalysisAsciiFoldingTokenFilter | AnalysisCommonGramsTokenFilter | AnalysisConditionTokenFilter | AnalysisDelimitedPayloadTokenFilter | AnalysisEdgeNGramTokenFilter | AnalysisElisionTokenFilter | AnalysisFingerprintTokenFilter | AnalysisHunspellTokenFilter | AnalysisHyphenationDecompounderTokenFilter | AnalysisKeepTypesTokenFilter | AnalysisKeepWordsTokenFilter | AnalysisKeywordMarkerTokenFilter | AnalysisKStemTokenFilter | AnalysisLengthTokenFilter | AnalysisLimitTokenCountTokenFilter | AnalysisLowercaseTokenFilter | AnalysisMultiplexerTokenFilter | AnalysisNGramTokenFilter | AnalysisNoriPartOfSpeechTokenFilter | AnalysisPatternCaptureTokenFilter | AnalysisPatternReplaceTokenFilter | AnalysisPorterStemTokenFilter | AnalysisPredicateTokenFilter | AnalysisRemoveDuplicatesTokenFilter | AnalysisReverseTokenFilter | AnalysisShingleTokenFilter | AnalysisSnowballTokenFilter | AnalysisStemmerOverrideTokenFilter | AnalysisStemmerTokenFilter | AnalysisStopTokenFilter | AnalysisSynonymGraphTokenFilter | AnalysisSynonymTokenFilter | AnalysisTrimTokenFilter | AnalysisTruncateTokenFilter | AnalysisUniqueTokenFilter | AnalysisUppercaseTokenFilter | AnalysisWordDelimiterGraphTokenFilter | AnalysisWordDelimiterTokenFilter | AnalysisKuromojiStemmerTokenFilter | AnalysisKuromojiReadingFormTokenFilter | AnalysisKuromojiPartOfSpeechTokenFilter | AnalysisIcuTokenizer | AnalysisIcuCollationTokenFilter | AnalysisIcuFoldingTokenFilter | AnalysisIcuNormalizationTokenFilter | AnalysisIcuTransformTokenFilter | AnalysisPhoneticTokenFilter | AnalysisDictionaryDecompounderTokenFilter

export type AnalysisTokenizer = string | AnalysisTokenizerDefinition

export interface AnalysisTokenizerBase {
  version?: VersionString
}

export type AnalysisTokenizerDefinition = AnalysisCharGroupTokenizer | AnalysisEdgeNGramTokenizer | AnalysisKeywordTokenizer | AnalysisLetterTokenizer | AnalysisLowercaseTokenizer | AnalysisNGramTokenizer | AnalysisNoriTokenizer | AnalysisPathHierarchyTokenizer | AnalysisStandardTokenizer | AnalysisUaxEmailUrlTokenizer | AnalysisWhitespaceTokenizer | AnalysisKuromojiTokenizer | AnalysisPatternTokenizer | AnalysisIcuTokenizer

export interface AnalysisTrimTokenFilter extends AnalysisTokenFilterBase {
  type: 'trim'
}

export interface AnalysisTruncateTokenFilter extends AnalysisTokenFilterBase {
  type: 'truncate'
  length: integer
}

export interface AnalysisUaxEmailUrlTokenizer extends AnalysisTokenizerBase {
  type: 'uax_url_email'
  max_token_length?: integer
}

export interface AnalysisUniqueTokenFilter extends AnalysisTokenFilterBase {
  type: 'unique'
  only_on_same_position?: boolean
}

export interface AnalysisUppercaseTokenFilter extends AnalysisTokenFilterBase {
  type: 'uppercase'
}

export interface AnalysisWhitespaceAnalyzer {
  type: 'whitespace'
  version?: VersionString
}

export interface AnalysisWhitespaceTokenizer extends AnalysisTokenizerBase {
  type: 'whitespace'
  max_token_length?: integer
}

export interface AnalysisWordDelimiterGraphTokenFilter extends AnalysisTokenFilterBase {
  type: 'word_delimiter_graph'
  adjust_offsets?: boolean
  catenate_all?: boolean
  catenate_numbers?: boolean
  catenate_words?: boolean
  generate_number_parts?: boolean
  generate_word_parts?: boolean
  ignore_keywords?: boolean
  preserve_original?: boolean
  protected_words?: string[]
  protected_words_path?: string
  split_on_case_change?: boolean
  split_on_numerics?: boolean
  stem_english_possessive?: boolean
  type_table?: string[]
  type_table_path?: string
}

export interface AnalysisWordDelimiterTokenFilter extends AnalysisTokenFilterBase {
  type: 'word_delimiter'
  catenate_all?: boolean
  catenate_numbers?: boolean
  catenate_words?: boolean
  generate_number_parts?: boolean
  generate_word_parts?: boolean
  preserve_original?: boolean
  protected_words?: string[]
  protected_words_path?: string
  split_on_case_change?: boolean
  split_on_numerics?: boolean
  stem_english_possessive?: boolean
  type_table?: string[]
  type_table_path?: string
}

export interface MappingAggregateMetricDoubleProperty extends MappingPropertyBase {
  type: 'aggregate_metric_double'
  default_metric: string
  metrics: string[]
}

export interface MappingAllField {
  analyzer: string
  enabled: boolean
  omit_norms: boolean
  search_analyzer: string
  similarity: string
  store: boolean
  store_term_vector_offsets: boolean
  store_term_vector_payloads: boolean
  store_term_vector_positions: boolean
  store_term_vectors: boolean
}

export interface MappingBinaryProperty extends MappingDocValuesPropertyBase {
  type: 'binary'
}

export interface MappingBooleanProperty extends MappingDocValuesPropertyBase {
  boost?: double
  fielddata?: IndicesNumericFielddata
  index?: boolean
  null_value?: boolean
  type: 'boolean'
}

export interface MappingByteNumberProperty extends MappingStandardNumberProperty {
  type: 'byte'
  null_value?: byte
}

export interface MappingCompletionProperty extends MappingDocValuesPropertyBase {
  analyzer?: string
  contexts?: MappingSuggestContext[]
  max_input_length?: integer
  preserve_position_increments?: boolean
  preserve_separators?: boolean
  search_analyzer?: string
  type: 'completion'
}

export interface MappingConstantKeywordProperty extends MappingPropertyBase {
  value?: any
  type: 'constant_keyword'
}

export type MappingCoreProperty = MappingObjectProperty | MappingNestedProperty | MappingSearchAsYouTypeProperty | MappingTextProperty | MappingDocValuesProperty

export interface MappingCorePropertyBase extends MappingPropertyBase {
  copy_to?: Fields
  similarity?: string
  store?: boolean
}

export interface MappingDataStreamTimestamp {
  enabled: boolean
}

export interface MappingDateNanosProperty extends MappingDocValuesPropertyBase {
  boost?: double
  format?: string
  ignore_malformed?: boolean
  index?: boolean
  null_value?: DateString
  precision_step?: integer
  type: 'date_nanos'
}

export interface MappingDateProperty extends MappingDocValuesPropertyBase {
  boost?: double
  fielddata?: IndicesNumericFielddata
  format?: string
  ignore_malformed?: boolean
  index?: boolean
  null_value?: DateString
  precision_step?: integer
  locale?: string
  type: 'date'
}

export interface MappingDateRangeProperty extends MappingRangePropertyBase {
  format?: string
  type: 'date_range'
}

export interface MappingDenseVectorIndexOptions {
  type: string
  m: integer
  ef_construction: integer
}

export interface MappingDenseVectorProperty extends MappingPropertyBase {
  type: 'dense_vector'
  dims: integer
  similarity?: string
  index?: boolean
  index_options?: MappingDenseVectorIndexOptions
}

export type MappingDocValuesProperty = MappingBinaryProperty | MappingBooleanProperty | MappingDateProperty | MappingDateNanosProperty | MappingKeywordProperty | MappingNumberProperty | MappingRangeProperty | MappingGeoPointProperty | MappingGeoShapeProperty | MappingCompletionProperty | MappingGenericProperty | MappingIpProperty | MappingMurmur3HashProperty | MappingShapeProperty | MappingTokenCountProperty | MappingVersionProperty | MappingWildcardProperty | MappingPointProperty

export interface MappingDocValuesPropertyBase extends MappingCorePropertyBase {
  doc_values?: boolean
}

export interface MappingDoubleNumberProperty extends MappingStandardNumberProperty {
  type: 'double'
  null_value?: double
}

export interface MappingDoubleRangeProperty extends MappingRangePropertyBase {
  type: 'double_range'
}

export type MappingDynamicMapping = boolean | 'strict' | 'runtime' | 'true' | 'false'

export interface MappingDynamicTemplate {
  mapping?: MappingProperty
  match?: string
  match_mapping_type?: string
  match_pattern?: MappingMatchType
  path_match?: string
  path_unmatch?: string
  unmatch?: string
}

export interface MappingFieldAliasProperty extends MappingPropertyBase {
  path?: Field
  type: 'alias'
}

export interface MappingFieldMapping {
  full_name: string
  mapping: Partial<Record<Field, MappingProperty>>
}

export interface MappingFieldNamesField {
  enabled: boolean
}

export type MappingFieldType = 'none' | 'geo_point' | 'geo_shape' | 'ip' | 'binary' | 'keyword' | 'text' | 'search_as_you_type' | 'date' | 'date_nanos' | 'boolean' | 'completion' | 'nested' | 'object' | 'murmur3' | 'token_count' | 'percolator' | 'integer' | 'long' | 'short' | 'byte' | 'float' | 'half_float' | 'scaled_float' | 'double' | 'integer_range' | 'float_range' | 'long_range' | 'double_range' | 'date_range' | 'ip_range' | 'alias' | 'join' | 'rank_feature' | 'rank_features' | 'flattened' | 'shape' | 'histogram' | 'constant_keyword' | 'aggregate_metric_double' | 'dense_vector'

export interface MappingFlattenedProperty extends MappingPropertyBase {
  boost?: double
  depth_limit?: integer
  doc_values?: boolean
  eager_global_ordinals?: boolean
  index?: boolean
  index_options?: MappingIndexOptions
  null_value?: string
  similarity?: string
  split_queries_on_whitespace?: boolean
  type: 'flattened'
}

export interface MappingFloatNumberProperty extends MappingStandardNumberProperty {
  type: 'float'
  null_value?: float
}

export interface MappingFloatRangeProperty extends MappingRangePropertyBase {
  type: 'float_range'
}

export interface MappingGenericProperty extends MappingDocValuesPropertyBase {
  analyzer: string
  boost: double
  fielddata: IndicesStringFielddata
  ignore_malformed: boolean
  index: boolean
  index_options: MappingIndexOptions
  norms: boolean
  null_value: string
  position_increment_gap: integer
  search_analyzer: string
  term_vector: MappingTermVectorOption
  type: string
}

export type MappingGeoOrientation = 'right' | 'RIGHT' | 'counterclockwise' | 'ccw' | 'left' | 'LEFT' | 'clockwise' | 'cw'

export interface MappingGeoPointProperty extends MappingDocValuesPropertyBase {
  ignore_malformed?: boolean
  ignore_z_value?: boolean
  null_value?: GeoLocation
  type: 'geo_point'
}

export interface MappingGeoShapeProperty extends MappingDocValuesPropertyBase {
  coerce?: boolean
  ignore_malformed?: boolean
  ignore_z_value?: boolean
  orientation?: MappingGeoOrientation
  strategy?: MappingGeoStrategy
  type: 'geo_shape'
}

export type MappingGeoStrategy = 'recursive' | 'term'

export interface MappingHalfFloatNumberProperty extends MappingStandardNumberProperty {
  type: 'half_float'
  null_value?: float
}

export interface MappingHistogramProperty extends MappingPropertyBase {
  ignore_malformed?: boolean
  type: 'histogram'
}

export interface MappingIndexField {
  enabled: boolean
}

export type MappingIndexOptions = 'docs' | 'freqs' | 'positions' | 'offsets'

export interface MappingIntegerNumberProperty extends MappingStandardNumberProperty {
  type: 'integer'
  null_value?: integer
}

export interface MappingIntegerRangeProperty extends MappingRangePropertyBase {
  type: 'integer_range'
}

export interface MappingIpProperty extends MappingDocValuesPropertyBase {
  boost?: double
  index?: boolean
  null_value?: string
  ignore_malformed?: boolean
  type: 'ip'
}

export interface MappingIpRangeProperty extends MappingRangePropertyBase {
  type: 'ip_range'
}

export interface MappingJoinProperty extends MappingPropertyBase {
  relations?: Record<RelationName, RelationName | RelationName[]>
  type: 'join'
}

export interface MappingKeywordProperty extends MappingDocValuesPropertyBase {
  boost?: double
  eager_global_ordinals?: boolean
  index?: boolean
  index_options?: MappingIndexOptions
  normalizer?: string
  norms?: boolean
  null_value?: string
  split_queries_on_whitespace?: boolean
  time_series_dimension?: boolean
  type: 'keyword'
}

export interface MappingLongNumberProperty extends MappingStandardNumberProperty {
  type: 'long'
  null_value?: long
}

export interface MappingLongRangeProperty extends MappingRangePropertyBase {
  type: 'long_range'
}

export type MappingMatchType = 'simple' | 'regex'

export interface MappingMurmur3HashProperty extends MappingDocValuesPropertyBase {
  type: 'murmur3'
}

export interface MappingNestedProperty extends MappingCorePropertyBase {
  enabled?: boolean
  include_in_parent?: boolean
  include_in_root?: boolean
  type: 'nested'
}

export type MappingNumberProperty = MappingFloatNumberProperty | MappingHalfFloatNumberProperty | MappingDoubleNumberProperty | MappingIntegerNumberProperty | MappingLongNumberProperty | MappingShortNumberProperty | MappingByteNumberProperty | MappingUnsignedLongNumberProperty | MappingScaledFloatNumberProperty

export interface MappingNumberPropertyBase extends MappingDocValuesPropertyBase {
  index?: boolean
  ignore_malformed?: boolean
  time_series_metric?: MappingTimeSeriesMetricType
}

export interface MappingObjectProperty extends MappingCorePropertyBase {
  enabled?: boolean
  type?: 'object'
}

export type MappingOnScriptError = 'fail' | 'continue'

export interface MappingPercolatorProperty extends MappingPropertyBase {
  type: 'percolator'
}

export interface MappingPointProperty extends MappingDocValuesPropertyBase {
  ignore_malformed?: boolean
  ignore_z_value?: boolean
  null_value?: string
  type: 'point'
}

export type MappingProperty = MappingFlattenedProperty | MappingJoinProperty | MappingPercolatorProperty | MappingRankFeatureProperty | MappingRankFeaturesProperty | MappingConstantKeywordProperty | MappingFieldAliasProperty | MappingHistogramProperty | MappingDenseVectorProperty | MappingAggregateMetricDoubleProperty | MappingCoreProperty

export interface MappingPropertyBase {
  local_metadata?: Metadata
  meta?: Record<string, string>
  name?: PropertyName
  properties?: Record<PropertyName, MappingProperty>
  ignore_above?: integer
  dynamic?: MappingDynamicMapping
  fields?: Record<PropertyName, MappingProperty>
}

export type MappingRangeProperty = MappingLongRangeProperty | MappingIpRangeProperty | MappingIntegerRangeProperty | MappingFloatRangeProperty | MappingDoubleRangeProperty | MappingDateRangeProperty

export interface MappingRangePropertyBase extends MappingDocValuesPropertyBase {
  boost?: double
  coerce?: boolean
  index?: boolean
}

export interface MappingRankFeatureProperty extends MappingPropertyBase {
  positive_score_impact?: boolean
  type: 'rank_feature'
}

export interface MappingRankFeaturesProperty extends MappingPropertyBase {
  type: 'rank_features'
}

export interface MappingRoutingField {
  required: boolean
}

export interface MappingRuntimeField {
  format?: string
  script?: Script
  type: MappingRuntimeFieldType
}

export type MappingRuntimeFieldType = 'boolean' | 'date' | 'double' | 'geo_point' | 'ip' | 'keyword' | 'long'

export type MappingRuntimeFields = Record<Field, MappingRuntimeField>

export interface MappingScaledFloatNumberProperty extends MappingNumberPropertyBase {
  type: 'scaled_float'
  coerce?: boolean
  null_value?: double
  scaling_factor?: double
}

export interface MappingSearchAsYouTypeProperty extends MappingCorePropertyBase {
  analyzer?: string
  index?: boolean
  index_options?: MappingIndexOptions
  max_shingle_size?: integer
  norms?: boolean
  search_analyzer?: string
  search_quote_analyzer?: string
  term_vector?: MappingTermVectorOption
  type: 'search_as_you_type'
}

export interface MappingShapeProperty extends MappingDocValuesPropertyBase {
  coerce?: boolean
  ignore_malformed?: boolean
  ignore_z_value?: boolean
  orientation?: MappingGeoOrientation
  type: 'shape'
}

export interface MappingShortNumberProperty extends MappingStandardNumberProperty {
  type: 'short'
  null_value?: short
}

export interface MappingSizeField {
  enabled: boolean
}

export interface MappingSourceField {
  compress?: boolean
  compress_threshold?: string
  enabled?: boolean
  excludes?: string[]
  includes?: string[]
}

export interface MappingStandardNumberProperty extends MappingNumberPropertyBase {
  coerce?: boolean
  script?: Script
  on_script_error?: MappingOnScriptError
}

export interface MappingSuggestContext {
  name: Name
  path?: Field
  type: string
  precision?: integer | string
}

export type MappingTermVectorOption = 'no' | 'yes' | 'with_offsets' | 'with_positions' | 'with_positions_offsets' | 'with_positions_offsets_payloads' | 'with_positions_payloads'

export interface MappingTextIndexPrefixes {
  max_chars: integer
  min_chars: integer
}

export interface MappingTextProperty extends MappingCorePropertyBase {
  analyzer?: string
  boost?: double
  eager_global_ordinals?: boolean
  fielddata?: boolean
  fielddata_frequency_filter?: IndicesFielddataFrequencyFilter
  index?: boolean
  index_options?: MappingIndexOptions
  index_phrases?: boolean
  index_prefixes?: MappingTextIndexPrefixes
  norms?: boolean
  position_increment_gap?: integer
  search_analyzer?: string
  search_quote_analyzer?: string
  term_vector?: MappingTermVectorOption
  type: 'text'
}

export type MappingTimeSeriesMetricType = 'gauge' | 'counter' | 'summary' | 'histogram'

export interface MappingTokenCountProperty extends MappingDocValuesPropertyBase {
  analyzer?: string
  boost?: double
  index?: boolean
  null_value?: double
  enable_position_increments?: boolean
  type: 'token_count'
}

export interface MappingTypeMapping {
  all_field?: MappingAllField
  date_detection?: boolean
  dynamic?: MappingDynamicMapping
  dynamic_date_formats?: string[]
  dynamic_templates?: Record<string, MappingDynamicTemplate> | Record<string, MappingDynamicTemplate>[]
  _field_names?: MappingFieldNamesField
  index_field?: MappingIndexField
  _meta?: Metadata
  numeric_detection?: boolean
  properties?: Record<PropertyName, MappingProperty>
  _routing?: MappingRoutingField
  _size?: MappingSizeField
  _source?: MappingSourceField
  runtime?: Record<string, MappingRuntimeField>
  enabled?: boolean
  _data_stream_timestamp?: MappingDataStreamTimestamp
}

export interface MappingUnsignedLongNumberProperty extends MappingNumberPropertyBase {
  type: 'unsigned_long'
  null_value?: ulong
}

export interface MappingVersionProperty extends MappingDocValuesPropertyBase {
  type: 'version'
}

export interface MappingWildcardProperty extends MappingDocValuesPropertyBase {
  type: 'wildcard'
  null_value?: string
}

export interface QueryDslBoolQuery extends QueryDslQueryBase {
  filter?: QueryDslQueryContainer | QueryDslQueryContainer[]
  minimum_should_match?: MinimumShouldMatch
  must?: QueryDslQueryContainer | QueryDslQueryContainer[]
  must_not?: QueryDslQueryContainer | QueryDslQueryContainer[]
  should?: QueryDslQueryContainer | QueryDslQueryContainer[]
}

export interface QueryDslBoostingQuery extends QueryDslQueryBase {
  negative_boost: double
  negative: QueryDslQueryContainer
  positive: QueryDslQueryContainer
}

export type QueryDslChildScoreMode = 'none' | 'avg' | 'sum' | 'max' | 'min'

export type QueryDslCombinedFieldsOperator = 'or' | 'and'

export interface QueryDslCombinedFieldsQuery extends QueryDslQueryBase {
  fields: Field[]
  query: string
  auto_generate_synonyms_phrase_query?: boolean
  operator?: QueryDslCombinedFieldsOperator
  minimum_should_match?: MinimumShouldMatch
  zero_terms_query?: QueryDslCombinedFieldsZeroTerms
}

export type QueryDslCombinedFieldsZeroTerms = 'none' | 'all'

export interface QueryDslCommonTermsQuery extends QueryDslQueryBase {
  analyzer?: string
  cutoff_frequency?: double
  high_freq_operator?: QueryDslOperator
  low_freq_operator?: QueryDslOperator
  minimum_should_match?: MinimumShouldMatch
  query: string
}

export interface QueryDslConstantScoreQuery extends QueryDslQueryBase {
  filter: QueryDslQueryContainer
}

export interface QueryDslDateDecayFunctionKeys extends QueryDslDecayFunctionBase {
}
export type QueryDslDateDecayFunction = QueryDslDateDecayFunctionKeys
  & { [property: string]: QueryDslDecayPlacement<DateMath, Time> | QueryDslMultiValueMode | QueryDslQueryContainer | double }

export interface QueryDslDateDistanceFeatureQuery extends QueryDslDistanceFeatureQueryBase<DateMath, Time> {
}

export interface QueryDslDateRangeQuery extends QueryDslRangeQueryBase {
  gt?: DateMath
  gte?: DateMath
  lt?: DateMath
  lte?: DateMath
  from?: DateMath | null
  to?: DateMath | null
  format?: DateFormat
  time_zone?: TimeZone
}

export type QueryDslDecayFunction = QueryDslDateDecayFunction | QueryDslNumericDecayFunction | QueryDslGeoDecayFunction

export interface QueryDslDecayFunctionBase extends QueryDslScoreFunctionBase {
  multi_value_mode?: QueryDslMultiValueMode
}

export interface QueryDslDecayPlacement<TOrigin = unknown, TScale = unknown> {
  decay?: double
  offset?: TScale
  scale?: TScale
  origin?: TOrigin
}

export interface QueryDslDisMaxQuery extends QueryDslQueryBase {
  queries: QueryDslQueryContainer[]
  tie_breaker?: double
}

export type QueryDslDistanceFeatureQuery = QueryDslGeoDistanceFeatureQuery | QueryDslDateDistanceFeatureQuery

export interface QueryDslDistanceFeatureQueryBase<TOrigin = unknown, TDistance = unknown> extends QueryDslQueryBase {
  origin: TOrigin
  pivot: TDistance
  field: Field
}

export interface QueryDslExistsQuery extends QueryDslQueryBase {
  field: Field
}

export interface QueryDslFieldAndFormat {
  field: Field
  format?: string
  include_unmapped?: boolean
}

export interface QueryDslFieldLookup {
  id: Id
  index?: IndexName
  path?: Field
  routing?: Routing
}

export type QueryDslFieldValueFactorModifier = 'none' | 'log' | 'log1p' | 'log2p' | 'ln' | 'ln1p' | 'ln2p' | 'square' | 'sqrt' | 'reciprocal'

export interface QueryDslFieldValueFactorScoreFunction extends QueryDslScoreFunctionBase {
  field: Field
  factor?: double
  missing?: double
  modifier?: QueryDslFieldValueFactorModifier
}

export type QueryDslFunctionBoostMode = 'multiply' | 'replace' | 'sum' | 'avg' | 'max' | 'min'

export interface QueryDslFunctionScoreContainer {
  exp?: QueryDslDecayFunction
  gauss?: QueryDslDecayFunction
  linear?: QueryDslDecayFunction
  field_value_factor?: QueryDslFieldValueFactorScoreFunction
  random_score?: QueryDslRandomScoreFunction
  script_score?: QueryDslScriptScoreFunction
  filter?: QueryDslQueryContainer
  weight?: double
}

export type QueryDslFunctionScoreMode = 'multiply' | 'sum' | 'avg' | 'first' | 'max' | 'min'

export interface QueryDslFunctionScoreQuery extends QueryDslQueryBase {
  boost_mode?: QueryDslFunctionBoostMode
  functions?: QueryDslFunctionScoreContainer[]
  max_boost?: double
  min_score?: double
  query?: QueryDslQueryContainer
  score_mode?: QueryDslFunctionScoreMode
}

export interface QueryDslFuzzyQuery extends QueryDslQueryBase {
  max_expansions?: integer
  prefix_length?: integer
  rewrite?: MultiTermQueryRewrite
  transpositions?: boolean
  fuzziness?: Fuzziness
  value: string | double | boolean
}

export interface QueryDslGeoBoundingBoxQueryKeys extends QueryDslQueryBase {
  type?: QueryDslGeoExecution
  validation_method?: QueryDslGeoValidationMethod
  ignore_unmapped?: boolean
}
export type QueryDslGeoBoundingBoxQuery = QueryDslGeoBoundingBoxQueryKeys
  & { [property: string]: GeoBounds | QueryDslGeoExecution | QueryDslGeoValidationMethod | boolean | float | string }

export interface QueryDslGeoDecayFunctionKeys extends QueryDslDecayFunctionBase {
}
export type QueryDslGeoDecayFunction = QueryDslGeoDecayFunctionKeys
  & { [property: string]: QueryDslDecayPlacement<GeoLocation, Distance> | QueryDslMultiValueMode | QueryDslQueryContainer | double }

export interface QueryDslGeoDistanceFeatureQuery extends QueryDslDistanceFeatureQueryBase<GeoLocation, Distance> {
}

export interface QueryDslGeoDistanceQueryKeys extends QueryDslQueryBase {
  distance?: Distance
  distance_type?: GeoDistanceType
  validation_method?: QueryDslGeoValidationMethod
}
export type QueryDslGeoDistanceQuery = QueryDslGeoDistanceQueryKeys
  & { [property: string]: GeoLocation | Distance | GeoDistanceType | QueryDslGeoValidationMethod | float | string }

export type QueryDslGeoExecution = 'memory' | 'indexed'

export interface QueryDslGeoPolygonPoints {
  points: GeoLocation[]
}

export interface QueryDslGeoPolygonQueryKeys extends QueryDslQueryBase {
  validation_method?: QueryDslGeoValidationMethod
  ignore_unmapped?: boolean
}
export type QueryDslGeoPolygonQuery = QueryDslGeoPolygonQueryKeys
  & { [property: string]: QueryDslGeoPolygonPoints | QueryDslGeoValidationMethod | boolean | float | string }

export interface QueryDslGeoShapeFieldQuery {
  shape?: GeoShape
  indexed_shape?: QueryDslFieldLookup
  relation?: GeoShapeRelation
}

export interface QueryDslGeoShapeQueryKeys extends QueryDslQueryBase {
  ignore_unmapped?: boolean
}
export type QueryDslGeoShapeQuery = QueryDslGeoShapeQueryKeys
  & { [property: string]: QueryDslGeoShapeFieldQuery | boolean | float | string }

export type QueryDslGeoValidationMethod = 'coerce' | 'ignore_malformed' | 'strict'

export interface QueryDslHasChildQuery extends QueryDslQueryBase {
  ignore_unmapped?: boolean
  inner_hits?: SearchInnerHits
  max_children?: integer
  min_children?: integer
  query: QueryDslQueryContainer
  score_mode?: QueryDslChildScoreMode
  type: RelationName
}

export interface QueryDslHasParentQuery extends QueryDslQueryBase {
  ignore_unmapped?: boolean
  inner_hits?: SearchInnerHits
  parent_type: RelationName
  query: QueryDslQueryContainer
  score?: boolean
}

export interface QueryDslIdsQuery extends QueryDslQueryBase {
  values?: Ids
}

export interface QueryDslIntervalsAllOf {
  intervals: QueryDslIntervalsContainer[]
  max_gaps?: integer
  ordered?: boolean
  filter?: QueryDslIntervalsFilter
}

export interface QueryDslIntervalsAnyOf {
  intervals: QueryDslIntervalsContainer[]
  filter?: QueryDslIntervalsFilter
}

export interface QueryDslIntervalsContainer {
  all_of?: QueryDslIntervalsAllOf
  any_of?: QueryDslIntervalsAnyOf
  fuzzy?: QueryDslIntervalsFuzzy
  match?: QueryDslIntervalsMatch
  prefix?: QueryDslIntervalsPrefix
  wildcard?: QueryDslIntervalsWildcard
}

export interface QueryDslIntervalsFilter {
  after?: QueryDslIntervalsContainer
  before?: QueryDslIntervalsContainer
  contained_by?: QueryDslIntervalsContainer
  containing?: QueryDslIntervalsContainer
  not_contained_by?: QueryDslIntervalsContainer
  not_containing?: QueryDslIntervalsContainer
  not_overlapping?: QueryDslIntervalsContainer
  overlapping?: QueryDslIntervalsContainer
  script?: Script
}

export interface QueryDslIntervalsFuzzy {
  analyzer?: string
  fuzziness?: Fuzziness
  prefix_length?: integer
  term: string
  transpositions?: boolean
  use_field?: Field
}

export interface QueryDslIntervalsMatch {
  analyzer?: string
  max_gaps?: integer
  ordered?: boolean
  query: string
  use_field?: Field
  filter?: QueryDslIntervalsFilter
}

export interface QueryDslIntervalsPrefix {
  analyzer?: string
  prefix: string
  use_field?: Field
}

export interface QueryDslIntervalsQuery extends QueryDslQueryBase {
  all_of?: QueryDslIntervalsAllOf
  any_of?: QueryDslIntervalsAnyOf
  fuzzy?: QueryDslIntervalsFuzzy
  match?: QueryDslIntervalsMatch
  prefix?: QueryDslIntervalsPrefix
  wildcard?: QueryDslIntervalsWildcard
}

export interface QueryDslIntervalsWildcard {
  analyzer?: string
  pattern: string
  use_field?: Field
}

export interface QueryDslKnnQuery extends QueryDslQueryBase {
  field: Field
  num_candidates: integer
  query_vector: double[]
}

export type QueryDslLike = string | QueryDslLikeDocument

export interface QueryDslLikeDocument {
  doc?: any
  fields?: Field[]
  _id?: Id
  _index?: IndexName
  per_field_analyzer?: Record<Field, string>
  routing?: Routing
  version?: VersionNumber
  version_type?: VersionType
}

export interface QueryDslMatchAllQuery extends QueryDslQueryBase {
}

export interface QueryDslMatchBoolPrefixQuery extends QueryDslQueryBase {
  analyzer?: string
  fuzziness?: Fuzziness
  fuzzy_rewrite?: MultiTermQueryRewrite
  fuzzy_transpositions?: boolean
  max_expansions?: integer
  minimum_should_match?: MinimumShouldMatch
  operator?: QueryDslOperator
  prefix_length?: integer
  query: string
}

export interface QueryDslMatchNoneQuery extends QueryDslQueryBase {
}

export interface QueryDslMatchPhrasePrefixQuery extends QueryDslQueryBase {
  analyzer?: string
  max_expansions?: integer
  query: string
  slop?: integer
  zero_terms_query?: QueryDslZeroTermsQuery
}

export interface QueryDslMatchPhraseQuery extends QueryDslQueryBase {
  analyzer?: string
  query: string
  slop?: integer
  zero_terms_query?: QueryDslZeroTermsQuery
}

export interface QueryDslMatchQuery extends QueryDslQueryBase {
  analyzer?: string
  auto_generate_synonyms_phrase_query?: boolean
  cutoff_frequency?: double
  fuzziness?: Fuzziness
  fuzzy_rewrite?: MultiTermQueryRewrite
  fuzzy_transpositions?: boolean
  lenient?: boolean
  max_expansions?: integer
  minimum_should_match?: MinimumShouldMatch
  operator?: QueryDslOperator
  prefix_length?: integer
  query: string | float | boolean
  zero_terms_query?: QueryDslZeroTermsQuery
}

export interface QueryDslMoreLikeThisQuery extends QueryDslQueryBase {
  analyzer?: string
  boost_terms?: double
  fail_on_unsupported_field?: boolean
  fields?: Field[]
  include?: boolean
  like: QueryDslLike | QueryDslLike[]
  max_doc_freq?: integer
  max_query_terms?: integer
  max_word_length?: integer
  min_doc_freq?: integer
  minimum_should_match?: MinimumShouldMatch
  min_term_freq?: integer
  min_word_length?: integer
  per_field_analyzer?: Record<Field, string>
  routing?: Routing
  stop_words?: AnalysisStopWords
  unlike?: QueryDslLike | QueryDslLike[]
  version?: VersionNumber
  version_type?: VersionType
}

export interface QueryDslMultiMatchQuery extends QueryDslQueryBase {
  analyzer?: string
  auto_generate_synonyms_phrase_query?: boolean
  cutoff_frequency?: double
  fields?: Fields
  fuzziness?: Fuzziness
  fuzzy_rewrite?: MultiTermQueryRewrite
  fuzzy_transpositions?: boolean
  lenient?: boolean
  max_expansions?: integer
  minimum_should_match?: MinimumShouldMatch
  operator?: QueryDslOperator
  prefix_length?: integer
  query: string
  slop?: integer
  tie_breaker?: double
  type?: QueryDslTextQueryType
  zero_terms_query?: QueryDslZeroTermsQuery
}

export type QueryDslMultiValueMode = 'min' | 'max' | 'avg' | 'sum'

export interface QueryDslNestedQuery extends QueryDslQueryBase {
  ignore_unmapped?: boolean
  inner_hits?: SearchInnerHits
  path: Field
  query: QueryDslQueryContainer
  score_mode?: QueryDslChildScoreMode
}

export interface QueryDslNumberRangeQuery extends QueryDslRangeQueryBase {
  gt?: double
  gte?: double
  lt?: double
  lte?: double
  from?: double | null
  to?: double | null
}

export interface QueryDslNumericDecayFunctionKeys extends QueryDslDecayFunctionBase {
}
export type QueryDslNumericDecayFunction = QueryDslNumericDecayFunctionKeys
  & { [property: string]: QueryDslDecayPlacement<double, double> | QueryDslMultiValueMode | QueryDslQueryContainer | double }

export type QueryDslOperator = 'and' | 'AND' | 'or' | 'OR'

export interface QueryDslParentIdQuery extends QueryDslQueryBase {
  id?: Id
  ignore_unmapped?: boolean
  type?: RelationName
}

export interface QueryDslPercolateQuery extends QueryDslQueryBase {
  document?: any
  documents?: any[]
  field: Field
  id?: Id
  index?: IndexName
  name?: string
  preference?: string
  routing?: Routing
  version?: VersionNumber
}

export interface QueryDslPinnedDoc {
  _id: Id
  _index: IndexName
}

export interface QueryDslPinnedQuery extends QueryDslQueryBase {
  organic: QueryDslQueryContainer
  ids?: Id[]
  docs?: QueryDslPinnedDoc[]
}

export interface QueryDslPrefixQuery extends QueryDslQueryBase {
  rewrite?: MultiTermQueryRewrite
  value: string
  case_insensitive?: boolean
}

export interface QueryDslQueryBase {
  boost?: float
  _name?: string
}

export interface QueryDslQueryContainer {
  bool?: QueryDslBoolQuery
  boosting?: QueryDslBoostingQuery
  common?: Partial<Record<Field, QueryDslCommonTermsQuery | string>>
  combined_fields?: QueryDslCombinedFieldsQuery
  constant_score?: QueryDslConstantScoreQuery
  dis_max?: QueryDslDisMaxQuery
  distance_feature?: QueryDslDistanceFeatureQuery
  exists?: QueryDslExistsQuery
  function_score?: QueryDslFunctionScoreQuery
  fuzzy?: Partial<Record<Field, QueryDslFuzzyQuery | string | double | boolean>>
  geo_bounding_box?: QueryDslGeoBoundingBoxQuery
  geo_distance?: QueryDslGeoDistanceQuery
  geo_polygon?: QueryDslGeoPolygonQuery
  geo_shape?: QueryDslGeoShapeQuery
  has_child?: QueryDslHasChildQuery
  has_parent?: QueryDslHasParentQuery
  ids?: QueryDslIdsQuery
  intervals?: Partial<Record<Field, QueryDslIntervalsQuery>>
  knn?: QueryDslKnnQuery
  match?: Partial<Record<Field, QueryDslMatchQuery | string | float | boolean>>
  match_all?: QueryDslMatchAllQuery
  match_bool_prefix?: Partial<Record<Field, QueryDslMatchBoolPrefixQuery | string>>
  match_none?: QueryDslMatchNoneQuery
  match_phrase?: Partial<Record<Field, QueryDslMatchPhraseQuery | string>>
  match_phrase_prefix?: Partial<Record<Field, QueryDslMatchPhrasePrefixQuery | string>>
  more_like_this?: QueryDslMoreLikeThisQuery
  multi_match?: QueryDslMultiMatchQuery
  nested?: QueryDslNestedQuery
  parent_id?: QueryDslParentIdQuery
  percolate?: QueryDslPercolateQuery
  pinned?: QueryDslPinnedQuery
  prefix?: Partial<Record<Field, QueryDslPrefixQuery | string>>
  query_string?: QueryDslQueryStringQuery
  range?: Partial<Record<Field, QueryDslRangeQuery>>
  rank_feature?: QueryDslRankFeatureQuery
  regexp?: Partial<Record<Field, QueryDslRegexpQuery | string>>
  script?: QueryDslScriptQuery
  script_score?: QueryDslScriptScoreQuery
  shape?: QueryDslShapeQuery
  simple_query_string?: QueryDslSimpleQueryStringQuery
  span_containing?: QueryDslSpanContainingQuery
  field_masking_span?: QueryDslSpanFieldMaskingQuery
  span_first?: QueryDslSpanFirstQuery
  span_multi?: QueryDslSpanMultiTermQuery
  span_near?: QueryDslSpanNearQuery
  span_not?: QueryDslSpanNotQuery
  span_or?: QueryDslSpanOrQuery
  span_term?: Partial<Record<Field, QueryDslSpanTermQuery | string>>
  span_within?: QueryDslSpanWithinQuery
  term?: Partial<Record<Field, QueryDslTermQuery | FieldValue>>
  terms?: QueryDslTermsQuery
  terms_set?: Partial<Record<Field, QueryDslTermsSetQuery>>
  wildcard?: Partial<Record<Field, QueryDslWildcardQuery | string>>
  wrapper?: QueryDslWrapperQuery
  type?: QueryDslTypeQuery
}

export interface QueryDslQueryStringQuery extends QueryDslQueryBase {
  allow_leading_wildcard?: boolean
  analyzer?: string
  analyze_wildcard?: boolean
  auto_generate_synonyms_phrase_query?: boolean
  default_field?: Field
  default_operator?: QueryDslOperator
  enable_position_increments?: boolean
  escape?: boolean
  fields?: Field[]
  fuzziness?: Fuzziness
  fuzzy_max_expansions?: integer
  fuzzy_prefix_length?: integer
  fuzzy_rewrite?: MultiTermQueryRewrite
  fuzzy_transpositions?: boolean
  lenient?: boolean
  max_determinized_states?: integer
  minimum_should_match?: MinimumShouldMatch
  phrase_slop?: double
  query: string
  quote_analyzer?: string
  quote_field_suffix?: string
  rewrite?: MultiTermQueryRewrite
  tie_breaker?: double
  time_zone?: TimeZone
  type?: QueryDslTextQueryType
}

export interface QueryDslRandomScoreFunction extends QueryDslScoreFunctionBase {
  field?: Field
  seed?: long | string
}

export type QueryDslRangeQuery = QueryDslDateRangeQuery | QueryDslNumberRangeQuery

export interface QueryDslRangeQueryBase extends QueryDslQueryBase {
  relation?: QueryDslRangeRelation
}

export type QueryDslRangeRelation = 'within' | 'contains' | 'intersects'

export interface QueryDslRankFeatureFunction {
  [key: string]: never
}

export interface QueryDslRankFeatureFunctionLinear {
  [key: string]: never
}

export interface QueryDslRankFeatureFunctionLogarithm {
  scaling_factor: float
}

export interface QueryDslRankFeatureFunctionSaturation {
  pivot?: float
}

export interface QueryDslRankFeatureFunctionSigmoid {
  pivot: float
  exponent: float
}

export interface QueryDslRankFeatureQuery extends QueryDslQueryBase {
  field: Field
  saturation?: QueryDslRankFeatureFunctionSaturation
  log?: QueryDslRankFeatureFunctionLogarithm
  linear?: QueryDslRankFeatureFunctionLinear
  sigmoid?: QueryDslRankFeatureFunctionSigmoid
}

export interface QueryDslRegexpQuery extends QueryDslQueryBase {
  case_insensitive?: boolean
  flags?: string
  max_determinized_states?: integer
  rewrite?: MultiTermQueryRewrite
  value: string
}

export interface QueryDslScoreFunctionBase {
  filter?: QueryDslQueryContainer
  weight?: double
}

export interface QueryDslScriptQuery extends QueryDslQueryBase {
  script: Script
}

export interface QueryDslScriptScoreFunction extends QueryDslScoreFunctionBase {
  script: Script
}

export interface QueryDslScriptScoreQuery extends QueryDslQueryBase {
  min_score?: float
  query: QueryDslQueryContainer
  script: Script
}

export interface QueryDslShapeFieldQuery {
  indexed_shape?: QueryDslFieldLookup
  relation?: GeoShapeRelation
  shape?: GeoShape
}

export interface QueryDslShapeQueryKeys extends QueryDslQueryBase {
  ignore_unmapped?: boolean
}
export type QueryDslShapeQuery = QueryDslShapeQueryKeys
  & { [property: string]: QueryDslShapeFieldQuery | boolean | float | string }

export type QueryDslSimpleQueryStringFlag = 'NONE' | 'AND' | 'OR' | 'NOT' | 'PREFIX' | 'PHRASE' | 'PRECEDENCE' | 'ESCAPE' | 'WHITESPACE' | 'FUZZY' | 'NEAR' | 'SLOP' | 'ALL'

export type QueryDslSimpleQueryStringFlags = QueryDslSimpleQueryStringFlag | string

export interface QueryDslSimpleQueryStringQuery extends QueryDslQueryBase {
  analyzer?: string
  analyze_wildcard?: boolean
  auto_generate_synonyms_phrase_query?: boolean
  default_operator?: QueryDslOperator
  fields?: Field[]
  flags?: QueryDslSimpleQueryStringFlags
  fuzzy_max_expansions?: integer
  fuzzy_prefix_length?: integer
  fuzzy_transpositions?: boolean
  lenient?: boolean
  minimum_should_match?: MinimumShouldMatch
  query: string
  quote_field_suffix?: string
}

export interface QueryDslSpanContainingQuery extends QueryDslQueryBase {
  big: QueryDslSpanQuery
  little: QueryDslSpanQuery
}

export interface QueryDslSpanFieldMaskingQuery extends QueryDslQueryBase {
  field: Field
  query: QueryDslSpanQuery
}

export interface QueryDslSpanFirstQuery extends QueryDslQueryBase {
  end: integer
  match: QueryDslSpanQuery
}

export type QueryDslSpanGapQuery = Partial<Record<Field, integer>>

export interface QueryDslSpanMultiTermQuery extends QueryDslQueryBase {
  match: QueryDslQueryContainer
}

export interface QueryDslSpanNearQuery extends QueryDslQueryBase {
  clauses: QueryDslSpanQuery[]
  in_order?: boolean
  slop?: integer
}

export interface QueryDslSpanNotQuery extends QueryDslQueryBase {
  dist?: integer
  exclude: QueryDslSpanQuery
  include: QueryDslSpanQuery
  post?: integer
  pre?: integer
}

export interface QueryDslSpanOrQuery extends QueryDslQueryBase {
  clauses: QueryDslSpanQuery[]
}

export interface QueryDslSpanQuery {
  span_containing?: QueryDslSpanContainingQuery
  field_masking_span?: QueryDslSpanFieldMaskingQuery
  span_first?: QueryDslSpanFirstQuery
  span_gap?: QueryDslSpanGapQuery
  span_multi?: QueryDslSpanMultiTermQuery
  span_near?: QueryDslSpanNearQuery
  span_not?: QueryDslSpanNotQuery
  span_or?: QueryDslSpanOrQuery
  span_term?: Partial<Record<Field, QueryDslSpanTermQuery | string>>
  span_within?: QueryDslSpanWithinQuery
}

export interface QueryDslSpanTermQuery extends QueryDslQueryBase {
  value: string
}

export interface QueryDslSpanWithinQuery extends QueryDslQueryBase {
  big: QueryDslSpanQuery
  little: QueryDslSpanQuery
}

export interface QueryDslTermQuery extends QueryDslQueryBase {
  value: FieldValue
  case_insensitive?: boolean
}

export interface QueryDslTermsLookup {
  index: IndexName
  id: Id
  path: Field
  routing?: Routing
}

export interface QueryDslTermsQueryKeys extends QueryDslQueryBase {
}
export type QueryDslTermsQuery = QueryDslTermsQueryKeys
  & { [property: string]: QueryDslTermsQueryField | float | string }

export type QueryDslTermsQueryField = FieldValue[] | QueryDslTermsLookup

export interface QueryDslTermsSetQuery extends QueryDslQueryBase {
  minimum_should_match_field?: Field
  minimum_should_match_script?: Script
  terms: string[]
}

export type QueryDslTextQueryType = 'best_fields' | 'most_fields' | 'cross_fields' | 'phrase' | 'phrase_prefix' | 'bool_prefix'

export interface QueryDslTypeQuery extends QueryDslQueryBase {
  value: string
}

export interface QueryDslWildcardQuery extends QueryDslQueryBase {
  case_insensitive?: boolean
  rewrite?: MultiTermQueryRewrite
  value?: string
  wildcard?: string
}

export interface QueryDslWrapperQuery extends QueryDslQueryBase {
  query: string
}

export type QueryDslZeroTermsQuery = 'all' | 'none'

export interface AsyncSearchAsyncSearch<TDocument = unknown> {
  aggregations?: Record<AggregateName, AggregationsAggregate>
  _clusters?: ClusterStatistics
  fields?: Record<string, any>
  hits: SearchHitsMetadata<TDocument>
  max_score?: double
  num_reduce_phases?: long
  profile?: SearchProfile
  pit_id?: Id
  _scroll_id?: Id
  _shards: ShardStatistics
  suggest?: Record<SuggestionName, SearchSuggest<TDocument>[]>
  terminated_early?: boolean
  timed_out: boolean
  took: long
}

export interface AsyncSearchAsyncSearchDocumentResponseBase<TDocument = unknown> extends AsyncSearchAsyncSearchResponseBase {
  response: AsyncSearchAsyncSearch<TDocument>
}

export interface AsyncSearchAsyncSearchResponseBase {
  id?: Id
  is_partial: boolean
  is_running: boolean
  expiration_time_in_millis: EpochMillis
  start_time_in_millis: EpochMillis
}

export interface AsyncSearchDeleteRequest extends RequestBase {
  id: Id
}

export interface AsyncSearchDeleteResponse extends AcknowledgedResponseBase {
}

export interface AsyncSearchGetRequest extends RequestBase {
  id: Id
  keep_alive?: Time
  typed_keys?: boolean
  wait_for_completion_timeout?: Time
}

export interface AsyncSearchGetResponse<TDocument = unknown> extends AsyncSearchAsyncSearchDocumentResponseBase<TDocument> {
}

export interface AsyncSearchStatusRequest extends RequestBase {
  id: Id
}

export interface AsyncSearchStatusResponse<TDocument = unknown> extends AsyncSearchAsyncSearchResponseBase {
  _shards: ShardStatistics
  completion_status: integer
}

export interface AsyncSearchSubmitRequest extends RequestBase {
  index?: Indices
  wait_for_completion_timeout?: Time
  keep_on_completion?: boolean
  keep_alive?: Time
  allow_no_indices?: boolean
  allow_partial_search_results?: boolean
  analyzer?: string
  analyze_wildcard?: boolean
  batched_reduce_size?: long
  ccs_minimize_roundtrips?: boolean
  default_operator?: QueryDslOperator
  df?: string
  docvalue_fields?: Fields
  expand_wildcards?: ExpandWildcards
  explain?: boolean
  ignore_throttled?: boolean
  ignore_unavailable?: boolean
  lenient?: boolean
  max_concurrent_shard_requests?: long
  min_compatible_shard_node?: VersionString
  preference?: string
  pre_filter_shard_size?: long
  request_cache?: boolean
  routing?: Routing
  scroll?: Time
  search_type?: SearchType
  stats?: string[]
  stored_fields?: Fields
  suggest_field?: Field
  suggest_mode?: SuggestMode
  suggest_size?: long
  suggest_text?: string
  terminate_after?: long
  timeout?: Time
  track_total_hits?: SearchTrackHits
  track_scores?: boolean
  typed_keys?: boolean
  rest_total_hits_as_int?: boolean
  version?: boolean
  _source?: SearchSourceConfigParam
  _source_excludes?: Fields
  _source_includes?: Fields
  seq_no_primary_term?: boolean
  q?: string
  size?: integer
  from?: integer
  sort?: string | string[]
  body?: {
    aggregations?: Record<string, AggregationsAggregationContainer>
    aggs?: Record<string, AggregationsAggregationContainer>
    collapse?: SearchFieldCollapse
    explain?: boolean
    from?: integer
    highlight?: SearchHighlight
    track_total_hits?: SearchTrackHits
    indices_boost?: Record<IndexName, double>[]
    docvalue_fields?: (QueryDslFieldAndFormat | Field)[]
    min_score?: double
    post_filter?: QueryDslQueryContainer
    profile?: boolean
    query?: QueryDslQueryContainer
    rescore?: SearchRescore | SearchRescore[]
    script_fields?: Record<string, ScriptField>
    search_after?: SortResults
    size?: integer
    slice?: SlicedScroll
    sort?: Sort
    _source?: SearchSourceConfig
    fields?: (QueryDslFieldAndFormat | Field)[]
    suggest?: SearchSuggester
    terminate_after?: long
    timeout?: string
    track_scores?: boolean
    version?: boolean
    seq_no_primary_term?: boolean
    stored_fields?: Fields
    pit?: SearchPointInTimeReference
    runtime_mappings?: MappingRuntimeFields
    stats?: string[]
  }
}

export interface AsyncSearchSubmitResponse<TDocument = unknown> extends AsyncSearchAsyncSearchDocumentResponseBase<TDocument> {
}

export interface AutoscalingAutoscalingPolicy {
  roles: string[]
  deciders: Record<string, any>
}

export interface AutoscalingDeleteAutoscalingPolicyRequest extends RequestBase {
  name: Name
}

export interface AutoscalingDeleteAutoscalingPolicyResponse extends AcknowledgedResponseBase {
}

export interface AutoscalingGetAutoscalingCapacityAutoscalingCapacity {
  node: AutoscalingGetAutoscalingCapacityAutoscalingResources
  total: AutoscalingGetAutoscalingCapacityAutoscalingResources
}

export interface AutoscalingGetAutoscalingCapacityAutoscalingDecider {
  required_capacity: AutoscalingGetAutoscalingCapacityAutoscalingCapacity
  reason_summary?: string
  reason_details?: any
}

export interface AutoscalingGetAutoscalingCapacityAutoscalingDeciders {
  required_capacity: AutoscalingGetAutoscalingCapacityAutoscalingCapacity
  current_capacity: AutoscalingGetAutoscalingCapacityAutoscalingCapacity
  current_nodes: AutoscalingGetAutoscalingCapacityAutoscalingNode[]
  deciders: Record<string, AutoscalingGetAutoscalingCapacityAutoscalingDecider>
}

export interface AutoscalingGetAutoscalingCapacityAutoscalingNode {
  name: NodeName
}

export interface AutoscalingGetAutoscalingCapacityAutoscalingResources {
  storage: integer
  memory: integer
}

export interface AutoscalingGetAutoscalingCapacityRequest extends RequestBase {
}

export interface AutoscalingGetAutoscalingCapacityResponse {
  policies: Record<string, AutoscalingGetAutoscalingCapacityAutoscalingDeciders>
}

export interface AutoscalingGetAutoscalingPolicyRequest extends RequestBase {
  name: Name
}

export type AutoscalingGetAutoscalingPolicyResponse = AutoscalingAutoscalingPolicy

export interface AutoscalingPutAutoscalingPolicyRequest extends RequestBase {
  name: Name
  body?: AutoscalingAutoscalingPolicy
}

export interface AutoscalingPutAutoscalingPolicyResponse extends AcknowledgedResponseBase {
}

export interface CatCatRequestBase extends RequestBase, SpecUtilsCommonCatQueryParameters {
}

export interface CatAliasesAliasesRecord {
  alias?: string
  a?: string
  index?: IndexName
  i?: IndexName
  idx?: IndexName
  filter?: string
  f?: string
  fi?: string
  'routing.index'?: string
  ri?: string
  routingIndex?: string
  'routing.search'?: string
  rs?: string
  routingSearch?: string
  is_write_index?: string
  w?: string
  isWriteIndex?: string
}

export interface CatAliasesRequest extends CatCatRequestBase {
  name?: Names
  expand_wildcards?: ExpandWildcards
}

export type CatAliasesResponse = CatAliasesAliasesRecord[]

export interface CatAllocationAllocationRecord {
  shards?: string
  s?: string
  'disk.indices'?: ByteSize | null
  di?: ByteSize | null
  diskIndices?: ByteSize | null
  'disk.used'?: ByteSize | null
  du?: ByteSize | null
  diskUsed?: ByteSize | null
  'disk.avail'?: ByteSize | null
  da?: ByteSize | null
  diskAvail?: ByteSize | null
  'disk.total'?: ByteSize | null
  dt?: ByteSize | null
  diskTotal?: ByteSize | null
  'disk.percent'?: Percentage | null
  dp?: Percentage | null
  diskPercent?: Percentage | null
  host?: Host | null
  h?: Host | null
  ip?: Ip | null
  node?: string
  n?: string
}

export interface CatAllocationRequest extends CatCatRequestBase {
  node_id?: NodeIds
  bytes?: Bytes
}

export type CatAllocationResponse = CatAllocationAllocationRecord[]

export interface CatCountCountRecord {
  epoch?: EpochMillis
  t?: EpochMillis
  time?: EpochMillis
  timestamp?: DateString
  ts?: DateString
  hms?: DateString
  hhmmss?: DateString
  count?: string
  dc?: string
  'docs.count'?: string
  docsCount?: string
}

export interface CatCountRequest extends CatCatRequestBase {
  index?: Indices
}

export type CatCountResponse = CatCountCountRecord[]

export interface CatFielddataFielddataRecord {
  id?: string
  host?: string
  h?: string
  ip?: string
  node?: string
  n?: string
  field?: string
  f?: string
  size?: string
}

export interface CatFielddataRequest extends CatCatRequestBase {
  fields?: Fields
  bytes?: Bytes
}

export type CatFielddataResponse = CatFielddataFielddataRecord[]

export interface CatHealthHealthRecord {
  epoch?: EpochMillis
  time?: EpochMillis
  timestamp?: DateString
  ts?: DateString
  hms?: DateString
  hhmmss?: DateString
  cluster?: string
  cl?: string
  status?: string
  st?: string
  'node.total'?: string
  nt?: string
  nodeTotal?: string
  'node.data'?: string
  nd?: string
  nodeData?: string
  shards?: string
  t?: string
  sh?: string
  'shards.total'?: string
  shardsTotal?: string
  pri?: string
  p?: string
  'shards.primary'?: string
  shardsPrimary?: string
  relo?: string
  r?: string
  'shards.relocating'?: string
  shardsRelocating?: string
  init?: string
  i?: string
  'shards.initializing'?: string
  shardsInitializing?: string
  unassign?: string
  u?: string
  'shards.unassigned'?: string
  shardsUnassigned?: string
  pending_tasks?: string
  pt?: string
  pendingTasks?: string
  max_task_wait_time?: string
  mtwt?: string
  maxTaskWaitTime?: string
  active_shards_percent?: string
  asp?: string
  activeShardsPercent?: string
}

export interface CatHealthRequest extends CatCatRequestBase {
  ts?: boolean
}

export type CatHealthResponse = CatHealthHealthRecord[]

export interface CatHelpHelpRecord {
  endpoint: string
}

export interface CatHelpRequest extends CatCatRequestBase {
}

export type CatHelpResponse = CatHelpHelpRecord[]

export interface CatIndicesIndicesRecord {
  health?: string
  h?: string
  status?: string
  s?: string
  index?: string
  i?: string
  idx?: string
  uuid?: string
  id?: string
  pri?: string
  p?: string
  'shards.primary'?: string
  shardsPrimary?: string
  rep?: string
  r?: string
  'shards.replica'?: string
  shardsReplica?: string
  'docs.count'?: string | null
  dc?: string | null
  docsCount?: string | null
  'docs.deleted'?: string | null
  dd?: string | null
  docsDeleted?: string | null
  'creation.date'?: string
  cd?: string
  'creation.date.string'?: string
  cds?: string
  'store.size'?: string | null
  ss?: string | null
  storeSize?: string | null
  'pri.store.size'?: string | null
  'completion.size'?: string
  cs?: string
  completionSize?: string
  'pri.completion.size'?: string
  'fielddata.memory_size'?: string
  fm?: string
  fielddataMemory?: string
  'pri.fielddata.memory_size'?: string
  'fielddata.evictions'?: string
  fe?: string
  fielddataEvictions?: string
  'pri.fielddata.evictions'?: string
  'query_cache.memory_size'?: string
  qcm?: string
  queryCacheMemory?: string
  'pri.query_cache.memory_size'?: string
  'query_cache.evictions'?: string
  qce?: string
  queryCacheEvictions?: string
  'pri.query_cache.evictions'?: string
  'request_cache.memory_size'?: string
  rcm?: string
  requestCacheMemory?: string
  'pri.request_cache.memory_size'?: string
  'request_cache.evictions'?: string
  rce?: string
  requestCacheEvictions?: string
  'pri.request_cache.evictions'?: string
  'request_cache.hit_count'?: string
  rchc?: string
  requestCacheHitCount?: string
  'pri.request_cache.hit_count'?: string
  'request_cache.miss_count'?: string
  rcmc?: string
  requestCacheMissCount?: string
  'pri.request_cache.miss_count'?: string
  'flush.total'?: string
  ft?: string
  flushTotal?: string
  'pri.flush.total'?: string
  'flush.total_time'?: string
  ftt?: string
  flushTotalTime?: string
  'pri.flush.total_time'?: string
  'get.current'?: string
  gc?: string
  getCurrent?: string
  'pri.get.current'?: string
  'get.time'?: string
  gti?: string
  getTime?: string
  'pri.get.time'?: string
  'get.total'?: string
  gto?: string
  getTotal?: string
  'pri.get.total'?: string
  'get.exists_time'?: string
  geti?: string
  getExistsTime?: string
  'pri.get.exists_time'?: string
  'get.exists_total'?: string
  geto?: string
  getExistsTotal?: string
  'pri.get.exists_total'?: string
  'get.missing_time'?: string
  gmti?: string
  getMissingTime?: string
  'pri.get.missing_time'?: string
  'get.missing_total'?: string
  gmto?: string
  getMissingTotal?: string
  'pri.get.missing_total'?: string
  'indexing.delete_current'?: string
  idc?: string
  indexingDeleteCurrent?: string
  'pri.indexing.delete_current'?: string
  'indexing.delete_time'?: string
  idti?: string
  indexingDeleteTime?: string
  'pri.indexing.delete_time'?: string
  'indexing.delete_total'?: string
  idto?: string
  indexingDeleteTotal?: string
  'pri.indexing.delete_total'?: string
  'indexing.index_current'?: string
  iic?: string
  indexingIndexCurrent?: string
  'pri.indexing.index_current'?: string
  'indexing.index_time'?: string
  iiti?: string
  indexingIndexTime?: string
  'pri.indexing.index_time'?: string
  'indexing.index_total'?: string
  iito?: string
  indexingIndexTotal?: string
  'pri.indexing.index_total'?: string
  'indexing.index_failed'?: string
  iif?: string
  indexingIndexFailed?: string
  'pri.indexing.index_failed'?: string
  'merges.current'?: string
  mc?: string
  mergesCurrent?: string
  'pri.merges.current'?: string
  'merges.current_docs'?: string
  mcd?: string
  mergesCurrentDocs?: string
  'pri.merges.current_docs'?: string
  'merges.current_size'?: string
  mcs?: string
  mergesCurrentSize?: string
  'pri.merges.current_size'?: string
  'merges.total'?: string
  mt?: string
  mergesTotal?: string
  'pri.merges.total'?: string
  'merges.total_docs'?: string
  mtd?: string
  mergesTotalDocs?: string
  'pri.merges.total_docs'?: string
  'merges.total_size'?: string
  mts?: string
  mergesTotalSize?: string
  'pri.merges.total_size'?: string
  'merges.total_time'?: string
  mtt?: string
  mergesTotalTime?: string
  'pri.merges.total_time'?: string
  'refresh.total'?: string
  rto?: string
  refreshTotal?: string
  'pri.refresh.total'?: string
  'refresh.time'?: string
  rti?: string
  refreshTime?: string
  'pri.refresh.time'?: string
  'refresh.external_total'?: string
  reto?: string
  'pri.refresh.external_total'?: string
  'refresh.external_time'?: string
  reti?: string
  'pri.refresh.external_time'?: string
  'refresh.listeners'?: string
  rli?: string
  refreshListeners?: string
  'pri.refresh.listeners'?: string
  'search.fetch_current'?: string
  sfc?: string
  searchFetchCurrent?: string
  'pri.search.fetch_current'?: string
  'search.fetch_time'?: string
  sfti?: string
  searchFetchTime?: string
  'pri.search.fetch_time'?: string
  'search.fetch_total'?: string
  sfto?: string
  searchFetchTotal?: string
  'pri.search.fetch_total'?: string
  'search.open_contexts'?: string
  so?: string
  searchOpenContexts?: string
  'pri.search.open_contexts'?: string
  'search.query_current'?: string
  sqc?: string
  searchQueryCurrent?: string
  'pri.search.query_current'?: string
  'search.query_time'?: string
  sqti?: string
  searchQueryTime?: string
  'pri.search.query_time'?: string
  'search.query_total'?: string
  sqto?: string
  searchQueryTotal?: string
  'pri.search.query_total'?: string
  'search.scroll_current'?: string
  scc?: string
  searchScrollCurrent?: string
  'pri.search.scroll_current'?: string
  'search.scroll_time'?: string
  scti?: string
  searchScrollTime?: string
  'pri.search.scroll_time'?: string
  'search.scroll_total'?: string
  scto?: string
  searchScrollTotal?: string
  'pri.search.scroll_total'?: string
  'segments.count'?: string
  sc?: string
  segmentsCount?: string
  'pri.segments.count'?: string
  'segments.memory'?: string
  sm?: string
  segmentsMemory?: string
  'pri.segments.memory'?: string
  'segments.index_writer_memory'?: string
  siwm?: string
  segmentsIndexWriterMemory?: string
  'pri.segments.index_writer_memory'?: string
  'segments.version_map_memory'?: string
  svmm?: string
  segmentsVersionMapMemory?: string
  'pri.segments.version_map_memory'?: string
  'segments.fixed_bitset_memory'?: string
  sfbm?: string
  fixedBitsetMemory?: string
  'pri.segments.fixed_bitset_memory'?: string
  'warmer.current'?: string
  wc?: string
  warmerCurrent?: string
  'pri.warmer.current'?: string
  'warmer.total'?: string
  wto?: string
  warmerTotal?: string
  'pri.warmer.total'?: string
  'warmer.total_time'?: string
  wtt?: string
  warmerTotalTime?: string
  'pri.warmer.total_time'?: string
  'suggest.current'?: string
  suc?: string
  suggestCurrent?: string
  'pri.suggest.current'?: string
  'suggest.time'?: string
  suti?: string
  suggestTime?: string
  'pri.suggest.time'?: string
  'suggest.total'?: string
  suto?: string
  suggestTotal?: string
  'pri.suggest.total'?: string
  'memory.total'?: string
  tm?: string
  memoryTotal?: string
  'pri.memory.total'?: string
  'search.throttled'?: string
  sth?: string
  'bulk.total_operations'?: string
  bto?: string
  bulkTotalOperation?: string
  'pri.bulk.total_operations'?: string
  'bulk.total_time'?: string
  btti?: string
  bulkTotalTime?: string
  'pri.bulk.total_time'?: string
  'bulk.total_size_in_bytes'?: string
  btsi?: string
  bulkTotalSizeInBytes?: string
  'pri.bulk.total_size_in_bytes'?: string
  'bulk.avg_time'?: string
  bati?: string
  bulkAvgTime?: string
  'pri.bulk.avg_time'?: string
  'bulk.avg_size_in_bytes'?: string
  basi?: string
  bulkAvgSizeInBytes?: string
  'pri.bulk.avg_size_in_bytes'?: string
}

export interface CatIndicesRequest extends CatCatRequestBase {
  index?: Indices
  bytes?: Bytes
  expand_wildcards?: ExpandWildcards
  health?: HealthStatus
  include_unloaded_segments?: boolean
  pri?: boolean
}

export type CatIndicesResponse = CatIndicesIndicesRecord[]

export interface CatMasterMasterRecord {
  id?: string
  host?: string
  h?: string
  ip?: string
  node?: string
  n?: string
}

export interface CatMasterRequest extends CatCatRequestBase {
}

export type CatMasterResponse = CatMasterMasterRecord[]

export interface CatMlDataFrameAnalyticsDataFrameAnalyticsRecord {
  id?: Id
  type?: string
  t?: string
  create_time?: string
  ct?: string
  createTime?: string
  version?: VersionString
  v?: VersionString
  source_index?: IndexName
  si?: IndexName
  sourceIndex?: IndexName
  dest_index?: IndexName
  di?: IndexName
  destIndex?: IndexName
  description?: string
  d?: string
  model_memory_limit?: string
  mml?: string
  modelMemoryLimit?: string
  state?: string
  s?: string
  failure_reason?: string
  fr?: string
  failureReason?: string
  progress?: string
  p?: string
  assignment_explanation?: string
  ae?: string
  assignmentExplanation?: string
  'node.id'?: Id
  ni?: Id
  nodeId?: Id
  'node.name'?: Name
  nn?: Name
  nodeName?: Name
  'node.ephemeral_id'?: Id
  ne?: Id
  nodeEphemeralId?: Id
  'node.address'?: string
  na?: string
  nodeAddress?: string
}

export interface CatMlDataFrameAnalyticsRequest extends CatCatRequestBase {
  id?: Id
  allow_no_match?: boolean
  bytes?: Bytes
}

export type CatMlDataFrameAnalyticsResponse = CatMlDataFrameAnalyticsDataFrameAnalyticsRecord[]

export interface CatMlDatafeedsDatafeedsRecord {
  id?: string
  state?: MlDatafeedState
  s?: MlDatafeedState
  assignment_explanation?: string
  ae?: string
  'buckets.count'?: string
  bc?: string
  bucketsCount?: string
  'search.count'?: string
  sc?: string
  searchCount?: string
  'search.time'?: string
  st?: string
  searchTime?: string
  'search.bucket_avg'?: string
  sba?: string
  searchBucketAvg?: string
  'search.exp_avg_hour'?: string
  seah?: string
  searchExpAvgHour?: string
  'node.id'?: string
  ni?: string
  nodeId?: string
  'node.name'?: string
  nn?: string
  nodeName?: string
  'node.ephemeral_id'?: string
  ne?: string
  nodeEphemeralId?: string
  'node.address'?: string
  na?: string
  nodeAddress?: string
}

export interface CatMlDatafeedsRequest extends CatCatRequestBase {
  datafeed_id?: Id
  allow_no_match?: boolean
  time?: TimeUnit
}

export type CatMlDatafeedsResponse = CatMlDatafeedsDatafeedsRecord[]

export interface CatMlJobsJobsRecord {
  id?: Id
  state?: MlJobState
  s?: MlJobState
  opened_time?: string
  ot?: string
  assignment_explanation?: string
  ae?: string
  'data.processed_records'?: string
  dpr?: string
  dataProcessedRecords?: string
  'data.processed_fields'?: string
  dpf?: string
  dataProcessedFields?: string
  'data.input_bytes'?: ByteSize
  dib?: ByteSize
  dataInputBytes?: ByteSize
  'data.input_records'?: string
  dir?: string
  dataInputRecords?: string
  'data.input_fields'?: string
  dif?: string
  dataInputFields?: string
  'data.invalid_dates'?: string
  did?: string
  dataInvalidDates?: string
  'data.missing_fields'?: string
  dmf?: string
  dataMissingFields?: string
  'data.out_of_order_timestamps'?: string
  doot?: string
  dataOutOfOrderTimestamps?: string
  'data.empty_buckets'?: string
  deb?: string
  dataEmptyBuckets?: string
  'data.sparse_buckets'?: string
  dsb?: string
  dataSparseBuckets?: string
  'data.buckets'?: string
  db?: string
  dataBuckets?: string
  'data.earliest_record'?: string
  der?: string
  dataEarliestRecord?: string
  'data.latest_record'?: string
  dlr?: string
  dataLatestRecord?: string
  'data.last'?: string
  dl?: string
  dataLast?: string
  'data.last_empty_bucket'?: string
  dleb?: string
  dataLastEmptyBucket?: string
  'data.last_sparse_bucket'?: string
  dlsb?: string
  dataLastSparseBucket?: string
  'model.bytes'?: ByteSize
  mb?: ByteSize
  modelBytes?: ByteSize
  'model.memory_status'?: MlMemoryStatus
  mms?: MlMemoryStatus
  modelMemoryStatus?: MlMemoryStatus
  'model.bytes_exceeded'?: ByteSize
  mbe?: ByteSize
  modelBytesExceeded?: ByteSize
  'model.memory_limit'?: string
  mml?: string
  modelMemoryLimit?: string
  'model.by_fields'?: string
  mbf?: string
  modelByFields?: string
  'model.over_fields'?: string
  mof?: string
  modelOverFields?: string
  'model.partition_fields'?: string
  mpf?: string
  modelPartitionFields?: string
  'model.bucket_allocation_failures'?: string
  mbaf?: string
  modelBucketAllocationFailures?: string
  'model.categorization_status'?: MlCategorizationStatus
  mcs?: MlCategorizationStatus
  modelCategorizationStatus?: MlCategorizationStatus
  'model.categorized_doc_count'?: string
  mcdc?: string
  modelCategorizedDocCount?: string
  'model.total_category_count'?: string
  mtcc?: string
  modelTotalCategoryCount?: string
  'model.frequent_category_count'?: string
  modelFrequentCategoryCount?: string
  'model.rare_category_count'?: string
  mrcc?: string
  modelRareCategoryCount?: string
  'model.dead_category_count'?: string
  mdcc?: string
  modelDeadCategoryCount?: string
  'model.failed_category_count'?: string
  mfcc?: string
  modelFailedCategoryCount?: string
  'model.log_time'?: string
  mlt?: string
  modelLogTime?: string
  'model.timestamp'?: string
  mt?: string
  modelTimestamp?: string
  'forecasts.total'?: string
  ft?: string
  forecastsTotal?: string
  'forecasts.memory.min'?: string
  fmmin?: string
  forecastsMemoryMin?: string
  'forecasts.memory.max'?: string
  fmmax?: string
  forecastsMemoryMax?: string
  'forecasts.memory.avg'?: string
  fmavg?: string
  forecastsMemoryAvg?: string
  'forecasts.memory.total'?: string
  fmt?: string
  forecastsMemoryTotal?: string
  'forecasts.records.min'?: string
  frmin?: string
  forecastsRecordsMin?: string
  'forecasts.records.max'?: string
  frmax?: string
  forecastsRecordsMax?: string
  'forecasts.records.avg'?: string
  fravg?: string
  forecastsRecordsAvg?: string
  'forecasts.records.total'?: string
  frt?: string
  forecastsRecordsTotal?: string
  'forecasts.time.min'?: string
  ftmin?: string
  forecastsTimeMin?: string
  'forecasts.time.max'?: string
  ftmax?: string
  forecastsTimeMax?: string
  'forecasts.time.avg'?: string
  ftavg?: string
  forecastsTimeAvg?: string
  'forecasts.time.total'?: string
  ftt?: string
  forecastsTimeTotal?: string
  'node.id'?: NodeId
  ni?: NodeId
  nodeId?: NodeId
  'node.name'?: string
  nn?: string
  nodeName?: string
  'node.ephemeral_id'?: NodeId
  ne?: NodeId
  nodeEphemeralId?: NodeId
  'node.address'?: string
  na?: string
  nodeAddress?: string
  'buckets.count'?: string
  bc?: string
  bucketsCount?: string
  'buckets.time.total'?: string
  btt?: string
  bucketsTimeTotal?: string
  'buckets.time.min'?: string
  btmin?: string
  bucketsTimeMin?: string
  'buckets.time.max'?: string
  btmax?: string
  bucketsTimeMax?: string
  'buckets.time.exp_avg'?: string
  btea?: string
  bucketsTimeExpAvg?: string
  'buckets.time.exp_avg_hour'?: string
  bteah?: string
  bucketsTimeExpAvgHour?: string
}

export interface CatMlJobsRequest extends CatCatRequestBase {
  job_id?: Id
  allow_no_match?: boolean
  bytes?: Bytes
  time?: TimeUnit
}

export type CatMlJobsResponse = CatMlJobsJobsRecord[]

export interface CatMlTrainedModelsRequest extends CatCatRequestBase {
  model_id?: Id
  allow_no_match?: boolean
  bytes?: Bytes
  from?: integer
  size?: integer
}

export type CatMlTrainedModelsResponse = CatMlTrainedModelsTrainedModelsRecord[]

export interface CatMlTrainedModelsTrainedModelsRecord {
  id?: Id
  created_by?: string
  c?: string
  createdBy?: string
  heap_size?: ByteSize
  hs?: ByteSize
  modelHeapSize?: ByteSize
  operations?: string
  o?: string
  modelOperations?: string
  license?: string
  l?: string
  create_time?: DateString
  ct?: DateString
  version?: VersionString
  v?: VersionString
  description?: string
  d?: string
  'ingest.pipelines'?: string
  ip?: string
  ingestPipelines?: string
  'ingest.count'?: string
  ic?: string
  ingestCount?: string
  'ingest.time'?: string
  it?: string
  ingestTime?: string
  'ingest.current'?: string
  icurr?: string
  ingestCurrent?: string
  'ingest.failed'?: string
  if?: string
  ingestFailed?: string
  'data_frame.id'?: string
  dfid?: string
  dataFrameAnalytics?: string
  'data_frame.create_time'?: string
  dft?: string
  dataFrameAnalyticsTime?: string
  'data_frame.source_index'?: string
  dfsi?: string
  dataFrameAnalyticsSrcIndex?: string
  'data_frame.analysis'?: string
  dfa?: string
  dataFrameAnalyticsAnalysis?: string
  type?: string
}

export interface CatNodeattrsNodeAttributesRecord {
  node?: string
  id?: string
  pid?: string
  host?: string
  h?: string
  ip?: string
  i?: string
  port?: string
  attr?: string
  value?: string
}

export interface CatNodeattrsRequest extends CatCatRequestBase {
}

export type CatNodeattrsResponse = CatNodeattrsNodeAttributesRecord[]

export interface CatNodesNodesRecord {
  id?: Id
  nodeId?: Id
  pid?: string
  p?: string
  ip?: string
  i?: string
  port?: string
  po?: string
  http_address?: string
  http?: string
  version?: VersionString
  v?: VersionString
  flavor?: string
  f?: string
  type?: string
  t?: string
  build?: string
  b?: string
  jdk?: string
  j?: string
  'disk.total'?: ByteSize
  dt?: ByteSize
  diskTotal?: ByteSize
  'disk.used'?: ByteSize
  du?: ByteSize
  diskUsed?: ByteSize
  'disk.avail'?: ByteSize
  d?: ByteSize
  da?: ByteSize
  disk?: ByteSize
  diskAvail?: ByteSize
  'disk.used_percent'?: Percentage
  dup?: Percentage
  diskUsedPercent?: Percentage
  'heap.current'?: string
  hc?: string
  heapCurrent?: string
  'heap.percent'?: Percentage
  hp?: Percentage
  heapPercent?: Percentage
  'heap.max'?: string
  hm?: string
  heapMax?: string
  'ram.current'?: string
  rc?: string
  ramCurrent?: string
  'ram.percent'?: Percentage
  rp?: Percentage
  ramPercent?: Percentage
  'ram.max'?: string
  rn?: string
  ramMax?: string
  'file_desc.current'?: string
  fdc?: string
  fileDescriptorCurrent?: string
  'file_desc.percent'?: Percentage
  fdp?: Percentage
  fileDescriptorPercent?: Percentage
  'file_desc.max'?: string
  fdm?: string
  fileDescriptorMax?: string
  cpu?: string
  load_1m?: string
  load_5m?: string
  load_15m?: string
  l?: string
  uptime?: string
  u?: string
  'node.role'?: string
  r?: string
  role?: string
  nodeRole?: string
  master?: string
  m?: string
  name?: Name
  n?: Name
  'completion.size'?: string
  cs?: string
  completionSize?: string
  'fielddata.memory_size'?: string
  fm?: string
  fielddataMemory?: string
  'fielddata.evictions'?: string
  fe?: string
  fielddataEvictions?: string
  'query_cache.memory_size'?: string
  qcm?: string
  queryCacheMemory?: string
  'query_cache.evictions'?: string
  qce?: string
  queryCacheEvictions?: string
  'query_cache.hit_count'?: string
  qchc?: string
  queryCacheHitCount?: string
  'query_cache.miss_count'?: string
  qcmc?: string
  queryCacheMissCount?: string
  'request_cache.memory_size'?: string
  rcm?: string
  requestCacheMemory?: string
  'request_cache.evictions'?: string
  rce?: string
  requestCacheEvictions?: string
  'request_cache.hit_count'?: string
  rchc?: string
  requestCacheHitCount?: string
  'request_cache.miss_count'?: string
  rcmc?: string
  requestCacheMissCount?: string
  'flush.total'?: string
  ft?: string
  flushTotal?: string
  'flush.total_time'?: string
  ftt?: string
  flushTotalTime?: string
  'get.current'?: string
  gc?: string
  getCurrent?: string
  'get.time'?: string
  gti?: string
  getTime?: string
  'get.total'?: string
  gto?: string
  getTotal?: string
  'get.exists_time'?: string
  geti?: string
  getExistsTime?: string
  'get.exists_total'?: string
  geto?: string
  getExistsTotal?: string
  'get.missing_time'?: string
  gmti?: string
  getMissingTime?: string
  'get.missing_total'?: string
  gmto?: string
  getMissingTotal?: string
  'indexing.delete_current'?: string
  idc?: string
  indexingDeleteCurrent?: string
  'indexing.delete_time'?: string
  idti?: string
  indexingDeleteTime?: string
  'indexing.delete_total'?: string
  idto?: string
  indexingDeleteTotal?: string
  'indexing.index_current'?: string
  iic?: string
  indexingIndexCurrent?: string
  'indexing.index_time'?: string
  iiti?: string
  indexingIndexTime?: string
  'indexing.index_total'?: string
  iito?: string
  indexingIndexTotal?: string
  'indexing.index_failed'?: string
  iif?: string
  indexingIndexFailed?: string
  'merges.current'?: string
  mc?: string
  mergesCurrent?: string
  'merges.current_docs'?: string
  mcd?: string
  mergesCurrentDocs?: string
  'merges.current_size'?: string
  mcs?: string
  mergesCurrentSize?: string
  'merges.total'?: string
  mt?: string
  mergesTotal?: string
  'merges.total_docs'?: string
  mtd?: string
  mergesTotalDocs?: string
  'merges.total_size'?: string
  mts?: string
  mergesTotalSize?: string
  'merges.total_time'?: string
  mtt?: string
  mergesTotalTime?: string
  'refresh.total'?: string
  'refresh.time'?: string
  'refresh.external_total'?: string
  rto?: string
  refreshTotal?: string
  'refresh.external_time'?: string
  rti?: string
  refreshTime?: string
  'refresh.listeners'?: string
  rli?: string
  refreshListeners?: string
  'script.compilations'?: string
  scrcc?: string
  scriptCompilations?: string
  'script.cache_evictions'?: string
  scrce?: string
  scriptCacheEvictions?: string
  'script.compilation_limit_triggered'?: string
  scrclt?: string
  scriptCacheCompilationLimitTriggered?: string
  'search.fetch_current'?: string
  sfc?: string
  searchFetchCurrent?: string
  'search.fetch_time'?: string
  sfti?: string
  searchFetchTime?: string
  'search.fetch_total'?: string
  sfto?: string
  searchFetchTotal?: string
  'search.open_contexts'?: string
  so?: string
  searchOpenContexts?: string
  'search.query_current'?: string
  sqc?: string
  searchQueryCurrent?: string
  'search.query_time'?: string
  sqti?: string
  searchQueryTime?: string
  'search.query_total'?: string
  sqto?: string
  searchQueryTotal?: string
  'search.scroll_current'?: string
  scc?: string
  searchScrollCurrent?: string
  'search.scroll_time'?: string
  scti?: string
  searchScrollTime?: string
  'search.scroll_total'?: string
  scto?: string
  searchScrollTotal?: string
  'segments.count'?: string
  sc?: string
  segmentsCount?: string
  'segments.memory'?: string
  sm?: string
  segmentsMemory?: string
  'segments.index_writer_memory'?: string
  siwm?: string
  segmentsIndexWriterMemory?: string
  'segments.version_map_memory'?: string
  svmm?: string
  segmentsVersionMapMemory?: string
  'segments.fixed_bitset_memory'?: string
  sfbm?: string
  fixedBitsetMemory?: string
  'suggest.current'?: string
  suc?: string
  suggestCurrent?: string
  'suggest.time'?: string
  suti?: string
  suggestTime?: string
  'suggest.total'?: string
  suto?: string
  suggestTotal?: string
  'bulk.total_operations'?: string
  bto?: string
  bulkTotalOperations?: string
  'bulk.total_time'?: string
  btti?: string
  bulkTotalTime?: string
  'bulk.total_size_in_bytes'?: string
  btsi?: string
  bulkTotalSizeInBytes?: string
  'bulk.avg_time'?: string
  bati?: string
  bulkAvgTime?: string
  'bulk.avg_size_in_bytes'?: string
  basi?: string
  bulkAvgSizeInBytes?: string
}

export interface CatNodesRequest extends CatCatRequestBase {
  bytes?: Bytes
  full_id?: boolean | string
}

export type CatNodesResponse = CatNodesNodesRecord[]

export interface CatPendingTasksPendingTasksRecord {
  insertOrder?: string
  o?: string
  timeInQueue?: string
  t?: string
  priority?: string
  p?: string
  source?: string
  s?: string
}

export interface CatPendingTasksRequest extends CatCatRequestBase {
}

export type CatPendingTasksResponse = CatPendingTasksPendingTasksRecord[]

export interface CatPluginsPluginsRecord {
  id?: NodeId
  name?: Name
  n?: Name
  component?: string
  c?: string
  version?: VersionString
  v?: VersionString
  description?: string
  d?: string
  type?: string
  t?: string
}

export interface CatPluginsRequest extends CatCatRequestBase {
}

export type CatPluginsResponse = CatPluginsPluginsRecord[]

export interface CatRecoveryRecoveryRecord {
  index?: IndexName
  i?: IndexName
  idx?: IndexName
  shard?: string
  s?: string
  sh?: string
  start_time?: string
  start?: string
  start_time_millis?: string
  start_millis?: string
  stop_time?: string
  stop?: string
  stop_time_millis?: string
  stop_millis?: string
  time?: string
  t?: string
  ti?: string
  type?: string
  ty?: string
  stage?: string
  st?: string
  source_host?: string
  shost?: string
  source_node?: string
  snode?: string
  target_host?: string
  thost?: string
  target_node?: string
  tnode?: string
  repository?: string
  rep?: string
  snapshot?: string
  snap?: string
  files?: string
  f?: string
  files_recovered?: string
  fr?: string
  files_percent?: Percentage
  fp?: Percentage
  files_total?: string
  tf?: string
  bytes?: string
  b?: string
  bytes_recovered?: string
  br?: string
  bytes_percent?: Percentage
  bp?: Percentage
  bytes_total?: string
  tb?: string
  translog_ops?: string
  to?: string
  translog_ops_recovered?: string
  tor?: string
  translog_ops_percent?: Percentage
  top?: Percentage
}

export interface CatRecoveryRequest extends CatCatRequestBase {
  index?: Indices
  active_only?: boolean
  bytes?: Bytes
  detailed?: boolean
}

export type CatRecoveryResponse = CatRecoveryRecoveryRecord[]

export interface CatRepositoriesRepositoriesRecord {
  id?: string
  repoId?: string
  type?: string
  t?: string
}

export interface CatRepositoriesRequest extends CatCatRequestBase {
}

export type CatRepositoriesResponse = CatRepositoriesRepositoriesRecord[]

export interface CatSegmentsRequest extends CatCatRequestBase {
  index?: Indices
  bytes?: Bytes
}

export type CatSegmentsResponse = CatSegmentsSegmentsRecord[]

export interface CatSegmentsSegmentsRecord {
  index?: IndexName
  i?: IndexName
  idx?: IndexName
  shard?: string
  s?: string
  sh?: string
  prirep?: string
  p?: string
  pr?: string
  primaryOrReplica?: string
  ip?: string
  id?: NodeId
  segment?: string
  seg?: string
  generation?: string
  g?: string
  gen?: string
  'docs.count'?: string
  dc?: string
  docsCount?: string
  'docs.deleted'?: string
  dd?: string
  docsDeleted?: string
  size?: ByteSize
  si?: ByteSize
  'size.memory'?: ByteSize
  sm?: ByteSize
  sizeMemory?: ByteSize
  committed?: string
  ic?: string
  isCommitted?: string
  searchable?: string
  is?: string
  isSearchable?: string
  version?: VersionString
  v?: VersionString
  compound?: string
  ico?: string
  isCompound?: string
}

export interface CatShardsRequest extends CatCatRequestBase {
  index?: Indices
  bytes?: Bytes
}

export type CatShardsResponse = CatShardsShardsRecord[]

export interface CatShardsShardsRecord {
  index?: string
  i?: string
  idx?: string
  shard?: string
  s?: string
  sh?: string
  prirep?: string
  p?: string
  pr?: string
  primaryOrReplica?: string
  state?: string
  st?: string
  docs?: string | null
  d?: string | null
  dc?: string | null
  store?: string | null
  sto?: string | null
  ip?: string | null
  id?: string
  node?: string | null
  n?: string | null
  sync_id?: string
  'unassigned.reason'?: string
  ur?: string
  'unassigned.at'?: string
  ua?: string
  'unassigned.for'?: string
  uf?: string
  'unassigned.details'?: string
  ud?: string
  'recoverysource.type'?: string
  rs?: string
  'completion.size'?: string
  cs?: string
  completionSize?: string
  'fielddata.memory_size'?: string
  fm?: string
  fielddataMemory?: string
  'fielddata.evictions'?: string
  fe?: string
  fielddataEvictions?: string
  'query_cache.memory_size'?: string
  qcm?: string
  queryCacheMemory?: string
  'query_cache.evictions'?: string
  qce?: string
  queryCacheEvictions?: string
  'flush.total'?: string
  ft?: string
  flushTotal?: string
  'flush.total_time'?: string
  ftt?: string
  flushTotalTime?: string
  'get.current'?: string
  gc?: string
  getCurrent?: string
  'get.time'?: string
  gti?: string
  getTime?: string
  'get.total'?: string
  gto?: string
  getTotal?: string
  'get.exists_time'?: string
  geti?: string
  getExistsTime?: string
  'get.exists_total'?: string
  geto?: string
  getExistsTotal?: string
  'get.missing_time'?: string
  gmti?: string
  getMissingTime?: string
  'get.missing_total'?: string
  gmto?: string
  getMissingTotal?: string
  'indexing.delete_current'?: string
  idc?: string
  indexingDeleteCurrent?: string
  'indexing.delete_time'?: string
  idti?: string
  indexingDeleteTime?: string
  'indexing.delete_total'?: string
  idto?: string
  indexingDeleteTotal?: string
  'indexing.index_current'?: string
  iic?: string
  indexingIndexCurrent?: string
  'indexing.index_time'?: string
  iiti?: string
  indexingIndexTime?: string
  'indexing.index_total'?: string
  iito?: string
  indexingIndexTotal?: string
  'indexing.index_failed'?: string
  iif?: string
  indexingIndexFailed?: string
  'merges.current'?: string
  mc?: string
  mergesCurrent?: string
  'merges.current_docs'?: string
  mcd?: string
  mergesCurrentDocs?: string
  'merges.current_size'?: string
  mcs?: string
  mergesCurrentSize?: string
  'merges.total'?: string
  mt?: string
  mergesTotal?: string
  'merges.total_docs'?: string
  mtd?: string
  mergesTotalDocs?: string
  'merges.total_size'?: string
  mts?: string
  mergesTotalSize?: string
  'merges.total_time'?: string
  mtt?: string
  mergesTotalTime?: string
  'refresh.total'?: string
  'refresh.time'?: string
  'refresh.external_total'?: string
  rto?: string
  refreshTotal?: string
  'refresh.external_time'?: string
  rti?: string
  refreshTime?: string
  'refresh.listeners'?: string
  rli?: string
  refreshListeners?: string
  'search.fetch_current'?: string
  sfc?: string
  searchFetchCurrent?: string
  'search.fetch_time'?: string
  sfti?: string
  searchFetchTime?: string
  'search.fetch_total'?: string
  sfto?: string
  searchFetchTotal?: string
  'search.open_contexts'?: string
  so?: string
  searchOpenContexts?: string
  'search.query_current'?: string
  sqc?: string
  searchQueryCurrent?: string
  'search.query_time'?: string
  sqti?: string
  searchQueryTime?: string
  'search.query_total'?: string
  sqto?: string
  searchQueryTotal?: string
  'search.scroll_current'?: string
  scc?: string
  searchScrollCurrent?: string
  'search.scroll_time'?: string
  scti?: string
  searchScrollTime?: string
  'search.scroll_total'?: string
  scto?: string
  searchScrollTotal?: string
  'segments.count'?: string
  sc?: string
  segmentsCount?: string
  'segments.memory'?: string
  sm?: string
  segmentsMemory?: string
  'segments.index_writer_memory'?: string
  siwm?: string
  segmentsIndexWriterMemory?: string
  'segments.version_map_memory'?: string
  svmm?: string
  segmentsVersionMapMemory?: string
  'segments.fixed_bitset_memory'?: string
  sfbm?: string
  fixedBitsetMemory?: string
  'seq_no.max'?: string
  sqm?: string
  maxSeqNo?: string
  'seq_no.local_checkpoint'?: string
  sql?: string
  localCheckpoint?: string
  'seq_no.global_checkpoint'?: string
  sqg?: string
  globalCheckpoint?: string
  'warmer.current'?: string
  wc?: string
  warmerCurrent?: string
  'warmer.total'?: string
  wto?: string
  warmerTotal?: string
  'warmer.total_time'?: string
  wtt?: string
  warmerTotalTime?: string
  'path.data'?: string
  pd?: string
  dataPath?: string
  'path.state'?: string
  ps?: string
  statsPath?: string
  'bulk.total_operations'?: string
  bto?: string
  bulkTotalOperations?: string
  'bulk.total_time'?: string
  btti?: string
  bulkTotalTime?: string
  'bulk.total_size_in_bytes'?: string
  btsi?: string
  bulkTotalSizeInBytes?: string
  'bulk.avg_time'?: string
  bati?: string
  bulkAvgTime?: string
  'bulk.avg_size_in_bytes'?: string
  basi?: string
  bulkAvgSizeInBytes?: string
}

export interface CatSnapshotsRequest extends CatCatRequestBase {
  repository?: Names
  ignore_unavailable?: boolean
}

export type CatSnapshotsResponse = CatSnapshotsSnapshotsRecord[]

export interface CatSnapshotsSnapshotsRecord {
  id?: string
  snapshot?: string
  repository?: string
  re?: string
  repo?: string
  status?: string
  s?: string
  start_epoch?: EpochMillis
  ste?: EpochMillis
  startEpoch?: EpochMillis
  start_time?: DateString
  sti?: DateString
  startTime?: DateString
  end_epoch?: EpochMillis
  ete?: EpochMillis
  endEpoch?: EpochMillis
  end_time?: DateString
  eti?: DateString
  endTime?: DateString
  duration?: Time
  dur?: Time
  indices?: string
  i?: string
  successful_shards?: string
  ss?: string
  failed_shards?: string
  fs?: string
  total_shards?: string
  ts?: string
  reason?: string
  r?: string
}

export interface CatTasksRequest extends CatCatRequestBase {
  actions?: string[]
  detailed?: boolean
  node_id?: string[]
  parent_task?: long
}

export type CatTasksResponse = CatTasksTasksRecord[]

export interface CatTasksTasksRecord {
  id?: Id
  action?: string
  ac?: string
  task_id?: Id
  ti?: Id
  parent_task_id?: string
  pti?: string
  type?: string
  ty?: string
  start_time?: string
  start?: string
  timestamp?: string
  ts?: string
  hms?: string
  hhmmss?: string
  running_time_ns?: string
  running_time?: string
  time?: string
  node_id?: NodeId
  ni?: NodeId
  ip?: string
  i?: string
  port?: string
  po?: string
  node?: string
  n?: string
  version?: VersionString
  v?: VersionString
  x_opaque_id?: string
  x?: string
  description?: string
  desc?: string
}

export interface CatTemplatesRequest extends CatCatRequestBase {
  name?: Name
}

export type CatTemplatesResponse = CatTemplatesTemplatesRecord[]

export interface CatTemplatesTemplatesRecord {
  name?: Name
  n?: Name
  index_patterns?: string
  t?: string
  order?: string
  o?: string
  p?: string
  version?: VersionString | null
  v?: VersionString | null
  composed_of?: string
  c?: string
}

export interface CatThreadPoolRequest extends CatCatRequestBase {
  thread_pool_patterns?: Names
  time?: Time
}

export type CatThreadPoolResponse = CatThreadPoolThreadPoolRecord[]

export interface CatThreadPoolThreadPoolRecord {
  node_name?: string
  nn?: string
  node_id?: NodeId
  id?: NodeId
  ephemeral_node_id?: string
  eid?: string
  pid?: string
  p?: string
  host?: string
  h?: string
  ip?: string
  i?: string
  port?: string
  po?: string
  name?: string
  n?: string
  type?: string
  t?: string
  active?: string
  a?: string
  pool_size?: string
  psz?: string
  queue?: string
  q?: string
  queue_size?: string
  qs?: string
  rejected?: string
  r?: string
  largest?: string
  l?: string
  completed?: string
  c?: string
  core?: string | null
  cr?: string | null
  max?: string | null
  mx?: string | null
  size?: string | null
  sz?: string | null
  keep_alive?: string | null
  ka?: string | null
}

export interface CatTransformsRequest extends CatCatRequestBase {
  transform_id?: Id
  allow_no_match?: boolean
  from?: integer
  size?: integer
}

export type CatTransformsResponse = CatTransformsTransformsRecord[]

export interface CatTransformsTransformsRecord {
  id?: Id
  state?: string
  s?: string
  checkpoint?: string
  c?: string
  documents_processed?: string
  docp?: string
  documentsProcessed?: string
  checkpoint_progress?: string | null
  cp?: string | null
  checkpointProgress?: string | null
  last_search_time?: string | null
  lst?: string | null
  lastSearchTime?: string | null
  changes_last_detection_time?: string | null
  cldt?: string | null
  create_time?: string
  ct?: string
  createTime?: string
  version?: VersionString
  v?: VersionString
  source_index?: string
  si?: string
  sourceIndex?: string
  dest_index?: string
  di?: string
  destIndex?: string
  pipeline?: string
  p?: string
  description?: string
  d?: string
  transform_type?: string
  tt?: string
  frequency?: string
  f?: string
  max_page_search_size?: string
  mpsz?: string
  docs_per_second?: string
  dps?: string
  reason?: string
  r?: string
  search_total?: string
  st?: string
  search_failure?: string
  sf?: string
  search_time?: string
  stime?: string
  index_total?: string
  it?: string
  index_failure?: string
  if?: string
  index_time?: string
  itime?: string
  documents_indexed?: string
  doci?: string
  delete_time?: string
  dtime?: string
  documents_deleted?: string
  docd?: string
  trigger_count?: string
  tc?: string
  pages_processed?: string
  pp?: string
  processing_time?: string
  pt?: string
  checkpoint_duration_time_exp_avg?: string
  cdtea?: string
  checkpointTimeExpAvg?: string
  indexed_documents_exp_avg?: string
  idea?: string
  processed_documents_exp_avg?: string
  pdea?: string
}

export interface CcrFollowIndexStats {
  index: IndexName
  shards: CcrShardStats[]
}

export interface CcrReadException {
  exception: ErrorCause
  from_seq_no: SequenceNumber
  retries: integer
}

export interface CcrShardStats {
  bytes_read: long
  failed_read_requests: long
  failed_write_requests: long
  fatal_exception?: ErrorCause
  follower_aliases_version: VersionNumber
  follower_global_checkpoint: long
  follower_index: string
  follower_mapping_version: VersionNumber
  follower_max_seq_no: SequenceNumber
  follower_settings_version: VersionNumber
  last_requested_seq_no: SequenceNumber
  leader_global_checkpoint: long
  leader_index: string
  leader_max_seq_no: SequenceNumber
  operations_read: long
  operations_written: long
  outstanding_read_requests: integer
  outstanding_write_requests: integer
  read_exceptions: CcrReadException[]
  remote_cluster: string
  shard_id: integer
  successful_read_requests: long
  successful_write_requests: long
  time_since_last_read_millis: EpochMillis
  total_read_remote_exec_time_millis: EpochMillis
  total_read_time_millis: EpochMillis
  total_write_time_millis: EpochMillis
  write_buffer_operation_count: long
  write_buffer_size_in_bytes: ByteSize
}

export interface CcrDeleteAutoFollowPatternRequest extends RequestBase {
  name: Name
}

export interface CcrDeleteAutoFollowPatternResponse extends AcknowledgedResponseBase {
}

export interface CcrFollowRequest extends RequestBase {
  index: IndexName
  wait_for_active_shards?: WaitForActiveShards
  body?: {
    leader_index?: IndexName
    max_outstanding_read_requests?: long
    max_outstanding_write_requests?: long
    max_read_request_operation_count?: long
    max_read_request_size?: string
    max_retry_delay?: Time
    max_write_buffer_count?: long
    max_write_buffer_size?: string
    max_write_request_operation_count?: long
    max_write_request_size?: string
    read_poll_timeout?: Time
    remote_cluster?: string
  }
}

export interface CcrFollowResponse {
  follow_index_created: boolean
  follow_index_shards_acked: boolean
  index_following_started: boolean
}

export interface CcrFollowInfoFollowerIndex {
  follower_index: IndexName
  leader_index: IndexName
  parameters?: CcrFollowInfoFollowerIndexParameters
  remote_cluster: Name
  status: CcrFollowInfoFollowerIndexStatus
}

export interface CcrFollowInfoFollowerIndexParameters {
  max_outstanding_read_requests: integer
  max_outstanding_write_requests: integer
  max_read_request_operation_count: integer
  max_read_request_size: string
  max_retry_delay: Time
  max_write_buffer_count: integer
  max_write_buffer_size: string
  max_write_request_operation_count: integer
  max_write_request_size: string
  read_poll_timeout: Time
}

export type CcrFollowInfoFollowerIndexStatus = 'active' | 'paused'

export interface CcrFollowInfoRequest extends RequestBase {
  index: Indices
}

export interface CcrFollowInfoResponse {
  follower_indices: CcrFollowInfoFollowerIndex[]
}

export interface CcrFollowStatsRequest extends RequestBase {
  index: Indices
}

export interface CcrFollowStatsResponse {
  indices: CcrFollowIndexStats[]
}

export interface CcrForgetFollowerRequest extends RequestBase {
  index: IndexName
  body?: {
    follower_cluster?: string
    follower_index?: IndexName
    follower_index_uuid?: Uuid
    leader_remote_cluster?: string
  }
}

export interface CcrForgetFollowerResponse {
  _shards: ShardStatistics
}

export interface CcrGetAutoFollowPatternAutoFollowPattern {
  name: Name
  pattern: CcrGetAutoFollowPatternAutoFollowPatternSummary
}

export interface CcrGetAutoFollowPatternAutoFollowPatternSummary {
  active: boolean
  remote_cluster: string
  follow_index_pattern?: IndexPattern
  leader_index_patterns: IndexPatterns
  leader_index_exclusion_patterns: IndexPatterns
  max_outstanding_read_requests: integer
}

export interface CcrGetAutoFollowPatternRequest extends RequestBase {
  name?: Name
}

export interface CcrGetAutoFollowPatternResponse {
  patterns: CcrGetAutoFollowPatternAutoFollowPattern[]
}

export interface CcrPauseAutoFollowPatternRequest extends RequestBase {
  name: Name
}

export interface CcrPauseAutoFollowPatternResponse extends AcknowledgedResponseBase {
}

export interface CcrPauseFollowRequest extends RequestBase {
  index: IndexName
}

export interface CcrPauseFollowResponse extends AcknowledgedResponseBase {
}

export interface CcrPutAutoFollowPatternRequest extends RequestBase {
  name: Name
  body?: {
    remote_cluster: string
    follow_index_pattern?: IndexPattern
    leader_index_patterns?: IndexPatterns
    leader_index_exclusion_patterns?: IndexPatterns
    max_outstanding_read_requests?: integer
    settings?: Record<string, any>
    max_outstanding_write_requests?: integer
    read_poll_timeout?: Time
    max_read_request_operation_count?: integer
    max_read_request_size?: ByteSize
    max_retry_delay?: Time
    max_write_buffer_count?: integer
    max_write_buffer_size?: ByteSize
    max_write_request_operation_count?: integer
    max_write_request_size?: ByteSize
  }
}

export interface CcrPutAutoFollowPatternResponse extends AcknowledgedResponseBase {
}

export interface CcrResumeAutoFollowPatternRequest extends RequestBase {
  name: Name
}

export interface CcrResumeAutoFollowPatternResponse extends AcknowledgedResponseBase {
}

export interface CcrResumeFollowRequest extends RequestBase {
  index: IndexName
  body?: {
    max_outstanding_read_requests?: long
    max_outstanding_write_requests?: long
    max_read_request_operation_count?: long
    max_read_request_size?: string
    max_retry_delay?: Time
    max_write_buffer_count?: long
    max_write_buffer_size?: string
    max_write_request_operation_count?: long
    max_write_request_size?: string
    read_poll_timeout?: Time
  }
}

export interface CcrResumeFollowResponse extends AcknowledgedResponseBase {
}

export interface CcrStatsAutoFollowStats {
  auto_followed_clusters: CcrStatsAutoFollowedCluster[]
  number_of_failed_follow_indices: long
  number_of_failed_remote_cluster_state_requests: long
  number_of_successful_follow_indices: long
  recent_auto_follow_errors: ErrorCause[]
}

export interface CcrStatsAutoFollowedCluster {
  cluster_name: Name
  last_seen_metadata_version: VersionNumber
  time_since_last_check_millis: DateString
}

export interface CcrStatsFollowStats {
  indices: CcrFollowIndexStats[]
}

export interface CcrStatsRequest extends RequestBase {
}

export interface CcrStatsResponse {
  auto_follow_stats: CcrStatsAutoFollowStats
  follow_stats: CcrStatsFollowStats
}

export interface CcrUnfollowRequest extends RequestBase {
  index: IndexName
}

export interface CcrUnfollowResponse extends AcknowledgedResponseBase {
}

export interface ClusterComponentTemplate {
  name: Name
  component_template: ClusterComponentTemplateNode
}

export interface ClusterComponentTemplateNode {
  template: ClusterComponentTemplateSummary
  version?: VersionNumber
  _meta?: Metadata
}

export interface ClusterComponentTemplateSummary {
  _meta?: Metadata
  version?: VersionNumber
  settings: Record<IndexName, IndicesIndexSettings>
  mappings?: MappingTypeMapping
  aliases?: Record<string, IndicesAliasDefinition>
}

export interface ClusterAllocationExplainAllocationDecision {
  decider: string
  decision: ClusterAllocationExplainAllocationExplainDecision
  explanation: string
}

export type ClusterAllocationExplainAllocationExplainDecision = 'NO' | 'YES' | 'THROTTLE' | 'ALWAYS'

export interface ClusterAllocationExplainAllocationStore {
  allocation_id: string
  found: boolean
  in_sync: boolean
  matching_size_in_bytes: long
  matching_sync_id: boolean
  store_exception: string
}

export interface ClusterAllocationExplainClusterInfo {
  nodes: Record<string, ClusterAllocationExplainNodeDiskUsage>
  shard_sizes: Record<string, long>
  shard_data_set_sizes?: Record<string, string>
  shard_paths: Record<string, string>
  reserved_sizes: ClusterAllocationExplainReservedSize[]
}

export interface ClusterAllocationExplainCurrentNode {
  id: Id
  name: Name
  attributes: Record<string, string>
  transport_address: TransportAddress
  weight_ranking: integer
}

export type ClusterAllocationExplainDecision = 'yes' | 'no' | 'worse_balance' | 'throttled' | 'awaiting_info' | 'allocation_delayed' | 'no_valid_shard_copy' | 'no_attempt'

export interface ClusterAllocationExplainDiskUsage {
  path: string
  total_bytes: long
  used_bytes: long
  free_bytes: long
  free_disk_percent: double
  used_disk_percent: double
}

export interface ClusterAllocationExplainNodeAllocationExplanation {
  deciders: ClusterAllocationExplainAllocationDecision[]
  node_attributes: Record<string, string>
  node_decision: ClusterAllocationExplainDecision
  node_id: Id
  node_name: Name
  store?: ClusterAllocationExplainAllocationStore
  transport_address: TransportAddress
  weight_ranking: integer
}

export interface ClusterAllocationExplainNodeDiskUsage {
  node_name: Name
  least_available: ClusterAllocationExplainDiskUsage
  most_available: ClusterAllocationExplainDiskUsage
}

export interface ClusterAllocationExplainRequest extends RequestBase {
  include_disk_info?: boolean
  include_yes_decisions?: boolean
  body?: {
    current_node?: string
    index?: IndexName
    primary?: boolean
    shard?: integer
  }
}

export interface ClusterAllocationExplainReservedSize {
  node_id: Id
  path: string
  total: long
  shards: string[]
}

export interface ClusterAllocationExplainResponse {
  allocate_explanation?: string
  allocation_delay?: string
  allocation_delay_in_millis?: long
  can_allocate?: ClusterAllocationExplainDecision
  can_move_to_other_node?: ClusterAllocationExplainDecision
  can_rebalance_cluster?: ClusterAllocationExplainDecision
  can_rebalance_cluster_decisions?: ClusterAllocationExplainAllocationDecision[]
  can_rebalance_to_other_node?: ClusterAllocationExplainDecision
  can_remain_decisions?: ClusterAllocationExplainAllocationDecision[]
  can_remain_on_current_node?: ClusterAllocationExplainDecision
  cluster_info?: ClusterAllocationExplainClusterInfo
  configured_delay?: string
  configured_delay_in_millis?: long
  current_node?: ClusterAllocationExplainCurrentNode
  current_state: string
  index: IndexName
  move_explanation?: string
  node_allocation_decisions?: ClusterAllocationExplainNodeAllocationExplanation[]
  primary: boolean
  rebalance_explanation?: string
  remaining_delay?: string
  remaining_delay_in_millis?: long
  shard: integer
  unassigned_info?: ClusterAllocationExplainUnassignedInformation
  note?: string
}

export interface ClusterAllocationExplainUnassignedInformation {
  at: DateString
  last_allocation_status?: string
  reason: ClusterAllocationExplainUnassignedInformationReason
  details?: string
  failed_allocation_attempts?: integer
  delayed?: boolean
  allocation_status?: string
}

export type ClusterAllocationExplainUnassignedInformationReason = 'INDEX_CREATED' | 'CLUSTER_RECOVERED' | 'INDEX_REOPENED' | 'DANGLING_INDEX_IMPORTED' | 'NEW_INDEX_RESTORED' | 'EXISTING_INDEX_RESTORED' | 'REPLICA_ADDED' | 'ALLOCATION_FAILED' | 'NODE_LEFT' | 'REROUTE_CANCELLED' | 'REINITIALIZED' | 'REALLOCATED_REPLICA' | 'PRIMARY_FAILED' | 'FORCED_EMPTY_PRIMARY' | 'MANUAL_ALLOCATION'

export interface ClusterDeleteComponentTemplateRequest extends RequestBase {
  name: Name
  master_timeout?: Time
  timeout?: Time
}

export interface ClusterDeleteComponentTemplateResponse extends AcknowledgedResponseBase {
}

export interface ClusterDeleteVotingConfigExclusionsRequest extends RequestBase {
  wait_for_removal?: boolean
}

export type ClusterDeleteVotingConfigExclusionsResponse = boolean

export interface ClusterExistsComponentTemplateRequest extends RequestBase {
  name: Names
  master_timeout?: Time
  local?: boolean
}

export type ClusterExistsComponentTemplateResponse = boolean

export interface ClusterGetComponentTemplateRequest extends RequestBase {
  name?: Name
  flat_settings?: boolean
  local?: boolean
  master_timeout?: Time
}

export interface ClusterGetComponentTemplateResponse {
  component_templates: ClusterComponentTemplate[]
}

export interface ClusterGetSettingsRequest extends RequestBase {
  flat_settings?: boolean
  include_defaults?: boolean
  master_timeout?: Time
  timeout?: Time
}

export interface ClusterGetSettingsResponse {
  persistent: Record<string, any>
  transient: Record<string, any>
  defaults?: Record<string, any>
}

export interface ClusterHealthIndexHealthStats {
  active_primary_shards: integer
  active_shards: integer
  initializing_shards: integer
  number_of_replicas: integer
  number_of_shards: integer
  relocating_shards: integer
  shards?: Record<string, ClusterHealthShardHealthStats>
  status: HealthStatus
  unassigned_shards: integer
}

export interface ClusterHealthRequest extends RequestBase {
  index?: Indices
  expand_wildcards?: ExpandWildcards
  level?: Level
  local?: boolean
  master_timeout?: Time
  timeout?: Time
  wait_for_active_shards?: WaitForActiveShards
  wait_for_events?: WaitForEvents
  wait_for_nodes?: string | integer
  wait_for_no_initializing_shards?: boolean
  wait_for_no_relocating_shards?: boolean
  wait_for_status?: HealthStatus
}

export interface ClusterHealthResponse {
  active_primary_shards: integer
  active_shards: integer
  active_shards_percent_as_number: Percentage
  cluster_name: Name
  delayed_unassigned_shards: integer
  indices?: Record<IndexName, ClusterHealthIndexHealthStats>
  initializing_shards: integer
  number_of_data_nodes: integer
  number_of_in_flight_fetch: integer
  number_of_nodes: integer
  number_of_pending_tasks: integer
  relocating_shards: integer
  status: HealthStatus
  task_max_waiting_in_queue_millis: EpochMillis
  timed_out: boolean
  unassigned_shards: integer
}

export interface ClusterHealthShardHealthStats {
  active_shards: integer
  initializing_shards: integer
  primary_active: boolean
  relocating_shards: integer
  status: HealthStatus
  unassigned_shards: integer
}

export interface ClusterPendingTasksPendingTask {
  executing: boolean
  insert_order: integer
  priority: string
  source: string
  time_in_queue: string
  time_in_queue_millis: integer
}

export interface ClusterPendingTasksRequest extends RequestBase {
  local?: boolean
  master_timeout?: Time
}

export interface ClusterPendingTasksResponse {
  tasks: ClusterPendingTasksPendingTask[]
}

export interface ClusterPostVotingConfigExclusionsRequest extends RequestBase {
  node_names?: Names
  node_ids?: Ids
  timeout?: Time
}

export type ClusterPostVotingConfigExclusionsResponse = boolean

export interface ClusterPutComponentTemplateRequest extends RequestBase {
  name: Name
  create?: boolean
  master_timeout?: Time
  body?: {
    template: IndicesIndexState
    aliases?: Record<string, IndicesAliasDefinition>
    mappings?: MappingTypeMapping
    settings?: IndicesIndexSettings
    version?: VersionNumber
    _meta?: Metadata
  }
}

export interface ClusterPutComponentTemplateResponse extends AcknowledgedResponseBase {
}

export interface ClusterPutSettingsRequest extends RequestBase {
  flat_settings?: boolean
  master_timeout?: Time
  timeout?: Time
  body?: {
    persistent?: Record<string, any>
    transient?: Record<string, any>
  }
}

export interface ClusterPutSettingsResponse {
  acknowledged: boolean
  persistent: Record<string, any>
  transient: Record<string, any>
}

export type ClusterRemoteInfoClusterRemoteInfo = ClusterRemoteInfoClusterRemoteSniffInfo | ClusterRemoteInfoClusterRemoteProxyInfo

export interface ClusterRemoteInfoClusterRemoteProxyInfo {
  mode: 'proxy'
  connected: boolean
  initial_connect_timeout: Time
  skip_unavailable: boolean
  proxy_address: string
  server_name: string
  num_proxy_sockets_connected: integer
  max_proxy_socket_connections: integer
}

export interface ClusterRemoteInfoClusterRemoteSniffInfo {
  mode: 'sniff'
  connected: boolean
  max_connections_per_cluster: integer
  num_nodes_connected: long
  initial_connect_timeout: Time
  skip_unavailable: boolean
  seeds: string[]
}

export interface ClusterRemoteInfoRequest extends RequestBase {
}

export interface ClusterRemoteInfoResponse extends DictionaryResponseBase<string, ClusterRemoteInfoClusterRemoteInfo> {
}

export interface ClusterRerouteCommand {
  cancel?: ClusterRerouteCommandCancelAction
  move?: ClusterRerouteCommandMoveAction
  allocate_replica?: ClusterRerouteCommandAllocateReplicaAction
  allocate_stale_primary?: ClusterRerouteCommandAllocatePrimaryAction
  allocate_empty_primary?: ClusterRerouteCommandAllocatePrimaryAction
}

export interface ClusterRerouteCommandAllocatePrimaryAction {
  index: IndexName
  shard: integer
  node: string
  accept_data_loss: boolean
}

export interface ClusterRerouteCommandAllocateReplicaAction {
  index: IndexName
  shard: integer
  node: string
}

export interface ClusterRerouteCommandCancelAction {
  index: IndexName
  shard: integer
  node: string
  allow_primary?: boolean
}

export interface ClusterRerouteCommandMoveAction {
  index: IndexName
  shard: integer
  from_node: string
  to_node: string
}

export interface ClusterRerouteRequest extends RequestBase {
  dry_run?: boolean
  explain?: boolean
  metric?: Metrics
  retry_failed?: boolean
  master_timeout?: Time
  timeout?: Time
  body?: {
    commands?: ClusterRerouteCommand[]
  }
}

export interface ClusterRerouteRerouteDecision {
  decider: string
  decision: string
  explanation: string
}

export interface ClusterRerouteRerouteExplanation {
  command: string
  decisions: ClusterRerouteRerouteDecision[]
  parameters: ClusterRerouteRerouteParameters
}

export interface ClusterRerouteRerouteParameters {
  allow_primary: boolean
  index: IndexName
  node: NodeName
  shard: integer
  from_node?: NodeName
  to_node?: NodeName
}

export interface ClusterRerouteResponse {
  acknowledged: boolean
  explanations?: ClusterRerouteRerouteExplanation[]
  state: any
}

export interface ClusterStateRequest extends RequestBase {
  metric?: Metrics
  index?: Indices
  allow_no_indices?: boolean
  expand_wildcards?: ExpandWildcards
  flat_settings?: boolean
  ignore_unavailable?: boolean
  local?: boolean
  master_timeout?: Time
  wait_for_metadata_version?: VersionNumber
  wait_for_timeout?: Time
}

export type ClusterStateResponse = any

export interface ClusterStatsCharFilterTypes {
  char_filter_types: ClusterStatsFieldTypes[]
  tokenizer_types: ClusterStatsFieldTypes[]
  filter_types: ClusterStatsFieldTypes[]
  analyzer_types: ClusterStatsFieldTypes[]
  built_in_char_filters: ClusterStatsFieldTypes[]
  built_in_tokenizers: ClusterStatsFieldTypes[]
  built_in_filters: ClusterStatsFieldTypes[]
  built_in_analyzers: ClusterStatsFieldTypes[]
}

export interface ClusterStatsClusterFileSystem {
  available_in_bytes: long
  free_in_bytes: long
  total_in_bytes: long
}

export interface ClusterStatsClusterIndices {
  completion: CompletionStats
  count: long
  docs: DocStats
  fielddata: FielddataStats
  query_cache: QueryCacheStats
  segments: SegmentsStats
  shards: ClusterStatsClusterIndicesShards
  store: StoreStats
  mappings: ClusterStatsFieldTypesMappings
  analysis: ClusterStatsCharFilterTypes
  versions?: ClusterStatsIndicesVersions[]
}

export interface ClusterStatsClusterIndicesShards {
  index?: ClusterStatsClusterIndicesShardsIndex
  primaries?: double
  replication?: double
  total?: double
}

export interface ClusterStatsClusterIndicesShardsIndex {
  primaries: ClusterStatsClusterShardMetrics
  replication: ClusterStatsClusterShardMetrics
  shards: ClusterStatsClusterShardMetrics
}

export interface ClusterStatsClusterIngest {
  number_of_pipelines: integer
  processor_stats: Record<string, ClusterStatsClusterProcessor>
}

export interface ClusterStatsClusterJvm {
  max_uptime_in_millis: long
  mem: ClusterStatsClusterJvmMemory
  threads: long
  versions: ClusterStatsClusterJvmVersion[]
}

export interface ClusterStatsClusterJvmMemory {
  heap_max_in_bytes: long
  heap_used_in_bytes: long
}

export interface ClusterStatsClusterJvmVersion {
  bundled_jdk: boolean
  count: integer
  using_bundled_jdk: boolean
  version: VersionString
  vm_name: string
  vm_vendor: string
  vm_version: VersionString
}

export interface ClusterStatsClusterNetworkTypes {
  http_types: Record<string, integer>
  transport_types: Record<string, integer>
}

export interface ClusterStatsClusterNodeCount {
  coordinating_only: integer
  data: integer
  ingest: integer
  master: integer
  total: integer
  voting_only: integer
  data_cold: integer
  data_frozen?: integer
  data_content: integer
  data_warm: integer
  data_hot: integer
  ml: integer
  remote_cluster_client: integer
  transform: integer
}

export interface ClusterStatsClusterNodes {
  count: ClusterStatsClusterNodeCount
  discovery_types: Record<string, integer>
  fs: ClusterStatsClusterFileSystem
  ingest: ClusterStatsClusterIngest
  jvm: ClusterStatsClusterJvm
  network_types: ClusterStatsClusterNetworkTypes
  os: ClusterStatsClusterOperatingSystem
  packaging_types: ClusterStatsNodePackagingType[]
  plugins: PluginStats[]
  process: ClusterStatsClusterProcess
  versions: VersionString[]
  indexing_pressure: ClusterStatsIndexingPressure
}

export interface ClusterStatsClusterOperatingSystem {
  allocated_processors: integer
  available_processors: integer
  mem: ClusterStatsOperatingSystemMemoryInfo
  names: ClusterStatsClusterOperatingSystemName[]
  pretty_names: ClusterStatsClusterOperatingSystemPrettyName[]
  architectures?: ClusterStatsClusterOperatingSystemArchitecture[]
}

export interface ClusterStatsClusterOperatingSystemArchitecture {
  count: integer
  arch: string
}

export interface ClusterStatsClusterOperatingSystemName {
  count: integer
  name: Name
}

export interface ClusterStatsClusterOperatingSystemPrettyName {
  count: integer
  pretty_name: Name
}

export interface ClusterStatsClusterProcess {
  cpu: ClusterStatsClusterProcessCpu
  open_file_descriptors: ClusterStatsClusterProcessOpenFileDescriptors
}

export interface ClusterStatsClusterProcessCpu {
  percent: integer
}

export interface ClusterStatsClusterProcessOpenFileDescriptors {
  avg: long
  max: long
  min: long
}

export interface ClusterStatsClusterProcessor {
  count: long
  current: long
  failed: long
  time_in_millis: long
}

export interface ClusterStatsClusterShardMetrics {
  avg: double
  max: double
  min: double
}

export interface ClusterStatsFieldTypes {
  name: Name
  count: integer
  index_count: integer
  script_count?: integer
}

export interface ClusterStatsFieldTypesMappings {
  field_types: ClusterStatsFieldTypes[]
  runtime_field_types?: ClusterStatsRuntimeFieldTypes[]
}

export interface ClusterStatsIndexingPressure {
  memory: ClusterStatsIndexingPressureMemory
}

export interface ClusterStatsIndexingPressureMemory {
  limit_in_bytes: long
  current: ClusterStatsIndexingPressureMemorySummary
  total: ClusterStatsIndexingPressureMemorySummary
}

export interface ClusterStatsIndexingPressureMemorySummary {
  all_in_bytes: long
  combined_coordinating_and_primary_in_bytes: long
  coordinating_in_bytes: long
  coordinating_rejections?: long
  primary_in_bytes: long
  primary_rejections?: long
  replica_in_bytes: long
  replica_rejections?: long
}

export interface ClusterStatsIndicesVersions {
  index_count: integer
  primary_shard_count: integer
  total_primary_bytes: long
  version: VersionString
}

export interface ClusterStatsNodePackagingType {
  count: integer
  flavor: string
  type: string
}

export interface ClusterStatsOperatingSystemMemoryInfo {
  free_in_bytes: long
  free_percent: integer
  total_in_bytes: long
  used_in_bytes: long
  used_percent: integer
  adjusted_total_in_bytes?: long
}

export interface ClusterStatsRequest extends RequestBase {
  node_id?: NodeIds
  flat_settings?: boolean
  timeout?: Time
}

export interface ClusterStatsResponse extends NodesNodesResponseBase {
  cluster_name: Name
  cluster_uuid: Uuid
  indices: ClusterStatsClusterIndices
  nodes: ClusterStatsClusterNodes
  status: HealthStatus
  timestamp: long
}

export interface ClusterStatsRuntimeFieldTypes {
  name: Name
  count: integer
  index_count: integer
  scriptless_count: integer
  shadowed_count: integer
  lang: string[]
  lines_max: integer
  lines_total: integer
  chars_max: integer
  chars_total: integer
  source_max: integer
  source_total: integer
  doc_max: integer
  doc_total: integer
}

export interface DanglingIndicesDeleteDanglingIndexRequest extends RequestBase {
  index_uuid: Uuid
  accept_data_loss: boolean
  master_timeout?: Time
  timeout?: Time
}

export interface DanglingIndicesDeleteDanglingIndexResponse extends AcknowledgedResponseBase {
}

export interface DanglingIndicesImportDanglingIndexRequest extends RequestBase {
  index_uuid: Uuid
  accept_data_loss: boolean
  master_timeout?: Time
  timeout?: Time
}

export interface DanglingIndicesImportDanglingIndexResponse extends AcknowledgedResponseBase {
}

export interface DanglingIndicesListDanglingIndicesDanglingIndex {
  index_name: string
  index_uuid: string
  creation_date_millis: EpochMillis
  node_ids: Ids
}

export interface DanglingIndicesListDanglingIndicesRequest extends RequestBase {
}

export interface DanglingIndicesListDanglingIndicesResponse {
  dangling_indices: DanglingIndicesListDanglingIndicesDanglingIndex[]
}

export interface EnrichConfiguration {
  geo_match?: EnrichPolicy
  match: EnrichPolicy
}

export interface EnrichPolicy {
  enrich_fields: Fields
  indices: Indices
  match_field: Field
  query?: string
  name?: Name
}

export interface EnrichSummary {
  config: EnrichConfiguration
}

export interface EnrichDeletePolicyRequest extends RequestBase {
  name: Name
}

export interface EnrichDeletePolicyResponse extends AcknowledgedResponseBase {
}

export type EnrichExecutePolicyEnrichPolicyPhase = 'SCHEDULED' | 'RUNNING' | 'COMPLETE' | 'FAILED'

export interface EnrichExecutePolicyExecuteEnrichPolicyStatus {
  phase: EnrichExecutePolicyEnrichPolicyPhase
}

export interface EnrichExecutePolicyRequest extends RequestBase {
  name: Name
  wait_for_completion?: boolean
}

export interface EnrichExecutePolicyResponse {
  status: EnrichExecutePolicyExecuteEnrichPolicyStatus
  task_id?: TaskId
}

export interface EnrichGetPolicyRequest extends RequestBase {
  name?: Names
}

export interface EnrichGetPolicyResponse {
  policies: EnrichSummary[]
}

export interface EnrichPutPolicyRequest extends RequestBase {
  name: Name
  body?: {
    geo_match?: EnrichPolicy
    match?: EnrichPolicy
  }
}

export interface EnrichPutPolicyResponse extends AcknowledgedResponseBase {
}

export interface EnrichStatsCacheStats {
  node_id: Id
  count: integer
  hits: integer
  misses: integer
  evictions: integer
}

export interface EnrichStatsCoordinatorStats {
  executed_searches_total: long
  node_id: Id
  queue_size: integer
  remote_requests_current: integer
  remote_requests_total: long
}

export interface EnrichStatsExecutingPolicy {
  name: Name
  task: TasksInfo
}

export interface EnrichStatsRequest extends RequestBase {
}

export interface EnrichStatsResponse {
  coordinator_stats: EnrichStatsCoordinatorStats[]
  executing_policies: EnrichStatsExecutingPolicy[]
  cache_stats?: EnrichStatsCacheStats[]
}

export interface EqlEqlHits<TEvent = unknown> {
  total?: SearchTotalHits
  events?: EqlHitsEvent<TEvent>[]
  sequences?: EqlHitsSequence<TEvent>[]
}

export interface EqlEqlSearchResponseBase<TEvent = unknown> {
  id?: Id
  is_partial?: boolean
  is_running?: boolean
  took?: integer
  timed_out?: boolean
  hits: EqlEqlHits<TEvent>
}

export interface EqlHitsEvent<TEvent = unknown> {
  _index: IndexName
  _id: Id
  _source: TEvent
  fields?: Record<Field, any[]>
}

export interface EqlHitsSequence<TEvent = unknown> {
  events: EqlHitsEvent<TEvent>[]
  join_keys: any[]
}

export interface EqlDeleteRequest extends RequestBase {
  id: Id
}

export interface EqlDeleteResponse extends AcknowledgedResponseBase {
}

export interface EqlGetRequest extends RequestBase {
  id: Id
  keep_alive?: Time
  wait_for_completion_timeout?: Time
}

export interface EqlGetResponse<TEvent = unknown> extends EqlEqlSearchResponseBase<TEvent> {
}

export interface EqlGetStatusRequest extends RequestBase {
  id: Id
}

export interface EqlGetStatusResponse {
  id: Id
  is_partial: boolean
  is_running: boolean
  start_time_in_millis?: EpochMillis
  expiration_time_in_millis?: EpochMillis
  completion_status?: integer
}

export interface EqlSearchRequest extends RequestBase {
  index: IndexName
  allow_no_indices?: boolean
  expand_wildcards?: ExpandWildcards
  ignore_unavailable?: boolean
  keep_alive?: Time
  keep_on_completion?: boolean
  wait_for_completion_timeout?: Time
  body?: {
    query: string
    case_sensitive?: boolean
    event_category_field?: Field
    tiebreaker_field?: Field
    timestamp_field?: Field
    fetch_size?: uint
    filter?: QueryDslQueryContainer | QueryDslQueryContainer[]
    keep_alive?: Time
    keep_on_completion?: boolean
    wait_for_completion_timeout?: Time
    size?: uint
    fields?: QueryDslFieldAndFormat | Field
    result_position?: EqlSearchResultPosition
  }
}

export interface EqlSearchResponse<TEvent = unknown> extends EqlEqlSearchResponseBase<TEvent> {
}

export type EqlSearchResultPosition = 'tail' | 'head'

export interface FeaturesFeature {
  name: string
  description: string
}

export interface FeaturesGetFeaturesRequest extends RequestBase {
}

export interface FeaturesGetFeaturesResponse {
  features: FeaturesFeature[]
}

export interface FeaturesResetFeaturesRequest extends RequestBase {
}

export interface FeaturesResetFeaturesResponse {
  features: FeaturesFeature[]
}

export type FleetCheckpoint = long

export interface FleetGlobalCheckpointsRequest extends RequestBase {
  index: IndexName | IndexAlias
  wait_for_advance?: boolean
  wait_for_index?: boolean
  checkpoints?: FleetCheckpoint[]
  timeout?: Time
}

export interface FleetGlobalCheckpointsResponse {
  global_checkpoints: FleetCheckpoint[]
  timed_out: boolean
}

export interface GraphConnection {
  doc_count: long
  source: long
  target: long
  weight: double
}

export interface GraphExploreControls {
  sample_diversity?: GraphSampleDiversity
  sample_size?: integer
  timeout?: Time
  use_significance: boolean
}

export interface GraphHop {
  connections?: GraphHop
  query: QueryDslQueryContainer
  vertices: GraphVertexDefinition[]
}

export interface GraphSampleDiversity {
  field: Field
  max_docs_per_value: integer
}

export interface GraphVertex {
  depth: long
  field: Field
  term: string
  weight: double
}

export interface GraphVertexDefinition {
  exclude?: string[]
  field: Field
  include?: GraphVertexInclude[]
  min_doc_count?: long
  shard_min_doc_count?: long
  size?: integer
}

export interface GraphVertexInclude {
  boost: double
  term: string
}

export interface GraphExploreRequest extends RequestBase {
  index: Indices
  routing?: Routing
  timeout?: Time
  body?: {
    connections?: GraphHop
    controls?: GraphExploreControls
    query?: QueryDslQueryContainer
    vertices?: GraphVertexDefinition[]
  }
}

export interface GraphExploreResponse {
  connections: GraphConnection[]
  failures: ShardFailure[]
  timed_out: boolean
  took: long
  vertices: GraphVertex[]
}

export type IlmActions = any

export interface IlmConfigurations {
  rollover?: IndicesRolloverRolloverConditions
  forcemerge?: IlmForceMergeConfiguration
  shrink?: IlmShrinkConfiguration
}

export interface IlmForceMergeConfiguration {
  max_num_segments: integer
}

export interface IlmPhase {
  actions?: IlmActions
  min_age?: Time
  configurations?: IlmConfigurations
}

export interface IlmPhases {
  cold?: IlmPhase
  delete?: IlmPhase
  hot?: IlmPhase
  warm?: IlmPhase
}

export interface IlmPolicy {
  phases: IlmPhases
  name?: Name
}

export interface IlmShrinkConfiguration {
  number_of_shards: integer
}

export interface IlmDeleteLifecycleRequest extends RequestBase {
  name: Name
  master_timeout?: Time
  timeout?: Time
}

export interface IlmDeleteLifecycleResponse extends AcknowledgedResponseBase {
}

export type IlmExplainLifecycleLifecycleExplain = IlmExplainLifecycleLifecycleExplainManaged | IlmExplainLifecycleLifecycleExplainUnmanaged

export interface IlmExplainLifecycleLifecycleExplainManaged {
  action: Name
  action_time_millis: EpochMillis
  age: Time
  failed_step?: Name
  failed_step_retry_count?: integer
  index: IndexName
  index_creation_date_millis?: EpochMillis
  is_auto_retryable_error?: boolean
  lifecycle_date_millis: EpochMillis
  managed: true
  phase: Name
  phase_time_millis: EpochMillis
  policy: Name
  step: Name
  step_info?: Record<string, any>
  step_time_millis: EpochMillis
  phase_execution: IlmExplainLifecycleLifecycleExplainPhaseExecution
  time_since_index_creation?: Time
}

export interface IlmExplainLifecycleLifecycleExplainPhaseExecution {
  policy: Name
  version: VersionNumber
  modified_date_in_millis: EpochMillis
}

export interface IlmExplainLifecycleLifecycleExplainUnmanaged {
  index: IndexName
  managed: false
}

export interface IlmExplainLifecycleRequest extends RequestBase {
  index: IndexName
  only_errors?: boolean
  only_managed?: boolean
  master_timeout?: Time
  timeout?: Time
}

export interface IlmExplainLifecycleResponse {
  indices: Record<IndexName, IlmExplainLifecycleLifecycleExplain>
}

export interface IlmGetLifecycleLifecycle {
  modified_date: DateString
  policy: IlmPolicy
  version: VersionNumber
}

export interface IlmGetLifecycleRequest extends RequestBase {
  name?: Name
  master_timeout?: Time
  timeout?: Time
}

export interface IlmGetLifecycleResponse extends DictionaryResponseBase<string, IlmGetLifecycleLifecycle> {
}

export interface IlmGetStatusRequest extends RequestBase {
}

export interface IlmGetStatusResponse {
  operation_mode: LifecycleOperationMode
}

export interface IlmMoveToStepRequest extends RequestBase {
  index: IndexName
  body?: {
    current_step?: IlmMoveToStepStepKey
    next_step?: IlmMoveToStepStepKey
  }
}

export interface IlmMoveToStepResponse extends AcknowledgedResponseBase {
}

export interface IlmMoveToStepStepKey {
  action: string
  name: string
  phase: string
}

export interface IlmPutLifecycleRequest extends RequestBase {
  name: Name
  master_timeout?: Time
  timeout?: Time
  body?: {
    policy?: IlmPolicy
  }
}

export interface IlmPutLifecycleResponse extends AcknowledgedResponseBase {
}

export interface IlmRemovePolicyRequest extends RequestBase {
  index: IndexName
}

export interface IlmRemovePolicyResponse {
  failed_indexes: IndexName[]
  has_failures: boolean
}

export interface IlmRetryRequest extends RequestBase {
  index: IndexName
}

export interface IlmRetryResponse extends AcknowledgedResponseBase {
}

export interface IlmStartRequest extends RequestBase {
  master_timeout?: Time
  timeout?: Time
}

export interface IlmStartResponse extends AcknowledgedResponseBase {
}

export interface IlmStopRequest extends RequestBase {
  master_timeout?: Time
  timeout?: Time
}

export interface IlmStopResponse extends AcknowledgedResponseBase {
}

export interface IndicesAlias {
  filter?: QueryDslQueryContainer
  index_routing?: Routing
  is_hidden?: boolean
  is_write_index?: boolean
  routing?: Routing
  search_routing?: Routing
}

export interface IndicesAliasDefinition {
  filter?: QueryDslQueryContainer
  index_routing?: string
  is_write_index?: boolean
  routing?: string
  search_routing?: string
  is_hidden?: boolean
}

export interface IndicesDataStream {
  name: DataStreamName
  timestamp_field: IndicesDataStreamTimestampField
  indices: IndicesDataStreamIndex[]
  generation: integer
  template: Name
  hidden: boolean
  replicated?: boolean
  system?: boolean
  status: HealthStatus
  ilm_policy?: Name
  _meta?: Metadata
  allow_custom_routing?: boolean
}

export interface IndicesDataStreamIndex {
  index_name: IndexName
  index_uuid: Uuid
}

export interface IndicesDataStreamTimestampField {
  name: Field
}

export interface IndicesDataStreamVisibility {
  hidden?: boolean
}

export interface IndicesFielddataFrequencyFilter {
  max: double
  min: double
  min_segment_size: integer
}

export type IndicesIndexCheckOnStartup = boolean | 'false' | 'checksum' | 'true'

export interface IndicesIndexRouting {
  allocation?: IndicesIndexRoutingAllocation
  rebalance?: IndicesIndexRoutingRebalance
}

export interface IndicesIndexRoutingAllocation {
  enable?: IndicesIndexRoutingAllocationOptions
  include?: IndicesIndexRoutingAllocationInclude
  initial_recovery?: IndicesIndexRoutingAllocationInitialRecovery
  disk?: IndicesIndexRoutingAllocationDisk
}

export interface IndicesIndexRoutingAllocationDisk {
  threshold_enabled?: boolean | string
}

export interface IndicesIndexRoutingAllocationInclude {
  _tier_preference?: string
  _id?: Id
}

export interface IndicesIndexRoutingAllocationInitialRecovery {
  _id?: Id
}

export type IndicesIndexRoutingAllocationOptions = 'all' | 'primaries' | 'new_primaries' | 'none'

export interface IndicesIndexRoutingRebalance {
  enable: IndicesIndexRoutingRebalanceOptions
}

export type IndicesIndexRoutingRebalanceOptions = 'all' | 'primaries' | 'replicas' | 'none'

export interface IndicesIndexSegmentSort {
  field: Fields
  order: IndicesSegmentSortOrder | IndicesSegmentSortOrder[]
  mode?: IndicesSegmentSortMode | IndicesSegmentSortMode[]
  missing?: IndicesSegmentSortMissing | IndicesSegmentSortMissing[]
}

export interface IndicesIndexSettingBlocks {
  read_only?: boolean
  read_only_allow_delete?: boolean
  read?: boolean
  write?: boolean | string
  metadata?: boolean
}

export interface IndicesIndexSettings {
  index?: IndicesIndexSettings
  mode?: string
  'index.mode'?: string
  routing_path?: string[]
  'index.routing_path'?: string[]
  soft_deletes?: IndicesSoftDeletes
  'index.soft_deletes'?: IndicesSoftDeletes
  'soft_deletes.enabled'?: boolean
  'index.soft_deletes.enabled'?: boolean
  'soft_deletes.retention_lease.period'?: Time
  'index.soft_deletes.retention_lease.period'?: Time
  sort?: IndicesIndexSegmentSort
  'index.sort'?: IndicesIndexSegmentSort
  number_of_shards?: integer | string
  'index.number_of_shards'?: integer | string
  number_of_replicas?: integer | string
  'index.number_of_replicas'?: integer | string
  number_of_routing_shards?: integer
  'index.number_of_routing_shards'?: integer
  check_on_startup?: IndicesIndexCheckOnStartup
  'index.check_on_startup'?: IndicesIndexCheckOnStartup
  codec?: string
  'index.codec'?: string
  routing_partition_size?: integer
  'index.routing_partition_size'?: integer
  load_fixed_bitset_filters_eagerly?: boolean
  'index.load_fixed_bitset_filters_eagerly'?: boolean
  hidden?: boolean | string
  'index.hidden'?: boolean | string
  auto_expand_replicas?: string
  'index.auto_expand_replicas'?: string
  'merge.scheduler.max_thread_count'?: integer
  'index.merge.scheduler.max_thread_count'?: integer
  'merge.scheduler.max_merge_count'?: integer
  'index.merge.scheduler.max_merge_count'?: integer
  'search.idle.after'?: Time
  'index.search.idle.after'?: Time
  refresh_interval?: Time
  'index.refresh_interval'?: Time
  max_result_window?: integer
  'index.max_result_window'?: integer
  max_inner_result_window?: integer
  'index.max_inner_result_window'?: integer
  max_rescore_window?: integer
  'index.max_rescore_window'?: integer
  max_docvalue_fields_search?: integer
  'index.max_docvalue_fields_search'?: integer
  max_script_fields?: integer
  'index.max_script_fields'?: integer
  max_ngram_diff?: integer
  'index.max_ngram_diff'?: integer
  max_shingle_diff?: integer
  'index.max_shingle_diff'?: integer
  blocks?: IndicesIndexSettingBlocks
  'index.blocks'?: IndicesIndexSettingBlocks
  'blocks.read_only'?: boolean
  'index.blocks.read_only'?: boolean
  'blocks.read_only_allow_delete'?: boolean
  'index.blocks.read_only_allow_delete'?: boolean
  'blocks.read'?: boolean
  'index.blocks.read'?: boolean
  'blocks.write'?: boolean | string
  'index.blocks.write'?: boolean | string
  'blocks.metadata'?: boolean
  'index.blocks.metadata'?: boolean
  max_refresh_listeners?: integer
  'index.max_refresh_listeners'?: integer
  'analyze.max_token_count'?: integer
  'index.analyze.max_token_count'?: integer
  'highlight.max_analyzed_offset'?: integer
  'index.highlight.max_analyzed_offset'?: integer
  max_terms_count?: integer
  'index.max_terms_count'?: integer
  max_regex_length?: integer
  'index.max_regex_length'?: integer
  routing?: IndicesIndexRouting
  'index.routing'?: IndicesIndexRouting
  gc_deletes?: Time
  'index.gc_deletes'?: Time
  default_pipeline?: PipelineName
  'index.default_pipeline'?: PipelineName
  final_pipeline?: PipelineName
  'index.final_pipeline'?: PipelineName
  lifecycle?: IndicesIndexSettingsLifecycle
  'index.lifecycle'?: IndicesIndexSettingsLifecycle
  'lifecycle.name'?: string
  'index.lifecycle.name'?: string
  provided_name?: Name
  'index.provided_name'?: Name
  creation_date?: DateString
  'index.creation_date'?: DateString
  creation_date_string?: DateString
  'index.creation_date_string'?: DateString
  uuid?: Uuid
  'index.uuid'?: Uuid
  version?: IndicesIndexVersioning
  'index.version'?: IndicesIndexVersioning
  verified_before_close?: boolean | string
  'index.verified_before_close'?: boolean | string
  format?: string | integer
  'index.format'?: string | integer
  max_slices_per_scroll?: integer
  'index.max_slices_per_scroll'?: integer
  'translog.durability'?: string
  'index.translog.durability'?: string
  'translog.flush_threshold_size'?: string
  'index.translog.flush_threshold_size'?: string
  'query_string.lenient'?: boolean | string
  'index.query_string.lenient'?: boolean | string
  priority?: integer | string
  'index.priority'?: integer | string
  top_metrics_max_size?: integer
  time_series?: IndicesIndexSettingsTimeSeries
  analysis?: IndicesIndexSettingsAnalysis
  'index.analysis'?: IndicesIndexSettingsAnalysis
  settings?: IndicesIndexSettings
  time_series?: IndicesIndexSettingsTimeSeries
}

export interface IndicesIndexSettingsAnalysis {
  analyzer?: Record<string, AnalysisAnalyzer>
  char_filter?: Record<string, AnalysisCharFilter>
  filter?: Record<string, AnalysisTokenFilter>
  normalizer?: Record<string, AnalysisNormalizer>
  tokenizer?: Record<string, AnalysisTokenizer>
}

export interface IndicesIndexSettingsLifecycle {
  name: Name
}

export interface IndicesIndexSettingsTimeSeries {
<<<<<<< HEAD
  end_time: DateString
  start_time: DateString
=======
  end_time?: DateString
  start_time?: DateString
>>>>>>> da328568
}

export interface IndicesIndexState {
  aliases?: Record<IndexName, IndicesAlias>
  mappings?: MappingTypeMapping
  settings?: IndicesIndexSettings
  defaults?: IndicesIndexSettings
  data_stream?: DataStreamName
}

export interface IndicesIndexVersioning {
  created: VersionString
  created_string?: VersionString
}

export interface IndicesNumericFielddata {
  format: IndicesNumericFielddataFormat
}

export type IndicesNumericFielddataFormat = 'array' | 'disabled'

export type IndicesSegmentSortMissing = '_last' | '_first'

export type IndicesSegmentSortMode = 'min' | 'max'

export type IndicesSegmentSortOrder = 'asc' | 'desc'

export interface IndicesSoftDeletes {
  enabled: boolean
  'retention_lease.period'?: Time
}

export interface IndicesStringFielddata {
  format: IndicesStringFielddataFormat
}

export type IndicesStringFielddataFormat = 'paged_bytes' | 'disabled'

export interface IndicesTemplateMapping {
  aliases: Record<IndexName, IndicesAlias>
  index_patterns: Name[]
  mappings: MappingTypeMapping
  order: integer
  settings: Record<string, any>
  version?: VersionNumber
}

export type IndicesAddBlockIndicesBlockOptions = 'metadata' | 'read' | 'read_only' | 'write'

export interface IndicesAddBlockIndicesBlockStatus {
  name: IndexName
  blocked: boolean
}

export interface IndicesAddBlockRequest extends RequestBase {
  index: IndexName
  block: IndicesAddBlockIndicesBlockOptions
  allow_no_indices?: boolean
  expand_wildcards?: ExpandWildcards
  ignore_unavailable?: boolean
  master_timeout?: Time
  timeout?: Time
}

export interface IndicesAddBlockResponse extends AcknowledgedResponseBase {
  shards_acknowledged: boolean
  indices: IndicesAddBlockIndicesBlockStatus[]
}

export interface IndicesAnalyzeAnalyzeDetail {
  analyzer?: IndicesAnalyzeAnalyzerDetail
  charfilters?: IndicesAnalyzeCharFilterDetail[]
  custom_analyzer: boolean
  tokenfilters?: IndicesAnalyzeTokenDetail[]
  tokenizer?: IndicesAnalyzeTokenDetail
}

export interface IndicesAnalyzeAnalyzeToken {
  end_offset: long
  position: long
  position_length?: long
  start_offset: long
  token: string
  type: string
}

export interface IndicesAnalyzeAnalyzerDetail {
  name: string
  tokens: IndicesAnalyzeExplainAnalyzeToken[]
}

export interface IndicesAnalyzeCharFilterDetail {
  filtered_text: string[]
  name: string
}

export interface IndicesAnalyzeExplainAnalyzeToken {
  bytes: string
  end_offset: long
  keyword?: boolean
  position: long
  positionLength: long
  start_offset: long
  termFrequency: long
  token: string
  type: string
}

export interface IndicesAnalyzeRequest extends RequestBase {
  index?: IndexName
  body?: {
    analyzer?: string
    attributes?: string[]
    char_filter?: AnalysisCharFilter[]
    explain?: boolean
    field?: Field
    filter?: AnalysisTokenFilter[]
    normalizer?: string
    text?: IndicesAnalyzeTextToAnalyze
    tokenizer?: AnalysisTokenizer
  }
}

export interface IndicesAnalyzeResponse {
  detail?: IndicesAnalyzeAnalyzeDetail
  tokens?: IndicesAnalyzeAnalyzeToken[]
}

export type IndicesAnalyzeTextToAnalyze = string | string[]

export interface IndicesAnalyzeTokenDetail {
  name: string
  tokens: IndicesAnalyzeExplainAnalyzeToken[]
}

export interface IndicesClearCacheRequest extends RequestBase {
  index?: Indices
  allow_no_indices?: boolean
  expand_wildcards?: ExpandWildcards
  fielddata?: boolean
  fields?: Fields
  ignore_unavailable?: boolean
  query?: boolean
  request?: boolean
}

export interface IndicesClearCacheResponse extends ShardsOperationResponseBase {
}

export interface IndicesCloneRequest extends RequestBase {
  index: IndexName
  target: Name
  master_timeout?: Time
  timeout?: Time
  wait_for_active_shards?: WaitForActiveShards
  body?: {
    aliases?: Record<IndexName, IndicesAlias>
    settings?: Record<string, any>
  }
}

export interface IndicesCloneResponse extends AcknowledgedResponseBase {
  index: IndexName
  shards_acknowledged: boolean
}

export interface IndicesCloseCloseIndexResult {
  closed: boolean
  shards?: Record<string, IndicesCloseCloseShardResult>
}

export interface IndicesCloseCloseShardResult {
  failures: ShardFailure[]
}

export interface IndicesCloseRequest extends RequestBase {
  index: Indices
  allow_no_indices?: boolean
  expand_wildcards?: ExpandWildcards
  ignore_unavailable?: boolean
  master_timeout?: Time
  timeout?: Time
  wait_for_active_shards?: WaitForActiveShards
}

export interface IndicesCloseResponse extends AcknowledgedResponseBase {
  indices: Record<IndexName, IndicesCloseCloseIndexResult>
  shards_acknowledged: boolean
}

export interface IndicesCreateRequest extends RequestBase {
  index: IndexName
  master_timeout?: Time
  timeout?: Time
  wait_for_active_shards?: WaitForActiveShards
  body?: {
    aliases?: Record<Name, IndicesAlias>
    mappings?: MappingTypeMapping
    settings?: IndicesIndexSettings
  }
}

export interface IndicesCreateResponse {
  index: IndexName
  shards_acknowledged: boolean
  acknowledged?: boolean
}

export interface IndicesCreateDataStreamRequest extends RequestBase {
  name: DataStreamName
}

export interface IndicesCreateDataStreamResponse extends AcknowledgedResponseBase {
}

export interface IndicesDataStreamsStatsDataStreamsStatsItem {
  backing_indices: integer
  data_stream: Name
  store_size?: ByteSize
  store_size_bytes: integer
  maximum_timestamp: integer
}

export interface IndicesDataStreamsStatsRequest extends RequestBase {
  name?: IndexName
  expand_wildcards?: ExpandWildcards
}

export interface IndicesDataStreamsStatsResponse {
  _shards: ShardStatistics
  backing_indices: integer
  data_stream_count: integer
  total_store_sizes?: ByteSize
  total_store_size_bytes: integer
  data_streams: IndicesDataStreamsStatsDataStreamsStatsItem[]
}

export interface IndicesDeleteRequest extends RequestBase {
  index: Indices
  allow_no_indices?: boolean
  expand_wildcards?: ExpandWildcards
  ignore_unavailable?: boolean
  master_timeout?: Time
  timeout?: Time
}

export interface IndicesDeleteResponse extends IndicesResponseBase {
}

export interface IndicesDeleteAliasRequest extends RequestBase {
  index: Indices
  name: Names
  master_timeout?: Time
  timeout?: Time
}

export interface IndicesDeleteAliasResponse extends AcknowledgedResponseBase {
}

export interface IndicesDeleteDataStreamRequest extends RequestBase {
  name: DataStreamNames
  expand_wildcards?: ExpandWildcards
}

export interface IndicesDeleteDataStreamResponse extends AcknowledgedResponseBase {
}

export interface IndicesDeleteIndexTemplateRequest extends RequestBase {
  name: Name
}

export interface IndicesDeleteIndexTemplateResponse extends AcknowledgedResponseBase {
}

export interface IndicesDeleteTemplateRequest extends RequestBase {
  name: Name
  master_timeout?: Time
  timeout?: Time
}

export interface IndicesDeleteTemplateResponse extends AcknowledgedResponseBase {
}

export interface IndicesDiskUsageRequest extends RequestBase {
  index: IndexName
  allow_no_indices?: boolean
  expand_wildcards?: ExpandWildcards
  flush?: boolean
  ignore_unavailable?: boolean
  master_timeout?: TimeUnit
  timeout?: TimeUnit
  run_expensive_tasks?: boolean
  wait_for_active_shards?: string
}

export type IndicesDiskUsageResponse = any

export interface IndicesExistsRequest extends RequestBase {
  index: Indices
  allow_no_indices?: boolean
  expand_wildcards?: ExpandWildcards
  flat_settings?: boolean
  ignore_unavailable?: boolean
  include_defaults?: boolean
  local?: boolean
}

export type IndicesExistsResponse = boolean

export interface IndicesExistsAliasRequest extends RequestBase {
  name: Names
  index?: Indices
  allow_no_indices?: boolean
  expand_wildcards?: ExpandWildcards
  ignore_unavailable?: boolean
  local?: boolean
}

export type IndicesExistsAliasResponse = boolean

export interface IndicesExistsIndexTemplateRequest extends RequestBase {
  name: Name
  master_timeout?: Time
}

export type IndicesExistsIndexTemplateResponse = boolean

export interface IndicesExistsTemplateRequest extends RequestBase {
  name: Names
  flat_settings?: boolean
  local?: boolean
  master_timeout?: Time
}

export type IndicesExistsTemplateResponse = boolean

export interface IndicesFlushRequest extends RequestBase {
  index?: Indices
  allow_no_indices?: boolean
  expand_wildcards?: ExpandWildcards
  force?: boolean
  ignore_unavailable?: boolean
  wait_if_ongoing?: boolean
}

export interface IndicesFlushResponse extends ShardsOperationResponseBase {
}

export interface IndicesForcemergeRequest extends RequestBase {
  index?: Indices
  allow_no_indices?: boolean
  expand_wildcards?: ExpandWildcards
  flush?: boolean
  ignore_unavailable?: boolean
  max_num_segments?: long
  only_expunge_deletes?: boolean
  wait_for_completion?: boolean
}

export interface IndicesForcemergeResponse extends ShardsOperationResponseBase {
}

export interface IndicesGetRequest extends RequestBase {
  index: Indices
  allow_no_indices?: boolean
  expand_wildcards?: ExpandWildcards
  flat_settings?: boolean
  ignore_unavailable?: boolean
  include_defaults?: boolean
  local?: boolean
  master_timeout?: Time
}

export interface IndicesGetResponse extends DictionaryResponseBase<IndexName, IndicesIndexState> {
}

export interface IndicesGetAliasIndexAliases {
  aliases: Record<string, IndicesAliasDefinition>
}

export interface IndicesGetAliasRequest extends RequestBase {
  name?: Names
  index?: Indices
  allow_no_indices?: boolean
  expand_wildcards?: ExpandWildcards
  ignore_unavailable?: boolean
  local?: boolean
}

export interface IndicesGetAliasResponse extends DictionaryResponseBase<IndexName, IndicesGetAliasIndexAliases> {
}

export interface IndicesGetDataStreamRequest extends RequestBase {
  name?: DataStreamNames
  expand_wildcards?: ExpandWildcards
}

export interface IndicesGetDataStreamResponse {
  data_streams: IndicesDataStream[]
}

export interface IndicesGetFieldMappingRequest extends RequestBase {
  fields: Fields
  index?: Indices
  allow_no_indices?: boolean
  expand_wildcards?: ExpandWildcards
  ignore_unavailable?: boolean
  include_defaults?: boolean
  local?: boolean
}

export interface IndicesGetFieldMappingResponse extends DictionaryResponseBase<IndexName, IndicesGetFieldMappingTypeFieldMappings> {
}

export interface IndicesGetFieldMappingTypeFieldMappings {
  mappings: Partial<Record<Field, MappingFieldMapping>>
}

export interface IndicesGetIndexTemplateIndexTemplate {
  index_patterns: Name[]
  composed_of: Name[]
  template?: IndicesGetIndexTemplateIndexTemplateSummary
  version?: VersionNumber
  priority?: long
  _meta?: Metadata
  allow_auto_create?: boolean
  data_stream?: Record<string, any>
}

export interface IndicesGetIndexTemplateIndexTemplateItem {
  name: Name
  index_template: IndicesGetIndexTemplateIndexTemplate
}

export interface IndicesGetIndexTemplateIndexTemplateSummary {
  aliases?: Record<IndexName, IndicesAlias>
  mappings?: MappingTypeMapping
  settings?: Record<string, any>
}

export interface IndicesGetIndexTemplateRequest extends RequestBase {
  name?: Name
  local?: boolean
  flat_settings?: boolean
  master_timeout?: Time
}

export interface IndicesGetIndexTemplateResponse {
  index_templates: IndicesGetIndexTemplateIndexTemplateItem[]
}

export interface IndicesGetMappingIndexMappingRecord {
  item?: MappingTypeMapping
  mappings: MappingTypeMapping
}

export interface IndicesGetMappingRequest extends RequestBase {
  index?: Indices
  allow_no_indices?: boolean
  expand_wildcards?: ExpandWildcards
  ignore_unavailable?: boolean
  local?: boolean
  master_timeout?: Time
}

export interface IndicesGetMappingResponse extends DictionaryResponseBase<IndexName, IndicesGetMappingIndexMappingRecord> {
}

export interface IndicesGetSettingsRequest extends RequestBase {
  index?: Indices
  name?: Names
  allow_no_indices?: boolean
  expand_wildcards?: ExpandWildcards
  flat_settings?: boolean
  ignore_unavailable?: boolean
  include_defaults?: boolean
  local?: boolean
  master_timeout?: Time
}

export interface IndicesGetSettingsResponse extends DictionaryResponseBase<IndexName, IndicesIndexState> {
}

export interface IndicesGetTemplateRequest extends RequestBase {
  name?: Names
  flat_settings?: boolean
  local?: boolean
  master_timeout?: Time
}

export interface IndicesGetTemplateResponse extends DictionaryResponseBase<string, IndicesTemplateMapping> {
}

export interface IndicesMigrateToDataStreamRequest extends RequestBase {
  name: IndexName
}

export interface IndicesMigrateToDataStreamResponse extends AcknowledgedResponseBase {
}

export interface IndicesOpenRequest extends RequestBase {
  index: Indices
  allow_no_indices?: boolean
  expand_wildcards?: ExpandWildcards
  ignore_unavailable?: boolean
  master_timeout?: Time
  timeout?: Time
  wait_for_active_shards?: WaitForActiveShards
}

export interface IndicesOpenResponse extends AcknowledgedResponseBase {
  shards_acknowledged: boolean
}

export interface IndicesPromoteDataStreamRequest extends RequestBase {
  name: IndexName
}

export type IndicesPromoteDataStreamResponse = any

export interface IndicesPutAliasRequest extends RequestBase {
  index: Indices
  name: Name
  master_timeout?: Time
  timeout?: Time
  body?: {
    filter?: QueryDslQueryContainer
    index_routing?: Routing
    is_write_index?: boolean
    routing?: Routing
    search_routing?: Routing
  }
}

export interface IndicesPutAliasResponse extends AcknowledgedResponseBase {
}

export interface IndicesPutIndexTemplateIndexTemplateMapping {
  aliases?: Record<IndexName, IndicesAlias>
  mappings?: MappingTypeMapping
  settings?: IndicesIndexSettings
}

export interface IndicesPutIndexTemplateRequest extends RequestBase {
  name: Name
  create?: boolean
  body?: {
    index_patterns?: Indices
    composed_of?: Name[]
    template?: IndicesPutIndexTemplateIndexTemplateMapping
    data_stream?: IndicesDataStreamVisibility
    priority?: integer
    version?: VersionNumber
    _meta?: Metadata
  }
}

export interface IndicesPutIndexTemplateResponse extends AcknowledgedResponseBase {
}

export interface IndicesPutMappingRequest extends RequestBase {
  index: Indices
  allow_no_indices?: boolean
  expand_wildcards?: ExpandWildcards
  ignore_unavailable?: boolean
  master_timeout?: Time
  timeout?: Time
  write_index_only?: boolean
  body?: {
    date_detection?: boolean
    dynamic?: MappingDynamicMapping
    dynamic_date_formats?: string[]
    dynamic_templates?: Record<string, MappingDynamicTemplate> | Record<string, MappingDynamicTemplate>[]
    _field_names?: MappingFieldNamesField
    _meta?: Record<string, any>
    numeric_detection?: boolean
    properties?: Record<PropertyName, MappingProperty>
    _routing?: MappingRoutingField
    _source?: MappingSourceField
    runtime?: MappingRuntimeFields
  }
}

export interface IndicesPutMappingResponse extends IndicesResponseBase {
}

export interface IndicesPutSettingsRequest extends RequestBase {
  index?: Indices
  allow_no_indices?: boolean
  expand_wildcards?: ExpandWildcards
  flat_settings?: boolean
  ignore_unavailable?: boolean
  master_timeout?: Time
  preserve_existing?: boolean
  timeout?: Time
  body?: IndicesIndexSettings
}

export interface IndicesPutSettingsResponse extends AcknowledgedResponseBase {
}

export interface IndicesPutTemplateRequest extends RequestBase {
  name: Name
  create?: boolean
  flat_settings?: boolean
  master_timeout?: Time
  timeout?: Time
  order?: integer
  body?: {
    aliases?: Record<IndexName, IndicesAlias>
    index_patterns?: string | string[]
    mappings?: MappingTypeMapping
    order?: integer
    settings?: Record<string, any>
    version?: VersionNumber
  }
}

export interface IndicesPutTemplateResponse extends AcknowledgedResponseBase {
}

export interface IndicesRecoveryFileDetails {
  length: long
  name: string
  recovered: long
}

export interface IndicesRecoveryRecoveryBytes {
  percent: Percentage
  recovered?: ByteSize
  recovered_in_bytes: ByteSize
  recovered_from_snapshot?: ByteSize
  recovered_from_snapshot_in_bytes?: ByteSize
  reused?: ByteSize
  reused_in_bytes: ByteSize
  total?: ByteSize
  total_in_bytes: ByteSize
}

export interface IndicesRecoveryRecoveryFiles {
  details?: IndicesRecoveryFileDetails[]
  percent: Percentage
  recovered: long
  reused: long
  total: long
}

export interface IndicesRecoveryRecoveryIndexStatus {
  bytes?: IndicesRecoveryRecoveryBytes
  files: IndicesRecoveryRecoveryFiles
  size: IndicesRecoveryRecoveryBytes
  source_throttle_time?: Time
  source_throttle_time_in_millis: EpochMillis
  target_throttle_time?: Time
  target_throttle_time_in_millis: EpochMillis
  total_time_in_millis: EpochMillis
  total_time?: Time
}

export interface IndicesRecoveryRecoveryOrigin {
  hostname?: string
  host?: Host
  transport_address?: TransportAddress
  id?: Id
  ip?: Ip
  name?: Name
  bootstrap_new_history_uuid?: boolean
  repository?: Name
  snapshot?: Name
  version?: VersionString
  restoreUUID?: Uuid
  index?: IndexName
}

export interface IndicesRecoveryRecoveryStartStatus {
  check_index_time: long
  total_time_in_millis: string
}

export interface IndicesRecoveryRecoveryStatus {
  shards: IndicesRecoveryShardRecovery[]
}

export interface IndicesRecoveryRequest extends RequestBase {
  index?: Indices
  active_only?: boolean
  detailed?: boolean
}

export interface IndicesRecoveryResponse extends DictionaryResponseBase<IndexName, IndicesRecoveryRecoveryStatus> {
}

export interface IndicesRecoveryShardRecovery {
  id: long
  index: IndicesRecoveryRecoveryIndexStatus
  primary: boolean
  source: IndicesRecoveryRecoveryOrigin
  stage: string
  start?: IndicesRecoveryRecoveryStartStatus
  start_time?: DateString
  start_time_in_millis: EpochMillis
  stop_time?: DateString
  stop_time_in_millis: EpochMillis
  target: IndicesRecoveryRecoveryOrigin
  total_time?: DateString
  total_time_in_millis: EpochMillis
  translog: IndicesRecoveryTranslogStatus
  type: string
  verify_index: IndicesRecoveryVerifyIndex
}

export interface IndicesRecoveryTranslogStatus {
  percent: Percentage
  recovered: long
  total: long
  total_on_start: long
  total_time?: string
  total_time_in_millis: EpochMillis
}

export interface IndicesRecoveryVerifyIndex {
  check_index_time?: Time
  check_index_time_in_millis: EpochMillis
  total_time?: Time
  total_time_in_millis: EpochMillis
}

export interface IndicesRefreshRequest extends RequestBase {
  index?: Indices
  allow_no_indices?: boolean
  expand_wildcards?: ExpandWildcards
  ignore_unavailable?: boolean
}

export interface IndicesRefreshResponse extends ShardsOperationResponseBase {
}

export interface IndicesReloadSearchAnalyzersReloadDetails {
  index: string
  reloaded_analyzers: string[]
  reloaded_node_ids: string[]
}

export interface IndicesReloadSearchAnalyzersRequest extends RequestBase {
  index: Indices
  allow_no_indices?: boolean
  expand_wildcards?: ExpandWildcards
  ignore_unavailable?: boolean
}

export interface IndicesReloadSearchAnalyzersResponse {
  reload_details: IndicesReloadSearchAnalyzersReloadDetails[]
  _shards: ShardStatistics
}

export interface IndicesResolveIndexRequest extends RequestBase {
  name: Names
  expand_wildcards?: ExpandWildcards
}

export interface IndicesResolveIndexResolveIndexAliasItem {
  name: Name
  indices: Indices
}

export interface IndicesResolveIndexResolveIndexDataStreamsItem {
  name: DataStreamName
  timestamp_field: Field
  backing_indices: Indices
}

export interface IndicesResolveIndexResolveIndexItem {
  name: Name
  aliases?: string[]
  attributes: string[]
  data_stream?: DataStreamName
}

export interface IndicesResolveIndexResponse {
  indices: IndicesResolveIndexResolveIndexItem[]
  aliases: IndicesResolveIndexResolveIndexAliasItem[]
  data_streams: IndicesResolveIndexResolveIndexDataStreamsItem[]
}

export interface IndicesRolloverRequest extends RequestBase {
  alias: IndexAlias
  new_index?: IndexName
  dry_run?: boolean
  master_timeout?: Time
  timeout?: Time
  wait_for_active_shards?: WaitForActiveShards
  body?: {
    aliases?: Record<IndexName, IndicesAlias>
    conditions?: IndicesRolloverRolloverConditions
    mappings?: MappingTypeMapping
    settings?: Record<string, any>
  }
}

export interface IndicesRolloverResponse extends AcknowledgedResponseBase {
  conditions: Record<string, boolean>
  dry_run: boolean
  new_index: string
  old_index: string
  rolled_over: boolean
  shards_acknowledged: boolean
}

export interface IndicesRolloverRolloverConditions {
  max_age?: Time
  max_docs?: long
  max_size?: string
  max_size_bytes?: ByteSize
  max_primary_shard_size?: ByteSize
  max_primary_shard_size_bytes?: ByteSize
  max_age_millis?: EpochMillis
}

export interface IndicesSegmentsIndexSegment {
  shards: Record<string, IndicesSegmentsShardsSegment | IndicesSegmentsShardsSegment[]>
}

export interface IndicesSegmentsRequest extends RequestBase {
  index?: Indices
  allow_no_indices?: boolean
  expand_wildcards?: ExpandWildcards
  ignore_unavailable?: boolean
  verbose?: boolean
}

export interface IndicesSegmentsResponse {
  indices: Record<string, IndicesSegmentsIndexSegment>
  _shards: ShardStatistics
}

export interface IndicesSegmentsSegment {
  attributes: Record<string, string>
  committed: boolean
  compound: boolean
  deleted_docs: long
  generation: integer
  memory_in_bytes: double
  search: boolean
  size_in_bytes: double
  num_docs: long
  version: VersionString
}

export interface IndicesSegmentsShardSegmentRouting {
  node: string
  primary: boolean
  state: string
}

export interface IndicesSegmentsShardsSegment {
  num_committed_segments: integer
  routing: IndicesSegmentsShardSegmentRouting
  num_search_segments: integer
  segments: Record<string, IndicesSegmentsSegment>
}

export interface IndicesShardStoresIndicesShardStores {
  shards: Record<string, IndicesShardStoresShardStoreWrapper>
}

export interface IndicesShardStoresRequest extends RequestBase {
  index?: Indices
  allow_no_indices?: boolean
  expand_wildcards?: ExpandWildcards
  ignore_unavailable?: boolean
  status?: IndicesShardStoresShardStoreStatus | IndicesShardStoresShardStoreStatus[]
}

export interface IndicesShardStoresResponse {
  indices: Record<IndexName, IndicesShardStoresIndicesShardStores>
}

export interface IndicesShardStoresShardStore {
  allocation: IndicesShardStoresShardStoreAllocation
  allocation_id: Id
  attributes: Record<string, any>
  id: Id
  legacy_version: VersionNumber
  name: Name
  store_exception: IndicesShardStoresShardStoreException
  transport_address: TransportAddress
}

export type IndicesShardStoresShardStoreAllocation = 'primary' | 'replica' | 'unused'

export interface IndicesShardStoresShardStoreException {
  reason: string
  type: string
}

export type IndicesShardStoresShardStoreStatus = 'green' | 'yellow' | 'red' | 'all'

export interface IndicesShardStoresShardStoreWrapper {
  stores: IndicesShardStoresShardStore[]
}

export interface IndicesShrinkRequest extends RequestBase {
  index: IndexName
  target: IndexName
  master_timeout?: Time
  timeout?: Time
  wait_for_active_shards?: WaitForActiveShards
  body?: {
    aliases?: Record<IndexName, IndicesAlias>
    settings?: Record<string, any>
  }
}

export interface IndicesShrinkResponse extends AcknowledgedResponseBase {
  shards_acknowledged: boolean
  index: IndexName
}

export interface IndicesSimulateIndexTemplateRequest extends RequestBase {
  name: Name
  create?: boolean
  master_timeout?: Time
  body?: {
    allow_auto_create?: boolean
    index_patterns?: Indices
    composed_of?: Name[]
    template?: IndicesPutIndexTemplateIndexTemplateMapping
    data_stream?: IndicesDataStreamVisibility
    priority?: integer
    version?: VersionNumber
    _meta?: Metadata
  }
}

export interface IndicesSimulateIndexTemplateResponse {
}

export interface IndicesSimulateTemplateOverlapping {
  name: Name
  index_patterns: string[]
}

export interface IndicesSimulateTemplateRequest extends RequestBase {
  name?: Name
  create?: boolean
  master_timeout?: Time
  body?: IndicesGetIndexTemplateIndexTemplate
}

export interface IndicesSimulateTemplateResponse {
  template: IndicesSimulateTemplateTemplate
}

export interface IndicesSimulateTemplateTemplate {
  aliases: Record<IndexName, IndicesAlias>
  mappings: MappingTypeMapping
  settings: Record<string, any>
  overlapping: IndicesSimulateTemplateOverlapping[]
}

export interface IndicesSplitRequest extends RequestBase {
  index: IndexName
  target: IndexName
  master_timeout?: Time
  timeout?: Time
  wait_for_active_shards?: WaitForActiveShards
  body?: {
    aliases?: Record<IndexName, IndicesAlias>
    settings?: Record<string, any>
  }
}

export interface IndicesSplitResponse extends AcknowledgedResponseBase {
  shards_acknowledged: boolean
  index: IndexName
}

export interface IndicesStatsIndexStats {
  completion?: CompletionStats
  docs?: DocStats
  fielddata?: FielddataStats
  flush?: FlushStats
  get?: GetStats
  indexing?: IndexingStats
  indices?: IndicesStatsIndicesStats
  merges?: MergesStats
  query_cache?: QueryCacheStats
  recovery?: RecoveryStats
  refresh?: RefreshStats
  request_cache?: RequestCacheStats
  search?: SearchStats
  segments?: SegmentsStats
  store?: StoreStats
  translog?: TranslogStats
  warmer?: WarmerStats
  bulk?: BulkStats
  shard_stats?: IndicesStatsShardsTotalStats
}

export interface IndicesStatsIndicesStats {
  primaries?: IndicesStatsIndexStats
  shards?: Record<string, IndicesStatsShardStats[]>
  total?: IndicesStatsIndexStats
  uuid?: Uuid
}

export interface IndicesStatsRequest extends RequestBase {
  metric?: Metrics
  index?: Indices
  completion_fields?: Fields
  expand_wildcards?: ExpandWildcards
  fielddata_fields?: Fields
  fields?: Fields
  forbid_closed_indices?: boolean
  groups?: string | string[]
  include_segment_file_sizes?: boolean
  include_unloaded_segments?: boolean
  level?: Level
}

export interface IndicesStatsResponse {
  indices?: Record<string, IndicesStatsIndicesStats>
  _shards: ShardStatistics
  _all: IndicesStatsIndicesStats
}

export interface IndicesStatsShardCommit {
  generation: integer
  id: Id
  num_docs: long
  user_data: Record<string, string>
}

export interface IndicesStatsShardFileSizeInfo {
  description: string
  size_in_bytes: long
  min_size_in_bytes?: long
  max_size_in_bytes?: long
  average_size_in_bytes?: long
  count?: long
}

export interface IndicesStatsShardLease {
  id: Id
  retaining_seq_no: SequenceNumber
  timestamp: long
  source: string
}

export interface IndicesStatsShardPath {
  data_path: string
  is_custom_data_path: boolean
  state_path: string
}

export interface IndicesStatsShardQueryCache {
  cache_count: long
  cache_size: long
  evictions: long
  hit_count: long
  memory_size_in_bytes: long
  miss_count: long
  total_count: long
}

export interface IndicesStatsShardRetentionLeases {
  primary_term: long
  version: VersionNumber
  leases: IndicesStatsShardLease[]
}

export interface IndicesStatsShardRouting {
  node: string
  primary: boolean
  relocating_node?: string | null
  state: IndicesStatsShardRoutingState
}

export type IndicesStatsShardRoutingState = 'UNASSIGNED' | 'INITIALIZING' | 'STARTED' | 'RELOCATING'

export interface IndicesStatsShardSequenceNumber {
  global_checkpoint: long
  local_checkpoint: long
  max_seq_no: SequenceNumber
}

export interface IndicesStatsShardStats {
  commit?: IndicesStatsShardCommit
  completion?: CompletionStats
  docs?: DocStats
  fielddata?: FielddataStats
  flush?: FlushStats
  get?: GetStats
  indexing?: IndexingStats
  merges?: MergesStats
  shard_path?: IndicesStatsShardPath
  query_cache?: IndicesStatsShardQueryCache
  recovery?: RecoveryStats
  refresh?: RefreshStats
  request_cache?: RequestCacheStats
  retention_leases?: IndicesStatsShardRetentionLeases
  routing?: IndicesStatsShardRouting
  search?: SearchStats
  segments?: SegmentsStats
  seq_no?: IndicesStatsShardSequenceNumber
  store?: StoreStats
  translog?: TranslogStats
  warmer?: WarmerStats
  bulk?: BulkStats
  shards?: IndicesStatsShardsTotalStats
  shard_stats?: IndicesStatsShardsTotalStats
  indices?: IndicesStatsIndicesStats
}

export interface IndicesStatsShardsTotalStats {
  total_count: long
}

export interface IndicesUnfreezeRequest extends RequestBase {
  index: IndexName
  allow_no_indices?: boolean
  expand_wildcards?: ExpandWildcards
  ignore_unavailable?: boolean
  master_timeout?: Time
  timeout?: Time
  wait_for_active_shards?: string
}

export interface IndicesUnfreezeResponse extends AcknowledgedResponseBase {
  shards_acknowledged: boolean
}

export interface IndicesUpdateAliasesAction {
  add?: IndicesUpdateAliasesAddAction
  remove?: IndicesUpdateAliasesRemoveAction
  remove_index?: IndicesUpdateAliasesRemoveIndexAction
}

export interface IndicesUpdateAliasesAddAction {
  alias?: IndexAlias
  aliases?: IndexAlias | IndexAlias[]
  filter?: QueryDslQueryContainer
  index?: IndexName
  indices?: Indices
  index_routing?: Routing
  is_hidden?: boolean
  is_write_index?: boolean
  routing?: Routing
  search_routing?: Routing
}

export interface IndicesUpdateAliasesRemoveAction {
  alias?: IndexAlias
  aliases?: IndexAlias | IndexAlias[]
  index?: IndexName
  indices?: Indices
  must_exist?: boolean
}

export interface IndicesUpdateAliasesRemoveIndexAction {
  index?: IndexName
  indices?: Indices
}

export interface IndicesUpdateAliasesRequest extends RequestBase {
  master_timeout?: Time
  timeout?: Time
  body?: {
    actions?: IndicesUpdateAliasesAction[]
  }
}

export interface IndicesUpdateAliasesResponse extends AcknowledgedResponseBase {
}

export interface IndicesValidateQueryIndicesValidationExplanation {
  error?: string
  explanation?: string
  index: IndexName
  valid: boolean
}

export interface IndicesValidateQueryRequest extends RequestBase {
  index?: Indices
  allow_no_indices?: boolean
  all_shards?: boolean
  analyzer?: string
  analyze_wildcard?: boolean
  default_operator?: QueryDslOperator
  df?: string
  expand_wildcards?: ExpandWildcards
  explain?: boolean
  ignore_unavailable?: boolean
  lenient?: boolean
  rewrite?: boolean
  q?: string
  body?: {
    query?: QueryDslQueryContainer
  }
}

export interface IndicesValidateQueryResponse {
  explanations?: IndicesValidateQueryIndicesValidationExplanation[]
  _shards?: ShardStatistics
  valid: boolean
  error?: string
}

export interface IngestAppendProcessor extends IngestProcessorBase {
  field: Field
  value: any[]
  allow_duplicates?: boolean
}

export interface IngestAttachmentProcessor extends IngestProcessorBase {
  field: Field
  ignore_missing?: boolean
  indexed_chars?: long
  indexed_chars_field?: Field
  properties?: string[]
  target_field?: Field
  resource_name?: string
}

export interface IngestBytesProcessor extends IngestProcessorBase {
  field: Field
  ignore_missing?: boolean
  target_field?: Field
}

export interface IngestCircleProcessor extends IngestProcessorBase {
  error_distance: double
  field: Field
  ignore_missing: boolean
  shape_type: IngestShapeType
  target_field: Field
}

export interface IngestConvertProcessor extends IngestProcessorBase {
  field: Field
  ignore_missing?: boolean
  target_field: Field
  type: IngestConvertType
}

export type IngestConvertType = 'integer' | 'long' | 'float' | 'double' | 'string' | 'boolean' | 'auto'

export interface IngestCsvProcessor extends IngestProcessorBase {
  empty_value: any
  description?: string
  field: Field
  ignore_missing?: boolean
  quote?: string
  separator?: string
  target_fields: Fields
  trim: boolean
}

export interface IngestDateIndexNameProcessor extends IngestProcessorBase {
  date_formats: string[]
  date_rounding: string
  field: Field
  index_name_format: string
  index_name_prefix: string
  locale: string
  timezone: string
}

export interface IngestDateProcessor extends IngestProcessorBase {
  field: Field
  formats: string[]
  locale?: string
  target_field?: Field
  timezone?: string
}

export interface IngestDissectProcessor extends IngestProcessorBase {
  append_separator: string
  field: Field
  ignore_missing: boolean
  pattern: string
}

export interface IngestDotExpanderProcessor extends IngestProcessorBase {
  field: Field
  path?: string
}

export interface IngestDropProcessor extends IngestProcessorBase {
}

export interface IngestEnrichProcessor extends IngestProcessorBase {
  field: Field
  ignore_missing?: boolean
  max_matches?: integer
  override?: boolean
  policy_name: string
  shape_relation?: GeoShapeRelation
  target_field: Field
}

export interface IngestFailProcessor extends IngestProcessorBase {
  message: string
}

export interface IngestForeachProcessor extends IngestProcessorBase {
  field: Field
  ignore_missing?: boolean
  processor: IngestProcessorContainer
}

export interface IngestGeoIpProcessor extends IngestProcessorBase {
  database_file: string
  field: Field
  first_only: boolean
  ignore_missing: boolean
  properties: string[]
  target_field: Field
}

export interface IngestGrokProcessor extends IngestProcessorBase {
  field: Field
  ignore_missing?: boolean
  pattern_definitions: Record<string, string>
  patterns: string[]
  trace_match?: boolean
}

export interface IngestGsubProcessor extends IngestProcessorBase {
  field: Field
  ignore_missing?: boolean
  pattern: string
  replacement: string
  target_field?: Field
}

export interface IngestInferenceConfig {
  regression?: IngestInferenceConfigRegression
}

export interface IngestInferenceConfigRegression {
  results_field: string
}

export interface IngestInferenceProcessor extends IngestProcessorBase {
  model_id: Id
  target_field: Field
  field_map?: Record<Field, any>
  inference_config?: IngestInferenceConfig
}

export interface IngestJoinProcessor extends IngestProcessorBase {
  field: Field
  separator: string
  target_field?: Field
}

export interface IngestJsonProcessor extends IngestProcessorBase {
  add_to_root: boolean
  field: Field
  target_field: Field
}

export interface IngestKeyValueProcessor extends IngestProcessorBase {
  exclude_keys?: string[]
  field: Field
  field_split: string
  ignore_missing?: boolean
  include_keys?: string[]
  prefix?: string
  strip_brackets?: boolean
  target_field?: Field
  trim_key?: string
  trim_value?: string
  value_split: string
}

export interface IngestLowercaseProcessor extends IngestProcessorBase {
  field: Field
  ignore_missing?: boolean
  target_field?: Field
}

export interface IngestPipeline {
  description?: string
  on_failure?: IngestProcessorContainer[]
  processors?: IngestProcessorContainer[]
  version?: VersionNumber
}

export interface IngestPipelineConfig {
  description?: string
  version?: VersionNumber
  processors: IngestProcessorContainer[]
}

export interface IngestPipelineProcessor extends IngestProcessorBase {
  name: Name
}

export interface IngestProcessorBase {
  if?: string
  ignore_failure?: boolean
  on_failure?: IngestProcessorContainer[]
  tag?: string
}

export interface IngestProcessorContainer {
  attachment?: IngestAttachmentProcessor
  append?: IngestAppendProcessor
  csv?: IngestCsvProcessor
  convert?: IngestConvertProcessor
  date?: IngestDateProcessor
  date_index_name?: IngestDateIndexNameProcessor
  dot_expander?: IngestDotExpanderProcessor
  enrich?: IngestEnrichProcessor
  fail?: IngestFailProcessor
  foreach?: IngestForeachProcessor
  json?: IngestJsonProcessor
  user_agent?: IngestUserAgentProcessor
  kv?: IngestKeyValueProcessor
  geoip?: IngestGeoIpProcessor
  grok?: IngestGrokProcessor
  gsub?: IngestGsubProcessor
  join?: IngestJoinProcessor
  lowercase?: IngestLowercaseProcessor
  remove?: IngestRemoveProcessor
  rename?: IngestRenameProcessor
  script?: Script
  set?: IngestSetProcessor
  sort?: IngestSortProcessor
  split?: IngestSplitProcessor
  trim?: IngestTrimProcessor
  uppercase?: IngestUppercaseProcessor
  urldecode?: IngestUrlDecodeProcessor
  bytes?: IngestBytesProcessor
  dissect?: IngestDissectProcessor
  set_security_user?: IngestSetSecurityUserProcessor
  pipeline?: IngestPipelineProcessor
  drop?: IngestDropProcessor
  circle?: IngestCircleProcessor
  inference?: IngestInferenceProcessor
}

export interface IngestRemoveProcessor extends IngestProcessorBase {
  field: Fields
  ignore_missing?: boolean
}

export interface IngestRenameProcessor extends IngestProcessorBase {
  field: Field
  ignore_missing?: boolean
  target_field: Field
}

export interface IngestSetProcessor extends IngestProcessorBase {
  field: Field
  override?: boolean
  value: any
}

export interface IngestSetSecurityUserProcessor extends IngestProcessorBase {
  field: Field
  properties?: string[]
}

export type IngestShapeType = 'geo_shape' | 'shape'

export interface IngestSortProcessor extends IngestProcessorBase {
  field: Field
  order: SortOrder
  target_field: Field
}

export interface IngestSplitProcessor extends IngestProcessorBase {
  field: Field
  ignore_missing?: boolean
  preserve_trailing?: boolean
  separator: string
  target_field?: Field
}

export interface IngestTrimProcessor extends IngestProcessorBase {
  field: Field
  ignore_missing?: boolean
  target_field?: Field
}

export interface IngestUppercaseProcessor extends IngestProcessorBase {
  field: Field
  ignore_missing?: boolean
  target_field?: Field
}

export interface IngestUrlDecodeProcessor extends IngestProcessorBase {
  field: Field
  ignore_missing?: boolean
  target_field?: Field
}

export interface IngestUserAgentProcessor extends IngestProcessorBase {
  field: Field
  ignore_missing: boolean
  options: IngestUserAgentProperty[]
  regex_file: string
  target_field: Field
}

export type IngestUserAgentProperty = 'NAME' | 'MAJOR' | 'MINOR' | 'PATCH' | 'OS' | 'OS_NAME' | 'OS_MAJOR' | 'OS_MINOR' | 'DEVICE' | 'BUILD'

export interface IngestDeletePipelineRequest extends RequestBase {
  id: Id
  master_timeout?: Time
  timeout?: Time
}

export interface IngestDeletePipelineResponse extends AcknowledgedResponseBase {
}

export interface IngestGeoIpStatsGeoIpDownloadStatistics {
  successful_downloads: integer
  failed_downloads: integer
  total_download_time: integer
  database_count: integer
  skipped_updates: integer
}

export interface IngestGeoIpStatsGeoIpNodeDatabaseName {
  name: Name
}

export interface IngestGeoIpStatsGeoIpNodeDatabases {
  databases: IngestGeoIpStatsGeoIpNodeDatabaseName[]
  files_in_temp: string[]
}

export interface IngestGeoIpStatsRequest extends RequestBase {
}

export interface IngestGeoIpStatsResponse {
  stats: IngestGeoIpStatsGeoIpDownloadStatistics
  nodes: Record<Id, IngestGeoIpStatsGeoIpNodeDatabases>
}

export interface IngestGetPipelineRequest extends RequestBase {
  id?: Id
  master_timeout?: Time
  summary?: boolean
}

export interface IngestGetPipelineResponse extends DictionaryResponseBase<string, IngestPipeline> {
}

export interface IngestProcessorGrokRequest extends RequestBase {
}

export interface IngestProcessorGrokResponse {
  patterns: Record<string, string>
}

export interface IngestPutPipelineRequest extends RequestBase {
  id: Id
  master_timeout?: Time
  timeout?: Time
  body?: {
    _meta?: Metadata
    description?: string
    on_failure?: IngestProcessorContainer[]
    processors?: IngestProcessorContainer[]
    version?: VersionNumber
  }
}

export interface IngestPutPipelineResponse extends AcknowledgedResponseBase {
}

export interface IngestSimulateDocument {
  _id?: Id
  _index?: IndexName
  _source: any
}

export interface IngestSimulateDocumentSimulation {
  _id: Id
  _index: IndexName
  _ingest: IngestSimulateIngest
  _parent?: string
  _routing?: string
  _source: Record<string, any>
}

export interface IngestSimulateIngest {
  timestamp: DateString
  pipeline?: Name
}

export interface IngestSimulatePipelineSimulation {
  doc?: IngestSimulateDocumentSimulation
  processor_results?: IngestSimulatePipelineSimulation[]
  tag?: string
  processor_type?: string
  status?: WatcherActionStatusOptions
}

export interface IngestSimulateRequest extends RequestBase {
  id?: Id
  verbose?: boolean
  body?: {
    docs?: IngestSimulateDocument[]
    pipeline?: IngestPipeline
  }
}

export interface IngestSimulateResponse {
  docs: IngestSimulatePipelineSimulation[]
}

export interface LicenseLicense {
  expiry_date_in_millis: EpochMillis
  issue_date_in_millis: EpochMillis
  start_date_in_millis?: EpochMillis
  issued_to: string
  issuer: string
  max_nodes?: long | null
  max_resource_units?: long
  signature: string
  type: LicenseLicenseType
  uid: string
}

export type LicenseLicenseStatus = 'active' | 'valid' | 'invalid' | 'expired'

export type LicenseLicenseType = 'missing' | 'trial' | 'basic' | 'standard' | 'dev' | 'silver' | 'gold' | 'platinum' | 'enterprise'

export interface LicenseDeleteRequest extends RequestBase {
}

export interface LicenseDeleteResponse extends AcknowledgedResponseBase {
}

export interface LicenseGetLicenseInformation {
  expiry_date?: DateString
  expiry_date_in_millis?: EpochMillis
  issue_date: DateString
  issue_date_in_millis: EpochMillis
  issued_to: string
  issuer: string
  max_nodes: long | null
  max_resource_units?: integer | null
  status: LicenseLicenseStatus
  type: LicenseLicenseType
  uid: Uuid
  start_date_in_millis: EpochMillis
}

export interface LicenseGetRequest extends RequestBase {
  accept_enterprise?: boolean
  local?: boolean
}

export interface LicenseGetResponse {
  license: LicenseGetLicenseInformation
}

export interface LicenseGetBasicStatusRequest extends RequestBase {
}

export interface LicenseGetBasicStatusResponse {
  eligible_to_start_basic: boolean
}

export interface LicenseGetTrialStatusRequest extends RequestBase {
}

export interface LicenseGetTrialStatusResponse {
  eligible_to_start_trial: boolean
}

export interface LicensePostAcknowledgement {
  license: string[]
  message: string
}

export interface LicensePostRequest extends RequestBase {
  acknowledge?: boolean
  body?: {
    license?: LicenseLicense
    licenses: LicenseLicense[]
  }
}

export interface LicensePostResponse {
  acknowledge?: LicensePostAcknowledgement
  acknowledged: boolean
  license_status: LicenseLicenseStatus
}

export interface LicensePostStartBasicRequest extends RequestBase {
  acknowledge?: boolean
}

export interface LicensePostStartBasicResponse extends AcknowledgedResponseBase {
  basic_was_started: boolean
  error_message?: string
  type?: LicenseLicenseType
  acknowledge?: Record<string, string | string[]>
}

export interface LicensePostStartTrialRequest extends RequestBase {
  acknowledge?: boolean
  type_query_string?: string
}

export interface LicensePostStartTrialResponse extends AcknowledgedResponseBase {
  error_message?: string
  trial_was_started: boolean
  type?: LicenseLicenseType
}

export interface LogstashPipeline {
  description: string
  last_modified: Timestamp
  pipeline_metadata: LogstashPipelineMetadata
  username: string
  pipeline: string
  pipeline_settings: LogstashPipelineSettings
}

export interface LogstashPipelineMetadata {
  type: string
  version: string
}

export interface LogstashPipelineSettings {
  'pipeline.workers': integer
  'pipeline.batch.size': integer
  'pipeline.batch.delay': integer
  'queue.type': string
  'queue.max_bytes.number': integer
  'queue.max_bytes.units': string
  'queue.checkpoint.writes': integer
}

export interface LogstashDeletePipelineRequest extends RequestBase {
  id: Id
}

export type LogstashDeletePipelineResponse = boolean

export interface LogstashGetPipelineRequest extends RequestBase {
  id: Ids
}

export type LogstashGetPipelineResponse = Record<Id, LogstashPipeline>

export interface LogstashPutPipelineRequest extends RequestBase {
  id: Id
  body?: LogstashPipeline
}

export type LogstashPutPipelineResponse = boolean

export interface MigrationDeprecationsDeprecation {
  details: string
  level: MigrationDeprecationsDeprecationLevel
  message: string
  url: string
}

export type MigrationDeprecationsDeprecationLevel = 'none' | 'info' | 'warning' | 'critical'

export interface MigrationDeprecationsRequest extends RequestBase {
  index?: IndexName
}

export interface MigrationDeprecationsResponse {
  cluster_settings: MigrationDeprecationsDeprecation[]
  index_settings: Record<string, MigrationDeprecationsDeprecation[]>
  node_settings: MigrationDeprecationsDeprecation[]
  ml_settings: MigrationDeprecationsDeprecation[]
}

export interface MlAnalysisConfig {
  bucket_span: TimeSpan
  categorization_analyzer?: MlCategorizationAnalyzer
  categorization_field_name?: Field
  categorization_filters?: string[]
  detectors: MlDetector[]
  influencers?: Field[]
  latency?: Time
  model_prune_window?: Time
  multivariate_by_fields?: boolean
  per_partition_categorization?: MlPerPartitionCategorization
  summary_count_field_name?: Field
}

export interface MlAnalysisConfigRead {
  bucket_span: TimeSpan
  categorization_analyzer?: MlCategorizationAnalyzer
  categorization_field_name?: Field
  categorization_filters?: string[]
  detectors: MlDetector[]
  influencers: Field[]
  model_prune_window?: Time
  latency?: Time
  multivariate_by_fields?: boolean
  per_partition_categorization?: MlPerPartitionCategorization
  summary_count_field_name?: Field
}

export interface MlAnalysisLimits {
  categorization_examples_limit?: long
  model_memory_limit?: string
}

export interface MlAnalysisMemoryLimit {
  model_memory_limit: string
}

export interface MlAnomaly {
  actual?: double[]
  bucket_span: Time
  by_field_name?: string
  by_field_value?: string
  causes?: MlAnomalyCause[]
  detector_index: integer
  field_name?: string
  function?: string
  function_description?: string
  influencers?: MlInfluence[]
  initial_record_score: double
  is_interim: boolean
  job_id: string
  over_field_name?: string
  over_field_value?: string
  partition_field_name?: string
  partition_field_value?: string
  probability: double
  record_score: double
  result_type: string
  timestamp: EpochMillis
  typical?: double[]
}

export interface MlAnomalyCause {
  actual: double[]
  by_field_name: Name
  by_field_value: string
  correlated_by_field_value: string
  field_name: Field
  function: string
  function_description: string
  influencers: MlInfluence[]
  over_field_name: Name
  over_field_value: string
  partition_field_name: string
  partition_field_value: string
  probability: double
  typical: double[]
}

export type MlAppliesTo = 'actual' | 'typical' | 'diff_from_typical' | 'time'

export interface MlBucketInfluencer {
  anomaly_score: double
  bucket_span: long
  influencer_field_name: Field
  initial_anomaly_score: double
  is_interim: boolean
  job_id: Id
  probability: double
  raw_anomaly_score: double
  result_type: string
  timestamp: Time
}

export interface MlBucketSummary {
  anomaly_score: double
  bucket_influencers: MlBucketInfluencer[]
  bucket_span: Time
  event_count: long
  initial_anomaly_score: double
  is_interim: boolean
  job_id: Id
  processing_time_ms: double
  result_type: string
  timestamp: Time
}

export interface MlCalendarEvent {
  calendar_id?: Id
  event_id?: Id
  description: string
  end_time: EpochMillis
  start_time: EpochMillis
}

export type MlCategorizationAnalyzer = string | MlCategorizationAnalyzerDefinition

export interface MlCategorizationAnalyzerDefinition {
  char_filter?: AnalysisCharFilter[]
  filter?: AnalysisTokenFilter[]
  tokenizer?: AnalysisTokenizer
}

export type MlCategorizationStatus = 'ok' | 'warn'

export interface MlCategory {
  category_id: ulong
  examples: string[]
  grok_pattern?: string
  job_id: Id
  max_matching_length: ulong
  partition_field_name?: string
  partition_field_value?: string
  regex: string
  terms: string
  num_matches?: long
  preferred_to_categories?: Id[]
  p?: string
  result_type: string
  mlcategory: string
}

export interface MlChunkingConfig {
  mode: MlChunkingMode
  time_span?: Time
}

export type MlChunkingMode = 'auto' | 'manual' | 'off'

export type MlConditionOperator = 'gt' | 'gte' | 'lt' | 'lte'

export type MlCustomSettings = any

export interface MlDataCounts {
  bucket_count: long
  earliest_record_timestamp: long
  empty_bucket_count: long
  input_bytes: long
  input_field_count: long
  input_record_count: long
  invalid_date_count: long
  job_id: Id
  last_data_time: long
  latest_empty_bucket_timestamp: long
  latest_record_timestamp: long
  latest_sparse_bucket_timestamp: long
  latest_bucket_timestamp: long
  missing_field_count: long
  out_of_order_timestamp_count: long
  processed_field_count: long
  processed_record_count: long
  sparse_bucket_count: long
}

export interface MlDataDescription {
  format?: string
  time_field?: Field
  time_format?: string
  field_delimiter?: string
}

export interface MlDatafeed {
  aggregations?: Record<string, AggregationsAggregationContainer>
  aggs?: Record<string, AggregationsAggregationContainer>
  chunking_config?: MlChunkingConfig
  datafeed_id: Id
  frequency?: Timestamp
  indices: string[]
  indexes?: string[]
  job_id: Id
  max_empty_searches?: integer
  query: QueryDslQueryContainer
  query_delay?: Timestamp
  script_fields?: Record<string, ScriptField>
  scroll_size?: integer
  delayed_data_check_config: MlDelayedDataCheckConfig
  runtime_mappings?: MappingRuntimeFields
  indices_options?: IndicesOptions
}

export interface MlDatafeedConfig {
  aggregations?: Record<string, AggregationsAggregationContainer>
  aggs?: Record<string, AggregationsAggregationContainer>
  chunking_config?: MlChunkingConfig
  datafeed_id?: Id
  delayed_data_check_config?: MlDelayedDataCheckConfig
  frequency?: Timestamp
  indexes?: string[]
  indices: string[]
  indices_options?: IndicesOptions
  job_id?: Id
  max_empty_searches?: integer
  query: QueryDslQueryContainer
  query_delay?: Timestamp
  runtime_mappings?: MappingRuntimeFields
  script_fields?: Record<string, ScriptField>
  scroll_size?: integer
}

export type MlDatafeedState = 'started' | 'stopped' | 'starting' | 'stopping'

export interface MlDatafeedStats {
  assignment_explanation: string
  datafeed_id: Id
  node: MlDiscoveryNode
  state: MlDatafeedState
  timing_stats: MlDatafeedTimingStats
}

export interface MlDatafeedTimingStats {
  bucket_count: long
  exponential_average_search_time_per_hour_ms: double
  job_id: Id
  search_count: long
  total_search_time_ms: double
  average_search_time_per_bucket_ms: number
}

export interface MlDataframeAnalysis {
  alpha?: double
  dependent_variable: string
  downsample_factor?: double
  early_stopping_enabled?: boolean
  eta?: double
  eta_growth_rate_per_tree?: double
  feature_bag_fraction?: double
  feature_processors?: MlDataframeAnalysisFeatureProcessor[]
  gamma?: double
  lambda?: double
  max_optimization_rounds_per_hyperparameter?: integer
  max_trees?: integer
  maximum_number_trees?: integer
  num_top_feature_importance_values?: integer
  prediction_field_name?: Field
  randomize_seed?: double
  soft_tree_depth_limit?: integer
  soft_tree_depth_tolerance?: double
  training_percent?: Percentage
}

export interface MlDataframeAnalysisAnalyzedFields {
  includes: string[]
  excludes: string[]
}

export interface MlDataframeAnalysisClassification extends MlDataframeAnalysis {
  class_assignment_objective?: string
  num_top_classes?: integer
}

export interface MlDataframeAnalysisContainer {
  classification?: MlDataframeAnalysisClassification
  outlier_detection?: MlDataframeAnalysisOutlierDetection
  regression?: MlDataframeAnalysisRegression
}

export interface MlDataframeAnalysisFeatureProcessor {
  frequency_encoding?: MlDataframeAnalysisFeatureProcessorFrequencyEncoding
  multi_encoding?: MlDataframeAnalysisFeatureProcessorMultiEncoding
  n_gram_encoding?: MlDataframeAnalysisFeatureProcessorNGramEncoding
  one_hot_encoding?: MlDataframeAnalysisFeatureProcessorOneHotEncoding
  target_mean_encoding?: MlDataframeAnalysisFeatureProcessorTargetMeanEncoding
}

export interface MlDataframeAnalysisFeatureProcessorFrequencyEncoding {
  feature_name: Name
  field: Field
  frequency_map: Record<string, double>
}

export interface MlDataframeAnalysisFeatureProcessorMultiEncoding {
  processors: integer[]
}

export interface MlDataframeAnalysisFeatureProcessorNGramEncoding {
  feature_prefix?: string
  field: Field
  length?: integer
  n_grams: integer[]
  start?: integer
  custom?: boolean
}

export interface MlDataframeAnalysisFeatureProcessorOneHotEncoding {
  field: Field
  hot_map: string
}

export interface MlDataframeAnalysisFeatureProcessorTargetMeanEncoding {
  default_value: integer
  feature_name: Name
  field: Field
  target_map: Record<string, any>
}

export interface MlDataframeAnalysisOutlierDetection {
  compute_feature_influence?: boolean
  feature_influence_threshold?: double
  method?: string
  n_neighbors?: integer
  outlier_fraction?: double
  standardization_enabled?: boolean
}

export interface MlDataframeAnalysisRegression extends MlDataframeAnalysis {
  loss_function?: string
  loss_function_parameter?: double
}

export interface MlDataframeAnalytics {
  analysis_stats?: MlDataframeAnalyticsStatsContainer
  assignment_explanation?: string
  data_counts: MlDataframeAnalyticsStatsDataCounts
  id: Id
  memory_usage: MlDataframeAnalyticsStatsMemoryUsage
  node?: NodeAttributes
  progress: MlDataframeAnalyticsStatsProgress[]
  state: MlDataframeState
}

export interface MlDataframeAnalyticsDestination {
  index: IndexName
  results_field?: Field
}

export interface MlDataframeAnalyticsFieldSelection {
  is_included: boolean
  is_required: boolean
  feature_type?: string
  mapping_types: string[]
  name: Field
  reason?: string
}

export interface MlDataframeAnalyticsMemoryEstimation {
  expected_memory_with_disk: string
  expected_memory_without_disk: string
}

export interface MlDataframeAnalyticsSource {
  index: Indices
  query?: QueryDslQueryContainer
  runtime_mappings?: MappingRuntimeFields
  _source?: MlDataframeAnalysisAnalyzedFields | string[]
}

export interface MlDataframeAnalyticsStatsContainer {
  classification_stats?: MlDataframeAnalyticsStatsHyperparameters
  outlier_detection_stats?: MlDataframeAnalyticsStatsOutlierDetection
  regression_stats?: MlDataframeAnalyticsStatsHyperparameters
}

export interface MlDataframeAnalyticsStatsDataCounts {
  skipped_docs_count: integer
  test_docs_count: integer
  training_docs_count: integer
}

export interface MlDataframeAnalyticsStatsHyperparameters {
  hyperparameters: MlHyperparameters
  iteration: integer
  timestamp: DateString
  timing_stats: MlTimingStats
  validation_loss: MlValidationLoss
}

export interface MlDataframeAnalyticsStatsMemoryUsage {
  memory_reestimate_bytes?: long
  peak_usage_bytes: long
  status: string
  timestamp?: DateString
}

export interface MlDataframeAnalyticsStatsOutlierDetection {
  parameters: MlOutlierDetectionParameters
  timestamp: DateString
  timing_stats: MlTimingStats
}

export interface MlDataframeAnalyticsStatsProgress {
  phase: string
  progress_percent: integer
}

export interface MlDataframeAnalyticsSummary {
  id: Id
  source: MlDataframeAnalyticsSource
  dest: MlDataframeAnalyticsDestination
  analysis: MlDataframeAnalysisContainer
  description?: string
  model_memory_limit?: string
  max_num_threads?: integer
  analyzed_fields?: MlDataframeAnalysisAnalyzedFields | string[]
  allow_lazy_start?: boolean
  create_time?: long
  version?: VersionString
}

export interface MlDataframeEvaluationClassification {
  actual_field: Field
  predicted_field?: Field
  top_classes_field?: Field
  metrics?: MlDataframeEvaluationClassificationMetrics
}

export interface MlDataframeEvaluationClassificationMetrics extends MlDataframeEvaluationMetrics {
  accuracy?: Record<string, any>
  multiclass_confusion_matrix?: Record<string, any>
}

export interface MlDataframeEvaluationClassificationMetricsAucRoc {
  class_name?: Name
  include_curve?: boolean
}

export interface MlDataframeEvaluationContainer {
  classification?: MlDataframeEvaluationClassification
  outlier_detection?: MlDataframeEvaluationOutlierDetection
  regression?: MlDataframeEvaluationRegression
}

export interface MlDataframeEvaluationMetrics {
  auc_roc?: MlDataframeEvaluationClassificationMetricsAucRoc
  precision?: Record<string, any>
  recall?: Record<string, any>
}

export interface MlDataframeEvaluationOutlierDetection {
  actual_field: Field
  predicted_probability_field: Field
  metrics?: MlDataframeEvaluationOutlierDetectionMetrics
}

export interface MlDataframeEvaluationOutlierDetectionMetrics extends MlDataframeEvaluationMetrics {
  confusion_matrix?: Record<string, any>
}

export interface MlDataframeEvaluationRegression {
  actual_field: Field
  predicted_field: Field
  metrics?: MlDataframeEvaluationRegressionMetrics
}

export interface MlDataframeEvaluationRegressionMetrics {
  mse?: Record<string, any>
  msle?: MlDataframeEvaluationRegressionMetricsMsle
  huber?: MlDataframeEvaluationRegressionMetricsHuber
  r_squared?: Record<string, any>
}

export interface MlDataframeEvaluationRegressionMetricsHuber {
  delta?: double
}

export interface MlDataframeEvaluationRegressionMetricsMsle {
  offset?: double
}

export type MlDataframeState = 'started' | 'stopped' | 'starting' | 'stopping' | 'failed'

export interface MlDelayedDataCheckConfig {
  check_window?: Time
  enabled: boolean
}

export type MlDeploymentState = 'started' | 'starting' | 'fully_allocated'

export interface MlDetectionRule {
  actions?: MlRuleAction[]
  conditions?: MlRuleCondition[]
  scope?: Record<Field, MlFilterRef>
}

export interface MlDetector {
  by_field_name?: Field
  custom_rules?: MlDetectionRule[]
  detector_description?: string
  detector_index?: integer
  exclude_frequent?: MlExcludeFrequent
  field_name?: Field
  function: string
  over_field_name?: Field
  partition_field_name?: Field
  use_null?: boolean
}

export interface MlDiscoveryNode {
  attributes: Record<string, string>
  ephemeral_id: Id
  id: Id
  name: Name
  transport_address: TransportAddress
}

export type MlExcludeFrequent = 'all' | 'none' | 'by' | 'over'

export interface MlFilter {
  description?: string
  filter_id: Id
  items: string[]
}

export interface MlFilterRef {
  filter_id: Id
  filter_type?: MlFilterType
}

export type MlFilterType = 'include' | 'exclude'

export interface MlHyperparameter {
  absolute_importance?: double
  name: Name
  relative_importance?: double
  supplied: boolean
  value: double
}

export interface MlHyperparameters {
  alpha?: double
  lambda?: double
  gamma?: double
  eta?: double
  eta_growth_rate_per_tree?: double
  feature_bag_fraction?: double
  downsample_factor?: double
  max_attempts_to_add_tree?: integer
  max_optimization_rounds_per_hyperparameter?: integer
  max_trees?: integer
  num_folds?: integer
  num_splits_per_feature?: integer
  soft_tree_depth_limit?: integer
  soft_tree_depth_tolerance?: double
}

export type MlInclude = 'definition' | 'feature_importance_baseline' | 'hyperparameters' | 'total_feature_importance'

export interface MlInfluence {
  influencer_field_name: string
  influencer_field_values: string[]
}

export interface MlInfluencer {
  bucket_span: long
  influencer_score: double
  influencer_field_name: Field
  influencer_field_value: string
  initial_influencer_score: double
  is_interim: boolean
  job_id: Id
  probability: double
  result_type: string
  timestamp: Time
  foo?: string
}

export interface MlJob {
  allow_lazy_open: boolean
  analysis_config: MlAnalysisConfig
  analysis_limits?: MlAnalysisLimits
  background_persist_interval: Time
  blocked?: MlJobBlocked
  create_time: integer
  custom_settings?: MlCustomSettings
  daily_model_snapshot_retention_after_days?: long
  data_description: MlDataDescription
  datafeed_config?: MlDatafeed
  deleting?: boolean
  description?: string
  finished_time?: integer
  groups?: string[]
  job_id: Id
  job_type: string
  job_version: VersionString
  model_plot_config?: MlModelPlotConfig
  model_snapshot_id?: Id
  model_snapshot_retention_days: long
  renormalization_window_days?: long
  results_index_name: IndexName
  results_retention_days?: long
}

export interface MlJobBlocked {
  reason: MlJobBlockedReason
  task_id?: TaskId
}

export type MlJobBlockedReason = 'delete' | 'reset' | 'revert'

export interface MlJobConfig {
  allow_lazy_open?: boolean
  analysis_config: MlAnalysisConfig
  analysis_limits?: MlAnalysisLimits
  background_persist_interval?: Time
  custom_settings?: MlCustomSettings
  daily_model_snapshot_retention_after_days?: long
  data_description: MlDataDescription
  datafeed_config?: MlDatafeedConfig
  description?: string
  groups?: string[]
  job_id?: Id
  job_type?: string
  model_plot_config?: MlModelPlotConfig
  model_snapshot_retention_days?: long
  renormalization_window_days?: long
  results_index_name?: IndexName
  results_retention_days?: long
}

export interface MlJobForecastStatistics {
  memory_bytes?: MlJobStatistics
  processing_time_ms?: MlJobStatistics
  records?: MlJobStatistics
  status?: Record<string, long>
  total: long
  forecasted_jobs: integer
}

export type MlJobState = 'closing' | 'closed' | 'opened' | 'failed' | 'opening'

export interface MlJobStatistics {
  avg: double
  max: double
  min: double
  total: double
}

export interface MlJobStats {
  assignment_explanation: string
  data_counts: MlDataCounts
  forecasts_stats: MlJobForecastStatistics
  job_id: string
  model_size_stats: MlModelSizeStats
  node: MlDiscoveryNode
  open_time?: DateString
  state: MlJobState
  timing_stats: MlJobTimingStats
  deleting?: boolean
}

export interface MlJobTimingStats {
  average_bucket_processing_time_ms: double
  bucket_count: long
  exponential_average_bucket_processing_time_ms: double
  exponential_average_bucket_processing_time_per_hour_ms: double
  job_id: Id
  total_bucket_processing_time_ms: double
  maximum_bucket_processing_time_ms: double
  minimum_bucket_processing_time_ms: double
}

export type MlMemoryStatus = 'ok' | 'soft_limit' | 'hard_limit'

export interface MlModelPlotConfig {
  annotations_enabled?: boolean
  enabled?: boolean
  terms?: Field
}

export interface MlModelSizeStats {
  bucket_allocation_failures_count: long
  job_id: Id
  log_time: Time
  memory_status: MlMemoryStatus
  model_bytes: ByteSize
  model_bytes_exceeded?: ByteSize
  model_bytes_memory_limit?: ByteSize
  peak_model_bytes?: ByteSize
  assignment_memory_basis?: string
  result_type: string
  total_by_field_count: long
  total_over_field_count: long
  total_partition_field_count: long
  categorization_status: MlCategorizationStatus
  categorized_doc_count: integer
  dead_category_count: integer
  failed_category_count: integer
  frequent_category_count: integer
  rare_category_count: integer
  total_category_count: integer
  timestamp?: long
}

export interface MlModelSnapshot {
  description?: string
  job_id: Id
  latest_record_time_stamp: integer
  latest_result_time_stamp: integer
  min_version: VersionString
  model_size_stats: MlModelSizeStats
  retain: boolean
  snapshot_doc_count: long
  snapshot_id: Id
  timestamp: integer
}

export interface MlOutlierDetectionParameters {
  compute_feature_influence?: boolean
  feature_influence_threshold?: double
  method?: string
  n_neighbors?: integer
  outlier_fraction?: double
  standardization_enabled?: boolean
}

export interface MlOverallBucket {
  bucket_span: long
  is_interim: boolean
  jobs: MlOverallBucketJob[]
  overall_score: double
  result_type: string
  timestamp: Time
}

export interface MlOverallBucketJob {
  job_id: Id
  max_anomaly_score: double
}

export interface MlPage {
  from?: integer
  size?: integer
}

export interface MlPerPartitionCategorization {
  enabled?: boolean
  stop_on_warn?: boolean
}

export type MlPredictedValue = string | double

export type MlRoutingState = 'failed' | 'started' | 'starting' | 'stopped' | 'stopping'

export type MlRuleAction = 'skip_result' | 'skip_model_update'

export interface MlRuleCondition {
  applies_to: MlAppliesTo
  operator: MlConditionOperator
  value: double
}

export interface MlTimingStats {
  elapsed_time: integer
  iteration_time?: integer
}

export interface MlTopClassEntry {
  class_name: string
  class_probability: double
  class_score: double
}

export interface MlTotalFeatureImportance {
  feature_name: Name
  importance: MlTotalFeatureImportanceStatistics[]
  classes: MlTotalFeatureImportanceClass[]
}

export interface MlTotalFeatureImportanceClass {
  class_name: Name
  importance: MlTotalFeatureImportanceStatistics[]
}

export interface MlTotalFeatureImportanceStatistics {
  mean_magnitude: double
  max: integer
  min: integer
}

export interface MlTrainedModelAllocation {
  allocation_state: MlDeploymentState
  routing_table: Record<string, MlTrainedModelAllocationRoutingTable>
  start_time: DateString
  task_parameters: MlTrainedModelAllocationTaskParameters
}

export interface MlTrainedModelAllocationRoutingTable {
  reason: string
  routing_state: MlRoutingState
}

export interface MlTrainedModelAllocationTaskParameters {
  model_bytes: integer
  model_id: Id
}

export interface MlTrainedModelConfig {
  model_id: Id
  model_type: MlTrainedModelType
  tags: string[]
  version?: VersionString
  compressed_definition?: string
  created_by?: string
  create_time?: Time
  default_field_map?: Record<string, string>
  description?: string
  estimated_heap_memory_usage_bytes?: integer
  estimated_operations?: integer
  inference_config: AggregationsInferenceConfigContainer
  input: MlTrainedModelConfigInput
  license_level?: string
  metadata?: MlTrainedModelConfigMetadata
}

export interface MlTrainedModelConfigInput {
  field_names: Field[]
}

export interface MlTrainedModelConfigMetadata {
  model_aliases?: string[]
  feature_importance_baseline?: Record<string, string>
  hyperparameters?: MlHyperparameter[]
  total_feature_importance?: MlTotalFeatureImportance[]
}

export interface MlTrainedModelEntities {
  class_name: string
  class_probability: double
  entity: string
  start_pos: integer
  end_pos: integer
}

export interface MlTrainedModelInferenceStats {
  failure_count: long
  inference_count: long
  cache_miss_count: long
  missing_all_fields_count: long
  timestamp: Time
}

export interface MlTrainedModelStats {
  model_id: Id
  pipeline_count: integer
  inference_stats?: MlTrainedModelInferenceStats
  ingest?: Record<string, any>
}

export type MlTrainedModelType = 'tree_ensemble' | 'lang_ident' | 'pytorch'

export interface MlValidationLoss {
  fold_values: string[]
  loss_type: string
}

export interface MlCloseJobRequest extends RequestBase {
  job_id: Id
  allow_no_match?: boolean
  force?: boolean
  timeout?: Time
  body?: {
    allow_no_match?: boolean
    force?: boolean
    timeout?: Time
  }
}

export interface MlCloseJobResponse {
  closed: boolean
}

export interface MlDeleteCalendarRequest extends RequestBase {
  calendar_id: Id
}

export interface MlDeleteCalendarResponse extends AcknowledgedResponseBase {
}

export interface MlDeleteCalendarEventRequest extends RequestBase {
  calendar_id: Id
  event_id: Id
}

export interface MlDeleteCalendarEventResponse extends AcknowledgedResponseBase {
}

export interface MlDeleteCalendarJobRequest extends RequestBase {
  calendar_id: Id
  job_id: Id
}

export interface MlDeleteCalendarJobResponse {
  calendar_id: Id
  description?: string
  job_ids: Ids
}

export interface MlDeleteDataFrameAnalyticsRequest extends RequestBase {
  id: Id
  force?: boolean
  timeout?: Time
}

export interface MlDeleteDataFrameAnalyticsResponse extends AcknowledgedResponseBase {
}

export interface MlDeleteDatafeedRequest extends RequestBase {
  datafeed_id: Id
  force?: boolean
}

export interface MlDeleteDatafeedResponse extends AcknowledgedResponseBase {
}

export interface MlDeleteExpiredDataRequest extends RequestBase {
  job_id?: Id
  requests_per_second?: float
  timeout?: Time
  body?: {
    requests_per_second?: float
    timeout?: Time
  }
}

export interface MlDeleteExpiredDataResponse {
  deleted: boolean
}

export interface MlDeleteFilterRequest extends RequestBase {
  filter_id: Id
}

export interface MlDeleteFilterResponse extends AcknowledgedResponseBase {
}

export interface MlDeleteForecastRequest extends RequestBase {
  job_id: Id
  forecast_id?: Id
  allow_no_forecasts?: boolean
  timeout?: Time
}

export interface MlDeleteForecastResponse extends AcknowledgedResponseBase {
}

export interface MlDeleteJobRequest extends RequestBase {
  job_id: Id
  force?: boolean
  wait_for_completion?: boolean
}

export interface MlDeleteJobResponse extends AcknowledgedResponseBase {
}

export interface MlDeleteModelSnapshotRequest extends RequestBase {
  job_id: Id
  snapshot_id: Id
}

export interface MlDeleteModelSnapshotResponse extends AcknowledgedResponseBase {
}

export interface MlDeleteTrainedModelRequest extends RequestBase {
  model_id: Id
}

export interface MlDeleteTrainedModelResponse extends AcknowledgedResponseBase {
}

export interface MlDeleteTrainedModelAliasRequest extends RequestBase {
  model_alias: Name
  model_id: Id
}

export interface MlDeleteTrainedModelAliasResponse extends AcknowledgedResponseBase {
}

export interface MlEstimateModelMemoryRequest extends RequestBase {
  body?: {
    analysis_config?: MlAnalysisConfig
    max_bucket_cardinality?: Record<Field, long>
    overall_cardinality?: Record<Field, long>
  }
}

export interface MlEstimateModelMemoryResponse {
  model_memory_estimate: string
}

export interface MlEvaluateDataFrameConfusionMatrixItem {
  actual_class: Name
  actual_class_doc_count: integer
  predicted_classes: MlEvaluateDataFrameConfusionMatrixPrediction[]
  other_predicted_class_doc_count: integer
}

export interface MlEvaluateDataFrameConfusionMatrixPrediction {
  predicted_class: Name
  count: integer
}

export interface MlEvaluateDataFrameConfusionMatrixThreshold {
  tp: integer
  fp: integer
  tn: integer
  fn: integer
}

export interface MlEvaluateDataFrameDataframeClassificationSummary {
  auc_roc?: MlEvaluateDataFrameDataframeEvaluationSummaryAucRoc
  accuracy?: MlEvaluateDataFrameDataframeClassificationSummaryAccuracy
  multiclass_confusion_matrix?: MlEvaluateDataFrameDataframeClassificationSummaryMulticlassConfusionMatrix
  precision?: MlEvaluateDataFrameDataframeClassificationSummaryPrecision
  recall?: MlEvaluateDataFrameDataframeClassificationSummaryRecall
}

export interface MlEvaluateDataFrameDataframeClassificationSummaryAccuracy {
  classes: MlEvaluateDataFrameDataframeEvaluationClass[]
  overall_accuracy: double
}

export interface MlEvaluateDataFrameDataframeClassificationSummaryMulticlassConfusionMatrix {
  confusion_matrix: MlEvaluateDataFrameConfusionMatrixItem[]
  other_actual_class_count: integer
}

export interface MlEvaluateDataFrameDataframeClassificationSummaryPrecision {
  classes: MlEvaluateDataFrameDataframeEvaluationClass[]
  avg_precision: double
}

export interface MlEvaluateDataFrameDataframeClassificationSummaryRecall {
  classes: MlEvaluateDataFrameDataframeEvaluationClass[]
  avg_recall: double
}

export interface MlEvaluateDataFrameDataframeEvaluationClass extends MlEvaluateDataFrameDataframeEvaluationValue {
  class_name: Name
}

export interface MlEvaluateDataFrameDataframeEvaluationSummaryAucRoc extends MlEvaluateDataFrameDataframeEvaluationValue {
  curve?: MlEvaluateDataFrameDataframeEvaluationSummaryAucRocCurveItem[]
}

export interface MlEvaluateDataFrameDataframeEvaluationSummaryAucRocCurveItem {
  tpr: double
  fpr: double
  threshold: double
}

export interface MlEvaluateDataFrameDataframeEvaluationValue {
  value: double
}

export interface MlEvaluateDataFrameDataframeOutlierDetectionSummary {
  auc_roc?: MlEvaluateDataFrameDataframeEvaluationSummaryAucRoc
  precision?: Record<string, double>
  recall?: Record<string, double>
  confusion_matrix?: Record<string, MlEvaluateDataFrameConfusionMatrixThreshold>
}

export interface MlEvaluateDataFrameDataframeRegressionSummary {
  huber?: MlEvaluateDataFrameDataframeEvaluationValue
  mse?: MlEvaluateDataFrameDataframeEvaluationValue
  msle?: MlEvaluateDataFrameDataframeEvaluationValue
  r_squared?: MlEvaluateDataFrameDataframeEvaluationValue
}

export interface MlEvaluateDataFrameRequest extends RequestBase {
  body?: {
    evaluation: MlDataframeEvaluationContainer
    index: IndexName
    query?: QueryDslQueryContainer
  }
}

export interface MlEvaluateDataFrameResponse {
  classification?: MlEvaluateDataFrameDataframeClassificationSummary
  outlier_detection?: MlEvaluateDataFrameDataframeOutlierDetectionSummary
  regression?: MlEvaluateDataFrameDataframeRegressionSummary
}

export interface MlExplainDataFrameAnalyticsRequest extends RequestBase {
  id?: Id
  body?: {
    source?: MlDataframeAnalyticsSource
    dest?: MlDataframeAnalyticsDestination
    analysis?: MlDataframeAnalysisContainer
    description?: string
    model_memory_limit?: string
    max_num_threads?: integer
    analyzed_fields?: MlDataframeAnalysisAnalyzedFields | string[]
    allow_lazy_start?: boolean
  }
}

export interface MlExplainDataFrameAnalyticsResponse {
  field_selection: MlDataframeAnalyticsFieldSelection[]
  memory_estimation: MlDataframeAnalyticsMemoryEstimation
}

export interface MlFlushJobRequest extends RequestBase {
  job_id: Id
  advance_time?: DateString
  calc_interim?: boolean
  end?: DateString
  skip_time?: string
  start?: DateString
  body?: {
    advance_time?: DateString
    calc_interim?: boolean
    end?: DateString
    skip_time?: string
    start?: DateString
  }
}

export interface MlFlushJobResponse {
  flushed: boolean
  last_finalized_bucket_end?: integer
}

export interface MlForecastRequest extends RequestBase {
  job_id: Id
  duration?: Time
  expires_in?: Time
  max_model_memory?: string
  body?: {
    duration?: Time
    expires_in?: Time
    max_model_memory?: string
  }
}

export interface MlForecastResponse extends AcknowledgedResponseBase {
  forecast_id: Id
}

export interface MlGetBucketsRequest extends RequestBase {
  job_id: Id
  timestamp?: Timestamp
  anomaly_score?: double
  desc?: boolean
  end?: DateString
  exclude_interim?: boolean
  expand?: boolean
  from?: integer
  size?: integer
  sort?: Field
  start?: DateString
  body?: {
    anomaly_score?: double
    desc?: boolean
    end?: DateString
    exclude_interim?: boolean
    expand?: boolean
    page?: MlPage
    sort?: Field
    start?: DateString
  }
}

export interface MlGetBucketsResponse {
  buckets: MlBucketSummary[]
  count: long
}

export interface MlGetCalendarEventsRequest extends RequestBase {
  calendar_id: Id
  end?: DateString
  from?: integer
  job_id?: Id
  size?: integer
  start?: string
}

export interface MlGetCalendarEventsResponse {
  count: long
  events: MlCalendarEvent[]
}

export interface MlGetCalendarsCalendar {
  calendar_id: Id
  description?: string
  job_ids: Id[]
}

export interface MlGetCalendarsRequest extends RequestBase {
  calendar_id?: Id
  from?: integer
  size?: integer
  body?: {
    page?: MlPage
  }
}

export interface MlGetCalendarsResponse {
  calendars: MlGetCalendarsCalendar[]
  count: long
}

export interface MlGetCategoriesRequest extends RequestBase {
  job_id: Id
  category_id?: CategoryId
  from?: integer
  partition_field_value?: string
  size?: integer
  body?: {
    page?: MlPage
  }
}

export interface MlGetCategoriesResponse {
  categories: MlCategory[]
  count: long
}

export interface MlGetDataFrameAnalyticsRequest extends RequestBase {
  id?: Id
  allow_no_match?: boolean
  from?: integer
  size?: integer
  exclude_generated?: boolean
}

export interface MlGetDataFrameAnalyticsResponse {
  count: integer
  data_frame_analytics: MlDataframeAnalyticsSummary[]
}

export interface MlGetDataFrameAnalyticsStatsRequest extends RequestBase {
  id?: Id
  allow_no_match?: boolean
  from?: integer
  size?: integer
  verbose?: boolean
}

export interface MlGetDataFrameAnalyticsStatsResponse {
  count: long
  data_frame_analytics: MlDataframeAnalytics[]
}

export interface MlGetDatafeedStatsRequest extends RequestBase {
  datafeed_id?: Ids
  allow_no_match?: boolean
}

export interface MlGetDatafeedStatsResponse {
  count: long
  datafeeds: MlDatafeedStats[]
}

export interface MlGetDatafeedsRequest extends RequestBase {
  datafeed_id?: Ids
  allow_no_match?: boolean
  exclude_generated?: boolean
}

export interface MlGetDatafeedsResponse {
  count: long
  datafeeds: MlDatafeed[]
}

export interface MlGetFiltersRequest extends RequestBase {
  filter_id?: Id
  from?: integer
  size?: integer
}

export interface MlGetFiltersResponse {
  count: long
  filters: MlFilter[]
}

export interface MlGetInfluencersRequest extends RequestBase {
  job_id: Id
  desc?: boolean
  end?: DateString
  exclude_interim?: boolean
  influencer_score?: double
  from?: integer
  size?: integer
  sort?: Field
  start?: DateString
  body?: {
    page?: MlPage
  }
}

export interface MlGetInfluencersResponse {
  count: long
  influencers: MlInfluencer[]
}

export interface MlGetJobStatsRequest extends RequestBase {
  job_id?: Id
  allow_no_match?: boolean
}

export interface MlGetJobStatsResponse {
  count: long
  jobs: MlJobStats[]
}

export interface MlGetJobsRequest extends RequestBase {
  job_id?: Ids
  allow_no_match?: boolean
  exclude_generated?: boolean
}

export interface MlGetJobsResponse {
  count: long
  jobs: MlJob[]
}

export interface MlGetModelSnapshotsRequest extends RequestBase {
  job_id: Id
  snapshot_id?: Id
  desc?: boolean
  end?: Time
  from?: integer
  size?: integer
  sort?: Field
  start?: Time
  body?: {
    desc?: boolean
    end?: Time
    page?: MlPage
    sort?: Field
    start?: Time
  }
}

export interface MlGetModelSnapshotsResponse {
  count: long
  model_snapshots: MlModelSnapshot[]
}

export interface MlGetOverallBucketsRequest extends RequestBase {
  job_id: Id
  allow_no_match?: boolean
  bucket_span?: Time
  end?: Time
  exclude_interim?: boolean
  overall_score?: double | string
  start?: Time
  top_n?: integer
  body?: {
    allow_no_match?: boolean
    bucket_span?: Time
    end?: Time
    exclude_interim?: boolean
    overall_score?: double | string
    start?: Time
    top_n?: integer
  }
}

export interface MlGetOverallBucketsResponse {
  count: long
  overall_buckets: MlOverallBucket[]
}

export interface MlGetRecordsRequest extends RequestBase {
  job_id: Id
  desc?: boolean
  end?: DateString
  exclude_interim?: boolean
  from?: integer
  record_score?: double
  size?: integer
  sort?: Field
  start?: DateString
  body?: {
    desc?: boolean
    end?: DateString
    exclude_interim?: boolean
    page?: MlPage
    record_score?: double
    sort?: Field
    start?: DateString
  }
}

export interface MlGetRecordsResponse {
  count: long
  records: MlAnomaly[]
}

export interface MlGetTrainedModelsRequest extends RequestBase {
  model_id?: Id
  allow_no_match?: boolean
  decompress_definition?: boolean
  exclude_generated?: boolean
  from?: integer
  include?: MlInclude
  size?: integer
  tags?: string
}

export interface MlGetTrainedModelsResponse {
  count: integer
  trained_model_configs: MlTrainedModelConfig[]
}

export interface MlGetTrainedModelsStatsRequest extends RequestBase {
  model_id?: Id
  allow_no_match?: boolean
  from?: integer
  size?: integer
}

export interface MlGetTrainedModelsStatsResponse {
  count: integer
  trained_model_stats: MlTrainedModelStats[]
}

export interface MlInferTrainedModelDeploymentRequest extends RequestBase {
  model_id: Id
  timeout?: Time
  body?: {
    docs: Record<string, string>[]
  }
}

export interface MlInferTrainedModelDeploymentResponse {
  entities?: MlTrainedModelEntities[]
  is_truncated?: boolean
  predicted_value?: MlPredictedValue[]
  predicted_value_sequence?: string
  prediction_probability?: double
  top_classes: MlTopClassEntry[]
  warning?: string
}

export interface MlInfoAnomalyDetectors {
  categorization_analyzer: MlCategorizationAnalyzer
  categorization_examples_limit: integer
  model_memory_limit: string
  model_snapshot_retention_days: integer
  daily_model_snapshot_retention_after_days: integer
}

export interface MlInfoDatafeeds {
  scroll_size: integer
}

export interface MlInfoDefaults {
  anomaly_detectors: MlInfoAnomalyDetectors
  datafeeds: MlInfoDatafeeds
}

export interface MlInfoLimits {
  max_model_memory_limit?: string
  effective_max_model_memory_limit: string
  total_ml_memory: string
}

export interface MlInfoNativeCode {
  build_hash: string
  version: VersionString
}

export interface MlInfoRequest extends RequestBase {
}

export interface MlInfoResponse {
  defaults: MlInfoDefaults
  limits: MlInfoLimits
  upgrade_mode: boolean
  native_code: MlInfoNativeCode
}

export interface MlOpenJobRequest extends RequestBase {
  job_id: Id
  timeout?: Time
  body?: {
    timeout?: Time
  }
}

export interface MlOpenJobResponse {
  opened: boolean
}

export interface MlPostCalendarEventsRequest extends RequestBase {
  calendar_id: Id
  body?: {
    events: MlCalendarEvent[]
  }
}

export interface MlPostCalendarEventsResponse {
  events: MlCalendarEvent[]
}

export interface MlPostDataRequest<TData = unknown> extends RequestBase {
  job_id: Id
  reset_end?: DateString
  reset_start?: DateString
  body?: TData[]
}

export interface MlPostDataResponse {
  bucket_count: long
  earliest_record_timestamp: integer
  empty_bucket_count: long
  input_bytes: long
  input_field_count: long
  input_record_count: long
  invalid_date_count: long
  job_id: Id
  last_data_time: integer
  latest_record_timestamp: integer
  missing_field_count: long
  out_of_order_timestamp_count: long
  processed_field_count: long
  processed_record_count: long
  sparse_bucket_count: long
}

export interface MlPreviewDataFrameAnalyticsDataframePreviewConfig {
  source: MlDataframeAnalyticsSource
  analysis: MlDataframeAnalysisContainer
  model_memory_limit?: string
  max_num_threads?: integer
  analyzed_fields?: MlDataframeAnalysisAnalyzedFields | string[]
}

export interface MlPreviewDataFrameAnalyticsRequest extends RequestBase {
  id?: Id
  body?: {
    config?: MlPreviewDataFrameAnalyticsDataframePreviewConfig
  }
}

export interface MlPreviewDataFrameAnalyticsResponse {
  feature_values: Record<Field, string>[]
}

export interface MlPreviewDatafeedRequest extends RequestBase {
  datafeed_id?: Id
  body?: {
    datafeed_config?: MlDatafeedConfig
    job_config?: MlJobConfig
  }
}

export interface MlPreviewDatafeedResponse<TDocument = unknown> {
  data: TDocument[]
}

export interface MlPutCalendarRequest extends RequestBase {
  calendar_id: Id
  body?: {
    job_ids?: Id[]
    description?: string
  }
}

export interface MlPutCalendarResponse {
  calendar_id: Id
  description: string
  job_ids: Ids
}

export interface MlPutCalendarJobRequest extends RequestBase {
  calendar_id: Id
  job_id: Id
}

export interface MlPutCalendarJobResponse {
  calendar_id: Id
  description?: string
  job_ids: Ids
}

export interface MlPutDataFrameAnalyticsRequest extends RequestBase {
  id: Id
  body?: {
    allow_lazy_start?: boolean
    analysis: MlDataframeAnalysisContainer
    analyzed_fields?: MlDataframeAnalysisAnalyzedFields | string[]
    description?: string
    dest: MlDataframeAnalyticsDestination
    max_num_threads?: integer
    model_memory_limit?: string
    source: MlDataframeAnalyticsSource
  }
}

export interface MlPutDataFrameAnalyticsResponse {
  id: Id
  create_time: long
  version: VersionString
  source: MlDataframeAnalyticsSource
  description?: string
  dest: MlDataframeAnalyticsDestination
  model_memory_limit: string
  allow_lazy_start: boolean
  max_num_threads: integer
  analysis: MlDataframeAnalysisContainer
  analyzed_fields?: MlDataframeAnalysisAnalyzedFields | string[]
}

export interface MlPutDatafeedRequest extends RequestBase {
  datafeed_id: Id
  allow_no_indices?: boolean
  expand_wildcards?: ExpandWildcards
  ignore_throttled?: boolean
  ignore_unavailable?: boolean
  body?: {
    aggregations?: Record<string, AggregationsAggregationContainer>
    chunking_config?: MlChunkingConfig
    delayed_data_check_config?: MlDelayedDataCheckConfig
    frequency?: Time
    indices?: string[]
    indexes?: string[]
    indices_options?: IndicesOptions
    job_id?: Id
    max_empty_searches?: integer
    query?: QueryDslQueryContainer
    query_delay?: Time
    runtime_mappings?: MappingRuntimeFields
    script_fields?: Record<string, ScriptField>
    scroll_size?: integer
  }
}

export interface MlPutDatafeedResponse {
  aggregations: Record<string, AggregationsAggregationContainer>
  chunking_config: MlChunkingConfig
  delayed_data_check_config?: MlDelayedDataCheckConfig
  datafeed_id: Id
  frequency: Time
  indices: string[]
  job_id: Id
  indices_options?: IndicesOptions
  max_empty_searches: integer
  query: QueryDslQueryContainer
  query_delay: Time
  runtime_mappings?: MappingRuntimeFields
  script_fields?: Record<string, ScriptField>
  scroll_size: integer
}

export interface MlPutFilterRequest extends RequestBase {
  filter_id: Id
  body?: {
    description?: string
    items?: string[]
  }
}

export interface MlPutFilterResponse {
  description: string
  filter_id: Id
  items: string[]
}

export interface MlPutJobRequest extends RequestBase {
  job_id: Id
  body?: {
    allow_lazy_open?: boolean
    analysis_config: MlAnalysisConfig
    analysis_limits?: MlAnalysisLimits
    background_persist_interval: Time
    custom_settings?: MlCustomSettings
    daily_model_snapshot_retention_after_days?: long
    data_description: MlDataDescription
    datafeed_config?: MlDatafeedConfig
    description?: string
    groups?: string[]
    model_plot_config?: MlModelPlotConfig
    model_snapshot_retention_days?: long
    renormalization_window_days?: long
    results_index_name?: IndexName
    results_retention_days?: long
  }
}

export interface MlPutJobResponse {
  allow_lazy_open: boolean
  analysis_config: MlAnalysisConfigRead
  analysis_limits: MlAnalysisLimits
  background_persist_interval?: Time
  create_time: DateString
  custom_settings?: MlCustomSettings
  daily_model_snapshot_retention_after_days: long
  data_description: MlDataDescription
  datafeed_config?: MlDatafeed
  description?: string
  groups?: string[]
  job_id: Id
  job_type: string
  job_version: string
  model_plot_config?: MlModelPlotConfig
  model_snapshot_id?: Id
  model_snapshot_retention_days: long
  renormalization_window_days?: long
  results_index_name: string
  results_retention_days?: long
}

export interface MlPutTrainedModelAggregateOutput {
  logistic_regression?: MlPutTrainedModelWeights
  weighted_sum?: MlPutTrainedModelWeights
  weighted_mode?: MlPutTrainedModelWeights
  exponent?: MlPutTrainedModelWeights
}

export interface MlPutTrainedModelDefinition {
  preprocessors?: MlPutTrainedModelPreprocessor[]
  trained_model: MlPutTrainedModelTrainedModel
}

export interface MlPutTrainedModelEnsemble {
  aggregate_output?: MlPutTrainedModelAggregateOutput
  classification_labels?: string[]
  feature_names?: string[]
  target_type?: string
  trained_models: MlPutTrainedModelTrainedModel[]
}

export interface MlPutTrainedModelFrequencyEncodingPreprocessor {
  field: string
  feature_name: string
  frequency_map: Record<string, double>
}

export interface MlPutTrainedModelInput {
  field_names: Names
}

export interface MlPutTrainedModelOneHotEncodingPreprocessor {
  field: string
  hot_map: Record<string, string>
}

export interface MlPutTrainedModelPreprocessor {
  frequency_encoding?: MlPutTrainedModelFrequencyEncodingPreprocessor
  one_hot_encoding?: MlPutTrainedModelOneHotEncodingPreprocessor
  target_mean_encoding?: MlPutTrainedModelTargetMeanEncodingPreprocessor
}

export interface MlPutTrainedModelRequest extends RequestBase {
  model_id: Id
  body?: {
    compressed_definition?: string
    definition?: MlPutTrainedModelDefinition
    description?: string
    inference_config: AggregationsInferenceConfigContainer
    input: MlPutTrainedModelInput
    metadata?: any
    model_type?: MlTrainedModelType
    model_size_bytes?: long
    tags?: string[]
  }
}

export type MlPutTrainedModelResponse = MlTrainedModelConfig

export interface MlPutTrainedModelTargetMeanEncodingPreprocessor {
  field: string
  feature_name: string
  target_map: Record<string, double>
  default_value: double
}

export interface MlPutTrainedModelTrainedModel {
  tree?: MlPutTrainedModelTrainedModelTree
  tree_node?: MlPutTrainedModelTrainedModelTreeNode
  ensemble?: MlPutTrainedModelEnsemble
}

export interface MlPutTrainedModelTrainedModelTree {
  classification_labels?: string[]
  feature_names: string[]
  target_type?: string
  tree_structure: MlPutTrainedModelTrainedModelTreeNode[]
}

export interface MlPutTrainedModelTrainedModelTreeNode {
  decision_type?: string
  default_left?: boolean
  leaf_value?: double
  left_child?: integer
  node_index: integer
  right_child?: integer
  split_feature?: integer
  split_gain?: integer
  threshold?: double
}

export interface MlPutTrainedModelWeights {
  weights: double
}

export interface MlPutTrainedModelAliasRequest extends RequestBase {
  model_alias: Name
  model_id: Id
  reassign?: boolean
}

export interface MlPutTrainedModelAliasResponse extends AcknowledgedResponseBase {
}

export interface MlPutTrainedModelDefinitionPartRequest extends RequestBase {
  model_id: Id
  part: integer
  body?: {
    definition: string
    total_definition_length: long
    total_parts: integer
  }
}

export interface MlPutTrainedModelDefinitionPartResponse extends AcknowledgedResponseBase {
}

export interface MlPutTrainedModelVocabularyRequest extends RequestBase {
  model_id: Id
  body?: {
    vocabulary: string[]
  }
}

export interface MlPutTrainedModelVocabularyResponse extends AcknowledgedResponseBase {
}

export interface MlResetJobRequest extends RequestBase {
  job_id: Id
  wait_for_completion?: boolean
}

export interface MlResetJobResponse extends AcknowledgedResponseBase {
}

export interface MlRevertModelSnapshotRequest extends RequestBase {
  job_id: Id
  snapshot_id: Id
  delete_intervening_results?: boolean
  body?: {
    delete_intervening_results?: boolean
  }
}

export interface MlRevertModelSnapshotResponse {
  model: MlModelSnapshot
}

export interface MlSetUpgradeModeRequest extends RequestBase {
  enabled?: boolean
  timeout?: Time
}

export interface MlSetUpgradeModeResponse extends AcknowledgedResponseBase {
}

export interface MlStartDataFrameAnalyticsRequest extends RequestBase {
  id: Id
  timeout?: Time
}

export interface MlStartDataFrameAnalyticsResponse extends AcknowledgedResponseBase {
  node: NodeId
}

export interface MlStartDatafeedRequest extends RequestBase {
  datafeed_id: Id
  end?: Time
  start?: Time
  timeout?: Time
  body?: {
    end?: Time
    start?: Time
    timeout?: Time
  }
}

export interface MlStartDatafeedResponse {
  node: NodeIds
  started: boolean
}

export interface MlStartTrainedModelDeploymentRequest extends RequestBase {
  model_id: Id
  inference_threads?: integer
  model_threads?: integer
  queue_capacity?: integer
  timeout?: Time
  wait_for?: MlDeploymentState
}

export interface MlStartTrainedModelDeploymentResponse {
  allocation: MlTrainedModelAllocation
}

export interface MlStopDataFrameAnalyticsRequest extends RequestBase {
  id: Id
  allow_no_match?: boolean
  force?: boolean
  timeout?: Time
}

export interface MlStopDataFrameAnalyticsResponse {
  stopped: boolean
}

export interface MlStopDatafeedRequest extends RequestBase {
  datafeed_id: Id
  allow_no_match?: boolean
  force?: boolean
  timeout?: Time
  body?: {
    allow_no_match?: boolean
    force?: boolean
    timeout?: Time
  }
}

export interface MlStopDatafeedResponse {
  stopped: boolean
}

export interface MlStopTrainedModelDeploymentRequest extends RequestBase {
  model_id: Id
  allow_no_match?: boolean
  force?: boolean
}

export interface MlStopTrainedModelDeploymentResponse {
  stopped: boolean
}

export interface MlUpdateDataFrameAnalyticsRequest extends RequestBase {
  id: Id
  body?: {
    description?: string
    model_memory_limit?: string
    max_num_threads?: integer
    allow_lazy_start?: boolean
  }
}

export interface MlUpdateDataFrameAnalyticsResponse {
  id: Id
  create_time: long
  version: VersionString
  source: MlDataframeAnalyticsSource
  description?: string
  dest: MlDataframeAnalyticsDestination
  model_memory_limit: string
  allow_lazy_start: boolean
  max_num_threads: integer
  analysis: MlDataframeAnalysisContainer
  analyzed_fields?: MlDataframeAnalysisAnalyzedFields | string[]
}

export interface MlUpdateDatafeedRequest extends RequestBase {
  datafeed_id: Id
  allow_no_indices?: boolean
  expand_wildcards?: ExpandWildcards
  ignore_throttled?: boolean
  ignore_unavailable?: boolean
  body?: {
    aggregations?: Record<string, AggregationsAggregationContainer>
    chunking_config?: MlChunkingConfig
    delayed_data_check_config?: MlDelayedDataCheckConfig
    frequency?: Time
    indices?: string[]
    indexes?: string[]
    indices_options?: IndicesOptions
    max_empty_searches?: integer
    query?: QueryDslQueryContainer
    query_delay?: Time
    runtime_mappings?: MappingRuntimeFields
    script_fields?: Record<string, ScriptField>
    scroll_size?: integer
  }
}

export interface MlUpdateDatafeedResponse {
  aggregations: Record<string, AggregationsAggregationContainer>
  chunking_config: MlChunkingConfig
  delayed_data_check_config?: MlDelayedDataCheckConfig
  datafeed_id: Id
  frequency: Time
  indices: string[]
  job_id: Id
  indices_options?: IndicesOptions
  max_empty_searches: integer
  query: QueryDslQueryContainer
  query_delay: Time
  runtime_mappings?: MappingRuntimeFields
  script_fields?: Record<string, ScriptField>
  scroll_size: integer
}

export interface MlUpdateFilterRequest extends RequestBase {
  filter_id: Id
  body?: {
    add_items?: string[]
    description?: string
    remove_items?: string[]
  }
}

export interface MlUpdateFilterResponse {
  description: string
  filter_id: Id
  items: string[]
}

export interface MlUpdateJobRequest extends RequestBase {
  job_id: Id
  body?: {
    allow_lazy_open?: boolean
    analysis_limits?: MlAnalysisMemoryLimit
    background_persist_interval?: Time
    custom_settings?: Record<string, any>
    categorization_filters?: string[]
    description?: string
    model_plot_config?: MlModelPlotConfig
    daily_model_snapshot_retention_after_days?: long
    model_snapshot_retention_days?: long
    renormalization_window_days?: long
    results_retention_days?: long
    groups?: string[]
    detectors?: MlDetector[]
    per_partition_categorization?: MlPerPartitionCategorization
  }
}

export interface MlUpdateJobResponse {
  allow_lazy_open: boolean
  analysis_config: MlAnalysisConfigRead
  analysis_limits: MlAnalysisLimits
  background_persist_interval?: Time
  create_time: EpochMillis
  finished_time?: EpochMillis
  custom_settings?: Record<string, string>
  daily_model_snapshot_retention_after_days: long
  data_description: MlDataDescription
  datafeed_config?: MlDatafeed
  description?: string
  groups?: string[]
  job_id: Id
  job_type: string
  job_version: VersionString
  model_plot_config?: MlModelPlotConfig
  model_snapshot_id?: Id
  model_snapshot_retention_days: long
  renormalization_window_days?: long
  results_index_name: IndexName
  results_retention_days?: long
}

export interface MlUpdateModelSnapshotRequest extends RequestBase {
  job_id: Id
  snapshot_id: Id
  body?: {
    description?: string
    retain?: boolean
  }
}

export interface MlUpdateModelSnapshotResponse extends AcknowledgedResponseBase {
  model: MlModelSnapshot
}

export interface MlUpgradeJobSnapshotRequest extends RequestBase {
  job_id: Id
  snapshot_id: Id
  wait_for_completion?: boolean
  timeout?: Time
}

export interface MlUpgradeJobSnapshotResponse {
  node: NodeId
  completed: boolean
}

export interface MlValidateRequest extends RequestBase {
  body?: {
    job_id?: Id
    analysis_config?: MlAnalysisConfig
    analysis_limits?: MlAnalysisLimits
    data_description?: MlDataDescription
    description?: string
    model_plot?: MlModelPlotConfig
    model_snapshot_retention_days?: long
    results_index_name?: IndexName
  }
}

export interface MlValidateResponse extends AcknowledgedResponseBase {
}

export interface MlValidateDetectorRequest extends RequestBase {
  body?: MlDetector
}

export interface MlValidateDetectorResponse extends AcknowledgedResponseBase {
}

export interface MonitoringBulkRequest<TSource = unknown> extends RequestBase {
  type?: string
  system_id: string
  system_api_version: string
  interval: TimeSpan
  body?: (BulkOperationContainer | TSource)[]
}

export interface MonitoringBulkResponse {
  error?: ErrorCause
  errors: boolean
  ignored: boolean
  took: long
}

export interface NodesAdaptiveSelection {
  avg_queue_size?: long
  avg_response_time?: long
  avg_response_time_ns?: long
  avg_service_time?: string
  avg_service_time_ns?: long
  outgoing_searches?: long
  rank?: string
}

export interface NodesBreaker {
  estimated_size?: string
  estimated_size_in_bytes?: long
  limit_size?: string
  limit_size_in_bytes?: long
  overhead?: float
  tripped?: float
}

export interface NodesCgroup {
  cpuacct?: NodesCpuAcct
  cpu?: NodesCgroupCpu
  memory?: NodesCgroupMemory
}

export interface NodesCgroupCpu {
  control_group?: string
  cfs_period_micros?: integer
  cfs_quota_micros?: integer
  stat?: NodesCgroupCpuStat
}

export interface NodesCgroupCpuStat {
  number_of_elapsed_periods?: long
  number_of_times_throttled?: long
  time_throttled_nanos?: long
}

export interface NodesCgroupMemory {
  control_group?: string
  limit_in_bytes?: string
  usage_in_bytes?: string
}

export interface NodesClient {
  id?: long
  agent?: string
  local_address?: string
  remote_address?: string
  last_uri?: string
  opened_time_millis?: long
  closed_time_millis?: long
  last_request_time_millis?: long
  request_count?: long
  request_size_bytes?: long
  x_opaque_id?: string
}

export interface NodesClusterAppliedStats {
  recordings?: NodesRecording[]
}

export interface NodesClusterStateQueue {
  total?: long
  pending?: long
  committed?: long
}

export interface NodesClusterStateUpdate {
  count?: long
  computation_time?: string
  computation_time_millis?: long
  publication_time?: string
  publication_time_millis?: long
  context_construction_time?: string
  context_construction_time_millis?: long
  commit_time?: string
  commit_time_millis?: long
  completion_time?: string
  completion_time_millis?: long
  master_apply_time?: string
  master_apply_time_millis?: long
  notification_time?: string
  notification_time_millis?: long
}

export interface NodesContext {
  context?: string
  compilations?: long
  cache_evictions?: long
  compilation_limit_triggered?: long
}

export interface NodesCpu {
  percent?: integer
  sys?: string
  sys_in_millis?: long
  total?: string
  total_in_millis?: long
  user?: string
  user_in_millis?: long
  load_average?: Record<string, double>
}

export interface NodesCpuAcct {
  control_group?: string
  usage_nanos?: long
}

export interface NodesDataPathStats {
  available?: string
  available_in_bytes?: long
  disk_queue?: string
  disk_reads?: long
  disk_read_size?: string
  disk_read_size_in_bytes?: long
  disk_writes?: long
  disk_write_size?: string
  disk_write_size_in_bytes?: long
  free?: string
  free_in_bytes?: long
  mount?: string
  path?: string
  total?: string
  total_in_bytes?: long
  type?: string
}

export interface NodesDiscovery {
  cluster_state_queue?: NodesClusterStateQueue
  published_cluster_states?: NodesPublishedClusterStates
  cluster_state_update?: Record<string, NodesClusterStateUpdate>
  serialized_cluster_states?: NodesSerializedClusterState
  cluster_applier_stats?: NodesClusterAppliedStats
}

export interface NodesExtendedMemoryStats extends NodesMemoryStats {
  free_percent?: integer
  used_percent?: integer
}

export interface NodesFileSystem {
  data?: NodesDataPathStats[]
  timestamp?: long
  total?: NodesFileSystemTotal
  io_stats?: NodesIoStats
}

export interface NodesFileSystemTotal {
  available?: string
  available_in_bytes?: long
  free?: string
  free_in_bytes?: long
  total?: string
  total_in_bytes?: long
}

export interface NodesGarbageCollector {
  collectors?: Record<string, NodesGarbageCollectorTotal>
}

export interface NodesGarbageCollectorTotal {
  collection_count?: long
  collection_time?: string
  collection_time_in_millis?: long
}

export interface NodesHttp {
  current_open?: integer
  total_opened?: long
  clients?: NodesClient[]
}

export interface NodesIndexingPressure {
  memory?: NodesIndexingPressureMemory
}

export interface NodesIndexingPressureMemory {
  limit_in_bytes?: long
  current?: NodesPressureMemory
  total?: NodesPressureMemory
}

export interface NodesIngest {
  pipelines?: Record<string, NodesIngestTotal>
  total?: NodesIngestTotal
}

export interface NodesIngestTotal {
  count?: long
  current?: long
  failed?: long
  processors?: Record<string, NodesKeyedProcessor>[]
  time_in_millis?: long
}

export interface NodesIoStatDevice {
  device_name?: string
  operations?: long
  read_kilobytes?: long
  read_operations?: long
  write_kilobytes?: long
  write_operations?: long
}

export interface NodesIoStats {
  devices?: NodesIoStatDevice[]
  total?: NodesIoStatDevice
}

export interface NodesJvm {
  buffer_pools?: Record<string, NodesNodeBufferPool>
  classes?: NodesJvmClasses
  gc?: NodesGarbageCollector
  mem?: NodesJvmMemoryStats
  threads?: NodesJvmThreads
  timestamp?: long
  uptime?: string
  uptime_in_millis?: long
}

export interface NodesJvmClasses {
  current_loaded_count?: long
  total_loaded_count?: long
  total_unloaded_count?: long
}

export interface NodesJvmMemoryStats {
  heap_used_in_bytes?: long
  heap_used_percent?: long
  heap_committed_in_bytes?: long
  heap_max_in_bytes?: long
  non_heap_used_in_bytes?: long
  non_heap_committed_in_bytes?: long
  pools?: Record<string, NodesPool>
}

export interface NodesJvmThreads {
  count?: long
  peak_count?: long
}

export interface NodesKeyedProcessor {
  stats?: NodesProcessor
  type?: string
}

export interface NodesMemoryStats {
  adjusted_total_in_bytes?: long
  resident?: string
  resident_in_bytes?: long
  share?: string
  share_in_bytes?: long
  total_virtual?: string
  total_virtual_in_bytes?: long
  total_in_bytes?: long
  free_in_bytes?: long
  used_in_bytes?: long
}

export interface NodesNodeBufferPool {
  count?: long
  total_capacity?: string
  total_capacity_in_bytes?: long
  used?: string
  used_in_bytes?: long
}

export interface NodesNodesResponseBase {
  _nodes?: NodeStatistics
}

export interface NodesOperatingSystem {
  cpu?: NodesCpu
  mem?: NodesExtendedMemoryStats
  swap?: NodesMemoryStats
  cgroup?: NodesCgroup
  timestamp?: long
}

export interface NodesPool {
  used_in_bytes?: long
  max_in_bytes?: long
  peak_used_in_bytes?: long
  peak_max_in_bytes?: long
}

export interface NodesPressureMemory {
  combined_coordinating_and_primary_in_bytes?: long
  coordinating_in_bytes?: long
  primary_in_bytes?: long
  replica_in_bytes?: long
  all_in_bytes?: long
  coordinating_rejections?: long
  primary_rejections?: long
  replica_rejections?: long
}

export interface NodesProcess {
  cpu?: NodesCpu
  mem?: NodesMemoryStats
  open_file_descriptors?: integer
  max_file_descriptors?: integer
  timestamp?: long
}

export interface NodesProcessor {
  count?: long
  current?: long
  failed?: long
  time_in_millis?: long
}

export interface NodesPublishedClusterStates {
  full_states?: long
  incompatible_diffs?: long
  compatible_diffs?: long
}

export interface NodesRecording {
  name?: string
  cumulative_execution_count?: long
  cumulative_execution_time?: string
  cumulative_execution_time_millis?: long
}

export interface NodesScriptCache {
  cache_evictions?: long
  compilation_limit_triggered?: long
  compilations?: long
  context?: string
}

export interface NodesScripting {
  cache_evictions?: long
  compilations?: long
  compilation_limit_triggered?: long
  contexts?: NodesContext[]
}

export interface NodesSerializedClusterState {
  full_states?: NodesSerializedClusterStateDetail
  diffs?: NodesSerializedClusterStateDetail
}

export interface NodesSerializedClusterStateDetail {
  count?: long
  uncompressed_size?: string
  uncompressed_size_in_bytes?: long
  compressed_size?: string
  compressed_size_in_bytes?: long
}

export interface NodesStats {
  adaptive_selection?: Record<string, NodesAdaptiveSelection>
  breakers?: Record<string, NodesBreaker>
  fs?: NodesFileSystem
  host?: Host
  http?: NodesHttp
  ingest?: NodesIngest
  ip?: Ip | Ip[]
  jvm?: NodesJvm
  name?: Name
  os?: NodesOperatingSystem
  process?: NodesProcess
  roles?: NodeRoles
  script?: NodesScripting
  script_cache?: Record<string, NodesScriptCache | NodesScriptCache[]>
  thread_pool?: Record<string, NodesThreadCount>
  timestamp?: long
  transport?: NodesTransport
  transport_address?: TransportAddress
  attributes?: Record<Field, string>
  discovery?: NodesDiscovery
  indexing_pressure?: NodesIndexingPressure
  indices?: IndicesStatsShardStats
}

export interface NodesThreadCount {
  active?: long
  completed?: long
  largest?: long
  queue?: long
  rejected?: long
  threads?: long
}

export interface NodesTransport {
  inbound_handling_time_histogram?: NodesTransportHistogram[]
  outbound_handling_time_histogram?: NodesTransportHistogram[]
  rx_count?: long
  rx_size?: string
  rx_size_in_bytes?: long
  server_open?: integer
  tx_count?: long
  tx_size?: string
  tx_size_in_bytes?: long
  total_outbound_connections?: long
}

export interface NodesTransportHistogram {
  count?: long
  lt_millis?: long
  ge_millis?: long
}

export interface NodesHotThreadsHotThread {
  hosts: Host[]
  node_id: Id
  node_name: Name
  threads: string[]
}

export interface NodesHotThreadsRequest extends RequestBase {
  node_id?: NodeIds
  ignore_idle_threads?: boolean
  interval?: Time
  snapshots?: long
  master_timeout?: Time
  threads?: long
  timeout?: Time
  type?: ThreadType
  sort?: ThreadType
}

export interface NodesHotThreadsResponse {
  hot_threads: NodesHotThreadsHotThread[]
}

export interface NodesInfoDeprecationIndexing {
  enabled: boolean | string
}

export interface NodesInfoNodeInfo {
  attributes: Record<string, string>
  build_flavor: string
  build_hash: string
  build_type: string
  host: Host
  http?: NodesInfoNodeInfoHttp
  ip: Ip
  jvm?: NodesInfoNodeJvmInfo
  name: Name
  network?: NodesInfoNodeInfoNetwork
  os?: NodesInfoNodeOperatingSystemInfo
  plugins?: PluginStats[]
  process?: NodesInfoNodeProcessInfo
  roles: NodeRoles
  settings?: NodesInfoNodeInfoSettings
  thread_pool?: Record<string, NodesInfoNodeThreadPoolInfo>
  total_indexing_buffer?: long
  total_indexing_buffer_in_bytes?: ByteSize
  transport?: NodesInfoNodeInfoTransport
  transport_address: TransportAddress
  version: VersionString
  modules?: PluginStats[]
  ingest?: NodesInfoNodeInfoIngest
  aggregations?: Record<string, NodesInfoNodeInfoAggregation>
}

export interface NodesInfoNodeInfoAction {
  destructive_requires_name: string
}

export interface NodesInfoNodeInfoAggregation {
  types: string[]
}

export interface NodesInfoNodeInfoBootstrap {
  memory_lock: string
}

export interface NodesInfoNodeInfoClient {
  type: string
}

export interface NodesInfoNodeInfoDiscover {
  seed_hosts: string
}

export interface NodesInfoNodeInfoHttp {
  bound_address: string[]
  max_content_length?: ByteSize
  max_content_length_in_bytes: long
  publish_address: string
}

export interface NodesInfoNodeInfoIngest {
  processors: NodesInfoNodeInfoIngestProcessor[]
}

export interface NodesInfoNodeInfoIngestDownloader {
  enabled: string
}

export interface NodesInfoNodeInfoIngestInfo {
  downloader: NodesInfoNodeInfoIngestDownloader
}

export interface NodesInfoNodeInfoIngestProcessor {
  type: string
}

export interface NodesInfoNodeInfoJvmMemory {
  direct_max?: ByteSize
  direct_max_in_bytes: long
  heap_init?: ByteSize
  heap_init_in_bytes: long
  heap_max?: ByteSize
  heap_max_in_bytes: long
  non_heap_init?: ByteSize
  non_heap_init_in_bytes: long
  non_heap_max?: ByteSize
  non_heap_max_in_bytes: long
}

export interface NodesInfoNodeInfoMemory {
  total: string
  total_in_bytes: long
}

export interface NodesInfoNodeInfoNetwork {
  primary_interface: NodesInfoNodeInfoNetworkInterface
  refresh_interval: integer
}

export interface NodesInfoNodeInfoNetworkInterface {
  address: string
  mac_address: string
  name: Name
}

export interface NodesInfoNodeInfoOSCPU {
  cache_size: string
  cache_size_in_bytes: integer
  cores_per_socket: integer
  mhz: integer
  model: string
  total_cores: integer
  total_sockets: integer
  vendor: string
}

export interface NodesInfoNodeInfoPath {
  logs: string
  home: string
  repo: string[]
  data?: string[]
}

export interface NodesInfoNodeInfoRepositories {
  url: NodesInfoNodeInfoRepositoriesUrl
}

export interface NodesInfoNodeInfoRepositoriesUrl {
  allowed_urls: string
}

export interface NodesInfoNodeInfoScript {
  allowed_types: string
  disable_max_compilations_rate: string
}

export interface NodesInfoNodeInfoSearch {
  remote: NodesInfoNodeInfoSearchRemote
}

export interface NodesInfoNodeInfoSearchRemote {
  connect: string
}

export interface NodesInfoNodeInfoSettings {
  cluster: NodesInfoNodeInfoSettingsCluster
  node: NodesInfoNodeInfoSettingsNode
  path: NodesInfoNodeInfoPath
  repositories?: NodesInfoNodeInfoRepositories
  discovery?: NodesInfoNodeInfoDiscover
  action?: NodesInfoNodeInfoAction
  client: NodesInfoNodeInfoClient
  http: NodesInfoNodeInfoSettingsHttp
  bootstrap?: NodesInfoNodeInfoBootstrap
  transport: NodesInfoNodeInfoSettingsTransport
  network?: NodesInfoNodeInfoSettingsNetwork
  xpack?: NodesInfoNodeInfoXpack
  script?: NodesInfoNodeInfoScript
  search?: NodesInfoNodeInfoSearch
  ingest?: NodesInfoNodeInfoSettingsIngest
}

export interface NodesInfoNodeInfoSettingsCluster {
  name: Name
  routing?: IndicesIndexRouting
  election: NodesInfoNodeInfoSettingsClusterElection
  initial_master_nodes?: string
  deprecation_indexing?: NodesInfoDeprecationIndexing
}

export interface NodesInfoNodeInfoSettingsClusterElection {
  strategy: Name
}

export interface NodesInfoNodeInfoSettingsHttp {
  type: NodesInfoNodeInfoSettingsHttpType | string
  'type.default'?: string
  compression?: boolean | string
  port?: integer | string
}

export interface NodesInfoNodeInfoSettingsHttpType {
  default: string
}

export interface NodesInfoNodeInfoSettingsIngest {
  attachment?: NodesInfoNodeInfoIngestInfo
  append?: NodesInfoNodeInfoIngestInfo
  csv?: NodesInfoNodeInfoIngestInfo
  convert?: NodesInfoNodeInfoIngestInfo
  date?: NodesInfoNodeInfoIngestInfo
  date_index_name?: NodesInfoNodeInfoIngestInfo
  dot_expander?: NodesInfoNodeInfoIngestInfo
  enrich?: NodesInfoNodeInfoIngestInfo
  fail?: NodesInfoNodeInfoIngestInfo
  foreach?: NodesInfoNodeInfoIngestInfo
  json?: NodesInfoNodeInfoIngestInfo
  user_agent?: NodesInfoNodeInfoIngestInfo
  kv?: NodesInfoNodeInfoIngestInfo
  geoip?: NodesInfoNodeInfoIngestInfo
  grok?: NodesInfoNodeInfoIngestInfo
  gsub?: NodesInfoNodeInfoIngestInfo
  join?: NodesInfoNodeInfoIngestInfo
  lowercase?: NodesInfoNodeInfoIngestInfo
  remove?: NodesInfoNodeInfoIngestInfo
  rename?: NodesInfoNodeInfoIngestInfo
  script?: NodesInfoNodeInfoIngestInfo
  set?: NodesInfoNodeInfoIngestInfo
  sort?: NodesInfoNodeInfoIngestInfo
  split?: NodesInfoNodeInfoIngestInfo
  trim?: NodesInfoNodeInfoIngestInfo
  uppercase?: NodesInfoNodeInfoIngestInfo
  urldecode?: NodesInfoNodeInfoIngestInfo
  bytes?: NodesInfoNodeInfoIngestInfo
  dissect?: NodesInfoNodeInfoIngestInfo
  set_security_user?: NodesInfoNodeInfoIngestInfo
  pipeline?: NodesInfoNodeInfoIngestInfo
  drop?: NodesInfoNodeInfoIngestInfo
  circle?: NodesInfoNodeInfoIngestInfo
  inference?: NodesInfoNodeInfoIngestInfo
}

export interface NodesInfoNodeInfoSettingsNetwork {
  host: Host
}

export interface NodesInfoNodeInfoSettingsNode {
  name: Name
  attr: Record<string, any>
  max_local_storage_nodes?: string
}

export interface NodesInfoNodeInfoSettingsTransport {
  type: NodesInfoNodeInfoSettingsTransportType | string
  'type.default'?: string
  features?: NodesInfoNodeInfoSettingsTransportFeatures
}

export interface NodesInfoNodeInfoSettingsTransportFeatures {
  'x-pack': string
}

export interface NodesInfoNodeInfoSettingsTransportType {
  default: string
}

export interface NodesInfoNodeInfoTransport {
  bound_address: string[]
  publish_address: string
  profiles: Record<string, string>
}

export interface NodesInfoNodeInfoXpack {
  license?: NodesInfoNodeInfoXpackLicense
  security: NodesInfoNodeInfoXpackSecurity
  notification?: Record<string, any>
}

export interface NodesInfoNodeInfoXpackLicense {
  self_generated: NodesInfoNodeInfoXpackLicenseType
}

export interface NodesInfoNodeInfoXpackLicenseType {
  type: string
}

export interface NodesInfoNodeInfoXpackSecurity {
  http: NodesInfoNodeInfoXpackSecuritySsl
  enabled: string
  transport?: NodesInfoNodeInfoXpackSecuritySsl
  authc?: NodesInfoNodeInfoXpackSecurityAuthc
}

export interface NodesInfoNodeInfoXpackSecurityAuthc {
  realms: NodesInfoNodeInfoXpackSecurityAuthcRealms
  token: NodesInfoNodeInfoXpackSecurityAuthcToken
}

export interface NodesInfoNodeInfoXpackSecurityAuthcRealms {
  file?: Record<string, NodesInfoNodeInfoXpackSecurityAuthcRealmsStatus>
  native?: Record<string, NodesInfoNodeInfoXpackSecurityAuthcRealmsStatus>
  pki?: Record<string, NodesInfoNodeInfoXpackSecurityAuthcRealmsStatus>
}

export interface NodesInfoNodeInfoXpackSecurityAuthcRealmsStatus {
  enabled?: string
  order: string
}

export interface NodesInfoNodeInfoXpackSecurityAuthcToken {
  enabled: string
}

export interface NodesInfoNodeInfoXpackSecuritySsl {
  ssl: Record<string, string>
}

export interface NodesInfoNodeJvmInfo {
  gc_collectors: string[]
  mem: NodesInfoNodeInfoJvmMemory
  memory_pools: string[]
  pid: integer
  start_time_in_millis: long
  version: VersionString
  vm_name: Name
  vm_vendor: string
  vm_version: VersionString
  bundled_jdk: boolean
  using_bundled_jdk: boolean
  using_compressed_ordinary_object_pointers?: boolean | string
  input_arguments: string[]
}

export interface NodesInfoNodeOperatingSystemInfo {
  arch: string
  available_processors: integer
  allocated_processors?: integer
  name: Name
  pretty_name: Name
  refresh_interval_in_millis: integer
  version: VersionString
  cpu?: NodesInfoNodeInfoOSCPU
  mem?: NodesInfoNodeInfoMemory
  swap?: NodesInfoNodeInfoMemory
}

export interface NodesInfoNodeProcessInfo {
  id: long
  mlockall: boolean
  refresh_interval_in_millis: long
}

export interface NodesInfoNodeThreadPoolInfo {
  core?: integer
  keep_alive?: string
  max?: integer
  queue_size: integer
  size?: integer
  type: string
}

export interface NodesInfoRequest extends RequestBase {
  node_id?: NodeIds
  metric?: Metrics
  flat_settings?: boolean
  master_timeout?: Time
  timeout?: Time
}

export interface NodesInfoResponse extends NodesNodesResponseBase {
  cluster_name: Name
  nodes: Record<string, NodesInfoNodeInfo>
}

export interface NodesReloadSecureSettingsNodeReloadError {
  name: Name
  reload_exception?: ErrorCause
}

export type NodesReloadSecureSettingsNodeReloadResult = NodesStats | NodesReloadSecureSettingsNodeReloadError

export interface NodesReloadSecureSettingsRequest extends RequestBase {
  node_id?: NodeIds
  timeout?: Time
  body?: {
    secure_settings_password?: Password
  }
}

export interface NodesReloadSecureSettingsResponse extends NodesNodesResponseBase {
  cluster_name: Name
  nodes: Record<string, NodesReloadSecureSettingsNodeReloadResult>
}

export interface NodesStatsRequest extends RequestBase {
  node_id?: NodeIds
  metric?: Metrics
  index_metric?: Metrics
  completion_fields?: Fields
  fielddata_fields?: Fields
  fields?: Fields
  groups?: boolean
  include_segment_file_sizes?: boolean
  level?: Level
  master_timeout?: Time
  timeout?: Time
  types?: string[]
  include_unloaded_segments?: boolean
}

export interface NodesStatsResponse extends NodesNodesResponseBase {
  cluster_name?: Name
  nodes: Record<string, NodesStats>
}

export interface NodesUsageNodeUsage {
  rest_actions: Record<string, integer>
  since: EpochMillis
  timestamp: EpochMillis
  aggregations: Record<string, any>
}

export interface NodesUsageRequest extends RequestBase {
  node_id?: NodeIds
  metric?: Metrics
  timeout?: Time
}

export interface NodesUsageResponse extends NodesNodesResponseBase {
  cluster_name: Name
  nodes: Record<string, NodesUsageNodeUsage>
}

export interface RollupDateHistogramGrouping {
  delay?: Time
  field: Field
  format?: string
  interval?: Time
  calendar_interval?: Time
  fixed_interval?: Time
  time_zone?: string
}

export interface RollupFieldMetric {
  field: Field
  metrics: RollupMetric[]
}

export interface RollupGroupings {
  date_histogram?: RollupDateHistogramGrouping
  histogram?: RollupHistogramGrouping
  terms?: RollupTermsGrouping
}

export interface RollupHistogramGrouping {
  fields: Fields
  interval: long
}

export type RollupMetric = 'min' | 'max' | 'sum' | 'avg' | 'value_count'

export interface RollupTermsGrouping {
  fields: Fields
}

export interface RollupDeleteJobRequest extends RequestBase {
  id: Id
}

export interface RollupDeleteJobResponse extends AcknowledgedResponseBase {
  task_failures?: RollupDeleteJobTaskFailure[]
}

export interface RollupDeleteJobTaskFailure {
  task_id: TaskId
  node_id: Id
  status: string
  reason: RollupDeleteJobTaskFailureReason
}

export interface RollupDeleteJobTaskFailureReason {
  type: string
  reason: string
}

export type RollupGetJobsIndexingJobState = 'started' | 'indexing' | 'stopping' | 'stopped' | 'aborting'

export interface RollupGetJobsRequest extends RequestBase {
  id?: Id
}

export interface RollupGetJobsResponse {
  jobs: RollupGetJobsRollupJob[]
}

export interface RollupGetJobsRollupJob {
  config: RollupGetJobsRollupJobConfiguration
  stats: RollupGetJobsRollupJobStats
  status: RollupGetJobsRollupJobStatus
}

export interface RollupGetJobsRollupJobConfiguration {
  cron: string
  groups: RollupGroupings
  id: Id
  index_pattern: string
  metrics: RollupFieldMetric[]
  page_size: long
  rollup_index: IndexName
  timeout: Time
}

export interface RollupGetJobsRollupJobStats {
  documents_processed: long
  index_failures: long
  index_time_in_ms: long
  index_total: long
  pages_processed: long
  rollups_indexed: long
  search_failures: long
  search_time_in_ms: long
  search_total: long
  trigger_count: long
  processing_time_in_ms: long
  processing_total: long
}

export interface RollupGetJobsRollupJobStatus {
  current_position?: Record<string, any>
  job_state: RollupGetJobsIndexingJobState
  upgraded_doc_id?: boolean
}

export interface RollupGetRollupCapsRequest extends RequestBase {
  id?: Id
}

export interface RollupGetRollupCapsResponse extends DictionaryResponseBase<IndexName, RollupGetRollupCapsRollupCapabilities> {
}

export interface RollupGetRollupCapsRollupCapabilities {
  rollup_jobs: RollupGetRollupCapsRollupCapabilitySummary[]
}

export interface RollupGetRollupCapsRollupCapabilitySummary {
  fields: Record<Field, Record<string, any>>
  index_pattern: string
  job_id: string
  rollup_index: string
}

export interface RollupGetRollupIndexCapsIndexCapabilities {
  rollup_jobs: RollupGetRollupIndexCapsRollupJobSummary[]
}

export interface RollupGetRollupIndexCapsRequest extends RequestBase {
  index: Id
}

export interface RollupGetRollupIndexCapsResponse extends DictionaryResponseBase<IndexName, RollupGetRollupIndexCapsIndexCapabilities> {
}

export interface RollupGetRollupIndexCapsRollupJobSummary {
  fields: Record<Field, RollupGetRollupIndexCapsRollupJobSummaryField[]>
  index_pattern: string
  job_id: Id
  rollup_index: IndexName
}

export interface RollupGetRollupIndexCapsRollupJobSummaryField {
  agg: string
  time_zone?: string
  calendar_interval?: Time
}

export interface RollupPutJobRequest extends RequestBase {
  id: Id
  body?: {
    cron: string
    groups: RollupGroupings
    index_pattern: string
    metrics?: RollupFieldMetric[]
    page_size: integer
    rollup_index: IndexName
    timeout?: Time
    headers?: HttpHeaders
  }
}

export interface RollupPutJobResponse extends AcknowledgedResponseBase {
}

export interface RollupRollupRequest extends RequestBase {
  index: IndexName
  rollup_index: IndexName
  body?: any
}

export type RollupRollupResponse = any

export interface RollupRollupSearchRequest extends RequestBase {
  index: Indices
  rest_total_hits_as_int?: boolean
  typed_keys?: boolean
  body?: {
    aggregations?: Record<string, AggregationsAggregationContainer>
    aggs?: Record<string, AggregationsAggregationContainer>
    query?: QueryDslQueryContainer
    size?: integer
  }
}

export interface RollupRollupSearchResponse<TDocument = unknown> {
  took: long
  timed_out: boolean
  terminated_early?: boolean
  _shards: ShardStatistics
  hits: SearchHitsMetadata<TDocument>
  aggregations?: Record<AggregateName, AggregationsAggregate>
}

export interface RollupStartJobRequest extends RequestBase {
  id: Id
}

export interface RollupStartJobResponse {
  started: boolean
}

export interface RollupStopJobRequest extends RequestBase {
  id: Id
  timeout?: Time
  wait_for_completion?: boolean
}

export interface RollupStopJobResponse {
  stopped: boolean
}

export type SearchableSnapshotsStatsLevel = 'cluster' | 'indices' | 'shards'

export interface SearchableSnapshotsClearCacheRequest extends RequestBase {
  index?: Indices
  expand_wildcards?: ExpandWildcards
  allow_no_indices?: boolean
  ignore_unavailable?: boolean
  pretty?: boolean
  human?: boolean
}

export type SearchableSnapshotsClearCacheResponse = any

export interface SearchableSnapshotsMountMountedSnapshot {
  snapshot: Name
  indices: Indices
  shards: ShardStatistics
}

export interface SearchableSnapshotsMountRequest extends RequestBase {
  repository: Name
  snapshot: Name
  master_timeout?: Time
  wait_for_completion?: boolean
  storage?: string
  body?: {
    index: IndexName
    renamed_index?: IndexName
    index_settings?: Record<string, any>
    ignore_index_settings?: string[]
  }
}

export interface SearchableSnapshotsMountResponse {
  snapshot: SearchableSnapshotsMountMountedSnapshot
}

export interface SearchableSnapshotsStatsRequest extends RequestBase {
  index?: Indices
  level?: SearchableSnapshotsStatsLevel
}

export interface SearchableSnapshotsStatsResponse {
  stats: any
  total: any
}

export interface SecurityApiKey {
  creation?: long
  expiration?: long
  id: Id
  invalidated?: boolean
  name: Name
  realm?: string
  username?: Username
  metadata?: Metadata
}

export interface SecurityApplicationGlobalUserPrivileges {
  manage: SecurityManageUserPrivileges
}

export interface SecurityApplicationPrivileges {
  application: string
  privileges: string[]
  resources: string[]
}

export interface SecurityClusterNode {
  name: Name
}

export type SecurityClusterPrivilege = 'all' | 'cancel_task' | 'create_snapshot' | 'grant_api_key' | 'manage' | 'manage_api_key' | 'manage_ccr' | 'manage_ilm' | 'manage_index_templates' | 'manage_ingest_pipelines' | 'manage_logstash_pipelines' | 'manage_ml' | 'manage_oidc' | 'manage_own_api_key' | 'manage_pipeline' | 'manage_rollup' | 'manage_saml' | 'manage_security' | 'manage_service_account' | 'manage_slm' | 'manage_token' | 'manage_transform' | 'manage_watcher' | 'monitor' | 'monitor_ml' | 'monitor_rollup' | 'monitor_snapshot' | 'monitor_text_structure' | 'monitor_transform' | 'monitor_watcher' | 'read_ccr' | 'read_ilm' | 'read_pipeline' | 'read_slm' | 'transport_client'

export interface SecurityCreatedStatus {
  created: boolean
}

export interface SecurityFieldRule {
  username?: Name
  dn?: Names
  groups?: Names
  metadata?: any
  realm?: SecurityRealm
}

export interface SecurityFieldSecurity {
  except?: Fields
  grant: Fields
}

export interface SecurityGlobalPrivilege {
  application: SecurityApplicationGlobalUserPrivileges
}

export type SecurityIndexPrivilege = 'all' | 'auto_configure' | 'create' | 'create_doc' | 'create_index' | 'delete' | 'delete_index' | 'index' | 'indices:admin/settings/update' | 'indices:admin/mapping/put' | 'indices:admin/rollover' | 'maintenance' | 'manage' | 'manage_follow_index' | 'manage_ilm' | 'manage_leader_index' | 'monitor' | 'read' | 'read_cross_cluster' | 'view_index_metadata' | 'write'

export interface SecurityIndicesPrivileges {
  field_security?: SecurityFieldSecurity | SecurityFieldSecurity[]
  names: Indices
  privileges: SecurityIndexPrivilege[]
  query?: QueryDslQueryContainer
  allow_restricted_indices?: boolean
}

export interface SecurityManageUserPrivileges {
  applications: string[]
}

export interface SecurityRealm {
  name: Name
}

export interface SecurityRealmInfo {
  name: Name
  type: string
}

export interface SecurityRoleMapping {
  enabled: boolean
  metadata: Metadata
  roles: string[]
  rules: SecurityRoleMappingRule
  role_templates?: SecurityGetRoleRoleTemplate[]
}

export interface SecurityRoleMappingRule {
  any?: SecurityRoleMappingRule[]
  all?: SecurityRoleMappingRule[]
  field?: SecurityFieldRule
  except?: SecurityRoleMappingRule
}

export interface SecurityUser {
  email?: string | null
  full_name?: Name | null
  metadata: Metadata
  roles: string[]
  username: Username
  enabled: boolean
}

export interface SecurityAuthenticateRequest extends RequestBase {
}

export interface SecurityAuthenticateResponse {
  api_key?: SecurityApiKey
  authentication_realm: SecurityRealmInfo
  email?: string | null
  full_name?: Name | null
  lookup_realm: SecurityRealmInfo
  metadata: Metadata
  roles: string[]
  username: Username
  enabled: boolean
  authentication_type: string
  token?: SecurityAuthenticateToken
}

export interface SecurityAuthenticateToken {
  name: Name
  type?: string
}

export interface SecurityChangePasswordRequest extends RequestBase {
  username?: Username
  refresh?: Refresh
  body?: {
    password?: Password
    password_hash?: string
  }
}

export interface SecurityChangePasswordResponse {
}

export interface SecurityClearApiKeyCacheRequest extends RequestBase {
  ids: Ids
}

export interface SecurityClearApiKeyCacheResponse {
  _nodes: NodeStatistics
  cluster_name: Name
  nodes: Record<string, SecurityClusterNode>
}

export interface SecurityClearCachedPrivilegesRequest extends RequestBase {
  application: Name
}

export interface SecurityClearCachedPrivilegesResponse {
  _nodes: NodeStatistics
  cluster_name: Name
  nodes: Record<string, SecurityClusterNode>
}

export interface SecurityClearCachedRealmsRequest extends RequestBase {
  realms: Names
  usernames?: string[]
}

export interface SecurityClearCachedRealmsResponse {
  _nodes: NodeStatistics
  cluster_name: Name
  nodes: Record<string, SecurityClusterNode>
}

export interface SecurityClearCachedRolesRequest extends RequestBase {
  name: Names
}

export interface SecurityClearCachedRolesResponse {
  _nodes: NodeStatistics
  cluster_name: Name
  nodes: Record<string, SecurityClusterNode>
}

export interface SecurityClearCachedServiceTokensRequest extends RequestBase {
  namespace: Namespace
  service: Service
  name: Names
}

export interface SecurityClearCachedServiceTokensResponse {
  _nodes: NodeStatistics
  cluster_name: Name
  nodes: Record<string, SecurityClusterNode>
}

export interface SecurityCreateApiKeyIndexPrivileges {
  names: Indices
  privileges: SecurityIndexPrivilege[]
}

export interface SecurityCreateApiKeyRequest extends RequestBase {
  refresh?: Refresh
  body?: {
    expiration?: Time
    name?: Name
    role_descriptors?: Record<string, SecurityCreateApiKeyRoleDescriptor>
    metadata?: Metadata
  }
}

export interface SecurityCreateApiKeyResponse {
  api_key: string
  expiration?: long
  id: Id
  name: Name
  encoded: string
}

export interface SecurityCreateApiKeyRoleDescriptor {
  cluster: string[]
  index: SecurityCreateApiKeyIndexPrivileges[]
  applications?: SecurityApplicationPrivileges[]
}

export interface SecurityCreateServiceTokenRequest extends RequestBase {
  namespace: Namespace
  service: Service
  name: Name
}

export interface SecurityCreateServiceTokenResponse {
  created: boolean
  token: SecurityCreateServiceTokenToken
}

export interface SecurityCreateServiceTokenToken {
  name: Name
  value: string
}

export interface SecurityDeletePrivilegesFoundStatus {
  found: boolean
}

export interface SecurityDeletePrivilegesRequest extends RequestBase {
  application: Name
  name: Name
  refresh?: Refresh
}

export interface SecurityDeletePrivilegesResponse extends DictionaryResponseBase<string, Record<string, SecurityDeletePrivilegesFoundStatus>> {
}

export interface SecurityDeleteRoleRequest extends RequestBase {
  name: Name
  refresh?: Refresh
}

export interface SecurityDeleteRoleResponse {
  found: boolean
}

export interface SecurityDeleteRoleMappingRequest extends RequestBase {
  name: Name
  refresh?: Refresh
}

export interface SecurityDeleteRoleMappingResponse {
  found: boolean
}

export interface SecurityDeleteServiceTokenRequest extends RequestBase {
  namespace: Namespace
  service: Service
  name: Name
  refresh?: Refresh
}

export interface SecurityDeleteServiceTokenResponse {
  found: boolean
}

export interface SecurityDeleteUserRequest extends RequestBase {
  username: Username
  refresh?: Refresh
}

export interface SecurityDeleteUserResponse {
  found: boolean
}

export interface SecurityDisableUserRequest extends RequestBase {
  username: Username
  refresh?: Refresh
}

export interface SecurityDisableUserResponse {
}

export interface SecurityEnableUserRequest extends RequestBase {
  username: Username
  refresh?: Refresh
}

export interface SecurityEnableUserResponse {
}

export interface SecurityGetApiKeyRequest extends RequestBase {
  id?: Id
  name?: Name
  owner?: boolean
  realm_name?: Name
  username?: Username
}

export interface SecurityGetApiKeyResponse {
  api_keys: SecurityApiKey[]
}

export interface SecurityGetBuiltinPrivilegesRequest extends RequestBase {
}

export interface SecurityGetBuiltinPrivilegesResponse {
  cluster: string[]
  index: Indices
}

export interface SecurityGetPrivilegesRequest extends RequestBase {
  application?: Name
  name?: Name
}

export interface SecurityGetPrivilegesResponse extends DictionaryResponseBase<string, Record<string, SecurityPutPrivilegesActions>> {
}

export interface SecurityGetRoleRequest extends RequestBase {
  name?: Names
}

export interface SecurityGetRoleResponse extends DictionaryResponseBase<string, SecurityGetRoleRole> {
}

export interface SecurityGetRoleRole {
  cluster: string[]
  indices: SecurityIndicesPrivileges[]
  metadata: Metadata
  run_as: string[]
  transient_metadata: SecurityGetRoleTransientMetadata
  applications: SecurityApplicationPrivileges[]
  role_templates?: SecurityGetRoleRoleTemplate[]
  global?: Record<string, Record<string, Record<string, string[]>>>
}

export interface SecurityGetRoleRoleTemplate {
  format?: SecurityGetRoleTemplateFormat
  template: Script
}

export type SecurityGetRoleTemplateFormat = 'string' | 'json'

export interface SecurityGetRoleTransientMetadata {
  enabled: boolean
}

export interface SecurityGetRoleMappingRequest extends RequestBase {
  name?: Names
}

export interface SecurityGetRoleMappingResponse extends DictionaryResponseBase<string, SecurityRoleMapping> {
}

export interface SecurityGetServiceAccountsRequest extends RequestBase {
  namespace?: Namespace
  service?: Service
}

export interface SecurityGetServiceAccountsResponse extends DictionaryResponseBase<string, SecurityGetServiceAccountsRoleDescriptorWrapper> {
}

export interface SecurityGetServiceAccountsRoleDescriptor {
  cluster: string[]
  indices: SecurityIndicesPrivileges[]
  global?: SecurityGlobalPrivilege[] | SecurityGlobalPrivilege
  applications?: SecurityApplicationPrivileges[]
  metadata?: Metadata
  run_as?: string[]
  transient_metadata?: Record<string, any>
}

export interface SecurityGetServiceAccountsRoleDescriptorWrapper {
  role_descriptor: SecurityGetServiceAccountsRoleDescriptor
}

export interface SecurityGetServiceCredentialsNodesCredentials {
  _nodes: NodeStatistics
  file_tokens: Record<string, SecurityGetServiceCredentialsNodesCredentialsFileToken>
}

export interface SecurityGetServiceCredentialsNodesCredentialsFileToken {
  nodes: string[]
}

export interface SecurityGetServiceCredentialsRequest extends RequestBase {
  namespace: Namespace
  service: Name
}

export interface SecurityGetServiceCredentialsResponse {
  service_account: string
  count: integer
  tokens: Record<string, Metadata>
  nodes_credentials: SecurityGetServiceCredentialsNodesCredentials
}

export type SecurityGetTokenAccessTokenGrantType = 'password' | 'client_credentials' | '_kerberos' | 'refresh_token'

export interface SecurityGetTokenAuthenticatedUser extends SecurityUser {
  authentication_realm: SecurityGetTokenUserRealm
  lookup_realm: SecurityGetTokenUserRealm
  authentication_provider?: SecurityGetTokenAuthenticationProvider
  authentication_type: string
}

export interface SecurityGetTokenAuthenticationProvider {
  type: string
  name: Name
}

export interface SecurityGetTokenRequest extends RequestBase {
  body?: {
    grant_type?: SecurityGetTokenAccessTokenGrantType
    scope?: string
    password?: Password
    kerberos_ticket?: string
    refresh_token?: string
    username?: Username
  }
}

export interface SecurityGetTokenResponse {
  access_token: string
  expires_in: long
  scope?: string
  type: string
  refresh_token: string
  kerberos_authentication_response_token?: string
  authentication: SecurityGetTokenAuthenticatedUser
}

export interface SecurityGetTokenUserRealm {
  name: Name
  type: string
}

export interface SecurityGetUserRequest extends RequestBase {
  username?: Username | Username[]
}

export interface SecurityGetUserResponse extends DictionaryResponseBase<string, SecurityUser> {
}

export interface SecurityGetUserPrivilegesRequest extends RequestBase {
  application?: Name
  priviledge?: Name
  username?: Name | null
}

export interface SecurityGetUserPrivilegesResponse {
  applications: SecurityApplicationPrivileges[]
  cluster: string[]
  global: SecurityGlobalPrivilege[]
  indices: SecurityIndicesPrivileges[]
  run_as: string[]
}

export type SecurityGrantApiKeyApiKeyGrantType = 'access_token' | 'password'

export interface SecurityGrantApiKeyGrantApiKey {
  name: Name
  expiration?: Time
  role_descriptors?: Record<string, any>[]
}

export interface SecurityGrantApiKeyRequest extends RequestBase {
  body?: {
    api_key: SecurityGrantApiKeyGrantApiKey
    grant_type: SecurityGrantApiKeyApiKeyGrantType
    access_token?: string
    username?: Username
    password?: Password
  }
}

export interface SecurityGrantApiKeyResponse {
  api_key: string
  id: Id
  name: Name
  expiration?: EpochMillis
}

export interface SecurityHasPrivilegesApplicationPrivilegesCheck {
  application: string
  privileges: string[]
  resources: string[]
}

export type SecurityHasPrivilegesApplicationsPrivileges = Record<Name, SecurityHasPrivilegesResourcePrivileges>

export interface SecurityHasPrivilegesIndexPrivilegesCheck {
  names: Indices
  privileges: SecurityIndexPrivilege[]
  allow_restricted_indices?: boolean
}

export type SecurityHasPrivilegesPrivileges = Record<string, boolean>

export interface SecurityHasPrivilegesRequest extends RequestBase {
  user?: Name | null
  body?: {
    application?: SecurityHasPrivilegesApplicationPrivilegesCheck[]
    cluster?: SecurityClusterPrivilege[]
    index?: SecurityHasPrivilegesIndexPrivilegesCheck[]
  }
}

export type SecurityHasPrivilegesResourcePrivileges = Record<Name, SecurityHasPrivilegesPrivileges>

export interface SecurityHasPrivilegesResponse {
  application: SecurityHasPrivilegesApplicationsPrivileges
  cluster: Record<string, boolean>
  has_all_requested: boolean
  index: Record<IndexName, SecurityHasPrivilegesPrivileges>
  username: Username
}

export interface SecurityInvalidateApiKeyRequest extends RequestBase {
  body?: {
    id?: Id
    ids?: Id[]
    name?: Name
    owner?: boolean
    realm_name?: string
    username?: Username
  }
}

export interface SecurityInvalidateApiKeyResponse {
  error_count: integer
  error_details?: ErrorCause[]
  invalidated_api_keys: string[]
  previously_invalidated_api_keys: string[]
}

export interface SecurityInvalidateTokenRequest extends RequestBase {
  body?: {
    token?: string
    refresh_token?: string
    realm_name?: Name
    username?: Username
  }
}

export interface SecurityInvalidateTokenResponse {
  error_count: long
  error_details?: ErrorCause[]
  invalidated_tokens: long
  previously_invalidated_tokens: long
}

export interface SecurityPutPrivilegesActions {
  actions: string[]
  application?: string
  name?: Name
  metadata?: Metadata
}

export interface SecurityPutPrivilegesRequest extends RequestBase {
  refresh?: Refresh
  body?: Record<string, Record<string, SecurityPutPrivilegesActions>>
}

export interface SecurityPutPrivilegesResponse extends DictionaryResponseBase<string, Record<string, SecurityCreatedStatus>> {
}

export interface SecurityPutRoleRequest extends RequestBase {
  name: Name
  refresh?: Refresh
  body?: {
    applications?: SecurityApplicationPrivileges[]
    cluster?: SecurityClusterPrivilege[]
    global?: Record<string, any>
    indices?: SecurityIndicesPrivileges[]
    metadata?: Metadata
    run_as?: string[]
    transient_metadata?: SecurityGetRoleTransientMetadata
  }
}

export interface SecurityPutRoleResponse {
  role: SecurityCreatedStatus
}

export interface SecurityPutRoleMappingRequest extends RequestBase {
  name: Name
  refresh?: Refresh
  body?: {
    enabled?: boolean
    metadata?: Metadata
    roles?: string[]
    rules?: SecurityRoleMappingRule
    run_as?: string[]
  }
}

export interface SecurityPutRoleMappingResponse {
  created?: boolean
  role_mapping: SecurityCreatedStatus
}

export interface SecurityPutUserRequest extends RequestBase {
  username: Username
  refresh?: Refresh
  body?: {
    username?: Username
    email?: string | null
    full_name?: string | null
    metadata?: Metadata
    password?: Password
    password_hash?: string
    roles?: string[]
    enabled?: boolean
  }
}

export interface SecurityPutUserResponse {
  created: boolean
}

export interface SecurityQueryApiKeysRequest extends RequestBase {
  body?: {
    query?: QueryDslQueryContainer
    from?: integer
    sort?: Sort
    size?: integer
    search_after?: SortResults
  }
}

export interface SecurityQueryApiKeysResponse {
  total: integer
  count: integer
  api_keys: SecurityApiKey[]
}

export interface ShutdownDeleteNodeRequest extends RequestBase {
  node_id: NodeId
}

export interface ShutdownDeleteNodeResponse extends AcknowledgedResponseBase {
}

export interface ShutdownGetNodeNodeShutdownStatus {
  node_id: NodeId
  type: ShutdownGetNodeShutdownType
  reason: string
  shutdown_startedmillis: EpochMillis
  status: ShutdownGetNodeShutdownStatus
  shard_migration: ShutdownGetNodeShardMigrationStatus
  persistent_tasks: ShutdownGetNodePersistentTaskStatus
  plugins: ShutdownGetNodePluginsStatus
}

export interface ShutdownGetNodePersistentTaskStatus {
  status: ShutdownGetNodeShutdownStatus
}

export interface ShutdownGetNodePluginsStatus {
  status: ShutdownGetNodeShutdownStatus
}

export interface ShutdownGetNodeRequest extends RequestBase {
  node_id?: NodeIds
}

export interface ShutdownGetNodeResponse {
  nodes: ShutdownGetNodeNodeShutdownStatus[]
}

export interface ShutdownGetNodeShardMigrationStatus {
  status: ShutdownGetNodeShutdownStatus
}

export type ShutdownGetNodeShutdownStatus = 'not_started' | 'in_progress' | 'stalled' | 'complete'

export type ShutdownGetNodeShutdownType = 'remove' | 'restart'

export interface ShutdownPutNodeRequest extends RequestBase {
  node_id: NodeId
}

export interface ShutdownPutNodeResponse extends AcknowledgedResponseBase {
}

export interface SlmConfiguration {
  ignore_unavailable?: boolean
  indices: Indices
  include_global_state?: boolean
  feature_states?: string[]
  metadata?: Metadata
  partial?: boolean
}

export interface SlmInProgress {
  name: Name
  start_time_millis: DateString
  state: string
  uuid: Uuid
}

export interface SlmInvocation {
  snapshot_name: Name
  time: DateString
}

export interface SlmPolicy {
  config: SlmConfiguration
  name: Name
  repository: string
  retention: SlmRetention
  schedule: WatcherCronExpression
}

export interface SlmRetention {
  expire_after: Time
  max_count: integer
  min_count: integer
}

export interface SlmSnapshotLifecycle {
  in_progress?: SlmInProgress
  last_failure?: SlmInvocation
  last_success?: SlmInvocation
  modified_date?: DateString
  modified_date_millis: EpochMillis
  next_execution?: DateString
  next_execution_millis: EpochMillis
  policy: SlmPolicy
  version: VersionNumber
  stats: SlmStatistics
}

export interface SlmStatistics {
  retention_deletion_time?: DateString
  retention_deletion_time_millis?: EpochMillis
  retention_failed?: long
  retention_runs?: long
  retention_timed_out?: long
  policy?: Id
  total_snapshots_deleted?: long
  snapshots_deleted?: long
  total_snapshot_deletion_failures?: long
  snapshot_deletion_failures?: long
  total_snapshots_failed?: long
  snapshots_failed?: long
  total_snapshots_taken?: long
  snapshots_taken?: long
}

export interface SlmDeleteLifecycleRequest extends RequestBase {
  policy_id: Name
}

export interface SlmDeleteLifecycleResponse extends AcknowledgedResponseBase {
}

export interface SlmExecuteLifecycleRequest extends RequestBase {
  policy_id: Name
}

export interface SlmExecuteLifecycleResponse {
  snapshot_name: Name
}

export interface SlmExecuteRetentionRequest extends RequestBase {
}

export interface SlmExecuteRetentionResponse extends AcknowledgedResponseBase {
}

export interface SlmGetLifecycleRequest extends RequestBase {
  policy_id?: Names
}

export interface SlmGetLifecycleResponse extends DictionaryResponseBase<Id, SlmSnapshotLifecycle> {
}

export interface SlmGetStatsRequest extends RequestBase {
}

export interface SlmGetStatsResponse {
  retention_deletion_time: string
  retention_deletion_time_millis: EpochMillis
  retention_failed: long
  retention_runs: long
  retention_timed_out: long
  total_snapshots_deleted: long
  total_snapshot_deletion_failures: long
  total_snapshots_failed: long
  total_snapshots_taken: long
  policy_stats: string[]
}

export interface SlmGetStatusRequest extends RequestBase {
}

export interface SlmGetStatusResponse {
  operation_mode: LifecycleOperationMode
}

export interface SlmPutLifecycleRequest extends RequestBase {
  policy_id: Name
  master_timeout?: Time
  timeout?: Time
  body?: {
    config?: SlmConfiguration
    name?: Name
    repository?: string
    retention?: SlmRetention
    schedule?: WatcherCronExpression
  }
}

export interface SlmPutLifecycleResponse extends AcknowledgedResponseBase {
}

export interface SlmStartRequest extends RequestBase {
}

export interface SlmStartResponse extends AcknowledgedResponseBase {
}

export interface SlmStopRequest extends RequestBase {
}

export interface SlmStopResponse extends AcknowledgedResponseBase {
}

export interface SnapshotFileCountSnapshotStats {
  file_count: integer
  size_in_bytes: long
}

export interface SnapshotIndexDetails {
  shard_count: integer
  size?: ByteSize
  size_in_bytes: long
  max_segments_per_shard: long
}

export interface SnapshotInfoFeatureState {
  feature_name: string
  indices: Indices
}

export interface SnapshotRepository {
  type: string
  uuid?: Uuid
  settings: SnapshotRepositorySettings
}

export interface SnapshotRepositorySettings {
  chunk_size?: string
  compress?: string | boolean
  concurrent_streams?: string | integer
  location: string
  read_only?: string | boolean
  readonly?: string | boolean
}

export interface SnapshotShardsStats {
  done: long
  failed: long
  finalizing: long
  initializing: long
  started: long
  total: long
}

export type SnapshotShardsStatsStage = 'DONE' | 'FAILURE' | 'FINALIZE' | 'INIT' | 'STARTED'

export interface SnapshotShardsStatsSummary {
  incremental: SnapshotShardsStatsSummaryItem
  total: SnapshotShardsStatsSummaryItem
  start_time_in_millis: long
  time_in_millis: long
}

export interface SnapshotShardsStatsSummaryItem {
  file_count: long
  size_in_bytes: long
}

export interface SnapshotSnapshotIndexStats {
  shards: Record<string, SnapshotSnapshotShardsStatus>
  shards_stats: SnapshotShardsStats
  stats: SnapshotSnapshotStats
}

export interface SnapshotSnapshotInfo {
  data_streams: string[]
  duration?: Time
  duration_in_millis?: EpochMillis
  end_time?: Time
  end_time_in_millis?: EpochMillis
  failures?: SnapshotSnapshotShardFailure[]
  include_global_state?: boolean
  indices: IndexName[]
  index_details?: Record<IndexName, SnapshotIndexDetails>
  metadata?: Metadata
  reason?: string
  repository?: Name
  snapshot: Name
  shards?: ShardStatistics
  start_time?: Time
  start_time_in_millis?: EpochMillis
  state?: string
  uuid: Uuid
  version?: VersionString
  version_id?: VersionNumber
  feature_states?: SnapshotInfoFeatureState[]
}

export interface SnapshotSnapshotShardFailure {
  index: IndexName
  node_id: Id
  reason: string
  shard_id: Id
  status: string
}

export interface SnapshotSnapshotShardsStatus {
  stage: SnapshotShardsStatsStage
  stats: SnapshotShardsStatsSummary
}

export interface SnapshotSnapshotStats {
  incremental: SnapshotFileCountSnapshotStats
  start_time_in_millis: long
  time_in_millis: long
  total: SnapshotFileCountSnapshotStats
}

export interface SnapshotStatus {
  include_global_state: boolean
  indices: Record<string, SnapshotSnapshotIndexStats>
  repository: string
  shards_stats: SnapshotShardsStats
  snapshot: string
  state: string
  stats: SnapshotSnapshotStats
  uuid: Uuid
}

export interface SnapshotCleanupRepositoryCleanupRepositoryResults {
  deleted_blobs: long
  deleted_bytes: long
}

export interface SnapshotCleanupRepositoryRequest extends RequestBase {
  name: Name
  master_timeout?: Time
  timeout?: Time
}

export interface SnapshotCleanupRepositoryResponse {
  results: SnapshotCleanupRepositoryCleanupRepositoryResults
}

export interface SnapshotCloneRequest extends RequestBase {
  repository: Name
  snapshot: Name
  target_snapshot: Name
  master_timeout?: Time
  timeout?: Time
  body?: {
    indices: string
  }
}

export interface SnapshotCloneResponse extends AcknowledgedResponseBase {
}

export interface SnapshotCreateRequest extends RequestBase {
  repository: Name
  snapshot: Name
  master_timeout?: Time
  wait_for_completion?: boolean
  body?: {
    ignore_unavailable?: boolean
    include_global_state?: boolean
    indices?: Indices
    feature_states?: string[]
    metadata?: Metadata
    partial?: boolean
  }
}

export interface SnapshotCreateResponse {
  accepted?: boolean
  snapshot: SnapshotSnapshotInfo
}

export interface SnapshotCreateRepositoryRequest extends RequestBase {
  name: Name
  master_timeout?: Time
  timeout?: Time
  verify?: boolean
  body?: {
    repository?: SnapshotRepository
    type: string
    settings: SnapshotRepositorySettings
  }
}

export interface SnapshotCreateRepositoryResponse extends AcknowledgedResponseBase {
}

export interface SnapshotDeleteRequest extends RequestBase {
  repository: Name
  snapshot: Name
  master_timeout?: Time
}

export interface SnapshotDeleteResponse extends AcknowledgedResponseBase {
}

export interface SnapshotDeleteRepositoryRequest extends RequestBase {
  name: Names
  master_timeout?: Time
  timeout?: Time
}

export interface SnapshotDeleteRepositoryResponse extends AcknowledgedResponseBase {
}

export interface SnapshotGetRequest extends RequestBase {
  repository: Name
  snapshot: Names
  ignore_unavailable?: boolean
  master_timeout?: Time
  verbose?: boolean
  index_details?: boolean
  human?: boolean
  include_repository?: boolean
}

export interface SnapshotGetResponse {
  responses?: SnapshotGetSnapshotResponseItem[]
  snapshots?: SnapshotSnapshotInfo[]
  total: integer
  remaining: integer
}

export interface SnapshotGetSnapshotResponseItem {
  repository: Name
  snapshots?: SnapshotSnapshotInfo[]
  error?: ErrorCause
}

export interface SnapshotGetRepositoryRequest extends RequestBase {
  name?: Names
  local?: boolean
  master_timeout?: Time
}

export interface SnapshotGetRepositoryResponse extends DictionaryResponseBase<string, SnapshotRepository> {
}

export interface SnapshotRestoreRequest extends RequestBase {
  repository: Name
  snapshot: Name
  master_timeout?: Time
  wait_for_completion?: boolean
  body?: {
    ignore_index_settings?: string[]
    ignore_unavailable?: boolean
    include_aliases?: boolean
    include_global_state?: boolean
    index_settings?: IndicesPutSettingsRequest
    indices?: Indices
    partial?: boolean
    rename_pattern?: string
    rename_replacement?: string
  }
}

export interface SnapshotRestoreResponse {
  snapshot: SnapshotRestoreSnapshotRestore
}

export interface SnapshotRestoreSnapshotRestore {
  indices: IndexName[]
  snapshot: string
  shards: ShardStatistics
}

export interface SnapshotStatusRequest extends RequestBase {
  repository?: Name
  snapshot?: Names
  ignore_unavailable?: boolean
  master_timeout?: Time
}

export interface SnapshotStatusResponse {
  snapshots: SnapshotStatus[]
}

export interface SnapshotVerifyRepositoryCompactNodeInfo {
  name: Name
}

export interface SnapshotVerifyRepositoryRequest extends RequestBase {
  name: Name
  master_timeout?: Time
  timeout?: Time
}

export interface SnapshotVerifyRepositoryResponse {
  nodes: Record<string, SnapshotVerifyRepositoryCompactNodeInfo>
}

export interface SqlClearCursorRequest extends RequestBase {
  body?: {
    cursor: string
  }
}

export interface SqlClearCursorResponse {
  succeeded: boolean
}

export interface SqlQueryColumn {
  name: Name
  type: string
}

export interface SqlQueryRequest extends RequestBase {
  format?: string
  body?: {
    columnar?: boolean
    cursor?: string
    fetch_size?: integer
    filter?: QueryDslQueryContainer
    query?: string
    request_timeout?: Time
    page_timeout?: Time
    time_zone?: string
    field_multi_value_leniency?: boolean
  }
}

export interface SqlQueryResponse {
  columns?: SqlQueryColumn[]
  cursor?: string
  rows: SqlQueryRow[]
}

export type SqlQueryRow = any[]

export interface SqlTranslateRequest extends RequestBase {
  body?: {
    fetch_size?: integer
    filter?: QueryDslQueryContainer
    query: string
    time_zone?: string
  }
}

export interface SqlTranslateResponse {
  size: long
  _source: SearchSourceConfig
  fields: Record<Field, string>[]
  sort: Sort
}

export interface SslCertificatesCertificateInformation {
  alias: string | null
  expiry: DateString
  format: string
  has_private_key: boolean
  path: string
  serial_number: string
  subject_dn: string
}

export interface SslCertificatesRequest extends RequestBase {
}

export type SslCertificatesResponse = SslCertificatesCertificateInformation[]

export type TasksGroupBy = 'nodes' | 'parents' | 'none'

export interface TasksInfo {
  action: string
  cancellable: boolean
  children?: TasksInfo[]
  description?: string
  headers: HttpHeaders
  id: long
  node: string
  running_time_in_nanos: long
  start_time_in_millis: long
  status?: TasksStatus
  type: string
  parent_task_id?: Id
}

export interface TasksState {
  action: string
  cancellable: boolean
  description?: string
  headers: HttpHeaders
  id: long
  node: string
  parent_task_id?: TaskId
  running_time_in_nanos: long
  start_time_in_millis: long
  status?: TasksStatus
  type: string
}

export interface TasksStatus {
  batches: long
  canceled?: string
  created: long
  deleted: long
  noops: long
  failures?: string[]
  requests_per_second: float
  retries: Retries
  throttled?: Time
  throttled_millis: long
  throttled_until?: Time
  throttled_until_millis: long
  timed_out?: boolean
  took?: long
  total: long
  updated: long
  version_conflicts: long
}

export interface TasksTaskExecutingNode extends SpecUtilsBaseNode {
  tasks: Record<TaskId, TasksState>
}

export interface TasksCancelRequest extends RequestBase {
  task_id?: TaskId
  actions?: string | string[]
  nodes?: string[]
  parent_task_id?: string
  wait_for_completion?: boolean
}

export interface TasksCancelResponse {
  node_failures?: ErrorCause[]
  nodes: Record<string, TasksTaskExecutingNode>
}

export interface TasksGetRequest extends RequestBase {
  task_id: Id
  timeout?: Time
  wait_for_completion?: boolean
}

export interface TasksGetResponse {
  completed: boolean
  task: TasksInfo
  response?: TasksStatus
  error?: ErrorCause
}

export interface TasksListRequest extends RequestBase {
  actions?: string | string[]
  detailed?: boolean
  group_by?: TasksGroupBy
  node_id?: string[]
  parent_task_id?: Id
  master_timeout?: Time
  timeout?: Time
  wait_for_completion?: boolean
}

export interface TasksListResponse {
  node_failures?: ErrorCause[]
  nodes?: Record<string, TasksTaskExecutingNode>
  tasks?: TasksInfo[] | Record<string, TasksInfo>
}

export interface TextStructureFindStructureFieldStat {
  count: integer
  cardinality: integer
  top_hits: TextStructureFindStructureTopHit[]
  mean_value?: integer
  median_value?: integer
  max_value?: integer
  min_value?: integer
  earliest?: string
  latest?: string
}

export interface TextStructureFindStructureRequest<TJsonDocument = unknown> {
  charset?: string
  column_names?: string
  delimiter?: string
  explain?: boolean
  format?: string
  grok_pattern?: string
  has_header_row?: boolean
  line_merge_size_limit?: uint
  lines_to_sample?: uint
  quote?: string
  should_trim_fields?: boolean
  timeout?: Time
  timestamp_field?: Field
  timestamp_format?: string
  body?: TJsonDocument[]
}

export interface TextStructureFindStructureResponse {
  charset: string
  has_header_row?: boolean
  has_byte_order_marker: boolean
  format: string
  field_stats: Record<Field, TextStructureFindStructureFieldStat>
  sample_start: string
  num_messages_analyzed: integer
  mappings: MappingTypeMapping
  quote?: string
  delimiter?: string
  need_client_timezone: boolean
  num_lines_analyzed: integer
  column_names?: string[]
  explanation?: string[]
  grok_pattern?: string
  multiline_start_pattern?: string
  exclude_lines_pattern?: string
  java_timestamp_formats?: string[]
  joda_timestamp_formats?: string[]
  timestamp_field?: Field
  should_trim_fields?: boolean
  ingest_pipeline: IngestPipelineConfig
}

export interface TextStructureFindStructureTopHit {
  count: long
  value: any
}

export interface TransformDestination {
  index?: IndexName
  pipeline?: string
}

export interface TransformLatest {
  sort: Field
  unique_key: Field[]
}

export interface TransformPivot {
  aggregations?: Record<string, AggregationsAggregationContainer>
  aggs?: Record<string, AggregationsAggregationContainer>
  group_by?: Record<string, TransformPivotGroupByContainer>
}

export interface TransformPivotGroupByContainer {
  date_histogram?: AggregationsDateHistogramAggregation
  geotile_grid?: AggregationsGeoTileGridAggregation
  histogram?: AggregationsHistogramAggregation
  terms?: AggregationsTermsAggregation
}

export interface TransformRetentionPolicy {
  field: Field
  max_age: Time
}

export interface TransformRetentionPolicyContainer {
  time?: TransformRetentionPolicy
}

export interface TransformSettings {
  align_checkpoints?: boolean
  dates_as_epoch_millis?: boolean
  docs_per_second?: float
  max_page_search_size?: integer
}

export interface TransformSource {
  index: Indices
  query?: QueryDslQueryContainer
  runtime_mappings?: MappingRuntimeFields
}

export interface TransformSyncContainer {
  time?: TransformTimeSync
}

export interface TransformTimeSync {
  delay?: Time
  field: Field
}

export interface TransformDeleteTransformRequest extends RequestBase {
  transform_id: Id
  force?: boolean
  timeout?: Time
}

export interface TransformDeleteTransformResponse extends AcknowledgedResponseBase {
}

export interface TransformGetTransformRequest extends RequestBase {
  transform_id?: Name
  allow_no_match?: boolean
  from?: integer
  size?: integer
  exclude_generated?: boolean
}

export interface TransformGetTransformResponse {
  count: long
  transforms: Transform[]
}

export interface TransformGetTransformStatsCheckpointStats {
  checkpoint: long
  checkpoint_progress?: TransformGetTransformStatsTransformProgress
  timestamp?: DateString
  timestamp_millis?: EpochMillis
  time_upper_bound?: DateString
  time_upper_bound_millis?: EpochMillis
}

export interface TransformGetTransformStatsCheckpointing {
  changes_last_detected_at?: long
  changes_last_detected_at_date_time?: DateString
  last: TransformGetTransformStatsCheckpointStats
  next?: TransformGetTransformStatsCheckpointStats
  operations_behind?: long
  last_search_time?: long
}

export interface TransformGetTransformStatsRequest extends RequestBase {
  transform_id: Name
  allow_no_match?: boolean
  from?: long
  size?: long
}

export interface TransformGetTransformStatsResponse {
  count: long
  transforms: TransformGetTransformStatsTransformStats[]
}

export interface TransformGetTransformStatsTransformIndexerStats {
  delete_time_in_ms?: EpochMillis
  documents_indexed: long
  documents_deleted?: long
  documents_processed: long
  exponential_avg_checkpoint_duration_ms: double
  exponential_avg_documents_indexed: double
  exponential_avg_documents_processed: double
  index_failures: long
  index_time_in_ms: long
  index_total: long
  pages_processed: long
  processing_time_in_ms: long
  processing_total: long
  search_failures: long
  search_time_in_ms: long
  search_total: long
  trigger_count: long
}

export interface TransformGetTransformStatsTransformProgress {
  docs_indexed: long
  docs_processed: long
  docs_remaining: long
  percent_complete: double
  total_docs: long
}

export interface TransformGetTransformStatsTransformStats {
  checkpointing: TransformGetTransformStatsCheckpointing
  id: Id
  node?: NodeAttributes
  reason?: string
  state: string
  stats: TransformGetTransformStatsTransformIndexerStats
}

export interface TransformPreviewTransformRequest extends RequestBase {
  transform_id?: Id
  timeout?: Time
  body?: {
    dest?: TransformDestination
    description?: string
    frequency?: Time
    pivot?: TransformPivot
    source?: TransformSource
    settings?: TransformSettings
    sync?: TransformSyncContainer
    retention_policy?: TransformRetentionPolicyContainer
    latest?: TransformLatest
  }
}

export interface TransformPreviewTransformResponse<TTransform = unknown> {
  generated_dest_index: IndicesIndexState
  preview: TTransform[]
}

export interface TransformPutTransformRequest extends RequestBase {
  transform_id: Id
  defer_validation?: boolean
  timeout?: Time
  body?: {
    dest: TransformDestination
    description?: string
    frequency?: Time
    latest?: TransformLatest
    _meta?: Metadata
    pivot?: TransformPivot
    retention_policy?: TransformRetentionPolicyContainer
    settings?: TransformSettings
    source: TransformSource
    sync?: TransformSyncContainer
  }
}

export interface TransformPutTransformResponse extends AcknowledgedResponseBase {
}

export interface TransformResetTransformRequest extends RequestBase {
  transform_id: Id
  force?: boolean
}

export interface TransformResetTransformResponse extends AcknowledgedResponseBase {
}

export interface TransformStartTransformRequest extends RequestBase {
  transform_id: Id
  timeout?: Time
}

export interface TransformStartTransformResponse extends AcknowledgedResponseBase {
}

export interface TransformStopTransformRequest extends RequestBase {
  transform_id: Name
  allow_no_match?: boolean
  force?: boolean
  timeout?: Time
  wait_for_checkpoint?: boolean
  wait_for_completion?: boolean
}

export interface TransformStopTransformResponse extends AcknowledgedResponseBase {
}

export interface TransformUpdateTransformRequest extends RequestBase {
  transform_id: Id
  defer_validation?: boolean
  timeout?: Time
  body?: {
    dest?: TransformDestination
    description?: string
    frequency?: Time
    _meta?: Metadata
    source?: TransformSource
    settings?: TransformSettings
    sync?: TransformSyncContainer
    retention_policy?: TransformRetentionPolicyContainer
  }
}

export interface TransformUpdateTransformResponse {
  create_time: long
  description: string
  dest: ReindexDestination
  frequency?: Time
  id: Id
  latest?: TransformLatest
  pivot?: TransformPivot
  retention_policy?: TransformRetentionPolicyContainer
  settings: TransformSettings
  source: ReindexSource
  sync?: TransformSyncContainer
  version: VersionString
  _meta?: Metadata
}

export interface TransformUpgradeTransformsRequest extends RequestBase {
  dry_run?: boolean
  timeout?: Time
}

export interface TransformUpgradeTransformsResponse {
  needs_update: integer
  no_action: integer
  updated: integer
}

export interface WatcherAcknowledgeState {
  state: WatcherAcknowledgementOptions
  timestamp: DateString
}

export type WatcherAcknowledgementOptions = 'awaits_successful_execution' | 'ackable' | 'acked'

export interface WatcherAction {
  action_type?: WatcherActionType
  condition?: WatcherConditionContainer
  foreach?: string
  max_iterations?: integer
  name?: Name
  throttle_period?: Time
  throttle_period_in_millis?: EpochMillis
  transform?: TransformContainer
  index?: WatcherIndex
  logging?: WatcherLogging
  webhook?: WatcherActionWebhook
}

export type WatcherActionExecutionMode = 'simulate' | 'force_simulate' | 'execute' | 'force_execute' | 'skip'

export interface WatcherActionStatus {
  ack: WatcherAcknowledgeState
  last_execution?: WatcherExecutionState
  last_successful_execution?: WatcherExecutionState
  last_throttle?: WatcherThrottleState
}

export type WatcherActionStatusOptions = 'success' | 'failure' | 'simulated' | 'throttled'

export type WatcherActionType = 'email' | 'webhook' | 'index' | 'logging' | 'slack' | 'pagerduty'

export interface WatcherActionWebhook {
  host: Host
  port: integer
}

export type WatcherActions = Record<IndexName, WatcherActionStatus>

export interface WatcherActivationState {
  active: boolean
  timestamp: Timestamp
}

export interface WatcherActivationStatus {
  actions: WatcherActions
  state: WatcherActivationState
  version: VersionNumber
}

export interface WatcherAlwaysCondition {
  [key: string]: never
}

export interface WatcherArrayCompareCondition {
  array_path: string
  comparison: string
  path: string
  quantifier: WatcherQuantifier
  value: any
}

export interface WatcherChainInput {
  inputs: WatcherInputContainer[]
}

export interface WatcherCompareCondition {
  comparison?: string
  path?: string
  value?: any
  'ctx.payload.match'?: WatcherCompareContextPayloadCondition
  'ctx.payload.value'?: WatcherCompareContextPayloadCondition
}

export interface WatcherCompareContextPayloadCondition {
  eq?: any
  lt?: any
  gt?: any
  lte?: any
  gte?: any
}

export interface WatcherConditionContainer {
  always?: WatcherAlwaysCondition
  array_compare?: WatcherArrayCompareCondition
  compare?: WatcherCompareCondition
  never?: WatcherNeverCondition
  script?: WatcherScriptCondition
}

export type WatcherConditionType = 'always' | 'never' | 'script' | 'compare' | 'array_compare'

export type WatcherConnectionScheme = 'http' | 'https'

export type WatcherCronExpression = string

export interface WatcherDailySchedule {
  at: WatcherTimeOfDay[]
}

export type WatcherDay = 'sunday' | 'monday' | 'tuesday' | 'wednesday' | 'thursday' | 'friday' | 'saturday'

export interface WatcherEmail {
  bcc?: string[]
  body?: WatcherEmailBody
  cc?: string[]
  from?: string
  id: Id
  priority?: WatcherEmailPriority
  reply_to?: string[]
  sent_date: DateString
  subject: string
  to: string[]
}

export interface WatcherEmailBody {
  html: string
  text: string
}

export type WatcherEmailPriority = 'lowest' | 'low' | 'normal' | 'high' | 'highest'

export interface WatcherEmailResult {
  account?: string
  message: WatcherEmail
  reason?: string
}

export type WatcherExecutionPhase = 'awaits_execution' | 'started' | 'input' | 'condition' | 'actions' | 'watch_transform' | 'aborted' | 'finished'

export interface WatcherExecutionResult {
  actions: WatcherExecutionResultAction[]
  condition: WatcherExecutionResultCondition
  execution_duration: integer
  execution_time: DateString
  input: WatcherExecutionResultInput
}

export interface WatcherExecutionResultAction {
  email?: WatcherEmailResult
  id: Id
  index?: WatcherIndexResult
  logging?: WatcherLoggingResult
  pagerduty?: WatcherPagerDutyResult
  reason?: string
  slack?: WatcherSlackResult
  status: WatcherActionStatusOptions
  type: WatcherActionType
  webhook?: WatcherWebhookResult
  error?: ErrorCause
}

export interface WatcherExecutionResultCondition {
  met: boolean
  status: WatcherActionStatusOptions
  type: WatcherConditionType
}

export interface WatcherExecutionResultInput {
  payload: Record<string, any>
  status: WatcherActionStatusOptions
  type: WatcherInputType
}

export interface WatcherExecutionState {
  successful: boolean
  timestamp: DateString
  reason?: string
}

export type WatcherExecutionStatus = 'awaits_execution' | 'checking' | 'execution_not_needed' | 'throttled' | 'executed' | 'failed' | 'deleted_while_queued' | 'not_executed_already_queued'

export interface WatcherExecutionThreadPool {
  max_size: long
  queue_size: long
}

export interface WatcherHourAndMinute {
  hour: integer[]
  minute: integer[]
}

export interface WatcherHourlySchedule {
  minute: integer[]
}

export interface WatcherHttpInput {
  http?: WatcherHttpInput
  extract?: string[]
  request?: WatcherHttpInputRequestDefinition
  response_content_type?: WatcherResponseContentType
}

export interface WatcherHttpInputAuthentication {
  basic: WatcherHttpInputBasicAuthentication
}

export interface WatcherHttpInputBasicAuthentication {
  password: Password
  username: Username
}

export type WatcherHttpInputMethod = 'head' | 'get' | 'post' | 'put' | 'delete'

export interface WatcherHttpInputProxy {
  host: Host
  port: uint
}

export interface WatcherHttpInputRequestDefinition {
  auth?: WatcherHttpInputAuthentication
  body?: string
  connection_timeout?: Time
  headers?: Record<string, string>
  host?: Host
  method?: WatcherHttpInputMethod
  params?: Record<string, string>
  path?: string
  port?: uint
  proxy?: WatcherHttpInputProxy
  read_timeout?: Time
  scheme?: WatcherConnectionScheme
  url?: string
}

export interface WatcherHttpInputRequestResult extends WatcherHttpInputRequestDefinition {
}

export interface WatcherHttpInputResponseResult {
  body: string
  headers: HttpHeaders
  status: integer
}

export interface WatcherIndex {
  index: IndexName
  doc_id?: Id
  refresh?: Refresh
}

export interface WatcherIndexResult {
  response: WatcherIndexResultSummary
}

export interface WatcherIndexResultSummary {
  created: boolean
  id: Id
  index: IndexName
  result: Result
  version: VersionNumber
}

export interface WatcherInputContainer {
  chain?: WatcherChainInput
  http?: WatcherHttpInput
  search?: WatcherSearchInput
  simple?: Record<string, any>
}

export type WatcherInputType = 'http' | 'search' | 'simple'

export interface WatcherLogging {
  level?: string
  text: string
  category?: string
}

export interface WatcherLoggingResult {
  logged_text: string
}

export type WatcherMonth = 'january' | 'february' | 'march' | 'april' | 'may' | 'june' | 'july' | 'august' | 'september' | 'october' | 'november' | 'december'

export interface WatcherNeverCondition {
  [key: string]: never
}

export interface WatcherPagerDutyContext {
  href?: string
  src?: string
  type: WatcherPagerDutyContextType
}

export type WatcherPagerDutyContextType = 'link' | 'image'

export interface WatcherPagerDutyEvent {
  account: string
  attach_payload: boolean
  client?: string
  client_url?: string
  contexts: WatcherPagerDutyContext[]
  description?: string
  event_type?: WatcherPagerDutyEventType
  incident_key: string
}

export type WatcherPagerDutyEventType = 'trigger' | 'resolve' | 'acknowledge'

export interface WatcherPagerDutyResult {
  event: WatcherPagerDutyEvent
  reason?: string
  request?: WatcherHttpInputRequestResult
  response?: WatcherHttpInputResponseResult
}

export type WatcherQuantifier = 'some' | 'all'

export interface WatcherQueryWatch {
  _id: Id
  status?: WatcherWatchStatus
  watch?: WatcherWatch
  _primary_term?: integer
  _seq_no?: SequenceNumber
}

export type WatcherResponseContentType = 'json' | 'yaml' | 'text'

export interface WatcherScheduleContainer {
  cron?: WatcherCronExpression
  daily?: WatcherDailySchedule
  hourly?: WatcherHourlySchedule
  interval?: Time
  monthly?: WatcherTimeOfMonth[]
  weekly?: WatcherTimeOfWeek[]
  yearly?: WatcherTimeOfYear[]
}

export interface WatcherScheduleTriggerEvent {
  scheduled_time: DateString
  triggered_time?: DateString
}

export interface WatcherScriptCondition {
  lang: string
  params?: Record<string, any>
  source: string
}

export interface WatcherSearchInput {
  extract?: string[]
  request: WatcherSearchInputRequestDefinition
  timeout?: Time
}

export interface WatcherSearchInputRequestBody {
  query: QueryDslQueryContainer
}

export interface WatcherSearchInputRequestDefinition {
  body?: WatcherSearchInputRequestBody
  indices?: IndexName[]
  indices_options?: IndicesOptions
  search_type?: SearchType
  template?: SearchTemplateRequest
  rest_total_hits_as_int?: boolean
}

export interface WatcherSimulatedActions {
  actions: string[]
  all: WatcherSimulatedActions
  use_all: boolean
}

export interface WatcherSlackAttachment {
  author_icon?: string
  author_link?: string
  author_name: string
  color?: string
  fallback?: string
  fields?: WatcherSlackAttachmentField[]
  footer?: string
  footer_icon?: string
  image_url?: string
  pretext?: string
  text?: string
  thumb_url?: string
  title: string
  title_link?: string
  ts?: DateString
}

export interface WatcherSlackAttachmentField {
  short: boolean
  title: string
  value: string
}

export interface WatcherSlackDynamicAttachment {
  attachment_template: WatcherSlackAttachment
  list_path: string
}

export interface WatcherSlackMessage {
  attachments: WatcherSlackAttachment[]
  dynamic_attachments?: WatcherSlackDynamicAttachment
  from: string
  icon?: string
  text: string
  to: string[]
}

export interface WatcherSlackResult {
  account?: string
  message: WatcherSlackMessage
}

export interface WatcherThrottleState {
  reason: string
  timestamp: DateString
}

export type WatcherTimeOfDay = string | WatcherHourAndMinute

export interface WatcherTimeOfMonth {
  at: string[]
  on: integer[]
}

export interface WatcherTimeOfWeek {
  at: string[]
  on: WatcherDay[]
}

export interface WatcherTimeOfYear {
  at: string[]
  int: WatcherMonth[]
  on: integer[]
}

export interface WatcherTriggerContainer {
  schedule?: WatcherScheduleContainer
}

export interface WatcherTriggerEventContainer {
  schedule?: WatcherScheduleTriggerEvent
}

export interface WatcherTriggerEventResult {
  manual: WatcherTriggerEventContainer
  triggered_time: DateString
  type: string
}

export interface WatcherWatch {
  actions: Record<IndexName, WatcherAction>
  condition: WatcherConditionContainer
  input: WatcherInputContainer
  metadata?: Metadata
  status?: WatcherWatchStatus
  throttle_period?: string
  transform?: TransformContainer
  trigger: WatcherTriggerContainer
  throttle_period_in_millis?: long
}

export interface WatcherWatchStatus {
  actions: WatcherActions
  last_checked?: DateString
  last_met_condition?: DateString
  state: WatcherActivationState
  version: VersionNumber
  execution_state?: string
}

export interface WatcherWebhookResult {
  request: WatcherHttpInputRequestResult
  response?: WatcherHttpInputResponseResult
}

export interface WatcherAckWatchRequest extends RequestBase {
  watch_id: Name
  action_id?: Names
}

export interface WatcherAckWatchResponse {
  status: WatcherWatchStatus
}

export interface WatcherActivateWatchRequest extends RequestBase {
  watch_id: Name
}

export interface WatcherActivateWatchResponse {
  status: WatcherActivationStatus
}

export interface WatcherDeactivateWatchRequest extends RequestBase {
  watch_id: Name
}

export interface WatcherDeactivateWatchResponse {
  status: WatcherActivationStatus
}

export interface WatcherDeleteWatchRequest extends RequestBase {
  id: Name
}

export interface WatcherDeleteWatchResponse {
  found: boolean
  _id: Id
  _version: VersionNumber
}

export interface WatcherExecuteWatchRequest extends RequestBase {
  id?: Id
  debug?: boolean
  body?: {
    action_modes?: Record<string, WatcherActionExecutionMode>
    alternative_input?: Record<string, any>
    ignore_condition?: boolean
    record_execution?: boolean
    simulated_actions?: WatcherSimulatedActions
    trigger_data?: WatcherScheduleTriggerEvent
    watch?: WatcherWatch
  }
}

export interface WatcherExecuteWatchResponse {
  _id: Id
  watch_record: WatcherExecuteWatchWatchRecord
}

export interface WatcherExecuteWatchWatchRecord {
  condition: WatcherConditionContainer
  input: WatcherInputContainer
  messages: string[]
  metadata?: Metadata
  node: string
  result: WatcherExecutionResult
  state: WatcherExecutionStatus
  trigger_event: WatcherTriggerEventResult
  user: Username
  watch_id: Id
  status?: WatcherWatchStatus
}

export interface WatcherGetWatchRequest extends RequestBase {
  id: Name
}

export interface WatcherGetWatchResponse {
  found: boolean
  _id: Id
  status?: WatcherWatchStatus
  watch?: WatcherWatch
  _primary_term?: integer
  _seq_no?: SequenceNumber
  _version?: VersionNumber
}

export interface WatcherPutWatchRequest extends RequestBase {
  id: Id
  active?: boolean
  if_primary_term?: long
  if_seq_no?: SequenceNumber
  version?: VersionNumber
  body?: {
    actions?: Record<string, WatcherAction>
    condition?: WatcherConditionContainer
    input?: WatcherInputContainer
    metadata?: Metadata
    throttle_period?: string
    transform?: TransformContainer
    trigger?: WatcherTriggerContainer
  }
}

export interface WatcherPutWatchResponse {
  created: boolean
  _id: Id
  _primary_term: long
  _seq_no: SequenceNumber
  _version: VersionNumber
}

export interface WatcherQueryWatchesRequest extends RequestBase {
  body?: {
    from?: integer
    size?: integer
    query?: QueryDslQueryContainer
    sort?: Sort
    search_after?: SortResults
  }
}

export interface WatcherQueryWatchesResponse {
  count: integer
  watches: WatcherQueryWatch[]
}

export interface WatcherStartRequest extends RequestBase {
}

export interface WatcherStartResponse extends AcknowledgedResponseBase {
}

export interface WatcherStatsRequest extends RequestBase {
  metric?: WatcherStatsWatcherMetric | WatcherStatsWatcherMetric[]
  emit_stacktraces?: boolean
}

export interface WatcherStatsResponse {
  _nodes: NodeStatistics
  cluster_name: Name
  manually_stopped: boolean
  stats: WatcherStatsWatcherNodeStats[]
}

export interface WatcherStatsWatchRecordQueuedStats {
  execution_time: DateString
}

export interface WatcherStatsWatchRecordStats extends WatcherStatsWatchRecordQueuedStats {
  execution_phase: WatcherExecutionPhase
  triggered_time: DateString
  executed_actions?: string[]
  watch_id: Id
  watch_record_id: Id
}

export type WatcherStatsWatcherMetric = '_all' | 'all' | 'queued_watches' | 'current_watches' | 'pending_watches'

export interface WatcherStatsWatcherNodeStats {
  current_watches?: WatcherStatsWatchRecordStats[]
  execution_thread_pool: WatcherExecutionThreadPool
  queued_watches?: WatcherStatsWatchRecordQueuedStats[]
  watch_count: long
  watcher_state: WatcherStatsWatcherState
  node_id: Id
}

export type WatcherStatsWatcherState = 'stopped' | 'starting' | 'started' | 'stopping'

export interface WatcherStopRequest extends RequestBase {
}

export interface WatcherStopResponse extends AcknowledgedResponseBase {
}

export interface XpackInfoBuildInformation {
  date: DateString
  hash: string
}

export interface XpackInfoFeature {
  available: boolean
  description?: string
  enabled: boolean
  native_code_info?: XpackInfoNativeCodeInformation
}

export interface XpackInfoFeatures {
  aggregate_metric: XpackInfoFeature
  analytics: XpackInfoFeature
  ccr: XpackInfoFeature
  data_frame?: XpackInfoFeature
  data_science?: XpackInfoFeature
  data_streams: XpackInfoFeature
  data_tiers: XpackInfoFeature
  enrich: XpackInfoFeature
  eql: XpackInfoFeature
  flattened?: XpackInfoFeature
  frozen_indices: XpackInfoFeature
  graph: XpackInfoFeature
  ilm: XpackInfoFeature
  logstash: XpackInfoFeature
  ml: XpackInfoFeature
  monitoring: XpackInfoFeature
  rollup: XpackInfoFeature
  runtime_fields?: XpackInfoFeature
  searchable_snapshots: XpackInfoFeature
  security: XpackInfoFeature
  slm: XpackInfoFeature
  spatial: XpackInfoFeature
  sql: XpackInfoFeature
  transform: XpackInfoFeature
  vectors?: XpackInfoFeature
  voting_only: XpackInfoFeature
  watcher: XpackInfoFeature
}

export interface XpackInfoMinimalLicenseInformation {
  expiry_date_in_millis: EpochMillis
  mode: LicenseLicenseType
  status: LicenseLicenseStatus
  type: LicenseLicenseType
  uid: string
}

export interface XpackInfoNativeCodeInformation {
  build_hash: string
  version: VersionString
}

export interface XpackInfoRequest extends RequestBase {
  categories?: string[]
  accept_enterprise?: boolean
}

export interface XpackInfoResponse {
  build: XpackInfoBuildInformation
  features: XpackInfoFeatures
  license: XpackInfoMinimalLicenseInformation
  tagline: string
}

export interface XpackUsageAllJobs {
  count: integer
  detectors: Record<string, integer>
  created_by: Record<string, string>
  model_size: Record<string, integer>
  forecasts: Record<string, integer>
}

export interface XpackUsageAnalytics extends XpackUsageBase {
  stats: XpackUsageAnalyticsStatistics
}

export interface XpackUsageAnalyticsStatistics {
  boxplot_usage: long
  cumulative_cardinality_usage: long
  string_stats_usage: long
  top_metrics_usage: long
  t_test_usage: long
  moving_percentiles_usage: long
  normalize_usage: long
  rate_usage: long
  multi_terms_usage?: long
}

export interface XpackUsageAudit extends XpackUsageFeatureToggle {
  outputs?: string[]
}

export interface XpackUsageBase {
  available: boolean
  enabled: boolean
}

export interface XpackUsageCcr extends XpackUsageBase {
  auto_follow_patterns_count: integer
  follower_indices_count: integer
}

export interface XpackUsageCounter {
  active: long
  total: long
}

export interface XpackUsageDataStreams extends XpackUsageBase {
  data_streams: long
  indices_count: long
}

export interface XpackUsageDataTierPhaseStatistics {
  node_count: long
  index_count: long
  total_shard_count: long
  primary_shard_count: long
  doc_count: long
  total_size_bytes: long
  primary_size_bytes: long
  primary_shard_size_avg_bytes: long
  primary_shard_size_median_bytes: long
  primary_shard_size_mad_bytes: long
}

export interface XpackUsageDataTiers extends XpackUsageBase {
  data_warm: XpackUsageDataTierPhaseStatistics
  data_frozen?: XpackUsageDataTierPhaseStatistics
  data_cold: XpackUsageDataTierPhaseStatistics
  data_content: XpackUsageDataTierPhaseStatistics
  data_hot: XpackUsageDataTierPhaseStatistics
}

export interface XpackUsageDatafeed {
  count: long
}

export interface XpackUsageEql extends XpackUsageBase {
  features: XpackUsageEqlFeatures
  queries: Record<string, XpackUsageQuery>
}

export interface XpackUsageEqlFeatures {
  join: uint
  joins: XpackUsageEqlFeaturesJoin
  keys: XpackUsageEqlFeaturesKeys
  event: uint
  pipes: XpackUsageEqlFeaturesPipes
  sequence: uint
  sequences: XpackUsageEqlFeaturesSequences
}

export interface XpackUsageEqlFeaturesJoin {
  join_queries_two: uint
  join_queries_three: uint
  join_until: uint
  join_queries_five_or_more: uint
  join_queries_four: uint
}

export interface XpackUsageEqlFeaturesKeys {
  join_keys_two: uint
  join_keys_one: uint
  join_keys_three: uint
  join_keys_five_or_more: uint
  join_keys_four: uint
}

export interface XpackUsageEqlFeaturesPipes {
  pipe_tail: uint
  pipe_head: uint
}

export interface XpackUsageEqlFeaturesSequences {
  sequence_queries_three: uint
  sequence_queries_four: uint
  sequence_queries_two: uint
  sequence_until: uint
  sequence_queries_five_or_more: uint
  sequence_maxspan: uint
}

export interface XpackUsageFeatureToggle {
  enabled: boolean
}

export interface XpackUsageFlattened extends XpackUsageBase {
  field_count: integer
}

export interface XpackUsageFrozenIndices extends XpackUsageBase {
  indices_count: long
}

export interface XpackUsageIlm {
  policy_count: integer
  policy_stats: XpackUsageIlmPolicyStatistics[]
}

export interface XpackUsageIlmPolicyStatistics {
  indices_managed: integer
  phases: IlmPhases
}

export interface XpackUsageIpFilter {
  http: boolean
  transport: boolean
}

export interface XpackUsageJobsKeys {
  _all?: XpackUsageAllJobs
}
export type XpackUsageJobs = XpackUsageJobsKeys
  & { [property: string]: MlJob | XpackUsageAllJobs }

export interface XpackUsageMachineLearning extends XpackUsageBase {
  datafeeds: Record<string, XpackUsageDatafeed>
  jobs: XpackUsageJobs
  node_count: integer
  data_frame_analytics_jobs: XpackUsageMlDataFrameAnalyticsJobs
  inference: XpackUsageMlInference
}

export interface XpackUsageMlCounter {
  count: long
}

export interface XpackUsageMlDataFrameAnalyticsJobs {
  memory_usage?: XpackUsageMlDataFrameAnalyticsJobsMemory
  _all: XpackUsageMlDataFrameAnalyticsJobsCount
  analysis_counts?: EmptyObject
}

export interface XpackUsageMlDataFrameAnalyticsJobsCount {
  count: long
}

export interface XpackUsageMlDataFrameAnalyticsJobsMemory {
  peak_usage_bytes: MlJobStatistics
}

export interface XpackUsageMlInference {
  ingest_processors: Record<string, XpackUsageMlInferenceIngestProcessor>
  trained_models: XpackUsageMlInferenceTrainedModels
  deployments?: XpackUsageMlInferenceDeployments
}

export interface XpackUsageMlInferenceDeployments {
  count: integer
  inference_counts: MlJobStatistics
  model_sizes_bytes: MlJobStatistics
  time_ms: XpackUsageMlInferenceDeploymentsTimeMs
}

export interface XpackUsageMlInferenceDeploymentsTimeMs {
  avg: double
}

export interface XpackUsageMlInferenceIngestProcessor {
  num_docs_processed: XpackUsageMlInferenceIngestProcessorCount
  pipelines: XpackUsageMlCounter
  num_failures: XpackUsageMlInferenceIngestProcessorCount
  time_ms: XpackUsageMlInferenceIngestProcessorCount
}

export interface XpackUsageMlInferenceIngestProcessorCount {
  max: long
  sum: long
  min: long
}

export interface XpackUsageMlInferenceTrainedModels {
  estimated_operations?: MlJobStatistics
  estimated_heap_memory_usage_bytes?: MlJobStatistics
  count?: XpackUsageMlInferenceTrainedModelsCount
  _all: XpackUsageMlCounter
  model_size_bytes?: MlJobStatistics
}

export interface XpackUsageMlInferenceTrainedModelsCount {
  total: long
  prepackaged: long
  other: long
  regression?: long
  classification?: long
}

export interface XpackUsageMonitoring extends XpackUsageBase {
  collection_enabled: boolean
  enabled_exporters: Record<string, long>
}

export interface XpackUsageQuery {
  count?: integer
  failed?: integer
  paging?: integer
  total?: integer
}

export interface XpackUsageRealm extends XpackUsageBase {
  name?: string[]
  order?: long[]
  size?: long[]
  cache?: XpackUsageRealmCache[]
  has_authorization_realms?: boolean[]
  has_default_username_pattern?: boolean[]
  has_truststore?: boolean[]
  is_authentication_delegated?: boolean[]
}

export interface XpackUsageRealmCache {
  size: long
}

export interface XpackUsageRequest extends RequestBase {
  master_timeout?: Time
}

export interface XpackUsageResponse {
  aggregate_metric: XpackUsageBase
  analytics: XpackUsageAnalytics
  watcher: XpackUsageWatcher
  ccr: XpackUsageCcr
  data_frame?: XpackUsageBase
  data_science?: XpackUsageBase
  data_streams?: XpackUsageDataStreams
  data_tiers: XpackUsageDataTiers
  enrich?: XpackUsageBase
  eql: XpackUsageEql
  flattened?: XpackUsageFlattened
  frozen_indices: XpackUsageFrozenIndices
  graph: XpackUsageBase
  ilm: XpackUsageIlm
  logstash: XpackUsageBase
  ml: XpackUsageMachineLearning
  monitoring: XpackUsageMonitoring
  rollup: XpackUsageBase
  runtime_fields?: XpackUsageRuntimeFieldTypes
  spatial: XpackUsageBase
  searchable_snapshots: XpackUsageSearchableSnapshots
  security: XpackUsageSecurity
  slm: XpackUsageSlm
  sql: XpackUsageSql
  transform: XpackUsageBase
  vectors?: XpackUsageVector
  voting_only: XpackUsageBase
}

export interface XpackUsageRoleMapping {
  enabled: integer
  size: integer
}

export interface XpackUsageRuntimeFieldTypes extends XpackUsageBase {
  field_types: XpackUsageRuntimeFieldsType[]
}

export interface XpackUsageRuntimeFieldsType {
  chars_max: long
  chars_total: long
  count: long
  doc_max: long
  doc_total: long
  index_count: long
  lang: string[]
  lines_max: long
  lines_total: long
  name: Field
  scriptless_count: long
  shadowed_count: long
  source_max: long
  source_total: long
}

export interface XpackUsageSearchableSnapshots extends XpackUsageBase {
  indices_count: integer
  full_copy_indices_count?: integer
  shared_cache_indices_count?: integer
}

export interface XpackUsageSecurity extends XpackUsageBase {
  api_key_service: XpackUsageFeatureToggle
  anonymous: XpackUsageFeatureToggle
  audit: XpackUsageAudit
  fips_140: XpackUsageFeatureToggle
  ipfilter: XpackUsageIpFilter
  realms: Record<string, XpackUsageRealm>
  role_mapping: Record<string, XpackUsageRoleMapping>
  roles: XpackUsageSecurityRoles
  ssl: XpackUsageSsl
  system_key?: XpackUsageFeatureToggle
  token_service: XpackUsageFeatureToggle
  operator_privileges: XpackUsageBase
}

export interface XpackUsageSecurityRoles {
  native: XpackUsageSecurityRolesNative
  dls: XpackUsageSecurityRolesDls
  file: XpackUsageSecurityRolesFile
}

export interface XpackUsageSecurityRolesDls {
  bit_set_cache: XpackUsageSecurityRolesDlsBitSetCache
}

export interface XpackUsageSecurityRolesDlsBitSetCache {
  count: integer
  memory?: ByteSize
  memory_in_bytes: ulong
}

export interface XpackUsageSecurityRolesFile {
  dls: boolean
  fls: boolean
  size: long
}

export interface XpackUsageSecurityRolesNative {
  dls: boolean
  fls: boolean
  size: long
}

export interface XpackUsageSlm extends XpackUsageBase {
  policy_count?: integer
  policy_stats?: SlmStatistics
}

export interface XpackUsageSql extends XpackUsageBase {
  features: Record<string, integer>
  queries: Record<string, XpackUsageQuery>
}

export interface XpackUsageSsl {
  http: XpackUsageFeatureToggle
  transport: XpackUsageFeatureToggle
}

export interface XpackUsageVector extends XpackUsageBase {
  dense_vector_dims_avg_count: integer
  dense_vector_fields_count: integer
  sparse_vector_fields_count?: integer
}

export interface XpackUsageWatcher extends XpackUsageBase {
  execution: XpackUsageWatcherActions
  watch: XpackUsageWatcherWatch
  count: XpackUsageCounter
}

export interface XpackUsageWatcherActionTotals {
  total: long
  total_time_in_ms: long
}

export interface XpackUsageWatcherActions {
  actions: Record<Name, XpackUsageWatcherActionTotals>
}

export interface XpackUsageWatcherWatch {
  input: Record<Name, XpackUsageCounter>
  condition?: Record<Name, XpackUsageCounter>
  action?: Record<Name, XpackUsageCounter>
  trigger: XpackUsageWatcherWatchTrigger
}

export interface XpackUsageWatcherWatchTrigger {
  schedule?: XpackUsageWatcherWatchTriggerSchedule
  _all: XpackUsageCounter
}

export interface XpackUsageWatcherWatchTriggerSchedule extends XpackUsageCounter {
  cron: XpackUsageCounter
  _all: XpackUsageCounter
}

export interface SpecUtilsAdditionalProperties<TKey = unknown, TValue = unknown> {
  [key: string]: never
}

export interface SpecUtilsAdditionalProperty<TKey = unknown, TValue = unknown> {
  [key: string]: never
}

export interface SpecUtilsCommonQueryParameters {
  error_trace?: boolean
  filter_path?: string | string[]
  human?: boolean
  pretty?: boolean
}

export interface SpecUtilsCommonCatQueryParameters {
  format?: string
  h?: Names
  help?: boolean
  local?: boolean
  master_timeout?: Time
  s?: string[]
  v?: boolean
}

export interface SpecUtilsOverloadOf<TDefinition = unknown> {
  [key: string]: never
}
<|MERGE_RESOLUTION|>--- conflicted
+++ resolved
@@ -9165,7 +9165,6 @@
   priority?: integer | string
   'index.priority'?: integer | string
   top_metrics_max_size?: integer
-  time_series?: IndicesIndexSettingsTimeSeries
   analysis?: IndicesIndexSettingsAnalysis
   'index.analysis'?: IndicesIndexSettingsAnalysis
   settings?: IndicesIndexSettings
@@ -9185,13 +9184,8 @@
 }
 
 export interface IndicesIndexSettingsTimeSeries {
-<<<<<<< HEAD
   end_time: DateString
   start_time: DateString
-=======
-  end_time?: DateString
-  start_time?: DateString
->>>>>>> da328568
 }
 
 export interface IndicesIndexState {
