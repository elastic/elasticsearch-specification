/*
 * Licensed to Elasticsearch B.V. under one or more contributor
 * license agreements. See the NOTICE file distributed with
 * this work for additional information regarding copyright
 * ownership. Elasticsearch B.V. licenses this file to you under
 * the Apache License, Version 2.0 (the "License"); you may
 * not use this file except in compliance with the License.
 * You may obtain a copy of the License at
 *
 *    http://www.apache.org/licenses/LICENSE-2.0
 *
 * Unless required by applicable law or agreed to in writing,
 * software distributed under the License is distributed on an
 * "AS IS" BASIS, WITHOUT WARRANTIES OR CONDITIONS OF ANY
 * KIND, either express or implied.  See the License for the
 * specific language governing permissions and limitations
 * under the License.
 */

export type AccessTokenGrantType = 'password' | 'client_credentials' | '_kerberos' | 'refresh_token'

export interface AcknowledgeState {
  state: AcknowledgementState
  timestamp: DateString
}

export interface AcknowledgeWatchRequest extends RequestBase {
  watch_id: Name
  action_id?: Names
}

export interface AcknowledgeWatchResponse extends ResponseBase {
  status: WatchStatus
}

export interface AcknowledgedResponseBase extends ResponseBase {
  acknowledged: boolean
}

export type AcknowledgementState = 'awaits_successful_execution' | 'ackable' | 'acked'

export interface Action {
  action_type?: ActionType
  condition?: ConditionContainer
  foreach?: string
  max_iterations?: integer
  name?: string
  throttle_period?: Time
  throttle_period_in_millis?: EpochMillis
  transform?: TransformContainer
  index: ActionIndex
}

export type ActionExecutionMode = 'simulate' | 'force_simulate' | 'execute' | 'force_execute' | 'skip'

export type ActionExecutionState = 'awaits_execution' | 'checking' | 'execution_not_needed' | 'throttled' | 'executed' | 'failed' | 'deleted_while_queued' | 'not_executed_already_queued'

export type ActionIds = string

export interface ActionIndex {
  index: IndexName
}

export interface ActionStatus {
  ack: AcknowledgeState
  last_execution?: ExecutionState
  last_successful_execution?: ExecutionState
  last_throttle?: ThrottleState
}

export type ActionType = 'email' | 'webhook' | 'index' | 'logging' | 'slack' | 'pagerduty'

export interface ActivateWatchRequest extends RequestBase {
  watch_id: Name
}

export interface ActivateWatchResponse extends ResponseBase {
  status: ActivationStatus
}

export interface ActivationState {
  active: boolean
  timestamp: Timestamp
}

export interface ActivationStatus {
  actions: Record<IndexName, ActionStatus>
  state: ActivationState
  version: integer
}

export interface AdaptiveSelectionStats {
  avg_queue_size: long
  avg_response_time: long
  avg_response_time_ns: long
  avg_service_time: string
  avg_service_time_ns: long
  outgoing_searches: long
  rank: string
}

export interface AdjacencyMatrixAggregation extends BucketAggregationBase {
  filters?: Record<string, QueryContainer>
}

export type Aggregate = SingleBucketAggregate | AutoDateHistogramAggregate | FiltersAggregate | SignificantTermsAggregate<any> | TermsAggregate<any> | BucketAggregate | CompositeBucketAggregate | MultiBucketAggregate<Bucket> | MatrixStatsAggregate | KeyedValueAggregate | MetricAggregate

export interface AggregateBase {
  meta?: Record<string, any>
}

export type AggregateName = string

export interface Aggregation {
  meta?: Record<string, any>
  name?: string
}

export interface AggregationBreakdown {
  build_aggregation: long
  build_aggregation_count: long
  build_leaf_collector: long
  build_leaf_collector_count: long
  collect: long
  collect_count: long
  initialize: long
  initialize_count: long
  reduce: long
  reduce_count: long
}

export interface AggregationContainer {
  adjacency_matrix?: AdjacencyMatrixAggregation
  aggs?: Record<string, AggregationContainer>
  aggregations?: Record<string, AggregationContainer>
  auto_date_histogram?: AutoDateHistogramAggregation
  avg?: AverageAggregation
  avg_bucket?: AverageBucketAggregation
  boxplot?: BoxplotAggregation
  bucket_script?: BucketScriptAggregation
  bucket_selector?: BucketSelectorAggregation
  bucket_sort?: BucketSortAggregation
  cardinality?: CardinalityAggregation
  children?: ChildrenAggregation
  composite?: CompositeAggregation
  cumulative_cardinality?: CumulativeCardinalityAggregation
  cumulative_sum?: CumulativeSumAggregation
  date_histogram?: DateHistogramAggregation
  date_range?: DateRangeAggregation
  derivative?: DerivativeAggregation
  diversified_sampler?: DiversifiedSamplerAggregation
  extended_stats?: ExtendedStatsAggregation
  extended_stats_bucket?: ExtendedStatsBucketAggregation
  filter?: QueryContainer
  filters?: FiltersAggregation
  geo_bounds?: GeoBoundsAggregation
  geo_centroid?: GeoCentroidAggregation
  geo_distance?: GeoDistanceAggregation
  geohash_grid?: GeoHashGridAggregation
  geo_line?: GeoLineAggregation
  geotile_grid?: GeoTileGridAggregation
  global?: GlobalAggregation
  histogram?: HistogramAggregation
  ip_range?: IpRangeAggregation
  line?: GeoLineAggregation
  matrix_stats?: MatrixStatsAggregation
  max?: MaxAggregation
  max_bucket?: MaxBucketAggregation
  median_absolute_deviation?: MedianAbsoluteDeviationAggregation
  meta?: Record<string, any>
  min?: MinAggregation
  min_bucket?: MinBucketAggregation
  missing?: MissingAggregation
  moving_avg?: MovingAverageAggregation
  moving_percentiles?: MovingPercentilesAggregation
  moving_fn?: MovingFunctionAggregation
  nested?: NestedAggregation
  normalize?: NormalizeAggregation
  parent?: ParentAggregation
  percentile_ranks?: PercentileRanksAggregation
  percentiles?: PercentilesAggregation
  percentiles_bucket?: PercentilesBucketAggregation
  range?: RangeAggregation
  rare_terms?: RareTermsAggregation
  rate?: RateAggregation
  reverse_nested?: ReverseNestedAggregation
  sampler?: SamplerAggregation
  scripted_metric?: ScriptedMetricAggregation
  serial_diff?: SerialDifferencingAggregation
  significant_terms?: SignificantTermsAggregation
  significant_text?: SignificantTextAggregation
  stats?: StatsAggregation
  stats_bucket?: StatsBucketAggregation
  string_stats?: StringStatsAggregation
  sum?: SumAggregation
  sum_bucket?: SumBucketAggregation
  terms?: TermsAggregation
  top_hits?: TopHitsAggregation
  t_test?: TTestAggregation
  top_metrics?: TopMetricsAggregation
  value_count?: ValueCountAggregation
  weighted_avg?: WeightedAverageAggregation
  variable_width_histogram?: VariableWidthHistogramAggregation
}

export interface AggregationProfile {
  breakdown: AggregationBreakdown
  description: string
  time_in_nanos: long
  type: string
  debug: AggregationProfileDebug
  children?: Array<AggregationProfileDebug>
}

export interface AggregationProfileDebug {
}

export interface AggregationRange {
  from?: double
  key?: string
  to?: double
}

export type AggregationVisitorScope = 'Unknown' | 'Aggregation' | 'Bucket'

export interface AlertingCount {
  active: long
  total: long
}

export interface AlertingExecution {
  actions: Record<string, ExecutionAction>
}

export interface AlertingInput {
  input: Record<string, AlertingCount>
  trigger: Record<string, AlertingCount>
}

export interface AlertingUsage extends XPackUsage {
  count: AlertingCount
  execution: AlertingExecution
  watch: AlertingInput
}

export interface Alias {
  filter?: QueryContainer
  index_routing?: Routing
  is_hidden?: boolean
  is_write_index?: boolean
  routing?: Routing
  search_routing?: Routing
}

export interface AliasAction {
}

export interface AliasDefinition {
  filter?: QueryContainer
  index_routing?: string
  is_write_index?: boolean
  routing?: string
  search_routing?: string
}

export interface AliasExistsRequest extends RequestBase {
  name: Names
  index?: Indices
  allow_no_indices?: boolean
  expand_wildcards?: ExpandWildcards
  ignore_unavailable?: boolean
  local?: boolean
}

export type AliasExistsResponse = boolean

export interface AllField {
  analyzer: string
  enabled: boolean
  omit_norms: boolean
  search_analyzer: string
  similarity: string
  store: boolean
  store_term_vector_offsets: boolean
  store_term_vector_payloads: boolean
  store_term_vector_positions: boolean
  store_term_vectors: boolean
}

export interface AllocationDecision {
  decider: string
  decision: AllocationExplainDecision
  explanation: string
}

export type AllocationEnable = 'all' | 'primaries' | 'new_primaries' | 'none'

export type AllocationExplainDecision = 'NO' | 'YES' | 'THROTTLE' | 'ALWAYS'

export interface AllocationStore {
  allocation_id: string
  found: boolean
  in_sync: boolean
  matching_size_in_bytes: long
  matching_sync_id: boolean
  store_exception: string
}

export type AllowRebalance = 'always' | 'indices_primaries_active' | 'indices_all_active'

export interface AlwaysCondition {
}

export interface AnalysisConfig {
  bucket_span: TimeSpan
  categorization_field_name?: Field
  categorization_filters?: Array<string>
  detectors: Array<Detector>
  influencers: Fields
  latency?: Time
  multivariate_by_fields?: boolean
  per_partition_categorization?: PerPartitionCategorization
  summary_count_field_name?: Field
  categorization_analyzer?: CategorizationAnalyzer | string
}

export interface AnalysisLimits {
  categorization_examples_limit?: long
  model_memory_limit: string
}

export interface AnalysisMemoryLimit {
  model_memory_limit: string
}

export interface AnalyzeDetail {
  analyzer?: AnalyzerDetail
  charfilters?: Array<CharFilterDetail>
  custom_analyzer: boolean
  tokenfilters?: Array<TokenDetail>
  tokenizer?: TokenDetail
}

export interface AnalyzeRequest extends RequestBase {
  index?: IndexName
  body?: {
    analyzer?: string
    attributes?: Array<string>
    char_filter?: Array<string | CharFilter>
    explain?: boolean
    field?: Field
    filter?: Array<string | TokenFilter>
    normalizer?: string
    text?: TextToAnalyze
    tokenizer?: string | Tokenizer
  }
}

export interface AnalyzeResponse extends ResponseBase {
  detail?: AnalyzeDetail
  tokens?: Array<AnalyzeToken>
}

export interface AnalyzeToken {
  end_offset: long
  position: long
  position_length?: long
  start_offset: long
  token: string
  type: string
}

export interface AnalyzerBase {
  type: string
  version: string
}

export interface AnalyzerDetail {
  name: string
  tokens: Array<ExplainAnalyzeToken>
}

export interface AnomalyCause {
  actual: Array<double>
  by_field_name: string
  by_field_value: string
  correlated_by_field_value: string
  field_name: string
  function: string
  function_description: string
  influencers: Array<Influence>
  over_field_name: string
  over_field_value: string
  partition_field_name: string
  partition_field_value: string
  probability: double
  typical: Array<double>
}

export interface AnomalyDetectors {
  categorization_analyzer: CategorizationAnalyzer
  categorization_examples_limit: integer
  model_memory_limit: string
  model_snapshot_retention_days: integer
}

export interface AnomalyRecord {
  actual?: Array<double>
  bucket_span: Time
  by_field_name?: string
  by_field_value?: string
  causes?: Array<AnomalyCause>
  detector_index: integer
  field_name?: string
  function?: string
  function_description?: string
  influencers?: Array<Influence>
  initial_record_score: double
  is_interim: boolean
  job_id: string
  over_field_name?: string
  over_field_value?: string
  partition_field_name?: string
  partition_field_value?: string
  probability: double
  record_score: double
  result_type: string
  timestamp: EpochMillis
  typical?: Array<double>
}

export interface ApiKeyPrivileges {
  names: Array<string>
  privileges: Array<string>
}

export interface ApiKeyRole {
  cluster: Array<string>
  index: Array<ApiKeyPrivileges>
}

export interface ApiKeys {
  creation: DateString
  expiration: DateString
  id: string
  invalidated: boolean
  name: string
  realm: string
  username: string
}

export interface AppendProcessor extends ProcessorBase {
  field: Field
  value: Array<any>
}

export interface ApplicationGlobalUserPrivileges {
  manage: ManageUserPrivileges
}

export interface ApplicationPrivileges {
  application: string
  privileges: Array<string>
  resources: Array<string>
}

export interface ApplicationPrivilegesCheck {
  application: string
  privileges: Array<string>
  resources: Array<string>
}

export interface ApplicationResourcePrivileges {
  application: string
  privileges: Array<string>
  resources: Array<string>
}

export type ApplicationsPrivileges = Record<Name, ResourcePrivileges>

export type AppliesTo = 'actual' | 'typical' | 'diff_from_typical' | 'time'

export interface ArrayCompareCondition {
  array_path: string
  comparison: string
  path: string
  quantifier: Quantifier
  value: any
}

export interface AsciiFoldingTokenFilter extends TokenFilterBase {
  preserve_original: boolean
}

export interface AsyncSearch<TDocument = unknown> {
  aggregations?: Record<string, Aggregate>
  _clusters?: ClusterStatistics
  fields?: Record<string, any>
  hits: HitsMetadata<TDocument>
  max_score?: double
  num_reduce_phases?: long
  profile?: Profile
  _scroll_id?: string
  _shards: ShardStatistics
  suggest?: Record<SuggestionName, Array<Suggest<TDocument>>>
  terminated_early?: boolean
  timed_out: boolean
  took: long
}

export interface AsyncSearchDeleteRequest extends RequestBase {
  id: Id
}

export interface AsyncSearchDeleteResponse extends AcknowledgedResponseBase {
}

export interface AsyncSearchDocumentResponseBase<TDocument = unknown> extends AsyncSearchResponseBase {
  response: AsyncSearch<TDocument>
}

export interface AsyncSearchGetRequest extends RequestBase {
  id: Id
  body?: {
    keep_alive?: Time
    typed_keys?: boolean
    wait_for_completion_timeout?: Time
  }
}

export interface AsyncSearchGetResponse<TDocument = unknown> extends AsyncSearchDocumentResponseBase<TDocument> {
}

export interface AsyncSearchResponseBase extends ResponseBase {
  id: string
  is_partial: boolean
  is_running: boolean
  expiration_time_in_millis: EpochMillis
  start_time_in_millis: EpochMillis
}

export interface AsyncSearchStatusRequest extends RequestBase {
  id: Id
}

export interface AsyncSearchStatusResponse<TDocument = unknown> extends AsyncSearchResponseBase {
}

export interface AsyncSearchSubmitRequest extends RequestBase {
  index?: Indices
  body?: {
    aggs?: Record<string, AggregationContainer>
    allow_no_indices?: boolean
    allow_partial_search_results?: boolean
    analyzer?: string
    analyze_wildcard?: boolean
    batched_reduce_size?: long
    collapse?: FieldCollapse
    default_operator?: DefaultOperator
    df?: string
    docvalue_fields?: Fields
    expand_wildcards?: ExpandWildcards
    explain?: boolean
    from?: integer
    highlight?: Highlight
    ignore_throttled?: boolean
    ignore_unavailable?: boolean
    indices_boost?: Record<IndexName, double>
    keep_alive?: Time
    keep_on_completion?: boolean
    lenient?: boolean
    max_concurrent_shard_requests?: long
    min_score?: double
    post_filter?: QueryContainer
    preference?: string
    profile?: boolean
    query?: QueryContainer
    query_on_query_string?: string
    request_cache?: boolean
    rescore?: Array<Rescore>
    routing?: Routing
    script_fields?: Record<string, ScriptField>
    search_after?: Array<any>
    search_type?: SearchType
    sequence_number_primary_term?: boolean
    size?: integer
    sort?: Sort
    _source?: boolean | SourceFilter
    stats?: Array<string>
    stored_fields?: Fields
    suggest?: Record<string, SuggestContainer>
    suggest_field?: Field
    suggest_mode?: SuggestMode
    suggest_size?: long
    suggest_text?: string
    terminate_after?: long
    timeout?: string
    track_scores?: boolean
    track_total_hits?: boolean
    typed_keys?: boolean
    version?: boolean
    wait_for_completion_timeout?: Time
  }
}

export interface AsyncSearchSubmitResponse<TDocument = unknown> extends AsyncSearchDocumentResponseBase<TDocument> {
}

export interface AttachmentProcessor extends ProcessorBase {
  field: Field
  ignore_missing: boolean
  indexed_chars: long
  indexed_chars_field: Field
  properties: Array<string>
  target_field: Field
}

export interface AuditUsage extends SecurityFeatureToggle {
  outputs: Array<string>
}

export interface AuthenticateRequest extends RequestBase {
}

export interface AuthenticateResponse extends ResponseBase {
  authentication_realm: RealmInfo
  email: string
  full_name: string
  lookup_realm: RealmInfo
  metadata: Record<string, any>
  roles: Array<string>
  username: string
  enabled: boolean
  authentication_type: string
}

export interface AuthenticatedUser extends XPackUser {
  authentication_realm: UserRealm
  lookup_realm: UserRealm
  authentication_provider?: AuthenticationProvider
  authentication_type: string
}

export interface AuthenticationProvider {
  type: string
  name: string
}

export interface AutoDateHistogramAggregate extends MultiBucketAggregate<KeyedBucket<long>> {
  interval: DateMathTime
}

export interface AutoDateHistogramAggregation extends BucketAggregationBase {
  buckets?: integer
  field?: Field
  format?: string
  minimum_interval?: MinimumInterval
  missing?: DateString
  offset?: string
  params?: Record<string, any>
  script?: Script
  time_zone?: string
}

export interface AutoFollowPattern {
  follow_index_pattern: string
  leader_index_patterns: Array<string>
  max_outstanding_read_requests: long
  max_outstanding_write_requests: integer
  read_poll_timeout: Time
  max_read_request_operation_count: integer
  max_read_request_size: string
  max_retry_delay: Time
  max_write_buffer_count: integer
  max_write_buffer_size: string
  max_write_request_operation_count: integer
  max_write_request_size: string
  remote_cluster: string
}

export interface AutoFollowedCluster {
  cluster_name: string
  last_seen_metadata_version: long
  time_since_last_check_millis: DateString
}

export interface AverageAggregation extends FormatMetricAggregationBase {
}

export interface AverageBucketAggregation extends PipelineAggregationBase {
}

export interface BaseUrlConfig {
  url_name: string
  url_value: string
}

export interface BinaryProperty extends DocValuesPropertyBase {
}

export interface BoolQuery extends QueryBase {
  filter?: QueryContainer | Array<QueryContainer>
  minimum_should_match?: MinimumShouldMatch
  must?: QueryContainer | Array<QueryContainer>
  must_not?: QueryContainer | Array<QueryContainer>
  should?: QueryContainer | Array<QueryContainer>
}

export interface BooleanProperty extends DocValuesPropertyBase {
  boost: double
  fielddata: NumericFielddata
  index: boolean
  null_value: boolean
}

export interface BoostingQuery extends QueryBase {
  negative_boost?: double
  negative?: QueryContainer
  positive?: QueryContainer
}

export type BoundaryScanner = 'chars' | 'sentence' | 'word'

export interface BoundingBox {
  bottom_right?: GeoLocation
  top_left?: GeoLocation
  wkt?: string
}

export interface BoxPlotAggregate extends AggregateBase {
  min: double
  max: double
  q1: double
  q2: double
  q3: double
}

export interface BoxplotAggregation extends MetricAggregationBase {
  compression?: double
}

export interface BreakerStats {
  estimated_size: string
  estimated_size_in_bytes: long
  limit_size: string
  limit_size_in_bytes: long
  overhead: float
  tripped: float
}

export type Bucket = CompositeBucket | DateHistogramBucket | FiltersBucketItem | IpRangeBucket | RangeBucket | RareTermsBucket<any> | SignificantTermsBucket<any> | KeyedBucket<any>

export interface BucketAggregate extends AggregateBase {
  after_key: Record<string, any>
  bg_count: long
  doc_count: long
  doc_count_error_upper_bound: long
  sum_other_doc_count: long
  interval: DateMathTime
  items: Bucket
}

export interface BucketAggregationBase extends Aggregation {
  aggregations?: Record<string, AggregationContainer>
}

export interface BucketInfluencer {
  bucket_span: long
  influencer_field_name: string
  influencer_field_value: string
  influencer_score: double
  initial_influencer_score: double
  is_interim: boolean
  job_id: string
  probability: double
  result_type: string
  timestamp: DateString
}

export interface BucketScriptAggregation extends PipelineAggregationBase {
  script?: Script
}

export interface BucketSelectorAggregation extends PipelineAggregationBase {
  script?: Script
}

export interface BucketSortAggregation extends Aggregation {
  from?: integer
  gap_policy?: GapPolicy
  size?: integer
  sort?: Sort
}

export interface BucketsPath {
}

export interface BulkAliasRequest extends RequestBase {
  master_timeout?: Time
  timeout?: Time
  body: {
    actions?: Array<AliasAction>
  }
}

export interface BulkAliasResponse extends AcknowledgedResponseBase {
}

export interface BulkCreateOperation extends BulkOperation {
}

export interface BulkCreateResponseItem extends BulkResponseItemBase {
}

export interface BulkDeleteOperation extends BulkOperation {
}

export interface BulkDeleteResponseItem extends BulkResponseItemBase {
}

export interface BulkIndexByScrollFailure {
  cause: MainError
  id: string
  index: string
  status: integer
  type: string
}

export interface BulkIndexOperation extends BulkOperation {
}

export interface BulkIndexResponseItem extends BulkResponseItemBase {
}

export interface BulkOperation {
  _id: Id
  _index: IndexName
  retry_on_conflict: integer
  routing: Routing
  version: long
  version_type: VersionType
}

export interface BulkOperationContainer {
  index?: BulkIndexOperation
  create?: BulkCreateOperation
  update?: BulkUpdateOperation
  delete?: BulkDeleteOperation
}

export interface BulkRequest<TSource = unknown> extends RequestBase {
  index?: IndexName
  type?: Type
  pipeline?: string
  refresh?: Refresh
  routing?: Routing
  _source?: boolean
  _source_excludes?: Fields
  _source_includes?: Fields
  timeout?: Time
  type_query_string?: string
  wait_for_active_shards?: string
  require_alias?: boolean
  body: Array<BulkOperationContainer | TSource>
}

export interface BulkResponse extends ResponseBase {
  errors: boolean
  items: Array<BulkResponseItemContainer>
  took: long
  ingest_took?: long
}

export interface BulkResponseItemBase {
  _id?: string | null
  _index: string
  status: integer
  error?: ErrorCause
  _primary_term?: long
  result?: string
  _seq_no?: long
  _shards?: ShardStatistics
  _type?: string
  _version?: long
  forced_refresh?: boolean
  get?: InlineGet<Record<string, any>>
}

export interface BulkResponseItemContainer {
  index?: BulkIndexResponseItem
  create?: BulkCreateResponseItem
  update?: BulkUpdateResponseItem
  delete?: BulkDeleteResponseItem
}

export interface BulkUpdateOperation extends BulkOperation {
}

export interface BulkUpdateResponseItem extends BulkResponseItemBase {
}

export type ByteSize = long | string

export type Bytes = 'b' | 'k' | 'kb' | 'm' | 'mb' | 'g' | 'gb' | 't' | 'tb' | 'p' | 'pb'

export interface BytesProcessor extends ProcessorBase {
  field: Field
  ignore_missing: boolean
  target_field: Field
}

export interface CPUStats {
  percent: integer
  sys: string
  sys_in_millis: long
  total: string
  total_in_millis: long
  user: string
  user_in_millis: long
}

export interface Calendar {
  calendar_id: string
  description: string
  job_ids: Array<string>
}

export interface CancelTasksRequest extends RequestBase {
  task_id?: TaskId
  actions?: Array<string>
  nodes?: Array<string>
  parent_task_id?: string
}

export interface CancelTasksResponse extends ResponseBase {
  node_failures: Array<ErrorCause>
  nodes: Record<string, TaskExecutingNode>
}

export interface CardinalityAggregation extends MetricAggregationBase {
  precision_threshold?: integer
  rehash?: boolean
}

export interface CatAliasesRecord {
  alias: string
  filter?: string
  index: IndexName
  'routing.index'?: string
  'routing.search'?: string
  is_write_index?: string
}

export interface CatAliasesRequest extends CatRequestBase {
  name?: Names
  expand_wildcards?: ExpandWildcards
}

export type CatAliasesResponse = CatAliasesRecord[]

export interface CatAllocationRecord {
  'disk.avail'?: ByteSize
  'disk.indices'?: ByteSize
  'disk.percent'?: Percentage
  disk_ratio?: string
  'disk.total'?: ByteSize
  'disk.used'?: ByteSize
  host?: string
  ip?: string
  node: string
  shards?: string
}

export interface CatAllocationRequest extends CatRequestBase {
  node_id?: NodeIds
  bytes?: Bytes
}

export type CatAllocationResponse = CatAllocationRecord[]

export interface CatCountRecord {
  count: string
  epoch?: EpochMillis
  timestamp?: DateString
}

export interface CatCountRequest extends CatRequestBase {
  index?: Indices
}

export type CatCountResponse = CatCountRecord[]

export interface CatDataFrameAnalyticsRecord {
  assignment_explanation: string
  create_time: string
  description: string
  dest_index: string
  failure_reason: string
  id: string
  model_memory_limit: string
  'node.address': string
  'node.ephemeral_id': string
  'node.id': string
  'node.name': string
  progress: string
  source_index: string
  state: string
  type: string
  version: string
}

export interface CatDataFrameAnalyticsRequest extends CatRequestBase {
  id?: Id
  allow_no_match?: boolean
  bytes?: Bytes
}

export type CatDataFrameAnalyticsResponse = CatDataFrameAnalyticsRecord[]

export interface CatDatafeedsRecord {
  assignment_explanation?: string
  'buckets.count': string
  id: string
  'node.address'?: string
  'node.ephemeral_id'?: string
  'node.id'?: string
  'node.name'?: string
  'search.bucket_avg'?: string
  'search.count': string
  'search.exp_avg_hour'?: string
  'search.time'?: string
  state: DatafeedState
}

export interface CatDatafeedsRequest extends CatRequestBase {
  datafeed_id?: Id
  allow_no_datafeeds?: boolean
}

export type CatDatafeedsResponse = CatDatafeedsRecord[]

export interface CatFielddataRecord {
  field?: string
  host?: string
  id?: string
  ip?: string
  node?: string
  size?: string
}

export interface CatFielddataRequest extends CatRequestBase {
  fields?: Fields
  bytes?: Bytes
}

export type CatFielddataResponse = CatFielddataRecord[]

export interface CatHealthRecord {
  cluster: string
  epoch?: EpochMillis
  init: string
  'node.data': string
  'node.total': string
  pending_tasks: string
  pri: string
  relo: string
  shards: string
  status: string
  timestamp?: DateString
  unassign: string
  max_task_wait_time: string
  active_shards_percent: string
}

export interface CatHealthRequest extends CatRequestBase {
  include_timestamp?: boolean
  ts?: boolean
}

export type CatHealthResponse = CatHealthRecord[]

export interface CatHelpRecord {
  endpoint: string
}

export interface CatHelpRequest extends CatRequestBase {
}

export type CatHelpResponse = CatHelpRecord[]

export interface CatIndicesRecord {
  'docs.count'?: string
  'docs.deleted'?: string
  health?: string
  index?: IndexName
  i?: string
  pri?: string
  'pri.store.size'?: ByteSize
  rep?: string
  status?: string
  'store.size'?: ByteSize
  tm?: string
  uuid?: Uuid
  cd?: string
  cds?: DateString
  'creation.date'?: string
  'creation.date.string'?: DateString
}

export interface CatIndicesRequest extends CatRequestBase {
  index?: Indices
  bytes?: Bytes
  expand_wildcards?: ExpandWildcards
  health?: Health
  include_unloaded_segments?: boolean
  pri?: boolean
}

export type CatIndicesResponse = CatIndicesRecord[]

export interface CatJobsRecord {
  assignment_explanation?: string
  'buckets.count': string
  'buckets.time.exp_avg'?: string
  'buckets.time.exp_avg_hour'?: string
  'buckets.time.max'?: string
  'buckets.time.min'?: string
  'buckets.time.total'?: string
  'data.buckets'?: string
  'data.earliest_record'?: string
  'data.empty_buckets'?: string
  'data.input_bytes'?: ByteSize
  'data.input_fields'?: string
  'data.input_records'?: string
  'data.invalid_dates'?: string
  'data.last'?: string
  'data.last_empty_bucket'?: string
  'data.last_sparse_bucket'?: string
  'data.latest_record'?: string
  'data.missing_fields'?: string
  'data.out_of_order_timestamps'?: string
  'data.processed_fields'?: string
  'data.processed_records': string
  'data.sparse_buckets'?: string
  'forecasts.memory.avg'?: string
  'forecasts.memory.min'?: string
  'forecasts.memory.total'?: string
  'forecasts.records.avg'?: string
  'forecasts.records.max'?: string
  'forecasts.records.min'?: string
  'forecasts.records.total'?: string
  'forecasts.time.avg'?: string
  'forecasts.time.max'?: string
  'forecasts.time.min'?: string
  'forecasts.total'?: string
  id: Id
  'model.bucket_allocation_failures'?: string
  'model.by_fields'?: string
  'model.bytes': ByteSize
  'model.categorization_status'?: ModelCategorizationStatus
  'model.categorized_doc_count'?: string
  'model.dead_category_count'?: string
  'model.frequent_category_count'?: string
  'model.log_time'?: string
  'model.memory_limit'?: string
  'model.memory_status': ModelMemoryStatus
  'model.over_fields'?: string
  'model.partition_fields'?: string
  'model.rare_category_count'?: string
  'model.timestamp'?: string
  'node.address'?: string
  'node.ephemeral_id'?: Id
  'node.id'?: Id
  'node.name'?: string
  opened_time?: string
  state: JobState
}

export interface CatJobsRequest extends CatRequestBase {
  job_id?: Id
  allow_no_jobs?: boolean
  bytes?: Bytes
}

export type CatJobsResponse = CatJobsRecord[]

export interface CatMasterRecord {
  id: string
  ip: string
  node: string
  host: string
}

export interface CatMasterRequest extends CatRequestBase {
}

export type CatMasterResponse = CatMasterRecord[]

export interface CatNodeAttributesRecord {
  attr: string
  host?: string
  id?: Id
  ip?: string
  node?: string
  port?: long
  pid?: long
  value: string
}

export interface CatNodeAttributesRequest extends CatRequestBase {
}

export type CatNodeAttributesResponse = CatNodeAttributesRecord[]

export interface CatNodesRecord {
  build?: string
  completion_size?: string
  cpu?: string
  diskAvail?: ByteSize
  diskTotal?: ByteSize
  diskUsed?: ByteSize
  diskUsedPercent?: ByteSize
  fielddata_evictions?: string
  fielddata_memory?: string
  'file_desc.current'?: string
  'file_desc.max'?: string
  'file_desc.percent'?: Percentage
  filter_cache_evictions?: string
  filter_cache_memory?: string
  flush_total?: string
  flush_total_time?: string
  get_current?: string
  get_exists_time?: string
  get_exists_total?: string
  get_missing_time?: string
  get_missing_total?: string
  get_time?: string
  get_total?: string
  'heap.current'?: string
  'heap.max'?: string
  'heap.percent'?: string
  http?: string
  id?: Id
  id_cache_memory?: string
  indexing_delete_current?: string
  indexing_delete_time?: string
  indexing_delete_total?: string
  indexing_index_current?: string
  indexing_index_time?: string
  indexing_index_total?: string
  ip?: string
  jdk?: string
  load_15m?: string
  load_5m?: string
  load_1m?: string
  master?: string
  merges_current?: string
  merges_current_docs?: string
  merges_current_size?: string
  merges_total?: string
  merges_total_docs?: string
  merges_total_time?: string
  name?: string
  node_id?: Id
  'node.role'?: string
  percolate_current?: string
  percolate_memory?: string
  percolate_queries?: string
  percolate_time?: string
  percolate_total?: string
  pid?: string
  port?: string
  'ram.current'?: string
  'ram.max'?: string
  'ram.percent'?: Percentage
  refresh_time?: string
  refresh_total?: string
  search_fetch_current?: string
  search_fetch_time?: string
  search_fetch_total?: string
  search_open_contexts?: string
  search_query_current?: string
  search_query_time?: string
  search_query_total?: string
  segments_count?: string
  segments_index_writer_max_memory?: string
  segments_index_writer_memory?: string
  segments_memory?: string
  segments_version_map_memory?: string
  uptime?: string
  version?: string
  disk?: ByteSize
  dt?: ByteSize
  du?: ByteSize
  dup?: string
}

export interface CatNodesRequest extends CatRequestBase {
  bytes?: Bytes
  full_id?: boolean
}

export type CatNodesResponse = CatNodesRecord[]

export interface CatPendingTasksRecord {
  insertOrder: integer
  priority: string
  source: string
  timeInQueue: string
}

export interface CatPendingTasksRequest extends CatRequestBase {
}

export type CatPendingTasksResponse = CatPendingTasksRecord[]

export interface CatPluginsRecord {
  component: string
  description?: string
  id?: Id
  isolation?: string
  name: string
  type?: Type
  url?: string
  version: string
}

export interface CatPluginsRequest extends CatRequestBase {
}

export type CatPluginsResponse = CatPluginsRecord[]

export interface CatRecoveryRecord {
  bytes?: string
  b?: string
  bytes_percent?: Percentage
  bp?: Percentage
  bytes_recovered?: string
  br?: string
  bytes_total?: string
  tb?: string
  files?: string
  f?: string
  files_percent?: Percentage
  fp?: Percentage
  files_recovered?: string
  fr?: string
  files_total?: string
  tf?: string
  index?: IndexName
  i?: IndexName
  repository?: string
  rep?: string
  shard?: string
  s?: string
  snapshot?: string
  snap?: string
  source_host?: string
  shost?: string
  source_node?: string
  stage?: string
  st?: string
  target_host?: string
  thost?: string
  target_node?: string
  time?: string
  t?: string
  translog_ops?: string
  to?: string
  translog_ops_percent?: Percentage
  top?: Percentage
  translog_ops_recovered?: string
  tor?: string
  type?: Type
  ty?: Type
}

export interface CatRecoveryRequest extends CatRequestBase {
  index?: Indices
  active_only?: boolean
  bytes?: Bytes
  detailed?: boolean
}

export type CatRecoveryResponse = CatRecoveryRecord[]

export interface CatRepositoriesRecord {
  id: string
  type: string
}

export interface CatRepositoriesRequest extends CatRequestBase {
}

export type CatRepositoriesResponse = CatRepositoriesRecord[]

export interface CatRequestBase extends RequestBase, CommonCatQueryParameters {
}

export interface CatResponseBase<TCatRecord = unknown> extends ResponseBase {
}

export interface CatSegmentsRecord {
  committed?: string
  compound?: string
  'docs.count'?: string
  'docs.deleted'?: string
  generation?: string
  id?: Id
  index?: IndexName
  i?: IndexName
  ip?: string
  prirep?: string
  searchable?: string
  segment?: string
  shard?: string
  size?: ByteSize
  'size.memory'?: ByteSize
  version?: string
}

export interface CatSegmentsRequest extends CatRequestBase {
  index?: Indices
  bytes?: Bytes
}

export type CatSegmentsResponse = CatSegmentsRecord[]

export interface CatShardsRecord {
  'completion.size'?: string
  docs?: string
  'fielddata.evictions'?: string
  'fielddata.memory_size'?: string
  'filter_cache.memory_size'?: string
  'flush.total'?: string
  'flush.total_time'?: string
  'get.current'?: string
  'get.exists_time'?: string
  'get.exists_total'?: string
  'get.missing_time'?: string
  'get.missing_total'?: string
  'get.time'?: string
  'get.total'?: string
  id?: Id
  'id_cache.memory_size'?: string
  index?: IndexName
  i?: IndexName
  'indexing.delete_current'?: string
  'indexing.delete_time'?: string
  'indexing.delete_total'?: string
  'indexing.index_current'?: string
  'indexing.index_time'?: string
  'indexing.index_total'?: string
  ip?: string
  'merges.current'?: string
  'merges.current_docs'?: string
  'merges.current_size'?: string
  'merges.total_docs'?: string
  'merges.total_size'?: string
  'merges.total_time'?: string
  node?: string
  'percolate.current'?: string
  'percolate.memory_size'?: string
  'percolate.queries'?: string
  'percolate.time'?: string
  'percolate.total'?: string
  prirep?: string
  'refresh.time'?: string
  'refresh.total'?: string
  'search.fetch_current'?: string
  'search.fetch_time'?: string
  'search.fetch_total'?: string
  'search.open_contexts'?: string
  'search.query_current'?: string
  'search.query_time'?: string
  'search.query_total'?: string
  'segments.count'?: string
  'segments.fixed_bitset_memory'?: string
  'segments.index_writer_max_memory'?: string
  'segments.index_writer_memory'?: string
  'segments.memory'?: string
  'segments.version_map_memory'?: string
  shard?: string
  state?: string
  store?: string
  'warmer.current'?: string
  'warmer.total'?: string
  'warmer.total_time'?: string
}

export interface CatShardsRequest extends CatRequestBase {
  index?: Indices
  bytes?: Bytes
}

export type CatShardsResponse = CatShardsRecord[]

export interface CatSnapshotsRecord {
  duration: Time
  end_epoch: EpochMillis
  end_time: string
  failed_shards: string
  id: Id
  indices: string
  start_epoch: EpochMillis
  start_time: string
  status: string
  successful_shards: string
  total_shards: string
}

export interface CatSnapshotsRequest extends CatRequestBase {
  repository?: Names
  ignore_unavailable?: boolean
}

export type CatSnapshotsResponse = CatSnapshotsRecord[]

export interface CatTasksRecord {
  action: string
  ip?: string
  node?: string
  parent_task_id?: string
  running_time?: string
  start_time?: string
  task_id?: string
  timestamp?: string
  type?: string
  description?: string
  x_opaque_id?: string
}

export interface CatTasksRequest extends CatRequestBase {
  actions?: Array<string>
  detailed?: boolean
  node_id?: Array<string>
  parent_task?: long
}

export type CatTasksResponse = CatTasksRecord[]

export interface CatTemplatesRecord {
  index_patterns: string
  name: string
  order?: string
  version?: string
  composed_of?: string
}

export interface CatTemplatesRequest extends CatRequestBase {
  name?: Name
}

export type CatTemplatesResponse = CatTemplatesRecord[]

export interface CatThreadPoolRecord {
  active?: string
  completed?: string
  core?: string
  ephemeral_node_id?: Id
  host?: string
  h?: string
  id?: Id
  ip?: string
  i?: string
  keep_alive?: Time
  largest?: string
  max?: string
  name?: string
  node_id?: Id
  node_name?: string
  pool_size?: string
  port?: string
  po?: string
  pid?: string
  queue?: string
  queue_size?: string
  rejected?: string
  size?: string
  type?: string
}

export interface CatThreadPoolRequest extends CatRequestBase {
  thread_pool_patterns?: Names
  size?: Size | boolean
}

export type CatThreadPoolResponse = CatThreadPoolRecord[]

export interface CatTrainedModelsRecord {
  created_by?: string
  create_time: DateString
  data_frame_analytics_id?: string
  'data_frame.id': Id
  description?: string
  heap_size: ByteSize
  id: Id
  'ingest.count'?: long
  'ingest.current'?: long
  'ingest.failed'?: long
  'ingest.pipelines': string
  'ingest.time'?: long
  license?: string
  operations: string
  version?: string
}

export interface CatTrainedModelsRequest extends CatRequestBase {
  model_id?: Id
  allow_no_match?: boolean
  bytes?: Bytes
  from?: integer
  size?: integer
}

export type CatTrainedModelsResponse = CatTrainedModelsRecord[]

export interface CatTransformsRecord {
  changes_last_detection_time: string
  checkpoint_duration_time_exp_avg: long
  create_time: DateString
  description: string
  dest_index: string
  documents_indexed: long
  documents_processed: long
  frequency: Time
  id: string
  indexed_documents_exp_avg: long
  index_failure: long
  index_time: long
  index_total: long
  max_page_search_size: long
  pages_processed: long
  pipeline: string
  processed_documents_exp_avg: long
  processing_time: long
  reason: string
  search_failure: long
  search_time: long
  search_total: long
  source_index: Indices
  state: TransformState
  transform_type: TransformType
  trigger_count: long
  version: string
}

export interface CatTransformsRequest extends CatRequestBase {
  transform_id?: Id
  allow_no_match?: boolean
  from?: integer
  size?: integer
}

export type CatTransformsResponse = CatTransformsRecord[]

export interface CategorizationAnalyzer {
  filter?: Array<string | TokenFilter>
  tokenizer?: string | Tokenizer
  char_filter?: Array<string | CharFilter>
}

export interface CategoryDefinition {
  category_id: long
  examples: Array<string>
  job_id: string
  max_matching_length: long
  regex: string
  terms: string
}

export type CategoryId = string

export interface CcrAutoFollowStats {
  auto_followed_clusters: Array<AutoFollowedCluster>
  number_of_failed_follow_indices: long
  number_of_failed_remote_cluster_state_requests: long
  number_of_successful_follow_indices: long
  recent_auto_follow_errors: Array<ErrorCause>
}

export interface CcrFollowStats {
  indices: Array<FollowIndexStats>
}

export interface CcrStatsRequest extends RequestBase {
}

export interface CcrStatsResponse extends ResponseBase {
  auto_follow_stats: CcrAutoFollowStats
  follow_stats: CcrFollowStats
}

export interface CcrUsage extends XPackUsage {
  auto_follow_patterns_count: integer
  follower_indices_count: integer
}

export interface ChainInput {
  inputs: Record<string, InputContainer>
}

export interface ChainTransform {
  transforms: Array<TransformContainer>
}

export interface ChangePasswordRequest extends RequestBase {
  username?: Name
  refresh?: Refresh
  body: {
    password?: string
  }
}

export interface ChangePasswordResponse extends ResponseBase {
}

export type CharFilter = HtmlStripCharFilter | MappingCharFilter | PatternReplaceTokenFilter

export interface CharFilterBase {
  type: string
  version?: string
}

export interface CharFilterDetail {
  filtered_text: Array<string>
  name: string
}

export interface CharFilterTypes {
  char_filter_types: Array<FieldTypesStats>
  tokenizer_types: Array<FieldTypesStats>
  filter_types: Array<FieldTypesStats>
  analyzer_types: Array<FieldTypesStats>
  built_in_char_filters: Array<FieldTypesStats>
  built_in_tokenizers: Array<FieldTypesStats>
  built_in_filters: Array<FieldTypesStats>
  built_in_analyzers: Array<FieldTypesStats>
}

export interface CharGroupTokenizer extends TokenizerBase {
  tokenize_on_chars: Array<string>
}

export type CharacterType = 'Whitespace' | 'Alpha' | 'Comment'

export interface ChiSquareHeuristic {
  background_is_superset: boolean
  include_negatives: boolean
}

export type ChildScoreMode = 'none' | 'avg' | 'sum' | 'max' | 'min'

export interface ChildrenAggregation extends BucketAggregationBase {
  type?: RelationName
}

export interface ChunkingConfig {
  mode: ChunkingMode
  time_span?: Time
}

export type ChunkingMode = 'auto' | 'manual' | 'off'

export interface CircleProcessor extends ProcessorBase {
  error_distance: double
  field: Field
  ignore_missing: boolean
  shape_type: ShapeType
  target_field: Field
}

export interface CircuitBreakerSettings {
  fielddata_limit: string
  fielddata_overhead: float
  request_limit: string
  request_overhead: float
  total_limit: string
}

export interface CleanupRepositoryRequest extends RequestBase {
  repository: Name
  master_timeout?: Time
  timeout?: Time
}

export interface CleanupRepositoryResponse extends ResponseBase {
  results: CleanupRepositoryResults
}

export interface CleanupRepositoryResults {
  deleted_blobs: long
  deleted_bytes: long
}

export interface ClearCacheRequest extends RequestBase {
  index?: Indices
  allow_no_indices?: boolean
  expand_wildcards?: ExpandWildcards
  fielddata?: boolean
  fields?: Fields
  ignore_unavailable?: boolean
  query?: boolean
  request?: boolean
}

export interface ClearCacheResponse extends ShardsOperationResponseBase {
}

export interface ClearCachedRealmsRequest extends RequestBase {
  realms: Names
  usernames?: Array<string>
}

export interface ClearCachedRealmsResponse extends ResponseBase {
  cluster_name: string
  nodes: Record<string, SecurityNode>
}

export interface ClearCachedRolesRequest extends RequestBase {
  name: Names
}

export interface ClearCachedRolesResponse extends ResponseBase {
  cluster_name: string
  nodes: Record<string, SecurityNode>
}

export interface ClearScrollRequest extends RequestBase {
  scroll_id?: Ids
  body?: {
    scroll_id?: Array<string>
  }
}

export interface ClearScrollResponse extends ResponseBase {
}

export interface ClearSqlCursorRequest extends RequestBase {
  body: {
    cursor?: string
  }
}

export interface ClearSqlCursorResponse extends ResponseBase {
  succeeded: boolean
}

export interface CloneIndexRequest extends RequestBase {
  index: IndexName
  target: Name
  master_timeout?: Time
  timeout?: Time
  wait_for_active_shards?: string | number
  body?: {
    aliases?: Record<IndexName, Alias>
    settings?: Record<string, any>
  }
}

export interface CloneIndexResponse extends AcknowledgedResponseBase {
  index: string
  shards_acknowledged: boolean
}

export interface CloseIndexRequest extends RequestBase {
  index: Indices
  allow_no_indices?: boolean
  expand_wildcards?: ExpandWildcards
  ignore_unavailable?: boolean
  master_timeout?: Time
  timeout?: Time
  wait_for_active_shards?: string
}

export interface CloseIndexResponse extends AcknowledgedResponseBase {
  indices: Record<string, CloseIndexResult>
  shards_acknowledged: boolean
}

export interface CloseIndexResult {
  closed: boolean
  shards: Record<string, CloseShardResult>
}

export interface CloseJobRequest extends RequestBase {
  job_id: Id
  allow_no_jobs?: boolean
  force?: boolean
  timeout?: Time
}

export interface CloseJobResponse extends ResponseBase {
  closed: boolean
}

export interface CloseShardResult {
  failures: Array<ShardFailure>
}

export interface ClusterAllocationExplainRequest extends RequestBase {
  include_disk_info?: boolean
  include_yes_decisions?: boolean
  body?: {
    index?: IndexName
    primary?: boolean
    shard?: integer
  }
}

export interface ClusterAllocationExplainResponse extends ResponseBase {
  allocate_explanation?: string
  allocation_delay?: string
  allocation_delay_in_millis?: long
  can_allocate?: Decision
  can_move_to_other_node?: Decision
  can_rebalance_cluster?: Decision
  can_rebalance_cluster_decisions?: Array<AllocationDecision>
  can_rebalance_to_other_node?: Decision
  can_remain_decisions?: Array<AllocationDecision>
  can_remain_on_current_node?: Decision
  cluster_info?: ClusterInfo
  configured_delay?: string
  configured_delay_in_millis?: long
  current_node?: CurrentNode
  current_state: string
  index: string
  move_explanation?: string
  node_allocation_decisions?: Array<NodeAllocationExplanation>
  primary: boolean
  rebalance_explanation?: string
  remaining_delay?: string
  remaining_delay_in_millis?: long
  shard: integer
  unassigned_info?: UnassignedInformation
}

export interface ClusterCertificateInformation {
  alias: string
  expiry: DateString
  format: string
  has_private_key: boolean
  path: string
  serial_number: string
  subject_dn: string
}

export interface ClusterFileSystem {
  available_in_bytes: long
  free_in_bytes: long
  total_in_bytes: long
}

export interface ClusterGetSettingsRequest extends RequestBase {
  flat_settings?: boolean
  include_defaults?: boolean
  master_timeout?: Time
  timeout?: Time
}

export interface ClusterGetSettingsResponse extends ResponseBase {
  persistent: Record<string, any>
  transient: Record<string, any>
  defaults: Record<string, any>
}

export interface ClusterHealthRequest extends RequestBase {
  index?: Indices
  expand_wildcards?: ExpandWildcards
  level?: Level
  local?: boolean
  master_timeout?: Time
  timeout?: Time
  wait_for_active_shards?: WaitForActiveShards
  wait_for_events?: WaitForEvents
  wait_for_nodes?: string
  wait_for_no_initializing_shards?: boolean
  wait_for_no_relocating_shards?: boolean
  wait_for_status?: WaitForStatus
}

export interface ClusterHealthResponse extends ResponseBase {
  active_primary_shards: integer
  active_shards: integer
  active_shards_percent_as_number: Percentage
  cluster_name: string
  delayed_unassigned_shards: integer
  indices?: Record<IndexName, IndexHealthStats>
  initializing_shards: integer
  number_of_data_nodes: integer
  number_of_in_flight_fetch: integer
  number_of_nodes: integer
  number_of_pending_tasks: integer
  relocating_shards: integer
  status: Health
  task_max_waiting_in_queue_millis: EpochMillis
  timed_out: boolean
  unassigned_shards: integer
}

export interface ClusterIndicesShardsIndexStats {
  primaries: ClusterShardMetrics
  replication: ClusterShardMetrics
  shards: ClusterShardMetrics
}

export interface ClusterIndicesShardsStats {
  index?: ClusterIndicesShardsIndexStats
  primaries?: double
  replication?: double
  total?: double
}

export interface ClusterIndicesStats {
  completion: CompletionStats
  count: long
  docs: DocStats
  fielddata: FielddataStats
  query_cache: QueryCacheStats
  segments: SegmentsStats
  shards: ClusterIndicesShardsStats
  store: StoreStats
  mappings: FieldTypesMappings
  analysis: CharFilterTypes
  versions?: Array<IndicesVersionsStats>
}

export interface ClusterInfo {
  nodes: Record<string, NodeDiskUsage>
  shard_sizes: Record<string, long>
  shard_paths: Record<string, string>
  reserved_sizes: Array<ReservedSize>
}

export interface ClusterIngestStats {
  number_of_pipelines: integer
  processor_stats: Record<string, ClusterProcessorStats>
}

export interface ClusterJvm {
  max_uptime_in_millis: long
  mem: ClusterJvmMemory
  threads: long
  versions: Array<ClusterJvmVersion>
}

export interface ClusterJvmMemory {
  heap_max_in_bytes: long
  heap_used_in_bytes: long
}

export interface ClusterJvmVersion {
  bundled_jdk: boolean
  count: integer
  using_bundled_jdk: boolean
  version: string
  vm_name: string
  vm_vendor: string
  vm_version: string
}

export interface ClusterNetworkTypes {
  http_types: Record<string, integer>
  transport_types: Record<string, integer>
}

export interface ClusterNodeCount {
  coordinating_only: integer
  data: integer
  ingest: integer
  master: integer
  total: integer
  voting_only: integer
  data_cold: integer
  data_content: integer
  data_warm: integer
  data_hot: integer
  ml: integer
  remote_cluster_client: integer
  transform: integer
}

export interface ClusterNodesStats {
  count: ClusterNodeCount
  discovery_types: Record<string, integer>
  fs: ClusterFileSystem
  ingest: ClusterIngestStats
  jvm: ClusterJvm
  network_types: ClusterNetworkTypes
  os: ClusterOperatingSystemStats
  packaging_types: Array<NodePackagingType>
  plugins: Array<PluginStats>
  process: ClusterProcess
  versions: Array<string>
}

export interface ClusterOperatingSystemName {
  count: integer
  name: string
}

export interface ClusterOperatingSystemPrettyNane {
  count: integer
  pretty_name: string
}

export interface ClusterOperatingSystemStats {
  allocated_processors: integer
  available_processors: integer
  mem: OperatingSystemMemoryInfo
  names: Array<ClusterOperatingSystemName>
  pretty_names: Array<ClusterOperatingSystemPrettyNane>
}

export interface ClusterPendingTasksRequest extends RequestBase {
  local?: boolean
  master_timeout?: Time
}

export interface ClusterPendingTasksResponse extends ResponseBase {
  tasks: Array<PendingTask>
}

export interface ClusterProcess {
  cpu: ClusterProcessCpu
  open_file_descriptors: ClusterProcessOpenFileDescriptors
}

export interface ClusterProcessCpu {
  percent: integer
}

export interface ClusterProcessOpenFileDescriptors {
  avg: long
  max: long
  min: long
}

export interface ClusterProcessorStats {
  count: long
  current: long
  failed: long
  time_in_millis: long
}

export interface ClusterPutSettingsRequest extends RequestBase {
  flat_settings?: boolean
  master_timeout?: Time
  timeout?: Time
  body: {
    persistent?: Record<string, any>
    transient?: Record<string, any>
  }
}

export interface ClusterPutSettingsResponse extends ResponseBase {
  acknowledged: boolean
  persistent: Record<string, any>
  transient: Record<string, any>
}

export interface ClusterRerouteCommand {
  cancel: ClusterRerouteCommandAction
}

export interface ClusterRerouteCommandAction {
  index: IndexName
  shard: integer
  node: string
}

export interface ClusterRerouteDecision {
  decider: string
  decision: string
  explanation: string
}

export interface ClusterRerouteExplanation {
  command: string
  decisions: Array<ClusterRerouteDecision>
  parameters: ClusterRerouteParameters
}

export interface ClusterRerouteParameters {
  allow_primary: boolean
  from_node: string
  index: string
  node: string
  shard: integer
  to_node: string
}

export interface ClusterRerouteRequest extends RequestBase {
  dry_run?: boolean
  explain?: boolean
  master_timeout?: Time
  metric?: Metrics
  retry_failed?: boolean
  timeout?: Time
  body?: {
    commands?: Array<ClusterRerouteCommand>
  }
}

export interface ClusterRerouteResponse extends ResponseBase {
  acknowledged: boolean
  explanations: Array<ClusterRerouteExplanation>
  state: Array<string>
}

export interface ClusterShardMetrics {
  avg: double
  max: double
  min: double
}

export interface ClusterStateBlockIndex {
  description: string
  retryable: boolean
  levels: Array<string>
  aliases?: Array<IndexAlias>
  aliases_version?: integer
  version?: integer
  mapping_version?: integer
  settings_version?: integer
  routing_num_shards?: integer
  state?: string
}

export interface ClusterStateBlocks {
  indices?: Record<IndexName, Record<string, ClusterStateBlockIndex>>
}

export interface ClusterStateMetadata {
  cluster_uuid: Uuid
  cluster_uuid_committed: boolean
  templates: ClusterStateMetadataTemplate
  indices?: Record<IndexName, Record<string, ClusterStateBlockIndex>>
  'index-graveyard': ClusterStateMetadataIndexGraveyard
  cluster_coordination: ClusterStateMetadataClusterCoordination
}

export interface ClusterStateMetadataClusterCoordination {
  term: integer
  last_committed_config: Array<string>
  last_accepted_config: Array<string>
  voting_config_exclusions: Array<string>
}

export interface ClusterStateMetadataIndexGraveyard {
  tombstones: Array<string>
}

export interface ClusterStateMetadataTemplate {
}

export interface ClusterStateRequest extends RequestBase {
  metric?: Metrics
  index?: Indices
  allow_no_indices?: boolean
  expand_wildcards?: ExpandWildcards
  flat_settings?: boolean
  ignore_unavailable?: boolean
  local?: boolean
  master_timeout?: Time
  wait_for_metadata_version?: long
  wait_for_timeout?: Time
}

export interface ClusterStateResponse extends ResponseBase {
  cluster_name: string
  cluster_uuid: Uuid
  master_node?: string
  state?: Array<string>
  state_uuid?: Uuid
  version?: integer
  blocks?: ClusterStateBlocks
  metadata?: ClusterStateMetadata
}

export interface ClusterStatistics {
  skipped: integer
  successful: integer
  total: integer
}

export interface ClusterStatsRequest extends RequestBase {
  node_id?: NodeIds
  flat_settings?: boolean
  timeout?: Time
}

export interface ClusterStatsResponse extends NodesResponseBase {
  cluster_name: string
  cluster_uuid: string
  indices: ClusterIndicesStats
  nodes: ClusterNodesStats
  status: ClusterStatus
  timestamp: long
}

export type ClusterStatus = 'green' | 'yellow' | 'red'

export interface Collector {
  name: string
  reason: string
  time_in_nanos: long
  children?: Array<Collector>
}

export interface CommonCatQueryParameters {
  format?: string
  h?: Names
  help?: boolean
  local?: boolean
  master_timeout?: Time
  s?: Array<string>
  v?: boolean
}

export interface CommonGramsTokenFilter extends TokenFilterBase {
  common_words: Array<string>
  common_words_path: string
  ignore_case: boolean
  query_mode: boolean
}

export interface CommonQueryParameters {
  error_trace?: boolean
  filter_path?: string | Array<string>
  human?: boolean
  pretty?: boolean
  source_query_string?: string
}

export interface CommonTermsQuery extends QueryBase {
  analyzer?: string
  cutoff_frequency?: double
  high_freq_operator?: Operator
  low_freq_operator?: Operator
  minimum_should_match?: MinimumShouldMatch
  query?: string
}

export interface CompactNodeInfo {
  name: string
}

export interface CompareCondition {
  comparison: string
  path: string
  value: any
}

export interface CompletionProperty extends DocValuesPropertyBase {
  analyzer: string
  contexts: Array<SuggestContext>
  max_input_length: integer
  preserve_position_increments: boolean
  preserve_separators: boolean
  search_analyzer: string
}

export interface CompletionStats {
  size_in_bytes: long
  fields?: Record<Field, CompletionStats>
}

export interface CompletionSuggestOption<TDocument = unknown> {
  collate_match?: boolean
  contexts: Record<string, Array<Context>>
  fields: Record<string, any>
  _id: string
  _index: IndexName
  _type?: Type
  _routing: Routing
  _score: double
  _source: TDocument
  text: string
}

export interface CompletionSuggester extends SuggesterBase {
  contexts?: Record<string, Array<SuggestContextQuery>>
  fuzzy?: SuggestFuzziness
  prefix?: string
  regex?: string
  skip_duplicates?: boolean
}

export interface CompositeAggregation extends BucketAggregationBase {
  after?: Record<string, string | float | null>
  size?: integer
  sources?: Array<Record<string, CompositeAggregationSource>>
}

export interface CompositeAggregationSource {
  terms?: TermsAggregation
  histogram?: HistogramAggregation
  date_histogram?: DateHistogramAggregation
  geotile_grid?: GeoTileGridAggregation
}

export interface CompositeBucketKeys {
}
export type CompositeBucket = CompositeBucketKeys |
    { [property: string]: Aggregate }

export interface CompositeBucketAggregate extends MultiBucketAggregate<Record<string, any>> {
  after_key: Record<string, any>
}

export interface CompoundWordTokenFilterBase extends TokenFilterBase {
  hyphenation_patterns_path: string
  max_subword_size: integer
  min_subword_size: integer
  min_word_size: integer
  only_longest_match: boolean
  word_list: Array<string>
  word_list_path: string
}

export interface Condition {
}

export interface ConditionContainer {
  always?: AlwaysCondition
  array_compare?: ArrayCompareCondition
  compare?: CompareCondition
  never?: NeverCondition
  script?: ScriptCondition
}

export type ConditionOperator = 'gt' | 'gte' | 'lt' | 'lte'

export interface ConditionTokenFilter extends TokenFilterBase {
  filter: Array<string>
  script: Script
}

export type ConditionType = 'always' | 'never' | 'script' | 'compare' | 'array_compare'

export type Conflicts = 'abort' | 'proceed'

export type ConnectionScheme = 'http' | 'https'

export interface ConstantKeywordProperty extends PropertyBase {
  value: object
}

export interface ConstantScoreQuery extends QueryBase {
  filter?: QueryContainer
  boost?: float
}

export type Context = string | GeoLocation

export interface ConvertProcessor extends ProcessorBase {
  field: Field
  ignore_missing: boolean
  target_field: Field
  type: ConvertProcessorType
}

export type ConvertProcessorType = 'integer' | 'long' | 'float' | 'double' | 'string' | 'boolean' | 'auto'

export interface CoordinatorStats {
  executed_searches_total: long
  node_id: string
  queue_size: integer
  remote_requests_current: integer
  remote_requests_total: long
}

export interface CorePropertyBase extends PropertyBase {
  copy_to: Fields
  fields: Record<PropertyName, PropertyBase>
  similarity: string
  store: boolean
}

export type CountFunction = 'Count' | 'HighCount' | 'LowCount'

export interface CountRequest extends RequestBase {
  index?: Indices
  type?: Types
  allow_no_indices?: boolean
  analyzer?: string
  analyze_wildcard?: boolean
  default_operator?: DefaultOperator
  df?: string
  expand_wildcards?: ExpandWildcards
  ignore_throttled?: boolean
  ignore_unavailable?: boolean
  lenient?: boolean
  min_score?: double
  preference?: string
  query_on_query_string?: string
  routing?: Routing
  terminate_after?: long
  q?: string
  body?: {
    query?: QueryContainer
  }
}

export interface CountResponse extends ResponseBase {
  count: long
  _shards: ShardStatistics
}

export interface CreateApiKeyRequest extends RequestBase {
  refresh?: Refresh
  body: {
    expiration?: Time
    name?: string
    role_descriptors?: Record<string, ApiKeyRole>
  }
}

export interface CreateApiKeyResponse extends ResponseBase {
  api_key: string
  expiration: long
  id: string
  name: string
}

export interface CreateAutoFollowPatternRequest extends RequestBase {
  name: Name
  body: {
    follow_index_pattern?: string
    leader_index_patterns?: Array<string>
    max_outstanding_read_requests?: long
    max_outstanding_write_requests?: integer
    max_poll_timeout?: Time
    max_read_request_operation_count?: integer
    max_read_request_size?: string
    max_retry_delay?: Time
    max_write_buffer_count?: integer
    max_write_buffer_size?: string
    max_write_request_operation_count?: integer
    max_write_request_size?: string
    remote_cluster?: string
  }
}

export interface CreateAutoFollowPatternResponse extends AcknowledgedResponseBase {
}

export interface CreateFollowIndexRequest extends RequestBase {
  index: IndexName
  wait_for_active_shards?: string
  body: {
    leader_index?: IndexName
    max_outstanding_read_requests?: long
    max_outstanding_write_requests?: long
    max_read_request_operation_count?: long
    max_read_request_size?: string
    max_retry_delay?: Time
    max_write_buffer_count?: long
    max_write_buffer_size?: string
    max_write_request_operation_count?: long
    max_write_request_size?: string
    read_poll_timeout?: Time
    remote_cluster?: string
  }
}

export interface CreateFollowIndexResponse extends ResponseBase {
  follow_index_created: boolean
  follow_index_shards_acked: boolean
  index_following_started: boolean
}

export interface CreateIndexRequest extends RequestBase {
  index: IndexName
  include_type_name?: boolean
  master_timeout?: Time
  timeout?: Time
  wait_for_active_shards?: string
  body?: {
    aliases?: Record<IndexName, Alias>
    mappings?: TypeMapping
    settings?: Record<string, any>
  }
}

export interface CreateIndexResponse extends AcknowledgedResponseBase {
  index: string
  shards_acknowledged: boolean
}

export interface CreateRepositoryRequest extends RequestBase {
  repository: Name
  master_timeout?: Time
  timeout?: Time
  verify?: boolean
  body: {
    repository?: SnapshotRepository
  }
}

export interface CreateRepositoryResponse extends AcknowledgedResponseBase {
}

export interface CreateRequest<TDocument = unknown> extends RequestBase {
  id: Id
  index: IndexName
  type?: Type
  pipeline?: string
  refresh?: Refresh
  routing?: Routing
  timeout?: Time
  version?: long
  version_type?: VersionType
  wait_for_active_shards?: string
  body: TDocument
}

export interface CreateResponse extends WriteResponseBase {
}

export interface CreateRollupJobRequest extends RequestBase {
  id: Id
  body: {
    cron?: string
    groups?: RollupGroupings
    index_pattern?: string
    metrics?: Array<RollupFieldMetric>
    page_size?: long
    rollup_index?: IndexName
  }
}

export interface CreateRollupJobResponse extends AcknowledgedResponseBase {
}

export interface CronExpression extends ScheduleBase {
}

export interface CsvProcessor extends ProcessorBase {
  empty_value: any
  field: Field
  ignore_missing: boolean
  quote: string
  separator: string
  target_fields: Fields
  trim: boolean
}

export interface CumulativeCardinalityAggregation extends PipelineAggregationBase {
}

export interface CumulativeSumAggregation extends PipelineAggregationBase {
}

export interface CurrentNode {
  id: string
  name: string
  attributes: Record<string, string>
  transport_address: string
  weight_ranking: integer
}

export interface CustomAnalyzer extends AnalyzerBase {
  char_filter: Array<string>
  filter: Array<string>
  position_increment_gap: integer
  position_offset_gap: integer
  tokenizer: string
}

export interface CustomResponseBuilderBase {
}

export interface CustomSettings {
  custom_urls?: Array<UrlConfig>
  created_by?: string
  job_tags?: Record<string, string>
}

export type DFIIndependenceMeasure = 'standardized' | 'saturated' | 'chisquared'

export type DFRAfterEffect = 'no' | 'b' | 'l'

export type DFRBasicModel = 'be' | 'd' | 'g' | 'if' | 'in' | 'ine' | 'p'

export interface DailySchedule {
  at: Array<string> | TimeOfDay
}

export type DataAttachmentFormat = 'json' | 'yaml'

export interface DataCounts {
  bucket_count: long
  earliest_record_timestamp: long
  empty_bucket_count: long
  input_bytes: long
  input_field_count: long
  input_record_count: long
  invalid_date_count: long
  job_id: string
  last_data_time: long
  latest_empty_bucket_timestamp: long
  latest_record_timestamp: long
  latest_sparse_bucket_timestamp: long
  missing_field_count: long
  out_of_order_timestamp_count: long
  processed_field_count: long
  processed_record_count: long
  sparse_bucket_count: long
}

export interface DataDescription {
  format?: string
  time_field: Field
  time_format?: string
}

export interface DataPathStats {
  available: string
  available_in_bytes: long
  disk_queue: string
  disk_reads: long
  disk_read_size: string
  disk_read_size_in_bytes: long
  disk_writes: long
  disk_write_size: string
  disk_write_size_in_bytes: long
  free: string
  free_in_bytes: long
  mount: string
  path: string
  total: string
  total_in_bytes: long
  type: string
}

export interface Datafeed {
  aggregations?: Record<string, AggregationContainer>
  aggs?: Record<string, AggregationContainer>
  chunking_config: ChunkingConfig
  datafeed_id: string
  frequency?: Timestamp
  indices: Array<string>
  indexes?: Array<string>
  job_id: Id
  max_empty_searches?: integer
  query: QueryContainer
  query_delay?: Timestamp
  script_fields?: Record<string, ScriptField>
  scroll_size?: integer
  delayed_data_check_config: DelayedDataCheckConfig
  runtime_mappings?: RuntimeFields
}

export interface DatafeedCount {
  count: long
}

export type DatafeedState = 'started' | 'stopped' | 'starting' | 'stopping'

export interface DatafeedStats {
  assignment_explanation: string
  datafeed_id: string
  node: DiscoveryNode
  state: DatafeedState
  timing_stats: DatafeedTimingStats
}

export interface DatafeedTimingStats {
  bucket_count: long
  exponential_average_search_time_per_hour_ms: double
  job_id: string
  search_count: long
  total_search_time_ms: double
}

export interface Datafeeds {
  scroll_size: integer
}

export interface DateDecayFunctionKeys extends DecayFunctionBase {
}
export type DateDecayFunction = DateDecayFunctionKeys |
    { [property: string]: DecayPlacement<DateMath, Time> }

export interface DateField {
  field: Field
  format?: string
  include_unmapped?: boolean
}

export interface DateHistogramAggregation extends BucketAggregationBase {
  calendar_interval?: DateInterval | Time
  extended_bounds?: ExtendedBounds<DateMath | long>
  hard_bounds?: ExtendedBounds<DateMath | long>
  field?: Field
  fixed_interval?: DateInterval | Time
  format?: string
  interval?: DateInterval | Time
  min_doc_count?: integer
  missing?: DateString
  offset?: Time
  order?: HistogramOrder
  params?: Record<string, any>
  script?: Script
  time_zone?: string
}

export interface DateHistogramBucketKeys {
}
export type DateHistogramBucket = DateHistogramBucketKeys |
    { [property: string]: Aggregate }

export interface DateHistogramRollupGrouping {
  delay: Time
  field: Field
  format: string
  interval: Time
  time_zone: string
}

export interface DateIndexNameProcessor extends ProcessorBase {
  date_formats: Array<string>
  date_rounding: DateRounding
  field: Field
  index_name_format: string
  index_name_prefix: string
  locale: string
  timezone: string
}

export type DateInterval = 'second' | 'minute' | 'hour' | 'day' | 'week' | 'month' | 'quarter' | 'year'

export type DateMath = string

export type DateMathExpression = string

export type DateMathOperation = '+' | '-'

export type DateMathTime = string

export interface DateMathTimeParsed {
  factor: integer
  interval: DateMathTimeUnit
}

export type DateMathTimeUnit = 's' | 'm' | 'h' | 'd' | 'w' | 'M' | 'y'

export interface DateNanosProperty extends DocValuesPropertyBase {
  boost: double
  format: string
  ignore_malformed: boolean
  index: boolean
  null_value: DateString
  precision_step: integer
}

export interface DateProcessor extends ProcessorBase {
  field: Field
  formats: Array<string>
  locale: string
  target_field: Field
  timezone: string
}

export interface DateProperty extends DocValuesPropertyBase {
  boost: double
  fielddata: NumericFielddata
  format: string
  ignore_malformed: boolean
  index: boolean
  null_value: DateString
  precision_step: integer
}

export interface DateRangeAggregation extends BucketAggregationBase {
  field?: Field
  format?: string
  missing?: Missing
  ranges?: Array<DateRangeExpression>
  time_zone?: string
}

export interface DateRangeExpression {
  from?: DateMath | float
  from_as_string?: string
  key?: string
  to?: DateMath | float
  doc_count?: long
}

export interface DateRangeProperty extends RangePropertyBase {
  format: string
}

export type DateRounding = 's' | 'm' | 'h' | 'd' | 'w' | 'M' | 'y'

export type DateString = string

export type Day = 'sunday' | 'monday' | 'tuesday' | 'wednesday' | 'thursday' | 'friday' | 'saturday'

export interface DeactivateWatchRequest extends RequestBase {
  watch_id: Name
}

export interface DeactivateWatchResponse extends ResponseBase {
  status: ActivationStatus
}

export type DecayFunction = DateDecayFunction | NumericDecayFunction | GeoDecayFunction

export interface DecayFunctionBase extends ScoreFunctionBase {
  multi_value_mode?: MultiValueMode
}

export interface DecayPlacement<TOrigin = unknown, TScale = unknown> {
  decay?: double
  offset?: TScale
  scale?: TScale
  origin?: TOrigin
}

export type Decision = 'yes' | 'no' | 'worse_balance' | 'throttled' | 'awaiting_info' | 'allocation_delayed' | 'no_valid_shard_copy' | 'no_attempt'

export type DefaultOperator = 'AND' | 'OR'

export interface Defaults {
  anomaly_detectors: AnomalyDetectors
  datafeeds: Datafeeds
}

export interface DelayedDataCheckConfig {
  check_window?: Time
  enabled: boolean
}

export interface DeleteAliasRequest extends RequestBase {
  index: Indices
  name: Names
  master_timeout?: Time
  timeout?: Time
}

export interface DeleteAliasResponse extends ResponseBase {
}

export interface DeleteAutoFollowPatternRequest extends RequestBase {
  name: Name
}

export interface DeleteAutoFollowPatternResponse extends AcknowledgedResponseBase {
}

export interface DeleteByQueryRequest extends RequestBase {
  index: Indices
  type?: Types
  allow_no_indices?: boolean
  analyzer?: string
  analyze_wildcard?: boolean
  conflicts?: Conflicts
  default_operator?: DefaultOperator
  df?: string
  expand_wildcards?: ExpandWildcards
  from?: long
  ignore_unavailable?: boolean
  lenient?: boolean
  preference?: string
  query_on_query_string?: string
  refresh?: boolean
  request_cache?: boolean
  requests_per_second?: long
  routing?: Routing
  scroll?: Time
  scroll_size?: long
  search_timeout?: Time
  search_type?: SearchType
  size?: long
  slices?: long
  sort?: Array<string>
  source_enabled?: boolean
  source_excludes?: Fields
  source_includes?: Fields
  stats?: Array<string>
  terminate_after?: long
  timeout?: Time
  version?: boolean
  wait_for_active_shards?: string
  wait_for_completion?: boolean
  body: {
    max_docs?: long
    query?: QueryContainer
    slice?: SlicedScroll
  }
}

export interface DeleteByQueryResponse extends ResponseBase {
  batches?: long
  deleted?: long
  failures?: Array<BulkIndexByScrollFailure>
  noops?: long
  requests_per_second?: float
  retries?: Retries
  slice_id?: integer
  task?: TaskId
  throttled_millis?: long
  throttled_until_millis?: long
  timed_out?: boolean
  took?: long
  total?: long
  version_conflicts?: long
}

export interface DeleteByQueryRethrottleRequest extends RequestBase {
  task_id: Id
  requests_per_second?: long
}

export interface DeleteByQueryRethrottleResponse extends ListTasksResponse {
}

export interface DeleteCalendarEventRequest extends RequestBase {
  calendar_id: Id
  event_id: Id
}

export interface DeleteCalendarEventResponse extends AcknowledgedResponseBase {
}

export interface DeleteCalendarJobRequest extends RequestBase {
  calendar_id: Id
  job_id: Id
}

export interface DeleteCalendarJobResponse extends ResponseBase {
  calendar_id: string
  description: string
  job_ids: Array<Id>
}

export interface DeleteCalendarRequest extends RequestBase {
  calendar_id: Id
}

export interface DeleteCalendarResponse extends AcknowledgedResponseBase {
}

export interface DeleteDatafeedRequest extends RequestBase {
  datafeed_id: Id
  force?: boolean
}

export interface DeleteDatafeedResponse extends AcknowledgedResponseBase {
}

export interface DeleteEnrichPolicyRequest extends RequestBase {
  name: Name
}

export interface DeleteEnrichPolicyResponse extends AcknowledgedResponseBase {
}

export interface DeleteExpiredDataRequest extends RequestBase {
}

export interface DeleteExpiredDataResponse extends ResponseBase {
  deleted: boolean
}

export interface DeleteFilterRequest extends RequestBase {
  filter_id: Id
}

export interface DeleteFilterResponse extends AcknowledgedResponseBase {
}

export interface DeleteForecastRequest extends RequestBase {
  job_id: Id
  forecast_id?: Id
  allow_no_forecasts?: boolean
  timeout?: Time
}

export interface DeleteForecastResponse extends AcknowledgedResponseBase {
}

export interface DeleteIndexRequest extends RequestBase {
  index: Indices
  allow_no_indices?: boolean
  expand_wildcards?: ExpandWildcards
  ignore_unavailable?: boolean
  master_timeout?: Time
  timeout?: Time
}

export interface DeleteIndexResponse extends IndicesResponseBase {
}

export interface DeleteIndexTemplateRequest extends RequestBase {
  name: Name
  master_timeout?: Time
  timeout?: Time
}

export interface DeleteIndexTemplateResponse extends AcknowledgedResponseBase {
}

export interface DeleteJobRequest extends RequestBase {
  job_id: Id
  force?: boolean
  wait_for_completion?: boolean
}

export interface DeleteJobResponse extends AcknowledgedResponseBase {
}

export interface DeleteLicenseRequest extends RequestBase {
}

export interface DeleteLicenseResponse extends ResponseBase {
}

export interface DeleteLifecycleRequest extends RequestBase {
  policy?: Name
  policy_id: Id
}

export interface DeleteLifecycleResponse extends AcknowledgedResponseBase {
}

export interface DeleteModelSnapshotRequest extends RequestBase {
  job_id: Id
  snapshot_id: Id
}

export interface DeleteModelSnapshotResponse extends AcknowledgedResponseBase {
}

export interface DeletePipelineRequest extends RequestBase {
  id: Id
  master_timeout?: Time
  timeout?: Time
}

export interface DeletePipelineResponse extends AcknowledgedResponseBase {
}

export interface DeletePrivilegesRequest extends RequestBase {
  application: Name
  name: Name
  refresh?: Refresh
}

export interface DeletePrivilegesResponse extends DictionaryResponseBase<string, Record<string, FoundUserPrivilege>> {
}

export interface DeleteRepositoryRequest extends RequestBase {
  repository: Names
  master_timeout?: Time
  timeout?: Time
}

export interface DeleteRepositoryResponse extends AcknowledgedResponseBase {
}

export interface DeleteRequest extends RequestBase {
  id: Id
  index: IndexName
  type?: Type
  if_primary_term?: long
  if_seq_no?: long
  refresh?: Refresh
  routing?: Routing
  timeout?: Time
  version?: long
  version_type?: VersionType
  wait_for_active_shards?: string
}

export interface DeleteResponse extends WriteResponseBase {
}

export interface DeleteRoleMappingRequest extends RequestBase {
  name: Name
  refresh?: Refresh
}

export interface DeleteRoleMappingResponse extends ResponseBase {
  found: boolean
}

export interface DeleteRoleRequest extends RequestBase {
  name: Name
  refresh?: Refresh
}

export interface DeleteRoleResponse extends ResponseBase {
  found: boolean
}

export interface DeleteRollupJobRequest extends RequestBase {
  id: Id
}

export interface DeleteRollupJobResponse extends AcknowledgedResponseBase {
}

export interface DeleteScriptRequest extends RequestBase {
  id: Id
  master_timeout?: Time
  timeout?: Time
}

export interface DeleteScriptResponse extends AcknowledgedResponseBase {
}

export interface DeleteSnapshotLifecycleRequest extends RequestBase {
  policy_id: Name
}

export interface DeleteSnapshotLifecycleResponse extends AcknowledgedResponseBase {
}

export interface DeleteSnapshotRequest extends RequestBase {
  repository: Name
  snapshot: Name
  master_timeout?: Time
}

export interface DeleteSnapshotResponse extends AcknowledgedResponseBase {
}

export interface DeleteTransformRequest extends RequestBase {
  transform_id: Name
  force?: boolean
}

export interface DeleteTransformResponse extends AcknowledgedResponseBase {
}

export interface DeleteUserRequest extends RequestBase {
  username: Name
  refresh?: Refresh
}

export interface DeleteUserResponse extends ResponseBase {
  found: boolean
}

export interface DeleteWatchRequest extends RequestBase {
  id: Name
}

export interface DeleteWatchResponse extends ResponseBase {
  found: boolean
  _id: string
  _version: integer
}

export type DelimitedPayloadEncoding = 'int' | 'float' | 'identity'

export interface DelimitedPayloadTokenFilter extends TokenFilterBase {
  delimiter: string
  encoding: DelimitedPayloadEncoding
}

export interface DeprecationInfo {
  details: string
  level: DeprecationWarningLevel
  message: string
  url: string
}

export interface DeprecationInfoRequest extends RequestBase {
  index?: IndexName
}

export interface DeprecationInfoResponse extends ResponseBase {
  cluster_settings: Array<DeprecationInfo>
  index_settings: Record<string, Array<DeprecationInfo>>
  node_settings: Array<DeprecationInfo>
  ml_settings: Array<DeprecationInfo>
}

export type DeprecationWarningLevel = 'none' | 'info' | 'warning' | 'critical'

export interface DerivativeAggregation extends PipelineAggregationBase {
}

export interface DetectionRule {
  actions: Array<RuleAction>
  conditions: Array<RuleCondition>
  scope?: Record<Field, FilterRef>
}

export interface Detector {
  by_field_name?: Field
  custom_rules?: Array<DetectionRule>
  detector_description?: string
  detector_index?: integer
  exclude_frequent?: ExcludeFrequent
  field_name?: Field
  function: string
  use_null?: boolean
  over_field_name?: Field
  partition_field_name?: Field
}

export interface DictionaryDecompounderTokenFilter extends CompoundWordTokenFilterBase {
}

export interface DictionaryResponseBase<TKey = unknown, TValue = unknown> extends ResponseBase {
  [key: string]: TValue
}

export interface DirectGenerator {
  field: Field
  max_edits?: integer
  max_inspections?: float
  max_term_freq?: float
  min_doc_freq?: float
  min_word_length?: integer
  post_filter?: string
  pre_filter?: string
  prefix_length?: integer
  size?: integer
  suggest_mode?: SuggestMode
}

export interface DisMaxQuery extends QueryBase {
  queries?: Array<QueryContainer>
  tie_breaker?: double
  boost?: float
}

export interface DisableUserRequest extends RequestBase {
  username: Name
  refresh?: Refresh
}

export interface DisableUserResponse extends ResponseBase {
}

export interface DiscoveryNode {
  attributes: Record<string, string>
  ephemeral_id: string
  id: string
  name: string
  transport_address: string
}

export interface DiskUsage {
  path: string
  total_bytes: long
  used_bytes: long
  free_bytes: long
  free_disk_percent: double
  used_disk_percent: double
}

export interface DissectProcessor extends ProcessorBase {
  append_separator: string
  field: Field
  ignore_missing: boolean
  pattern: string
}

export type Distance = string

export interface DistanceFeatureQuery extends QueryBase {
  origin?: Array<number> | GeoCoordinate | DateMath
  pivot?: Distance | Time
  field?: Field
}

export interface DistanceParsed {
  precision: double
  unit: DistanceUnit
}

export type DistanceUnit = 'in' | 'ft' | 'yd' | 'mi' | 'nmi' | 'km' | 'm' | 'cm' | 'mm'

export type DistinctCountFunction = 'DistinctCount' | 'LowDistinctCount' | 'HighDistinctCount'

export interface DiversifiedSamplerAggregation extends BucketAggregationBase {
  execution_hint?: SamplerAggregationExecutionHint
  max_docs_per_value?: integer
  script?: Script
  shard_size?: integer
  field?: Field
}

export interface DocStats {
  count: long
  deleted: long
}

export interface DocValueField {
  field: Field
  format?: string
}

export interface DocValuesPropertyBase extends CorePropertyBase {
  doc_values: boolean
}

export interface DocumentExistsRequest extends RequestBase {
  id: Id
  index: IndexName
  type?: Type
  preference?: string
  realtime?: boolean
  refresh?: boolean
  routing?: Routing
  source_enabled?: boolean
  source_excludes?: Fields
  source_includes?: Fields
  stored_fields?: Fields
  version?: long
  version_type?: VersionType
}

export type DocumentExistsResponse = boolean

export interface DocumentSimulation {
  _id: string
  _index: string
  _ingest: Ingest
  _parent: string
  _routing: string
  _source: Record<string, any>
  _type: string
}

export interface DotExpanderProcessor extends ProcessorBase {
  field: Field
  path: string
}

export interface DoubleRangeProperty extends RangePropertyBase {
}

export interface DropProcessor extends ProcessorBase {
}

export type DynamicMapping = 'strict'

export interface DynamicResponseBase extends ResponseBase {
}

export interface DynamicTemplate {
  mapping?: PropertyBase
  match?: string
  match_mapping_type?: string
  match_pattern?: MatchType
  path_match?: string
  path_unmatch?: string
  unmatch?: string
}

export type EdgeNGramSide = 'front' | 'back'

export interface EdgeNGramTokenFilter extends TokenFilterBase {
  max_gram: integer
  min_gram: integer
  side: EdgeNGramSide
}

export interface EdgeNGramTokenizer extends TokenizerBase {
  custom_token_chars: string
  max_gram: integer
  min_gram: integer
  token_chars: Array<TokenChar>
}

export interface ElasticsearchResponse {
}

export interface ElasticsearchUrlFormatter {
}

export interface ElasticsearchVersionInfo {
  build_date: DateString
  build_flavor: string
  build_hash: string
  build_snapshot: boolean
  build_type: string
  lucene_version: string
  minimum_index_compatibility_version: string
  minimum_wire_compatibility_version: string
  number: string
}

export interface ElisionTokenFilter extends TokenFilterBase {
  articles: Array<string>
  articles_case: boolean
}

export interface EmailActionResult {
  account?: string
  message: EmailResult
  reason?: string
}

export interface EmailBody {
  html: string
  text: string
}

export type EmailPriority = 'lowest' | 'low' | 'normal' | 'high' | 'highest'

export interface EmailResult {
  bcc?: Array<string>
  body?: EmailBody
  cc?: Array<string>
  from?: string
  id: Id
  priority?: EmailPriority
  reply_to?: Array<string>
  sent_date: DateString
  subject: string
  to: Array<string>
}

export interface EmptyObject {
}

export interface EnableUserRequest extends RequestBase {
  username: Name
  refresh?: Refresh
}

export interface EnableUserResponse extends ResponseBase {
}

export interface EnrichPolicy {
  enrich_fields: Fields
  indices: Indices
  match_field: Field
  query?: string
}

export type EnrichPolicyPhase = 'SCHEDULED' | 'RUNNING' | 'COMPLETE' | 'FAILED'

export interface EnrichProcessor extends ProcessorBase {
  field: Field
  ignore_missing: boolean
  max_matches: integer
  override: boolean
  policy_name: string
  shape_relation: GeoShapeRelation
  target_field: Field
}

export interface EnrichStatsRequest extends RequestBase {
}

export interface EnrichStatsResponse extends ResponseBase {
  coordinator_stats: Array<CoordinatorStats>
  executing_policies: Array<ExecutingPolicy>
}

export type EpochMillis = string | long

export interface ErrorCause {
  type: string
  reason: string
  caused_by?: ErrorCause
  shard?: integer | string
  stack_trace?: string
  bytes_limit?: long
  bytes_wanted?: long
  column?: integer
  col?: integer
  failed_shards?: Array<ShardFailure>
  grouped?: boolean
  index?: string
  index_uuid?: Uuid
  language?: string
  licensed_expired_feature?: string
  line?: integer
  max_buckets?: integer
  phase?: string
  resource_id?: Array<string>
  'resource.id'?: string
  resource_type?: string
  'resource.type'?: string
  script?: string
  script_stack?: Array<string>
}

export interface ErrorResponse {
  error: MainError
  status: integer
}

export interface EstimateModelMemoryRequest extends RequestBase {
  body: {
    analysis_config?: AnalysisConfig
    max_bucket_cardinality?: Record<Field, long>
    overall_cardinality?: Record<Field, long>
  }
}

export interface EstimateModelMemoryResponse extends ResponseBase {
  model_memory_estimate: string
}

export interface EwmaModelSettings {
  alpha?: float
}

export type ExcludeFrequent = 'all' | 'none' | 'by' | 'over'

export interface ExecuteEnrichPolicyRequest extends RequestBase {
  name: Name
  wait_for_completion?: boolean
}

export interface ExecuteEnrichPolicyResponse extends ResponseBase {
  status: ExecuteEnrichPolicyStatus
  task_id: TaskId
}

export interface ExecuteEnrichPolicyStatus {
  phase: EnrichPolicyPhase
}

export interface ExecutePainlessScriptRequest extends RequestBase {
  body?: {
    context?: string
    context_setup?: PainlessContextSetup
    script?: InlineScript
  }
}

export interface ExecutePainlessScriptResponse<TResult = unknown> extends ResponseBase {
  result: TResult
}

export interface ExecuteRetentionRequest extends RequestBase {
}

export interface ExecuteRetentionResponse extends AcknowledgedResponseBase {
}

export interface ExecuteSnapshotLifecycleRequest extends RequestBase {
  policy_id: Name
}

export interface ExecuteSnapshotLifecycleResponse extends ResponseBase {
  snapshot_name: string
}

export interface ExecuteWatchRequest extends RequestBase {
  id?: Name
  debug?: boolean
  body?: {
    action_modes?: Record<string, ActionExecutionMode>
    alternative_input?: Record<string, any>
    ignore_condition?: boolean
    record_execution?: boolean
    simulated_actions?: SimulatedActions
    trigger_data?: ScheduleTriggerEvent
    watch?: Watch
  }
}

export interface ExecuteWatchResponse extends ResponseBase {
  _id: Id
  watch_record: WatchRecord
}

export interface ExecutingPolicy {
  name: string
  task: TaskInfo
}

export interface ExecutionAction {
  total: long
  total_in_ms: long
}

export type ExecutionPhase = 'awaits_execution' | 'started' | 'input' | 'condition' | 'actions' | 'watch_transform' | 'aborted' | 'finished'

export interface ExecutionResult {
  actions: Array<ExecutionResultAction>
  condition: ExecutionResultCondition
  execution_duration: integer
  execution_time: DateString
  input: ExecutionResultInput
}

export interface ExecutionResultAction {
  email?: EmailActionResult
  id: Id
  index?: IndexActionResult
  logging?: LoggingActionResult
  pagerduty?: PagerDutyActionResult
  reason?: string
  slack?: SlackActionResult
  status: Status
  type: ActionType
  webhook?: WebhookActionResult
}

export interface ExecutionResultCondition {
  met: boolean
  status: Status
  type: ConditionType
}

export interface ExecutionResultInput {
  payload: Record<string, any>
  status: Status
  type: InputType
}

export interface ExecutionState {
  successful: boolean
  timestamp: DateString
}

export interface ExecutionThreadPool {
  max_size: long
  queue_size: long
}

export interface ExistsQuery extends QueryBase {
  field?: Field
}

export type ExpandWildcardOptions = 'open' | 'closed' | 'hidden' | 'none' | 'all'

export type ExpandWildcards = ExpandWildcardOptions | Array<ExpandWildcardOptions>

export interface ExplainAnalyzeToken {
  bytes: string
  end_offset: long
  keyword?: boolean
  position: long
  positionLength: long
  start_offset: long
  termFrequency: long
  token: string
  type: string
}

export interface ExplainLifecycleRequest extends RequestBase {
  index: IndexName
  only_errors?: boolean
  only_managed?: boolean
}

export interface ExplainLifecycleResponse extends ResponseBase {
  indices: Record<string, LifecycleExplain>
}

export interface ExplainRequest extends RequestBase {
  id: Id
  index: IndexName
  type?: Type
  analyzer?: string
  analyze_wildcard?: boolean
  default_operator?: DefaultOperator
  df?: string
  lenient?: boolean
  preference?: string
  query_on_query_string?: string
  routing?: Routing
  _source?: boolean | Fields | SourceFilter
  _source_excludes?: Fields
  _source_includes?: Fields
  stored_fields?: Fields
  q?: string
  body?: {
    query?: QueryContainer
  }
}

export interface ExplainResponse<TDocument = unknown> extends ResponseBase {
  _index: IndexName
  _type?: TypeName
  _id: Id
  matched: boolean
  explanation?: ExplanationDetail
  get?: InlineGet<TDocument>
}

export interface Explanation {
  description: string
  details: Array<ExplanationDetail>
  value: float
}

export interface ExplanationDetail {
  description: string
  details?: Array<ExplanationDetail>
  value: float
}

export interface ExtendedBounds<T = unknown> {
  max: T
  min: T
}

export interface ExtendedMemoryStats extends MemoryStats {
  free_percent: integer
  used_percent: integer
}

export interface ExtendedStatsAggregate extends StatsAggregate {
  std_deviation_bounds: StandardDeviationBounds
  sum_of_squares?: double
  variance?: double
  variance_population?: double
  variance_sampling?: double
  std_deviation?: double
  std_deviation_population?: double
  std_deviation_sampling?: double
}

export interface ExtendedStatsAggregation extends FormatMetricAggregationBase {
  sigma?: double
}

export interface ExtendedStatsBucketAggregation extends PipelineAggregationBase {
  sigma?: double
}

export interface FailProcessor extends ProcessorBase {
  message: string
}

export type Field = string

export interface FieldAliasProperty extends PropertyBase {
  path: Field
}

export interface FieldCapabilities {
  aggregatable: boolean
  indices?: Indices
  meta?: Record<string, Array<string>>
  non_aggregatable_indices?: Indices
  non_searchable_indices?: Indices
  searchable: boolean
  type: string
}

export interface FieldCapabilitiesBodyIndexFilter {
  range?: FieldCapabilitiesBodyIndexFilterRange
  match_none?: EmptyObject
  term?: FieldCapabilitiesBodyIndexFilterTerm
}

export interface FieldCapabilitiesBodyIndexFilterRange {
  timestamp: FieldCapabilitiesBodyIndexFilterRangeTimestamp
}

export interface FieldCapabilitiesBodyIndexFilterRangeTimestamp {
  gte?: integer
  gt?: integer
  lte?: integer
  lt?: integer
}

export interface FieldCapabilitiesBodyIndexFilterTerm {
  versionControl: FieldCapabilitiesBodyIndexFilterTermVersionControl
}

export interface FieldCapabilitiesBodyIndexFilterTermVersionControl {
  value: string
}

export interface FieldCapabilitiesRequest extends RequestBase {
  index?: Indices
  allow_no_indices?: boolean
  expand_wildcards?: ExpandWildcards
  fields?: Fields
  ignore_unavailable?: boolean
  include_unmapped?: boolean
  body?: {
    index_filter?: FieldCapabilitiesBodyIndexFilter
  }
}

export interface FieldCapabilitiesResponse extends ResponseBase {
  indices: Indices
  fields: Record<Field, Record<string, FieldCapabilities>>
}

export interface FieldCollapse {
  field: Field
  inner_hits?: InnerHits | Array<InnerHits>
  max_concurrent_group_searches?: integer
}

export interface FieldLookup {
  id?: Id
  index?: IndexName
  path?: Field
  routing?: Routing
}

export interface FieldMapping {
}

export interface FieldNameQuery {
  field?: Field
}

export interface FieldNamesField {
  enabled: boolean
}

export interface FieldSecurity {
  except: Fields
  grant: Fields
}

export interface FieldSecuritySettings {
  except: Array<string>
  grant: Array<string>
}

export interface FieldSort {
  missing?: Missing
  mode?: SortMode
  nested?: NestedSortValue
  order?: SortOrder
  unmapped_type?: FieldType
}

export interface FieldStat {
  count: number
  cardinality: number
  top_hits: Array<TopHit>
  mean_value?: number
  median_value?: number
  max_value?: number
  min_value?: number
  earliest?: string
  latest?: string
}

export interface FieldStatistics {
  doc_count: integer
  sum_doc_freq: long
  sum_ttf: long
}

export type FieldType = 'none' | 'geo_point' | 'geo_shape' | 'ip' | 'binary' | 'keyword' | 'text' | 'search_as_you_type' | 'date' | 'date_nanos' | 'boolean' | 'completion' | 'nested' | 'object' | 'murmur3' | 'token_count' | 'percolator' | 'integer' | 'long' | 'short' | 'byte' | 'float' | 'half_float' | 'scaled_float' | 'double' | 'integer_range' | 'float_range' | 'long_range' | 'double_range' | 'date_range' | 'ip_range' | 'alias' | 'join' | 'rank_feature' | 'rank_features' | 'flattened' | 'shape' | 'histogram' | 'constant_keyword'

export interface FieldTypesMappings {
  field_types: Array<FieldTypesStats>
}

export interface FieldTypesStats {
  name: Name
  count: integer
  index_count: integer
}

export type FieldValueFactorModifier = 'none' | 'log' | 'log1p' | 'log2p' | 'ln' | 'ln1p' | 'ln2p' | 'square' | 'sqrt' | 'reciprocal'

export interface FieldValueFactorScoreFunction extends ScoreFunctionBase {
  field: Field
  factor?: double
  missing?: double
  modifier?: FieldValueFactorModifier
}

export interface Fielddata {
  filter: FielddataFilter
  loading: FielddataLoading
}

export interface FielddataFilter {
  frequency: FielddataFrequencyFilter
  regex: FielddataRegexFilter
}

export interface FielddataFrequencyFilter {
  max: double
  min: double
  min_segment_size: integer
}

export type FielddataLoading = 'eager' | 'eager_global_ordinals'

export interface FielddataRegexFilter {
  pattern: string
}

export interface FielddataSettings {
  cache_expire: Time
  cache_size: string
}

export interface FielddataStats {
  evictions?: long
  memory_size_in_bytes: long
  fields?: Record<Field, FielddataStats>
}

export type Fields = Field | Array<Field>

export interface FileCountSnapshotStats {
  file_count: integer
  size_in_bytes: long
}

export interface FileSystemStats {
  data: Array<DataPathStats>
  timestamp: long
  total: TotalFileSystemStats
}

export type FileSystemStorageImplementation = 'simplefs' | 'niofs' | 'mmapfs' | 'default_fs'

export interface Filter {
  description: string
  filter_id: string
  items: Array<string>
}

export interface FilterRef {
  filter_id: Id
  filter_type: RuleFilterType
}

export interface FiltersAggregate extends AggregateBase {
  buckets: Array<FiltersBucketItem> | Record<string, FiltersBucketItem>
}

export interface FiltersAggregation extends BucketAggregationBase {
  filters?: Record<string, QueryContainer> | Array<QueryContainer>
  other_bucket?: boolean
  other_bucket_key?: string
}

export interface FiltersBucketItemKeys {
  doc_count: long
}
export type FiltersBucketItem = FiltersBucketItemKeys |
    { [property: string]: Aggregate }

export interface FindStructureRequest<TBody = unknown> {
  charset?: string
  column_names?: string
  delimiter?: string
  explain?: boolean
  format?: string
  grok_pattern?: string
  has_header_row?: boolean
  lines_to_sample?: uint
  quote?: string
  should_trim_fields?: boolean
  timeout?: Time
  timestamp_field?: Field
  timestamp_format?: string
  body: TBody
}

export interface FindStructureResponse {
  charset: string
  has_header_row: boolean
  has_byte_order_marker: boolean
  format: string
  field_stats: Record<Field, FieldStat>
  sample_start: string
  num_messages_analyzed: number
  mappings: TypeMapping
  quote: string
  delimiter: string
  need_client_timezone: boolean
  num_lines_analyzed: number
  column_names?: Array<string>
  explanation?: Array<string>
  grok_pattern?: string
  multiline_start_pattern?: string
  exclude_lines_pattern?: string
  java_timestamp_formats?: Array<string>
  joda_timestamp_formats?: Array<string>
  timestamp_field?: string
  should_trim_fields?: boolean
}

export interface FingerprintAnalyzer extends AnalyzerBase {
  max_output_size: integer
  preserve_original: boolean
  separator: string
  stopwords: StopWords
  stopwords_path: string
}

export interface FingerprintTokenFilter extends TokenFilterBase {
  max_output_size: integer
  separator: string
}

export interface FlattenedProperty extends PropertyBase {
  boost: double
  depth_limit: integer
  doc_values: boolean
  eager_global_ordinals: boolean
  ignore_above: integer
  index: boolean
  index_options: IndexOptions
  null_value: string
  similarity: string
  split_queries_on_whitespace: boolean
}

export interface FlattenedUsage extends XPackUsage {
  field_count: integer
}

export interface FloatRangeProperty extends RangePropertyBase {
}

export interface FlushJobRequest extends RequestBase {
  job_id: Id
  skip_time?: string
  body?: {
    advance_time?: DateString
    calc_interim?: boolean
    end?: DateString
    start?: DateString
  }
}

export interface FlushJobResponse extends ResponseBase {
  flushed: boolean
}

export interface FlushRequest extends RequestBase {
  index?: Indices
  allow_no_indices?: boolean
  expand_wildcards?: ExpandWildcards
  force?: boolean
  ignore_unavailable?: boolean
  wait_if_ongoing?: boolean
}

export interface FlushResponse extends ShardsOperationResponseBase {
}

export interface FlushStats {
  periodic: long
  total: long
  total_time?: string
  total_time_in_millis: long
}

export interface FollowConfig {
  max_outstanding_read_requests: integer
  max_outstanding_write_requests: integer
  max_read_request_operation_count: integer
  max_read_request_size: string
  max_retry_delay: Time
  max_write_buffer_count: integer
  max_write_buffer_size: string
  max_write_request_operation_count: integer
  max_write_request_size: string
  read_poll_timeout: Time
}

export interface FollowIndexReadException {
  exception: ErrorCause
  from_seq_no: long
  retries: integer
}

export interface FollowIndexShardStats {
  bytes_read: long
  failed_read_requests: long
  failed_write_requests: long
  fatal_exception: ErrorCause
  follower_aliases_version: long
  follower_global_checkpoint: long
  follower_index: string
  follower_mapping_version: long
  follower_max_seq_no: long
  follower_settings_version: long
  last_requested_seq_no: long
  leader_global_checkpoint: long
  leader_index: string
  leader_max_seq_no: long
  operations_read: long
  operations_written: long
  outstanding_read_requests: integer
  outstanding_write_requests: integer
  read_exceptions: Array<FollowIndexReadException>
  remote_cluster: string
  shard_id: integer
  successful_read_requests: long
  successful_write_requests: long
  time_since_last_read_millis: long
  total_read_remote_exec_time_millis: long
  total_read_time_millis: long
  total_write_time_millis: long
  write_buffer_operation_count: long
  write_buffer_size_in_bytes: long
}

export interface FollowIndexStats {
  index: string
  shards: Array<FollowIndexShardStats>
}

export interface FollowIndexStatsRequest extends RequestBase {
  index: Indices
}

export interface FollowIndexStatsResponse extends ResponseBase {
  indices: Array<FollowIndexStats>
}

export interface FollowInfoRequest extends RequestBase {
  index: Indices
}

export interface FollowInfoResponse extends ResponseBase {
  follower_indices: Array<FollowerInfo>
}

export type FollowerIndexStatus = 'active' | 'paused'

export interface FollowerInfo {
  follower_index: string
  leader_index: string
  parameters: FollowConfig
  remote_cluster: string
  status: FollowerIndexStatus
}

export interface ForceMergeRequest extends RequestBase {
  index?: Indices
  allow_no_indices?: boolean
  expand_wildcards?: ExpandWildcards
  flush?: boolean
  ignore_unavailable?: boolean
  max_num_segments?: long
  only_expunge_deletes?: boolean
}

export interface ForceMergeResponse extends ShardsOperationResponseBase {
}

export interface ForeachProcessor extends ProcessorBase {
  field: Field
  ignore_missing: boolean
  processor: ProcessorContainer
}

export interface ForecastJobRequest extends RequestBase {
  job_id: Id
  body?: {
    duration?: Time
    expires_in?: Time
  }
}

export interface ForecastJobResponse extends AcknowledgedResponseBase {
  forecast_id: string
}

export interface ForecastStatistics {
  forecasted_jobs: long
  memory_bytes: JobStatistics
  processing_time_ms: JobStatistics
  records: JobStatistics
  status: Record<string, long>
  total: long
}

export interface ForgetFollowerIndexRequest extends RequestBase {
  index: IndexName
  body: {
    follower_cluster?: string
    follower_index?: IndexName
    follower_index_uuid?: string
    leader_remote_cluster?: string
  }
}

export interface ForgetFollowerIndexResponse extends ResponseBase {
  _shards: ShardStatistics
}

export interface FormatMetricAggregationBase extends MetricAggregationBase {
  format?: string
}

export interface FormattableMetricAggregation extends MetricAggregationBase {
  format?: string
}

export interface FoundUserPrivilege {
  found: boolean
}

export interface FreezeIndexRequest extends RequestBase {
  index: IndexName
  allow_no_indices?: boolean
  expand_wildcards?: ExpandWildcards
  ignore_unavailable?: boolean
  master_timeout?: Time
  timeout?: Time
  wait_for_active_shards?: string | number
}

export interface FreezeIndexResponse extends AcknowledgedResponseBase {
  shards_acknowledged: boolean
}

export type FunctionBoostMode = 'multiply' | 'replace' | 'sum' | 'avg' | 'max' | 'min'

export interface FunctionScoreContainer {
  exp?: DecayFunction
  gauss?: DecayFunction
  linear?: DecayFunction
  field_value_factor?: FieldValueFactorScoreFunction
  random_score?: RandomScoreFunction
  script_score?: ScriptScoreFunction
  filter?: QueryContainer
  weight?: double
}

export type FunctionScoreMode = 'multiply' | 'sum' | 'avg' | 'first' | 'max' | 'min'

export interface FunctionScoreQuery extends QueryBase {
  boost_mode?: FunctionBoostMode
  functions?: Array<FunctionScoreContainer>
  max_boost?: double
  min_score?: double
  query?: QueryContainer
  score_mode?: FunctionScoreMode
  boost?: float
}

export type Fuzziness = string | integer

export interface FuzzyQuery extends QueryBase {
  max_expansions?: integer
  prefix_length?: integer
  rewrite?: MultiTermQueryRewrite
  transpositions?: boolean
  fuzziness?: Fuzziness
  value: any
}

export type GapPolicy = 'skip' | 'insert_zeros'

export interface GarbageCollectionGenerationStats {
  collection_count: long
  collection_time: string
  collection_time_in_millis: long
}

export interface GarbageCollectionStats {
  collectors: Record<string, GarbageCollectionGenerationStats>
}

export interface GenericProperty extends DocValuesPropertyBase {
  analyzer: string
  boost: double
  fielddata: StringFielddata
  ignore_above: integer
  index: boolean
  index_options: IndexOptions
  norms: boolean
  null_value: string
  position_increment_gap: integer
  search_analyzer: string
  term_vector: TermVectorOption
  type: string
}

export interface GeoBoundingBoxQuery extends QueryBase {
  bounding_box?: BoundingBox
  type?: GeoExecution
  validation_method?: GeoValidationMethod
}

export interface GeoBounds {
  bottom_right: LatLon
  top_left: LatLon
}

export interface GeoBoundsAggregate extends AggregateBase {
  bounds: GeoBounds
}

export interface GeoBoundsAggregation extends MetricAggregationBase {
  wrap_longitude?: boolean
}

export interface GeoCentroidAggregate extends AggregateBase {
  count: long
  location: GeoLocation
}

export interface GeoCentroidAggregation extends MetricAggregationBase {
  count?: long
  location?: GeoLocation
}

export type GeoCoordinate = Array<double> | ThreeDimensionalPoint

export interface GeoDecayFunctionKeys extends DecayFunctionBase {
}
export type GeoDecayFunction = GeoDecayFunctionKeys |
    { [property: string]: DecayPlacement<GeoLocation, Distance> }

export interface GeoDistanceAggregation extends BucketAggregationBase {
  distance_type?: GeoDistanceType
  field?: Field
  origin?: GeoLocation | string
  ranges?: Array<AggregationRange>
  unit?: DistanceUnit
}

export interface GeoDistanceQuery extends QueryBase {
  distance?: Distance
  distance_type?: GeoDistanceType
  location?: GeoLocation
  validation_method?: GeoValidationMethod
}

export interface GeoDistanceSortKeys {
  mode?: SortMode
  distance_type?: GeoDistanceType
  order?: SortOrder
  unit?: DistanceUnit
}
export type GeoDistanceSort = GeoDistanceSortKeys |
    { [property: string]: Array<GeoLocation> }

export type GeoDistanceType = 'arc' | 'plane'

export type GeoExecution = 'memory' | 'indexed'

export type GeoFormat = 'GeoJson' | 'WellKnownText'

export interface GeoHashGridAggregation extends BucketAggregationBase {
  bounds?: BoundingBox
  field?: Field
  precision?: GeoHashPrecision
  shard_size?: integer
  size?: integer
}

export type GeoHashPrecision = number

export interface GeoIpProcessor extends ProcessorBase {
  database_file: string
  field: Field
  first_only: boolean
  ignore_missing: boolean
  properties: Array<string>
  target_field: Field
}

export interface GeoLineAggregate extends AggregateBase {
  type: string
  geometry: LineStringGeoShape
  properties: GeoLineProperties
}

export interface GeoLineAggregation {
  point: GeoLinePoint
  sort: GeoLineSort
  include_sort?: boolean
  sort_order?: SortOrder
  size?: integer
}

export interface GeoLinePoint {
  field: Field
}

export interface GeoLineProperties {
  complete: boolean
  sort_values: Array<double>
}

export interface GeoLineSort {
  field: Field
}

export type GeoLocation = Array<double> | TwoDimensionalPoint

export type GeoOrientation = 'ClockWise' | 'CounterClockWise'

export type GeoPointFielddataFormat = 'array' | 'doc_values' | 'compressed' | 'disabled'

export interface GeoPointProperty extends DocValuesPropertyBase {
  ignore_malformed: boolean
  ignore_z_value: boolean
  null_value: GeoLocation
}

export interface GeoPolygonQuery extends QueryBase {
  points?: Array<GeoLocation>
  validation_method?: GeoValidationMethod
}

export interface GeoShape {
  type?: string
}

export interface GeoShapeProperty extends DocValuesPropertyBase {
  coerce: boolean
  ignore_malformed: boolean
  ignore_z_value: boolean
  orientation: GeoOrientation
  strategy: GeoStrategy
}

export interface GeoShapeQuery extends QueryBase {
  ignore_unmapped?: boolean
  indexed_shape?: FieldLookup
  relation?: GeoShapeRelation
  shape?: GeoShape
}

export type GeoShapeRelation = 'intersects' | 'disjoint' | 'within' | 'contains'

export type GeoStrategy = 'recursive' | 'term'

export interface GeoTileGridAggregation extends BucketAggregationBase {
  field?: Field
  precision?: GeoTilePrecision
  shard_size?: integer
  size?: integer
}

export type GeoTilePrecision = number

export type GeoTree = 'geohash' | 'quadtree'

export type GeoValidationMethod = 'coerce' | 'ignore_malformed' | 'strict'

export type GeographicFunction = 'LatLong'

export interface GetAliasRequest extends RequestBase {
  name?: Names
  index?: Indices
  allow_no_indices?: boolean
  expand_wildcards?: ExpandWildcards
  ignore_unavailable?: boolean
  local?: boolean
}

export interface GetAliasResponse extends DictionaryResponseBase<IndexName, IndexAliases> {
}

export interface GetAnomalyRecordsRequest extends RequestBase {
  job_id: Id
  body?: {
    desc?: boolean
    end?: DateString
    exclude_interim?: boolean
    page?: Page
    record_score?: double
    sort?: Field
    start?: DateString
  }
}

export interface GetAnomalyRecordsResponse extends ResponseBase {
  count: long
  records: Array<AnomalyRecord>
}

export interface GetApiKeyRequest extends RequestBase {
  id?: string
  name?: string
  owner?: boolean
  realm_name?: string
  username?: string
}

export interface GetApiKeyResponse extends ResponseBase {
  api_keys: Array<ApiKeys>
}

export interface GetAutoFollowPatternRequest extends RequestBase {
  name?: Name
}

export interface GetAutoFollowPatternResponse extends ResponseBase {
  patterns: Record<string, AutoFollowPattern>
}

export interface GetBasicLicenseStatusRequest extends RequestBase {
}

export interface GetBasicLicenseStatusResponse extends ResponseBase {
  eligible_to_start_basic: boolean
}

export interface GetBucketsRequest extends RequestBase {
  job_id: Id
  timestamp?: Id
  body?: {
    anomaly_score?: double
    desc?: boolean
    end?: DateString
    exclude_interim?: boolean
    expand?: boolean
    page?: Page
    sort?: Field
    start?: DateString
  }
}

export interface GetBucketsResponse extends ResponseBase {
  buckets: Array<ResultBucket>
  count: long
}

export interface GetBuiltinPrivilegesRequest extends RequestBase {
}

export interface GetBuiltinPrivilegesResponse extends ResponseBase {
  cluster: Array<string>
  index: Array<string>
}

export interface GetCalendarEventsRequest extends RequestBase {
  calendar_id: Id
  end?: DateString
  job_id?: string
  start?: string
  body?: {
    from?: integer
    size?: integer
  }
}

export interface GetCalendarEventsResponse extends ResponseBase {
  count: integer
  events: Array<ScheduledEvent>
}

export interface GetCalendarsRequest extends RequestBase {
  calendar_id?: Id
  body?: {
    page?: Page
  }
}

export interface GetCalendarsResponse extends ResponseBase {
  calendars: Array<Calendar>
  count: long
}

export interface GetCategoriesRequest extends RequestBase {
  job_id: Id
  category_id?: CategoryId
  body?: {
    page?: Page
  }
}

export interface GetCategoriesResponse extends ResponseBase {
  categories: Array<CategoryDefinition>
  count: long
}

export interface GetCertificatesRequest extends RequestBase {
}

export interface GetCertificatesResponse extends ResponseBase {
  certificates: Array<ClusterCertificateInformation>
}

export interface GetDatafeedStatsRequest extends RequestBase {
  datafeed_id?: Id
  allow_no_datafeeds?: boolean
}

export interface GetDatafeedStatsResponse extends ResponseBase {
  count: long
  datafeeds: Array<DatafeedStats>
}

export interface GetDatafeedsRequest extends RequestBase {
  datafeed_id?: Id
  allow_no_datafeeds?: boolean
  exclude_generated?: boolean
}

export interface GetDatafeedsResponse extends ResponseBase {
  count: long
  datafeeds: Array<Datafeed>
}

export interface GetEnrichPolicyRequest extends RequestBase {
  name?: Names
}

export interface GetEnrichPolicyResponse extends ResponseBase {
  policies: Array<NamedPolicyMetadata>
}

export interface GetFieldMappingRequest extends RequestBase {
  fields: Fields
  index?: Indices
  type?: Types
  allow_no_indices?: boolean
  expand_wildcards?: ExpandWildcards
  ignore_unavailable?: boolean
  include_defaults?: boolean
  include_type_name?: boolean
  local?: boolean
}

export interface GetFieldMappingResponse extends DictionaryResponseBase<IndexName, TypeFieldMappings> {
}

export interface GetFiltersRequest extends RequestBase {
  filter_id?: Id
  from?: integer
  size?: integer
}

export interface GetFiltersResponse extends ResponseBase {
  count: long
  filters: Array<Filter>
}

export interface GetIlmStatusRequest extends RequestBase {
}

export interface GetIlmStatusResponse extends ResponseBase {
  operation_mode: LifecycleOperationMode
}

export interface GetIndexRequest extends RequestBase {
  index: Indices
  allow_no_indices?: boolean
  expand_wildcards?: ExpandWildcards
  flat_settings?: boolean
  ignore_unavailable?: boolean
  include_defaults?: boolean
  include_type_name?: boolean
  local?: boolean
  master_timeout?: Time
}

export interface GetIndexResponse extends DictionaryResponseBase<IndexName, IndexState> {
}

export interface GetIndexSettingsRequest extends RequestBase {
  index?: Indices
  name?: Names
  allow_no_indices?: boolean
  expand_wildcards?: ExpandWildcards
  flat_settings?: boolean
  ignore_unavailable?: boolean
  include_defaults?: boolean
  local?: boolean
  master_timeout?: Time
}

export interface GetIndexSettingsResponse extends DictionaryResponseBase<IndexName, IndexState> {
}

export interface GetIndexTemplateRequest extends RequestBase {
  name?: Names
  flat_settings?: boolean
  include_type_name?: boolean
  local?: boolean
  master_timeout?: Time
}

export interface GetIndexTemplateResponse extends DictionaryResponseBase<string, TemplateMapping> {
}

export interface GetInfluencersRequest extends RequestBase {
  job_id: Id
  body?: {
    descending?: boolean
    end?: DateString
    exclude_interim?: boolean
    influencer_score?: double
    page?: Page
    sort?: Field
    start?: DateString
  }
}

export interface GetInfluencersResponse extends ResponseBase {
  count: long
  influencers: Array<BucketInfluencer>
}

export interface GetJobStatsRequest extends RequestBase {
  job_id?: Id
  allow_no_jobs?: boolean
}

export interface GetJobStatsResponse extends ResponseBase {
  count: long
  jobs: Array<JobStats>
}

export interface GetJobsRequest extends RequestBase {
  job_id?: Id
  allow_no_jobs?: boolean
  exclude_generated?: boolean
}

export interface GetJobsResponse extends ResponseBase {
  count: long
  jobs: Array<Job>
}

export interface GetLicenseRequest extends RequestBase {
  accept_enterprise?: boolean
  local?: boolean
}

export interface GetLicenseResponse extends ResponseBase {
  license: LicenseInformation
}

export interface GetLifecycleRequest extends RequestBase {
  policy?: Name
}

export interface GetLifecycleResponse extends DictionaryResponseBase<string, LifecyclePolicy> {
}

export interface GetMappingRequest extends RequestBase {
  index?: Indices
  type?: Types
  allow_no_indices?: boolean
  expand_wildcards?: ExpandWildcards
  ignore_unavailable?: boolean
  include_type_name?: boolean
  local?: boolean
  master_timeout?: Time
}

export interface GetMappingResponse extends DictionaryResponseBase<IndexName, IndexMappings> {
}

export interface GetModelSnapshotsRequest extends RequestBase {
  job_id: Id
  snapshot_id?: Id
  body?: {
    desc?: boolean
    end?: DateString
    page?: Page
    sort?: Field
    start?: DateString
  }
}

export interface GetModelSnapshotsResponse extends ResponseBase {
  count: long
  model_snapshots: Array<ModelSnapshot>
}

export interface GetOverallBucketsRequest extends RequestBase {
  job_id: Id
  body?: {
    allow_no_jobs?: boolean
    bucket_span?: Time
    end?: DateString
    exclude_interim?: boolean
    overall_score?: double
    start?: DateString
    top_n?: integer
  }
}

export interface GetOverallBucketsResponse extends ResponseBase {
  count: long
  overall_buckets: Array<OverallBucket>
}

export interface GetPipelineRequest extends RequestBase {
  id?: Id
  master_timeout?: Time
}

export interface GetPipelineResponse extends DictionaryResponseBase<string, Pipeline> {
}

export interface GetPrivilegesRequest extends RequestBase {
  application?: Name
  name?: Name
}

export interface GetPrivilegesResponse extends DictionaryResponseBase<string, Record<string, PrivilegesActions>> {
}

export interface GetRepositoryRequest extends RequestBase {
  repository?: Names
  local?: boolean
  master_timeout?: Time
}

export interface GetRepositoryResponse extends ResponseBase {
  repositories: Record<string, SnapshotRepository>
}

export interface GetRequest extends RequestBase {
  id: Id
  index: IndexName
  type?: Type
  preference?: string
  realtime?: boolean
  refresh?: boolean
  routing?: Routing
  source_enabled?: boolean
  _source_excludes?: Fields
  _source_includes?: Fields
  stored_fields?: Fields
  version?: long
  version_type?: VersionType
  _source?: boolean | string | Array<string>
}

export interface GetResponse<TDocument = unknown> extends ResponseBase {
  _index: string
  fields?: Record<string, any>
  found: boolean
  _id: string
  _primary_term?: long
  _routing?: string
  _seq_no?: long
  _source?: TDocument
  _type: string
  _version?: long
}

export interface GetRoleMappingRequest extends RequestBase {
  name?: Name
}

export interface GetRoleMappingResponse extends DictionaryResponseBase<string, XPackRoleMapping> {
}

export interface GetRoleRequest extends RequestBase {
  name?: Name
}

export interface GetRoleResponse extends DictionaryResponseBase<string, XPackRole> {
}

export interface GetRollupCapabilitiesRequest extends RequestBase {
  id?: Id
}

export interface GetRollupCapabilitiesResponse extends DictionaryResponseBase<IndexName, RollupCapabilities> {
}

export interface GetRollupIndexCapabilitiesRequest extends RequestBase {
  index: Id
}

export interface GetRollupIndexCapabilitiesResponse extends DictionaryResponseBase<IndexName, RollupIndexCapabilities> {
}

export interface GetRollupJobRequest extends RequestBase {
  id?: Id
}

export interface GetRollupJobResponse extends ResponseBase {
  jobs: Array<RollupJobInformation>
}

export interface GetScriptRequest extends RequestBase {
  id: Id
  master_timeout?: Time
}

export interface GetScriptResponse extends ResponseBase {
  _id: Id
  found: boolean
  script?: StoredScript
}

export interface GetSnapshotLifecycleManagementStatusRequest extends RequestBase {
}

export interface GetSnapshotLifecycleManagementStatusResponse extends ResponseBase {
  operation_mode: LifecycleOperationMode
}

export interface GetSnapshotLifecycleRequest extends RequestBase {
  policy_id?: Names
}

export interface GetSnapshotLifecycleResponse extends DictionaryResponseBase<string, SnapshotLifecyclePolicyMetadata> {
}

export interface GetSnapshotLifecycleStatsRequest extends RequestBase {
}

export interface GetSnapshotLifecycleStatsResponse extends ResponseBase {
  retention_deletion_time: string
  retention_deletion_time_millis: long
  retention_failed: long
  retention_runs: long
  retention_timed_out: long
  total_snapshots_deleted: long
  total_snapshot_deletion_failures: long
  total_snapshots_failed: long
  total_snapshots_taken: long
}

export interface GetSnapshotRequest extends RequestBase {
  repository: Name
  snapshot: Names
  ignore_unavailable?: boolean
  master_timeout?: Time
  verbose?: boolean
}

export interface GetSnapshotResponse extends ResponseBase {
  snapshots: Array<SnapshotInfo>
}

export interface GetStats {
  current: long
  exists_time?: string
  exists_time_in_millis: long
  exists_total: long
  missing_time?: string
  missing_time_in_millis: long
  missing_total: long
  time?: string
  time_in_millis: long
  total: long
}

export interface GetTaskRequest extends RequestBase {
  task_id: Id
  timeout?: Time
  wait_for_completion?: boolean
}

export interface GetTaskResponse extends ResponseBase {
  completed: boolean
  task: TaskInfo
  response?: TaskStatus
}

export interface GetTransformRequest extends RequestBase {
  transform_id?: Name
  allow_no_match?: boolean
  from?: integer
  size?: integer
}

export interface GetTransformResponse extends ResponseBase {
  count: long
  transforms: Array<Transform>
}

export interface GetTransformStatsRequest extends RequestBase {
  transform_id: Name
  allow_no_match?: boolean
  from?: long
  size?: long
}

export interface GetTransformStatsResponse extends ResponseBase {
  count: long
  transforms: Array<TransformStats>
}

export interface GetTrialLicenseStatusRequest extends RequestBase {
}

export interface GetTrialLicenseStatusResponse extends ResponseBase {
  eligible_to_start_trial: boolean
}

export interface GetUserAccessTokenRequest extends RequestBase {
  body: {
    grant_type?: AccessTokenGrantType
    scope?: string
    password?: string
    kerberos_ticket?: string
    refresh_token?: string
    username?: string
  }
}

export interface GetUserAccessTokenResponse extends ResponseBase {
  access_token: string
  expires_in: long
  scope?: string
  type: string
  refresh_token: string
  kerberos_authentication_response_token?: string
  authentication: AuthenticatedUser
}

export interface GetUserPrivilegesRequest extends RequestBase {
}

export interface GetUserPrivilegesResponse extends ResponseBase {
  applications: Array<ApplicationResourcePrivileges>
  cluster: Array<string>
  global: Array<GlobalPrivileges>
  indices: Array<UserIndicesPrivileges>
  run_as: Array<string>
}

export interface GetUserRequest extends RequestBase {
  username?: Names
}

export interface GetUserResponse extends DictionaryResponseBase<string, XPackUser> {
}

export interface GetWatchRequest extends RequestBase {
  id: Name
}

export interface GetWatchResponse extends ResponseBase {
  found: boolean
  _id: Id
  status?: WatchStatus
  watch?: Watch
  _primary_term?: integer
  _seq_no?: integer
  _version?: integer
}

export interface GlobalAggregation extends BucketAggregationBase {
}

export interface GlobalPrivileges {
  application: ApplicationGlobalUserPrivileges
}

export interface GoogleNormalizedDistanceHeuristic {
  background_is_superset: boolean
}

export interface GraphConnection {
  doc_count: long
  source: long
  target: long
  weight: double
}

export interface GraphExploreControls {
  sample_diversity?: SampleDiversity
  sample_size: integer
  timeout?: Time
  use_significance: boolean
}

export interface GraphExploreRequest extends RequestBase {
  index: Indices
  type?: Types
  routing?: Routing
  timeout?: Time
  body?: {
    connections?: Hop
    controls?: GraphExploreControls
    query?: QueryContainer
    vertices?: Array<GraphVertexDefinition>
  }
}

export interface GraphExploreResponse extends ResponseBase {
  connections: Array<GraphConnection>
  failures: Array<ShardFailure>
  timed_out: boolean
  took: long
  vertices: Array<GraphVertex>
}

export interface GraphVertex {
  depth: long
  field: string
  term: string
  weight: double
}

export interface GraphVertexDefinition {
  exclude?: Array<string>
  field: Field
  include?: Array<GraphVertexInclude>
  min_doc_count?: long
  shard_min_doc_count?: long
  size?: integer
}

export interface GraphVertexInclude {
  boost: double
  term: string
}

export interface GrokProcessor extends ProcessorBase {
  field: Field
  ignore_missing: boolean
  pattern_definitions: Record<string, string>
  patterns: Array<string>
  trace_match: boolean
}

export interface GrokProcessorPatternsRequest extends RequestBase {
}

export interface GrokProcessorPatternsResponse extends ResponseBase {
  patterns: Record<string, string>
}

export type GroupBy = 'nodes' | 'parents' | 'none'

export interface GsubProcessor extends ProcessorBase {
  field: Field
  ignore_missing: boolean
  pattern: string
  replacement: string
  target_field: Field
}

export interface HasChildQuery extends QueryBase {
  ignore_unmapped?: boolean
  inner_hits?: InnerHits
  max_children?: integer
  min_children?: integer
  query?: QueryContainer
  score_mode?: ChildScoreMode
  type?: RelationName
}

export interface HasParentQuery extends QueryBase {
  ignore_unmapped?: boolean
  inner_hits?: InnerHits
  parent_type?: RelationName
  query?: QueryContainer
  score?: boolean
}

export interface HasPrivilegesRequest extends RequestBase {
  user?: Name
  body: {
    application?: Array<ApplicationPrivilegesCheck>
    cluster?: Array<string>
    index?: Array<IndexPrivilegesCheck>
  }
}

export interface HasPrivilegesResponse extends ResponseBase {
  application: ApplicationsPrivileges
  cluster: Record<string, boolean>
  has_all_requested: boolean
  index: Record<IndexName, Privileges>
  username: string
}

export interface HdrMethod {
  number_of_significant_value_digits?: integer
}

export interface HdrPercentileItem {
  key: double
  value: double
}

export interface HdrPercentilesAggregate extends AggregateBase {
  values: Array<HdrPercentileItem>
}

export type Health = 'green' | 'yellow' | 'red'

export interface Highlight {
  fields: Record<Field, HighlightField>
  type?: HighlighterType
  boundary_chars?: string
  boundary_max_scan?: integer
  boundary_scanner?: BoundaryScanner
  boundary_scanner_locale?: string
  encoder?: HighlighterEncoder
  fragmenter?: HighlighterFragmenter
  fragment_offset?: integer
  fragment_size?: integer
  max_fragment_length?: integer
  no_match_size?: integer
  number_of_fragments?: integer
  order?: HighlighterOrder
  post_tags?: Array<string>
  pre_tags?: Array<string>
  require_field_match?: boolean
  tags_schema?: HighlighterTagsSchema
  highlight_query?: QueryContainer
}

export interface HighlightField {
  boundary_chars?: string
  boundary_max_scan?: integer
  boundary_scanner?: BoundaryScanner
  boundary_scanner_locale?: string
  field?: Field
  force_source?: boolean
  fragmenter?: HighlighterFragmenter
  fragment_offset?: integer
  fragment_size?: integer
  highlight_query?: QueryContainer
  matched_fields?: Fields
  max_fragment_length?: integer
  no_match_size?: integer
  number_of_fragments?: integer
  order?: HighlighterOrder
  phrase_limit?: integer
  post_tags?: Array<string>
  pre_tags?: Array<string>
  require_field_match?: boolean
  tags_schema?: HighlighterTagsSchema
  type?: HighlighterType | string
}

export type HighlighterEncoder = 'default' | 'html'

export type HighlighterFragmenter = 'simple' | 'span'

export type HighlighterOrder = 'score'

export type HighlighterTagsSchema = 'styled'

export type HighlighterType = 'plain' | 'fvh' | 'unified'

export interface HistogramAggregation extends BucketAggregationBase {
  extended_bounds?: ExtendedBounds<double>
  hard_bounds?: ExtendedBounds<double>
  field?: Field
  interval?: double
  min_doc_count?: integer
  missing?: double
  offset?: double
  order?: HistogramOrder
  script?: Script
  format?: string
}

export interface HistogramOrder {
  _count?: SortOrder
  _key?: SortOrder
}

export interface HistogramProperty extends PropertyBase {
  ignore_malformed: boolean
}

export interface HistogramRollupGrouping {
  fields: Fields
  interval: long
}

export interface Hit<TDocument = unknown> {
  _index: IndexName
  _id: Id
  _score?: double
  _type?: Type
  _explanation?: Explanation
  fields?: Record<string, any>
  highlight?: Record<string, Array<string>>
  inner_hits?: Record<string, InnerHitsResult>
  matched_queries?: Array<string>
  _nested?: NestedIdentity
  _ignored?: Array<string>
  _shard?: string
  _node?: string
  _routing?: string
  _source?: TDocument
  _seq_no?: long
  _primary_term?: long
  _version?: long
  sort?: SortResults
}

export interface HitMetadata<TDocument = unknown> {
  _id: string
  _index: string
  _primary_term: long
  _routing: string
  _seq_no: long
  _source: TDocument
  _type: string
  _version: long
}

export interface HitsMetadata<T = unknown> {
  total: TotalHits | long
  hits: Array<Hit<T>>
  max_score?: double
}

export interface HoltLinearModelSettings {
  alpha?: float
  beta?: float
}

export interface HoltWintersModelSettings {
  alpha?: float
  beta?: float
  gamma?: float
  pad?: boolean
  period?: integer
  type?: HoltWintersType
}

export type HoltWintersType = 'add' | 'mult'

export interface Hop {
  connections?: Hop
  query: QueryContainer
  vertices: Array<GraphVertexDefinition>
}

export interface HotThreadInformation {
  hosts: Array<string>
  node_id: string
  node_name: string
  threads: Array<string>
}

export interface HourlySchedule {
  minute: Array<integer>
}

export interface HtmlStripCharFilter extends CharFilterBase {
}

export interface HttpInput {
  extract: Array<string>
  request: HttpInputRequestDefinition
  response_content_type: ResponseContentType
}

export interface HttpInputAuthentication {
  basic: HttpInputBasicAuthentication
}

export interface HttpInputBasicAuthentication {
  password: string
  username: string
}

export type HttpInputMethod = 'head' | 'get' | 'post' | 'put' | 'delete'

export interface HttpInputProxy {
  host: string
  port: integer
}

export interface HttpInputRequestDefinition {
  auth?: HttpInputAuthentication
  body?: string
  connection_timeout?: Time
  headers?: Record<string, string>
  host?: string
  method?: HttpInputMethod
  params?: Record<string, string>
  path?: string
  port?: integer
  proxy?: HttpInputProxy
  read_timeout?: Time
  scheme?: ConnectionScheme
  url?: string
}

export interface HttpInputRequestResult extends HttpInputRequestDefinition {
}

export interface HttpInputResponseResult {
  body: string
  headers: Record<string, Array<string>>
  status: integer
}

export type HttpMethod = 'GET' | 'POST' | 'PUT' | 'DELETE' | 'HEAD'

export interface HttpStats {
  current_open: integer
  total_opened: long
}

export interface HunspellTokenFilter extends TokenFilterBase {
  dedup: boolean
  dictionary: string
  locale: string
  longest_only: boolean
}

export interface HyphenationDecompounderTokenFilter extends CompoundWordTokenFilterBase {
}

export type IBDistribution = 'll' | 'spl'

export type IBLambda = 'df' | 'ttf'

export interface IcuAnalyzer extends AnalyzerBase {
  method: IcuNormalizationType
  mode: IcuNormalizationMode
}

export type IcuCollationAlternate = 'shifted' | 'non-ignorable'

export type IcuCollationCaseFirst = 'lower' | 'upper'

export type IcuCollationDecomposition = 'no' | 'identical'

export type IcuCollationStrength = 'primary' | 'secondary' | 'tertiary' | 'quaternary' | 'identical'

export interface IcuCollationTokenFilter extends TokenFilterBase {
  alternate: IcuCollationAlternate
  caseFirst: IcuCollationCaseFirst
  caseLevel: boolean
  country: string
  decomposition: IcuCollationDecomposition
  hiraganaQuaternaryMode: boolean
  language: string
  numeric: boolean
  strength: IcuCollationStrength
  variableTop: string
  variant: string
}

export interface IcuFoldingTokenFilter extends TokenFilterBase {
  unicode_set_filter: string
}

export interface IcuNormalizationCharFilter extends CharFilterBase {
  mode: IcuNormalizationMode
  name: IcuNormalizationType
}

export type IcuNormalizationMode = 'decompose' | 'compose'

export interface IcuNormalizationTokenFilter extends TokenFilterBase {
  name: IcuNormalizationType
}

export type IcuNormalizationType = 'nfc' | 'nfkc' | 'nfkc_cf'

export interface IcuTokenizer extends TokenizerBase {
  rule_files: string
}

export type IcuTransformDirection = 'forward' | 'reverse'

export interface IcuTransformTokenFilter extends TokenFilterBase {
  dir: IcuTransformDirection
  id: string
}

export type Id = string

export type Ids = string | Array<string>

export interface IdsQuery extends QueryBase {
  values?: Array<Id>
}

export interface IlmPolicyStatistics {
  indices_managed: integer
  phases: Phases
}

export interface IlmUsage {
  policy_count: integer
  policy_stats: Array<IlmPolicyStatistics>
}

export interface IndexActionResult {
  response: IndexActionResultIndexResponse
}

export interface IndexActionResultIndexResponse {
  created: boolean
  id: Id
  index: IndexName
  result: Result
  version: integer
  type?: Type
}

export type IndexAlias = string

export interface IndexAliases {
  aliases: Record<string, AliasDefinition>
}

export interface IndexExistsRequest extends RequestBase {
  index: Indices
  allow_no_indices?: boolean
  expand_wildcards?: ExpandWildcards
  flat_settings?: boolean
  ignore_unavailable?: boolean
  include_defaults?: boolean
  local?: boolean
}

export type IndexExistsResponse = boolean

export interface IndexField {
  enabled: boolean
}

export interface IndexHealthStats {
  active_primary_shards: integer
  active_shards: integer
  initializing_shards: integer
  number_of_replicas: integer
  number_of_shards: integer
  relocating_shards: integer
  shards?: Record<string, ShardHealthStats>
  status: Health
  unassigned_shards: integer
}

export interface IndexMappings {
  item: TypeMapping
  mappings: TypeMapping
}

export type IndexMetrics = string

export type IndexName = string

export type IndexOptions = 'docs' | 'freqs' | 'positions' | 'offsets'

export interface IndexPrivilegesCheck {
  names: Array<string>
  privileges: Array<string>
}

export interface IndexRequest<TDocument = unknown> extends RequestBase {
  id?: Id
  index: IndexName
  type?: Type
  if_primary_term?: long
  if_seq_no?: long
  op_type?: OpType
  pipeline?: string
  refresh?: Refresh
  routing?: Routing
  timeout?: Time
  version?: long
  version_type?: VersionType
  wait_for_active_shards?: string
  require_alias?: boolean
  body: TDocument
}

export interface IndexResponse extends WriteResponseBase {
}

export interface IndexSegment {
  shards: Record<string, ShardsSegment | Array<ShardsSegment>>
}

export type IndexSortMissing = '_first' | '_last'

export type IndexSortMode = 'min' | 'max'

export type IndexSortOrder = 'asc' | 'desc'

export interface IndexState {
  aliases: Record<IndexName, Alias>
  mappings: TypeMapping
  settings: Record<string, any>
}

export interface IndexStats {
  completion?: CompletionStats
  docs?: DocStats
  fielddata?: FielddataStats
  flush?: FlushStats
  get?: GetStats
  indexing?: IndexingStats
  merges?: MergesStats
  query_cache?: QueryCacheStats
  recovery?: RecoveryStats
  refresh?: RefreshStats
  request_cache?: RequestCacheStats
  search?: SearchStats
  segments?: SegmentsStats
  store?: StoreStats
  translog?: TranslogStats
  warmer?: WarmerStats
}

export interface IndexTemplateExistsRequest extends RequestBase {
  name: Names
  flat_settings?: boolean
  local?: boolean
  master_timeout?: Time
}

export type IndexTemplateExistsResponse = boolean

export interface IndexedScript extends ScriptBase {
  id: string
}

export type IndexingJobState = 'started' | 'indexing' | 'stopping' | 'stopped' | 'aborting'

export interface IndexingStats {
  index_current: long
  delete_current: long
  delete_time?: string
  delete_time_in_millis: long
  delete_total: long
  is_throttled: boolean
  noop_update_total: long
  throttle_time?: string
  throttle_time_in_millis: long
  index_time?: string
  index_time_in_millis: long
  index_total: long
  index_failed: long
  types?: Record<string, IndexingStats>
}

export type Indices = string | Array<string>

export interface IndicesModuleSettings {
  circuit_breaker_settings: CircuitBreakerSettings
  fielddata_settings: FielddataSettings
  qeueries_cache_size: string
  recovery_settings: IndicesRecoverySettings
}

export interface IndicesOptions {
  allow_no_indices: boolean
  expand_wildcards: ExpandWildcards
  ignore_unavailable: boolean
}

export interface IndicesPrivileges {
  field_security?: FieldSecurity
  names: Indices
  privileges: Array<string>
  query?: QueryContainer
}

export interface IndicesRecoverySettings {
  compress: boolean
  concurrent_small_file_streams: integer
  concurrent_streams: integer
  file_chunk_size: string
  max_bytes_per_second: string
  translog_operations: integer
  translog_size: string
}

export interface IndicesResponseBase extends AcknowledgedResponseBase {
  _shards?: ShardStatistics
}

export interface IndicesShardStores {
  shards: Record<string, ShardStoreWrapper>
}

export interface IndicesShardStoresRequest extends RequestBase {
  index?: Indices
  allow_no_indices?: boolean
  expand_wildcards?: ExpandWildcards
  ignore_unavailable?: boolean
  status?: Array<string>
}

export interface IndicesShardStoresResponse extends ResponseBase {
  indices: Record<string, IndicesShardStores>
}

export interface IndicesStats {
  primaries: IndexStats
  shards?: Record<string, Array<ShardStats>>
  total: IndexStats
  uuid?: string
}

export interface IndicesStatsRequest extends RequestBase {
  metric?: Metrics
  index?: Indices
  completion_fields?: Fields
  expand_wildcards?: ExpandWildcards
  fielddata_fields?: Fields
  fields?: Fields
  forbid_closed_indices?: boolean
  groups?: string | Array<string>
  include_segment_file_sizes?: boolean
  include_unloaded_segments?: boolean
  level?: Level
  types?: Types
}

export interface IndicesStatsResponse extends ResponseBase {
  indices?: Record<string, IndicesStats>
  _shards: ShardStatistics
  _all: IndicesStats
}

export interface IndicesVersionsStats {
  index_count: integer
  primary_shard_count: integer
  total_primary_bytes: long
  version: string
}

export interface Influence {
  influencer_field_name: string
  influencer_field_values: Array<string>
}

export type InfoContentFunction = 'InfoContent' | 'HighInfoContent' | 'LowInfoContent'

export interface Ingest {
  timestamp: DateString
}

export interface IngestStats {
  count: long
  current: long
  failed: long
  processors: Array<KeyedProcessorStats>
  time_in_millis: long
}

export interface InlineGet<TDocument = unknown> {
  fields?: Record<string, any>
  found: boolean
  _seq_no: long
  _primary_term: long
  _routing?: Routing
  _source: TDocument
}

export interface InlineScript extends ScriptBase {
  source: string
}

export interface InnerHits {
  name?: string
  size?: integer
  from?: integer
  collapse?: FieldCollapse
  docvalue_fields?: Fields
  explain?: boolean
  highlight?: Highlight
  ignore_unmapped?: boolean
  script_fields?: Record<string, ScriptField>
  seq_no_primary_term?: boolean
  fields?: Fields
  sort?: Sort
  _source?: boolean | SourceFilter
  version?: boolean
}

export interface InnerHitsMetadata {
  total: TotalHits | long
  hits: Array<Hit<Record<string, any>>>
  max_score?: double
}

export interface InnerHitsResult {
  hits: InnerHitsMetadata
}

export interface Input {
}

export interface InputContainer {
  chain?: ChainInput
  http?: HttpInput
  search?: SearchInput
  simple?: SimpleInput
}

export type InputType = 'http' | 'search' | 'simple'

export interface IntegerRangeProperty extends RangePropertyBase {
}

export interface Interval extends ScheduleBase {
  factor: long
  unit: IntervalUnit
}

export type IntervalUnit = 's' | 'm' | 'h' | 'd' | 'w'

export interface Intervals {
  filter?: IntervalsFilter
}

export interface IntervalsAllOf {
  intervals?: Array<IntervalsContainer>
  max_gaps?: integer
  ordered?: boolean
  filter?: IntervalsFilter
}

export interface IntervalsAnyOf {
  intervals?: Array<IntervalsContainer>
  filter?: IntervalsFilter
}

export interface IntervalsContainer {
  all_of?: IntervalsAllOf
  any_of?: IntervalsAnyOf
  fuzzy?: IntervalsFuzzy
  match?: IntervalsMatch
  prefix?: IntervalsPrefix
  wildcard?: IntervalsWildcard
}

export interface IntervalsFilter {
  after?: IntervalsContainer
  before?: IntervalsContainer
  contained_by?: IntervalsContainer
  containing?: IntervalsContainer
  not_contained_by?: IntervalsContainer
  not_containing?: IntervalsContainer
  not_overlapping?: IntervalsContainer
  overlapping?: IntervalsContainer
  script?: Script
}

export interface IntervalsFuzzy {
  analyzer?: string
  fuzziness?: Fuzziness
  prefix_length?: integer
  term?: string
  transpositions?: boolean
  use_field?: Field
}

export interface IntervalsMatch {
  analyzer?: string
  max_gaps?: integer
  ordered?: boolean
  query?: string
  use_field?: Field
  filter?: IntervalsFilter
}

export interface IntervalsPrefix {
  analyzer?: string
  prefix?: string
  use_field?: Field
}

export interface IntervalsQuery extends QueryBase {
  all_of?: IntervalsAllOf
  any_of?: IntervalsAnyOf
  fuzzy?: IntervalsFuzzy
  match?: IntervalsMatch
  prefix?: IntervalsPrefix
  wildcard?: IntervalsWildcard
}

export interface IntervalsWildcard {
  analyzer?: string
  pattern?: string
  use_field?: Field
}

export interface InvalidateApiKeyRequest extends RequestBase {
  body: {
    id?: string
    ids?: Array<string>
    name?: string
    owner?: boolean
    realm_name?: string
    username?: string
  }
}

export interface InvalidateApiKeyResponse extends ResponseBase {
  error_count: integer
  error_details?: Array<ErrorCause>
  invalidated_api_keys: Array<string>
  previously_invalidated_api_keys: Array<string>
}

export interface InvalidateUserAccessTokenRequest extends RequestBase {
  body: {
    token?: string
    refresh_token?: string
    realm_name?: string
    username?: string
  }
}

export interface InvalidateUserAccessTokenResponse extends ResponseBase {
  error_count: long
  error_details?: Array<ErrorCause>
  invalidated_tokens: long
  previously_invalidated_tokens: long
}

export interface IpFilterUsage {
  http: boolean
  transport: boolean
}

export interface IpProperty extends DocValuesPropertyBase {
  boost: double
  index: boolean
  null_value: string
}

export interface IpRangeAggregation extends BucketAggregationBase {
  field?: Field
  ranges?: Array<IpRangeAggregationRange>
}

export interface IpRangeAggregationRange {
  from?: string
  mask?: string
  to?: string
}

export interface IpRangeBucketKeys {
}
export type IpRangeBucket = IpRangeBucketKeys |
    { [property: string]: Aggregate }

export interface IpRangeProperty extends RangePropertyBase {
}

export interface Job {
  allow_lazy_open?: boolean
  analysis_config: AnalysisConfig
  analysis_limits?: AnalysisLimits
  background_persist_interval: Time
  create_time: integer
  data_description: DataDescription
  description: string
  finished_time: integer
  job_id: string
  job_type: string
  model_plot: ModelPlotConfig
  model_snapshot_id: string
  model_snapshot_retention_days: long
  renormalization_window_days: long
  results_index_name?: IndexName
  results_retention_days: long
  groups: Array<string>
  model_plot_config?: ModelPlotConfig
  custom_settings?: CustomSettings
  job_version?: string
  deleting?: boolean
  daily_model_snapshot_retention_after_days?: long
}

export interface JobForecastStatistics {
  memory_bytes: JobStatistics
  processing_time_ms: JobStatistics
  records: JobStatistics
  status: Record<string, long>
  total: long
}

export type JobState = 'closing' | 'closed' | 'opened' | 'failed' | 'opening'

export interface JobStatistics {
  avg: double
  max: double
  min: double
  total: double
}

export interface JobStats {
  assignment_explanation: string
  data_counts: DataCounts
  forecasts_stats: JobForecastStatistics
  job_id: string
  model_size_stats: ModelSizeStats
  node: DiscoveryNode
  open_time: Time
  state: JobState
  timing_stats: TimingStats
  deleting?: boolean
}

export interface JoinProcessor extends ProcessorBase {
  field: Field
  separator: string
  target_field: Field
}

export interface JoinProperty extends PropertyBase {
  relations: Record<RelationName, Array<RelationName>>
}

export interface JsonProcessor extends ProcessorBase {
  add_to_root: boolean
  field: Field
  target_field: Field
}

export interface JvmClassesStats {
  current_loaded_count: long
  total_loaded_count: long
  total_unloaded_count: long
}

export interface JvmPool {
  max: string
  max_in_bytes: long
  peak_max: string
  peak_max_in_bytes: long
  peak_used: string
  peak_used_in_bytes: long
  used: string
  used_in_bytes: long
}

export interface KStemTokenFilter extends TokenFilterBase {
}

export type KeepTypesMode = 'include' | 'exclude'

export interface KeepTypesTokenFilter extends TokenFilterBase {
  mode: KeepTypesMode
  types: Array<string>
}

export interface KeepWordsTokenFilter extends TokenFilterBase {
  keep_words: Array<string>
  keep_words_case: boolean
  keep_words_path: string
}

export interface KeyValueProcessor extends ProcessorBase {
  exclude_keys: Array<string>
  field: Field
  field_split: string
  ignore_missing: boolean
  include_keys: Array<string>
  prefix: string
  strip_brackets: boolean
  target_field: Field
  trim_key: string
  trim_value: string
  value_split: string
}

export interface KeyedBucketKeys<TKey = unknown> {
  doc_count: long
  key: TKey
  key_as_string: string
}
export type KeyedBucket<TKey = unknown> = KeyedBucketKeys<TKey> |
    { [property: string]: Aggregate }

export interface KeyedProcessorStats {
  statistics: ProcessStats
  type: string
}

export interface KeyedValueAggregate extends ValueAggregate {
  keys: Array<string>
}

export interface KeywordAnalyzer extends AnalyzerBase {
}

export interface KeywordMarkerTokenFilter extends TokenFilterBase {
  ignore_case: boolean
  keywords: Array<string>
  keywords_path: string
  keywords_pattern: string
}

export interface KeywordProperty extends DocValuesPropertyBase {
  boost: double
  eager_global_ordinals: boolean
  ignore_above: integer
  index: boolean
  index_options: IndexOptions
  normalizer: string
  norms: boolean
  null_value: string
  split_queries_on_whitespace: boolean
}

export interface KeywordTokenizer extends TokenizerBase {
  buffer_size: integer
}

export interface KibanaUrlConfig extends BaseUrlConfig {
  time_range?: string
}

export interface KuromojiAnalyzer extends AnalyzerBase {
  mode: KuromojiTokenizationMode
  user_dictionary: string
}

export interface KuromojiIterationMarkCharFilter extends CharFilterBase {
  normalize_kana: boolean
  normalize_kanji: boolean
}

export interface KuromojiPartOfSpeechTokenFilter extends TokenFilterBase {
  stoptags: Array<string>
}

export interface KuromojiReadingFormTokenFilter extends TokenFilterBase {
  use_romaji: boolean
}

export interface KuromojiStemmerTokenFilter extends TokenFilterBase {
  minimum_length: integer
}

export type KuromojiTokenizationMode = 'normal' | 'search' | 'extended'

export interface KuromojiTokenizer extends TokenizerBase {
  discard_punctuation: boolean
  mode: KuromojiTokenizationMode
  nbest_cost: integer
  nbest_examples: string
  user_dictionary: string
  user_dictionary_rules: Array<string>
}

export type Language = 'Arabic' | 'Armenian' | 'Basque' | 'Brazilian' | 'Bulgarian' | 'Catalan' | 'Chinese' | 'Cjk' | 'Czech' | 'Danish' | 'Dutch' | 'English' | 'Estonian' | 'Finnish' | 'French' | 'Galician' | 'German' | 'Greek' | 'Hindi' | 'Hungarian' | 'Indonesian' | 'Irish' | 'Italian' | 'Latvian' | 'Norwegian' | 'Persian' | 'Portuguese' | 'Romanian' | 'Russian' | 'Sorani' | 'Spanish' | 'Swedish' | 'Turkish' | 'Thai'

export interface LanguageAnalyzer extends AnalyzerBase {
  language: Language
  stem_exclusion: Array<string>
  stopwords: StopWords
  stopwords_path: string
  type: string
}

export interface LaplaceSmoothingModel {
  alpha: double
}

export interface LatLon {
  lat: double
  lon: double
}

export interface LengthTokenFilter extends TokenFilterBase {
  max: integer
  min: integer
}

export interface LetterTokenizer extends TokenizerBase {
}

export type Level = 'cluster' | 'indices' | 'shards'

export interface License {
  expiry_date_in_millis: long
  issue_date_in_millis: long
  issued_to: string
  issuer: string
  max_nodes: long
  signature: string
  type: LicenseType
  uid: string
}

export interface LicenseAcknowledgement {
  license: Array<string>
  message: string
}

export interface LicenseInformation {
  expiry_date: DateString
  expiry_date_in_millis: long
  issue_date: DateString
  issue_date_in_millis: long
  issued_to: string
  issuer: string
  max_nodes: long
  max_resource_units: integer
  status: LicenseStatus
  type: LicenseType
  uid: string
  expirty_date_in_millis: long
  start_date_in_millis: long
}

export type LicenseStatus = 'active' | 'valid' | 'invalid' | 'expired'

export type LicenseType = 'missing' | 'trial' | 'basic' | 'standard' | 'dev' | 'silver' | 'gold' | 'platinum' | 'enterprise'

export interface LifecycleAction {
}

export interface LifecycleExplain {
  action: string
  action_time_millis: DateString
  age: Time
  failed_step: string
  failed_step_retry_count: integer
  index: IndexName
  is_auto_retryable_error: boolean
  lifecycle_date_millis: DateString
  managed: boolean
  phase: string
  phase_time_millis: DateString
  policy: string
  step: string
  step_info: Record<string, any>
  step_time_millis: DateString
}

export type LifecycleOperationMode = 'RUNNING' | 'STOPPING' | 'STOPPED'

export interface LifecyclePolicy {
  modified_date: DateString
  policy: Policy
  version: integer
}

export type Like = string | LikeDocument

export interface LikeDocument {
  doc?: any
  fields?: Fields
  _id?: Id
  _index?: IndexName
  per_field_analyzer?: Record<Field, string>
  routing?: Routing
}

export interface LimitTokenCountTokenFilter extends TokenFilterBase {
  consume_all_tokens: boolean
  max_token_count: integer
}

export interface Limits {
  max_model_memory_limit: string
  effective_max_model_memory_limit: string
}

export interface LineStringGeoShape {
  coordinates: Array<GeoCoordinate>
}

export interface LinearInterpolationSmoothingModel {
  bigram_lambda: double
  trigram_lambda: double
  unigram_lambda: double
}

export interface ListTasksRequest extends RequestBase {
  actions?: string
  detailed?: boolean
  group_by?: GroupBy
  nodes?: Array<string>
  parent_task_id?: Id
  timeout?: Time
  wait_for_completion?: boolean
}

export interface ListTasksResponse extends ResponseBase {
  node_failures?: Array<ErrorCause>
  nodes?: Record<string, TaskExecutingNode>
  tasks?: Record<string, TaskInfo> | Array<TaskInfo>
}

export interface LoadAverageStats {
  '15m': float
  '5m': float
  '1m': float
}

export type LogLevel = 'error' | 'warn' | 'info' | 'debug' | 'trace'

export interface LoggingActionResult {
  logged_text: string
}

export type LongId = string

export interface LongRangeProperty extends RangePropertyBase {
}

export interface LowercaseProcessor extends ProcessorBase {
  field: Field
  ignore_missing: boolean
  target_field: Field
}

export interface LowercaseTokenFilter extends TokenFilterBase {
  language: string
}

export interface LowercaseTokenizer extends TokenizerBase {
}

export interface MachineLearningInfoRequest extends RequestBase {
}

export interface MachineLearningInfoResponse extends ResponseBase {
  defaults: Defaults
  limits: Limits
  upgrade_mode: boolean
}

export interface MachineLearningUsage extends XPackUsage {
  datafeeds: Record<string, DatafeedCount>
  jobs: Record<string, Job>
  node_count: integer
}

export interface MainError extends ErrorCause {
  headers?: Record<string, string>
  root_cause: Array<ErrorCause>
}

export interface ManageUserPrivileges {
  applications: Array<string>
}

export interface MappingCharFilter extends CharFilterBase {
  mappings: Array<string>
  mappings_path: string
}

export interface MatchAllQuery extends QueryBase {
  norm_field?: string
}

export interface MatchBoolPrefixQuery extends QueryBase {
  analyzer?: string
  fuzziness?: Fuzziness
  fuzzy_rewrite?: MultiTermQueryRewrite
  fuzzy_transpositions?: boolean
  max_expansions?: integer
  minimum_should_match?: MinimumShouldMatch
  operator?: Operator
  prefix_length?: integer
  query?: string
}

export interface MatchNoneQuery extends QueryBase {
}

export interface MatchPhrasePrefixQuery extends QueryBase {
  analyzer?: string
  max_expansions?: integer
  query?: string
  slop?: integer
  zero_terms_query?: ZeroTermsQuery
}

export interface MatchPhraseQuery extends QueryBase {
  analyzer?: string
  query?: string
  slop?: integer
}

export interface MatchQuery extends QueryBase {
  analyzer?: string
  auto_generate_synonyms_phrase_query?: boolean
  cutoff_frequency?: double
  fuzziness?: Fuzziness
  fuzzy_rewrite?: MultiTermQueryRewrite
  fuzzy_transpositions?: boolean
  lenient?: boolean
  max_expansions?: integer
  minimum_should_match?: MinimumShouldMatch
  operator?: Operator
  prefix_length?: integer
  query?: string | float | boolean
  zero_terms_query?: ZeroTermsQuery
}

export type MatchType = 'simple' | 'regex'

export interface MatrixAggregation extends Aggregation {
  fields?: Fields
  missing?: Record<Field, double>
}

export interface MatrixStatsAggregate extends AggregateBase {
  correlation: Record<string, double>
  covariance: Record<string, double>
  count: integer
  kurtosis: double
  mean: double
  skewness: double
  variance: double
  name: string
}

export interface MatrixStatsAggregation extends MatrixAggregation {
  mode?: MatrixStatsMode
}

export type MatrixStatsMode = 'avg' | 'min' | 'max' | 'sum' | 'median'

export interface MaxAggregation extends FormatMetricAggregationBase {
}

export interface MaxBucketAggregation extends PipelineAggregationBase {
}

export interface MedianAbsoluteDeviationAggregation extends FormatMetricAggregationBase {
  compression?: double
}

export interface MemoryStats {
  resident: string
  resident_in_bytes: long
  share: string
  share_in_bytes: long
  total_virtual: string
  total_virtual_in_bytes: long
}

export type MemoryStatus = 'ok' | 'soft_limit' | 'hard_limit'

export interface MergesStats {
  current: long
  current_docs: long
  current_size?: string
  current_size_in_bytes: long
  total: long
  total_auto_throttle?: string
  total_auto_throttle_in_bytes: long
  total_docs: long
  total_size?: string
  total_size_in_bytes: long
  total_stopped_time?: string
  total_stopped_time_in_millis: long
  total_throttled_time?: string
  total_throttled_time_in_millis: long
  total_time?: string
  total_time_in_millis: long
}

export type MetricAggregate = ValueAggregate | BoxPlotAggregate | GeoBoundsAggregate | GeoCentroidAggregate | GeoLineAggregate | PercentilesAggregate | ScriptedMetricAggregate | StatsAggregate | StringStatsAggregate | TopHitsAggregate | TopMetricsAggregate | ExtendedStatsAggregate | TDigestPercentilesAggregate | HdrPercentilesAggregate

export interface MetricAggregationBase {
  field?: Field
  missing?: Missing
  script?: Script
}

export type MetricFunction = 'Min' | 'Max' | 'Median' | 'HighMedian' | 'LowMedian' | 'Mean' | 'HighMean' | 'LowMean' | 'Metric' | 'Varp' | 'HighVarp' | 'LowVarp'

export type Metrics = string | Array<string>

export interface MinAggregation extends FormatMetricAggregationBase {
}

export interface MinBucketAggregation extends PipelineAggregationBase {
}

export interface MinimalLicenseInformation {
  expiry_date_in_millis: long
  mode: LicenseType
  status: LicenseStatus
  type: LicenseType
  uid: string
}

export type MinimumInterval = 'second' | 'minute' | 'hour' | 'day' | 'month' | 'year'

export type MinimumShouldMatch = integer | string

export type Missing = string | integer | double | boolean

export interface MissingAggregation extends BucketAggregationBase {
  field?: Field
  missing?: Missing
}

export type ModelCategorizationStatus = 'ok' | 'warn'

export type ModelMemoryStatus = 'ok' | 'soft_limit' | 'hard_limit'

export interface ModelPlotConfig {
  terms: Field
  enabled: boolean
  annotations_enabled?: boolean
}

export interface ModelPlotConfigEnabled {
  enabled: boolean
}

export interface ModelSizeStats {
  bucket_allocation_failures_count: long
  job_id: string
  log_time: DateString
  memory_status: MemoryStatus
  model_bytes: long
  result_type: string
  timestamp: DateString
  total_by_field_count: long
  total_over_field_count: long
  total_partition_field_count: long
}

export interface ModelSnapshot {
  description: string
  job_id: string
  latest_record_time_stamp: DateString
  latest_result_time_stamp: DateString
  model_size_stats: ModelSizeStats
  retain: boolean
  snapshot_doc_count: long
  snapshot_id: string
  timestamp: DateString
}

export interface MonitoringUsage extends XPackUsage {
  collection_enabled: boolean
  enabled_exporters: Record<string, long>
}

export type Month = 'january' | 'february' | 'march' | 'april' | 'may' | 'june' | 'july' | 'august' | 'september' | 'october' | 'november' | 'december'

export interface MoreLikeThisQuery extends QueryBase {
  analyzer?: string
  boost_terms?: double
  fields?: Fields
  include?: boolean
  like?: Array<Like>
  max_doc_freq?: integer
  max_query_terms?: integer
  max_word_length?: integer
  min_doc_freq?: integer
  minimum_should_match?: MinimumShouldMatch
  min_term_freq?: integer
  min_word_length?: integer
  per_field_analyzer?: Record<Field, string>
  routing?: Routing
  stop_words?: StopWords
  unlike?: Array<Like>
  version?: long
  version_type?: VersionType
}

export interface MoveToStepRequest extends RequestBase {
  index: IndexName
  body?: {
    current_step?: StepKey
    next_step?: StepKey
  }
}

export interface MoveToStepResponse extends AcknowledgedResponseBase {
}

export interface MovingAverageAggregation extends PipelineAggregationBase {
  minimize?: boolean
  model?: MovingAverageModel
  settings: MovingAverageSettings
  predict?: integer
  window?: integer
}

export type MovingAverageModel = 'linear' | 'simple' | 'ewma' | 'holt' | 'holt_winters'

export type MovingAverageSettings = EwmaModelSettings | HoltLinearModelSettings | HoltWintersModelSettings

export interface MovingFunctionAggregation extends PipelineAggregationBase {
  script?: string
  shift?: integer
  window?: integer
}

export interface MovingPercentilesAggregation extends PipelineAggregationBase {
  window?: integer
  shift?: integer
}

export interface MultiBucketAggregate<TBucket = unknown> extends AggregateBase {
  buckets: Array<TBucket>
}

export interface MultiGetHit<TDocument = unknown> {
  error?: MainError
  fields?: Record<string, any>
  found?: boolean
  _id: string
  _index: string
  _primary_term?: long
  _routing?: Routing
  _seq_no?: long
  _source?: TDocument
  _type?: Type
  _version?: long
}

export interface MultiGetOperation {
  can_be_flattened?: boolean
  _id: Id
  _index?: IndexName
  routing?: Routing
  _source?: boolean | Fields | SourceFilter
  stored_fields?: Fields
  _type?: Type
  version?: long
  version_type?: VersionType
}

export interface MultiGetRequest extends RequestBase {
  index?: IndexName
  type?: Type
  preference?: string
  realtime?: boolean
  refresh?: boolean
  routing?: Routing
  source_enabled?: boolean
  _source?: boolean | Fields
  _source_excludes?: Fields
  _source_includes?: Fields
  stored_fields?: Fields
  body: {
    docs?: Array<MultiGetOperation>
    ids?: Array<Id>
  }
}

export interface MultiGetResponse<TDocument = unknown> extends ResponseBase {
  docs: Array<MultiGetHit<TDocument>>
}

export interface MultiMatchQuery extends QueryBase {
  analyzer?: string
  auto_generate_synonyms_phrase_query?: boolean
  cutoff_frequency?: double
  fields?: Fields
  fuzziness?: Fuzziness
  fuzzy_rewrite?: MultiTermQueryRewrite
  fuzzy_transpositions?: boolean
  lenient?: boolean
  max_expansions?: integer
  minimum_should_match?: MinimumShouldMatch
  operator?: Operator
  prefix_length?: integer
  query?: string
  slop?: integer
  tie_breaker?: double
  type?: TextQueryType
  use_dis_max?: boolean
  zero_terms_query?: ZeroTermsQuery
}

export interface MultiSearchRequest extends RequestBase {
  index?: Indices
  type?: Types
  ccs_minimize_roundtrips?: boolean
  max_concurrent_searches?: long
  max_concurrent_shard_requests?: long
  pre_filter_shard_size?: long
  search_type?: SearchType
  total_hits_as_integer?: boolean
  typed_keys?: boolean
  body: {
    operations?: Record<string, SearchRequest>
  }
}

export interface MultiSearchResponse extends ResponseBase {
  responses: Array<SearchResponse<any>>
}

export interface MultiSearchTemplateRequest extends RequestBase {
  index?: Indices
  type?: Types
  ccs_minimize_roundtrips?: boolean
  max_concurrent_searches?: long
  search_type?: SearchType
  total_hits_as_integer?: boolean
  typed_keys?: boolean
  body: {
    operations?: Record<string, SearchTemplateRequest>
  }
}

export type MultiTermQueryRewrite = string

export interface MultiTermVectorOperation {
  doc: object
  fields: Fields
  field_statistics: boolean
  filter: TermVectorFilter
  _id: Id
  _index: IndexName
  offsets: boolean
  payloads: boolean
  positions: boolean
  routing: Routing
  term_statistics: boolean
  version: long
  version_type: VersionType
}

export interface MultiTermVectorsRequest extends RequestBase {
  index?: IndexName
  type?: Type
  fields?: Fields
  field_statistics?: boolean
  offsets?: boolean
  payloads?: boolean
  positions?: boolean
  preference?: string
  realtime?: boolean
  routing?: Routing
  term_statistics?: boolean
  version?: long
  version_type?: VersionType
  body?: {
    docs?: Array<MultiTermVectorOperation>
    ids?: Array<Id>
  }
}

export interface MultiTermVectorsResponse extends ResponseBase {
  docs: Array<TermVectorsResult>
}

export type MultiValueMode = 'min' | 'max' | 'avg' | 'sum'

export interface MultiplexerTokenFilter extends TokenFilterBase {
  filters: Array<string>
  preserve_original: boolean
}

export interface Murmur3HashProperty extends DocValuesPropertyBase {
}

export interface MutualInformationHeuristic {
  background_is_superset: boolean
  include_negatives: boolean
}

export interface NGramTokenFilter extends TokenFilterBase {
  max_gram: integer
  min_gram: integer
}

export interface NGramTokenizer extends TokenizerBase {
  custom_token_chars: string
  max_gram: integer
  min_gram: integer
  token_chars: Array<TokenChar>
}

export type Name = string

export interface NamedPolicy extends EnrichPolicy {
  name: string
}

export interface NamedPolicyConfig {
  geo_match: NamedPolicy
  match: NamedPolicy
}

export interface NamedPolicyMetadata {
  config: NamedPolicyConfig
}

export interface NamedQueryKeys<TQuery = unknown> {
  boost?: float
  _name?: string
  ignore_unmapped?: boolean
}
export type NamedQuery<TQuery = unknown> = NamedQueryKeys<TQuery> |
    { [property: string]: TQuery }

export type Names = string | Array<string>

export interface NativeCodeInformation {
  build_hash: string
  version: string
}

export interface NestedAggregation extends BucketAggregationBase {
  path?: Field
}

export interface NestedIdentity {
  field: Field
  offset: integer
  _nested?: NestedIdentity
}

export interface NestedProperty extends ObjectProperty {
  include_in_parent: boolean
  include_in_root: boolean
}

export interface NestedQuery extends QueryBase {
  ignore_unmapped?: boolean
  inner_hits?: InnerHits
  path?: Field
  query?: QueryContainer
  score_mode?: NestedScoreMode
}

export type NestedScoreMode = 'avg' | 'sum' | 'min' | 'max' | 'none'

export interface NestedSortValue {
  filter: QueryContainer
  max_children?: integer
  path: Field
}

export interface NeverCondition {
}

export interface NodeAllocationExplanation {
  deciders: Array<AllocationDecision>
  node_attributes: Record<string, string>
  node_decision: Decision
  node_id: string
  node_name: string
  store?: AllocationStore
  transport_address: string
  weight_ranking: integer
}

export interface NodeAttributes {
  attributes: Record<string, string>
  ephemeral_id: string
  id: string
  name: string
  transport_address: string
}

export interface NodeBufferPool {
  count: long
  total_capacity: string
  total_capacity_in_bytes: long
  used: string
  used_in_bytes: long
}

export interface NodeDiskUsage {
  node_name: string
  least_available: DiskUsage
  most_available: DiskUsage
}

export type NodeIds = string

export interface NodeInfo {
  attributes: Record<string, string>
  build_flavor: string
  build_hash: string
  build_type: string
  host: string
  http: NodeInfoHttp
  ip: string
  jvm: NodeJvmInfo
  name: string
  network: NodeInfoNetwork
  os: NodeOperatingSystemInfo
  plugins: Array<PluginStats>
  process: NodeProcessInfo
  roles: Array<NodeRole>
  settings: Array<string>
  thread_pool: Record<string, NodeThreadPoolInfo>
  total_indexing_buffer: long
  transport: NodeInfoTransport
  transport_address: string
  version: string
}

export interface NodeInfoHttp {
  bound_address: Array<string>
  max_content_length: string
  max_content_length_in_bytes: long
  publish_address: string
}

export interface NodeInfoJvmMemory {
  direct_max: string
  direct_max_in_bytes: long
  heap_init: string
  heap_init_in_bytes: long
  heap_max: string
  heap_max_in_bytes: long
  non_heap_init: string
  non_heap_init_in_bytes: long
  non_heap_max: string
  non_heap_max_in_bytes: long
}

export interface NodeInfoMemory {
  total: string
  total_in_bytes: long
}

export interface NodeInfoNetwork {
  primary_interface: NodeInfoNetworkInterface
  refresh_interval: integer
}

export interface NodeInfoNetworkInterface {
  address: string
  mac_address: string
  name: string
}

export interface NodeInfoOSCPU {
  cache_size: string
  cache_size_in_bytes: integer
  cores_per_socket: integer
  mhz: integer
  model: string
  total_cores: integer
  total_sockets: integer
  vendor: string
}

export interface NodeInfoTransport {
  bound_address: Array<string>
  publish_address: string
}

export interface NodeIngestStats {
  pipelines: Record<string, IngestStats>
  total: IngestStats
}

export interface NodeJvmInfo {
  gc_collectors: Array<string>
  mem: NodeInfoJvmMemory
  memory_pools: Array<string>
  pid: integer
  start_time_in_millis: long
  version: string
  vm_name: string
  vm_vendor: string
  vm_version: string
}

export interface NodeJvmStats {
  buffer_pools: Record<string, NodeBufferPool>
  classes: JvmClassesStats
  gc: GarbageCollectionStats
  mem: MemoryStats
  threads: ThreadStats
  timestamp: long
  uptime: string
  uptime_in_millis: long
}

export interface NodeOperatingSystemInfo {
  arch: string
  available_processors: integer
  cpu: NodeInfoOSCPU
  mem: NodeInfoMemory
  name: string
  pretty_name: string
  refresh_interval_in_millis: integer
  swap: NodeInfoMemory
  version: string
}

export interface NodePackagingType {
  count: integer
  flavor: string
  type: string
}

export interface NodeProcessInfo {
  id: long
  mlockall: boolean
  refresh_interval_in_millis: long
}

export interface NodeReloadException {
  name: string
  reload_exception: NodeReloadExceptionCausedBy
}

export interface NodeReloadExceptionCausedBy {
  type: string
  reason: string
  caused_by?: NodeReloadExceptionCausedBy
}

export type NodeRole = 'master' | 'data' | 'client' | 'ingest' | 'ml' | 'voting_only' | 'transform' | 'remote_cluster_client' | 'coordinating_only'

export interface NodeStatistics {
  failed: integer
  failures?: Array<ErrorCause>
  successful: integer
  total: integer
}

export interface NodeStats {
  adaptive_selection: Record<string, AdaptiveSelectionStats>
  breakers: Record<string, BreakerStats>
  fs: FileSystemStats
  host: string
  http: HttpStats
  indices: IndexStats
  ingest: NodeIngestStats
  ip: Array<string>
  jvm: NodeJvmStats
  name: string
  os: OperatingSystemStats
  process: ProcessStats
  roles: Array<NodeRole>
  script: ScriptStats
  thread_pool: Record<string, ThreadCountStats>
  timestamp: long
  transport: TransportStats
  transport_address: string
}

export interface NodeThreadPoolInfo {
  core: integer
  keep_alive: string
  max: integer
  queue_size: integer
  size: integer
  type: string
}

export interface NodeUsageInformation {
  rest_actions: Record<string, integer>
  since: EpochMillis
  timestamp: EpochMillis
  aggregations: Record<string, any>
}

export interface NodesHotThreadsRequest extends RequestBase {
  node_id?: NodeIds
  ignore_idle_threads?: boolean
  interval?: Time
  snapshots?: long
  threads?: long
  thread_type?: ThreadType
  timeout?: Time
}

export interface NodesHotThreadsResponse extends ResponseBase {
  hot_threads: Array<HotThreadInformation>
}

export interface NodesInfoRequest extends RequestBase {
  node_id?: NodeIds
  metric?: Metrics
  flat_settings?: boolean
  timeout?: Time
}

export interface NodesInfoResponse extends NodesResponseBase {
  cluster_name: string
  nodes: Record<string, NodeInfo>
}

export interface NodesResponseBase extends ResponseBase {
  _nodes: NodeStatistics
}

export interface NodesStatsRequest extends RequestBase {
  node_id?: NodeIds
  metric?: Metrics
  index_metric?: Metrics
  completion_fields?: Fields
  fielddata_fields?: Fields
  fields?: Fields
  groups?: boolean
  include_segment_file_sizes?: boolean
  level?: Level
  timeout?: Time
  types?: Array<string>
}

export interface NodesStatsResponse extends NodesResponseBase {
  cluster_name: string
  nodes: Record<string, NodeStats>
}

export interface NodesUsageRequest extends RequestBase {
  node_id?: NodeIds
  metric?: Metrics
  timeout?: Time
}

export interface NodesUsageResponse extends NodesResponseBase {
  cluster_name: string
  nodes: Record<string, NodeUsageInformation>
}

export type NonNullSumFunction = 'NonNullSum' | 'HighNonNullSum' | 'LowNonNullSum'

export type NonZeroCountFunction = 'NonZeroCount' | 'LowNonZeroCount' | 'HighNonZeroCount'

export interface NoriAnalyzer extends AnalyzerBase {
  decompound_mode: NoriDecompoundMode
  stoptags: Array<string>
  user_dictionary: string
}

export type NoriDecompoundMode = 'discard' | 'none' | 'mixed'

export interface NoriPartOfSpeechTokenFilter extends TokenFilterBase {
  stoptags: Array<string>
}

export interface NoriTokenizer extends TokenizerBase {
  decompound_mode: NoriDecompoundMode
  discard_punctuation: boolean
  user_dictionary: string
  user_dictionary_rules: Array<string>
}

export type Normalization = 'no' | 'h1' | 'h2' | 'h3' | 'z'

export interface NormalizeAggregation extends PipelineAggregationBase {
  method?: NormalizeMethod
}

export type NormalizeMethod = 'rescale_0_1' | 'rescale_0_100' | 'percent_of_sum' | 'mean' | 'zscore' | 'softmax'

export interface NumberProperty extends DocValuesPropertyBase {
  boost: double
  coerce: boolean
  fielddata: NumericFielddata
  ignore_malformed: boolean
  index: boolean
  null_value: double
  scaling_factor: double
}

export type NumberType = 'float' | 'half_float' | 'scaled_float' | 'double' | 'integer' | 'long' | 'short' | 'byte'

export interface NumericDecayFunctionKeys extends DecayFunctionBase {
}
export type NumericDecayFunction = NumericDecayFunctionKeys |
    { [property: string]: DecayPlacement<double, double> }

export interface NumericFielddata {
  format: NumericFielddataFormat
}

export type NumericFielddataFormat = 'array' | 'disabled'

export type NumericType = 'long' | 'double' | 'date' | 'date_nanos'

export interface ObjectProperty extends CorePropertyBase {
  dynamic: boolean | DynamicMapping
  enabled: boolean
  properties: Record<PropertyName, PropertyBase>
}

export type OpType = 'index' | 'create'

export interface OpenIndexRequest extends RequestBase {
  index: Indices
  allow_no_indices?: boolean
  expand_wildcards?: ExpandWildcards
  ignore_unavailable?: boolean
  master_timeout?: Time
  timeout?: Time
  wait_for_active_shards?: string
}

export interface OpenIndexResponse extends AcknowledgedResponseBase {
  shards_acknowledged: boolean
}

export interface OpenJobRequest extends RequestBase {
  job_id: Id
  body?: {
    timeout?: Time
  }
}

export interface OpenJobResponse extends ResponseBase {
  opened: boolean
}

export interface OperatingSystemMemoryInfo {
  free_in_bytes: long
  free_percent: integer
  total_in_bytes: long
  used_in_bytes: long
  used_percent: integer
}

export interface OperatingSystemStats {
  cpu: CPUStats
  mem: ExtendedMemoryStats
  swap: MemoryStats
  timestamp: long
}

export type Operator = 'and' | 'or' | 'AND' | 'OR'

export interface OverallBucket {
  bucket_span: long
  is_interim: boolean
  jobs: Array<OverallBucketJobInfo>
  overall_score: double
  result_type: string
  timestamp: DateString
}

export interface OverallBucketJobInfo {
  job_id: string
  max_anomaly_score: double
}

export interface Page {
  from: integer
  size: integer
}

export interface PagerDutyActionEventResult {
  event: PagerDutyEvent
  reason: string
  request: HttpInputRequestResult
  response: HttpInputResponseResult
}

export interface PagerDutyActionResult {
  sent_event: PagerDutyActionEventResult
}

export interface PagerDutyContext {
  href: string
  src: string
  type: PagerDutyContextType
}

export type PagerDutyContextType = 'link' | 'image'

export interface PagerDutyEvent {
  account: string
  attach_payload: boolean
  client: string
  client_url: string
  context: Array<PagerDutyContext>
  description: string
  event_type: PagerDutyEventType
  incident_key: string
}

export type PagerDutyEventType = 'trigger' | 'resolve' | 'acknowledge'

export interface PainlessContextSetup {
  document: any
  index: IndexName
  query: QueryContainer
}

export interface ParentAggregation extends BucketAggregationBase {
  type?: RelationName
}

export interface ParentIdQuery extends QueryBase {
  id?: Id
  ignore_unmapped?: boolean
  type?: RelationName
}

export interface PartitionScore {
  initial_record_score: double
  partition_field_name: string
  partition_field_value: string
  probability: double
  record_score: double
}

export interface PathHierarchyTokenizer extends TokenizerBase {
  buffer_size: integer
  delimiter: string
  replacement: string
  reverse: boolean
  skip: integer
}

export interface PatternAnalyzer extends AnalyzerBase {
  flags: string
  lowercase: boolean
  pattern: string
  stopwords: StopWords
}

export interface PatternCaptureTokenFilter extends TokenFilterBase {
  patterns: Array<string>
  preserve_original: boolean
}

export interface PatternReplaceCharFilter extends CharFilterBase {
  flags: string
  pattern: string
  replacement: string
}

export interface PatternReplaceTokenFilter extends TokenFilterBase {
  flags: string
  pattern: string
  replacement: string
}

export interface PatternTokenizer extends TokenizerBase {
  flags: string
  group: integer
  pattern: string
}

export interface PauseAutoFollowPatternRequest extends RequestBase {
  name: Name
}

export interface PauseAutoFollowPatternResponse extends AcknowledgedResponseBase {
}

export interface PauseFollowIndexRequest extends RequestBase {
  index: IndexName
}

export interface PauseFollowIndexResponse extends AcknowledgedResponseBase {
}

export interface PendingTask {
  insert_order: integer
  priority: string
  source: string
  time_in_queue: string
  time_in_queue_millis: integer
}

export interface PerPartitionCategorization {
  enabled?: boolean
  stop_on_warn?: boolean
}

export type Percentage = string | float

export interface PercentageScoreHeuristic {
}

export interface PercentileItem {
  percentile: double
  value: double
}

export interface PercentileRanksAggregation extends FormatMetricAggregationBase {
  keyed?: boolean
  values?: Array<double>
  hdr?: HdrMethod
  tdigest?: TDigest
}

export interface PercentilesAggregate extends AggregateBase {
  items: Array<PercentileItem>
}

export interface PercentilesAggregation extends FormatMetricAggregationBase {
  keyed?: boolean
  percents?: Array<double>
  hdr?: HdrMethod
  tdigest?: TDigest
}

export interface PercentilesBucketAggregation extends PipelineAggregationBase {
  percents?: Array<double>
}

export interface PercolateQuery extends QueryBase {
  document?: any
  documents?: Array<any>
  field?: Field
  id?: Id
  index?: IndexName
  preference?: string
  routing?: Routing
  version?: long
}

export interface PercolatorProperty extends PropertyBase {
}

export interface Phase {
  actions: Record<string, LifecycleAction>
  min_age?: Time
}

export interface Phases {
  cold?: Phase
  delete?: Phase
  hot?: Phase
  warm?: Phase
}

export type PhoneticEncoder = 'metaphone' | 'double_metaphone' | 'soundex' | 'refined_soundex' | 'caverphone1' | 'caverphone2' | 'cologne' | 'nysiis' | 'koelnerphonetik' | 'haasephonetik' | 'beider_morse' | 'daitch_mokotoff'

export type PhoneticLanguage = 'any' | 'comomon' | 'cyrillic' | 'english' | 'french' | 'german' | 'hebrew' | 'hungarian' | 'polish' | 'romanian' | 'russian' | 'spanish'

export type PhoneticNameType = 'generic' | 'ashkenazi' | 'sephardic'

export type PhoneticRuleType = 'approx' | 'exact'

export interface PhoneticTokenFilter extends TokenFilterBase {
  encoder: PhoneticEncoder
  languageset: Array<PhoneticLanguage>
  max_code_len: integer
  name_type: PhoneticNameType
  replace: boolean
  rule_type: PhoneticRuleType
}

export interface PhraseSuggestCollate {
  params?: Record<string, any>
  prune?: boolean
  query: PhraseSuggestCollateQuery
}

export interface PhraseSuggestCollateQuery {
  id?: Id
  source?: string
}

export interface PhraseSuggestHighlight {
  post_tag: string
  pre_tag: string
}

export interface PhraseSuggestOption {
  text: string
  highlighted: string
  score: double
}

export interface PhraseSuggester extends SuggesterBase {
  collate?: PhraseSuggestCollate
  confidence?: double
  direct_generator?: Array<DirectGenerator>
  force_unigrams?: boolean
  gram_size?: integer
  highlight?: PhraseSuggestHighlight
  max_errors?: double
  real_word_error_likelihood?: double
  separator?: string
  shard_size?: integer
  smoothing?: SmoothingModelContainer
  text?: string
  token_limit?: integer
}

export interface PingRequest extends RequestBase {
}

export type PingResponse = boolean

export interface PinnedQuery extends QueryBase {
  ids?: Array<Id>
  organic?: QueryContainer
}

export interface Pipeline {
  description: string
  on_failure: Array<ProcessorContainer>
  processors: Array<ProcessorContainer>
}

export interface PipelineAggregationBase extends Aggregation {
  buckets_path?: BucketsPath
  format?: string
  gap_policy?: GapPolicy
}

export type PipelineFailure = 'BadAuthentication' | 'BadResponse' | 'PingFailure' | 'SniffFailure' | 'CouldNotStartSniffOnStartup' | 'MaxTimeoutReached' | 'MaxRetriesReached' | 'Unexpected' | 'BadRequest' | 'NoNodesAttempted'

export interface PipelineProcessor extends ProcessorBase {
  name: string
}

export interface PipelineSimulation {
  doc: DocumentSimulation
  processor_results: Array<PipelineSimulation>
  tag: string
}

export interface PluginStats {
  classname: string
  description: string
  elasticsearch_version: string
  extended_plugins: Array<string>
  has_native_controller: boolean
  java_version: string
  name: string
  version: string
  licensed: boolean
  type: string
}

export interface PointInTimeReference {
  id: string
  keep_alive?: Time
}

export interface Policy {
  phases: Phases
}

export interface PorterStemTokenFilter extends TokenFilterBase {
}

export interface PostCalendarEventsRequest extends RequestBase {
  calendar_id: Id
  body: {
    events?: Array<ScheduledEvent>
  }
}

export interface PostCalendarEventsResponse extends ResponseBase {
  events: Array<ScheduledEvent>
}

export interface PostJobDataRequest extends RequestBase {
  job_id: Id
  reset_end?: DateString
  reset_start?: DateString
  body: {
    data?: Array<any>
  }
}

export interface PostJobDataResponse extends ResponseBase {
  bucket_count: long
  earliest_record_timestamp: integer
  empty_bucket_count: long
  input_bytes: long
  input_field_count: long
  input_record_count: long
  invalid_date_count: long
  job_id: string
  last_data_time: integer
  latest_record_timestamp: integer
  missing_field_count: long
  out_of_order_timestamp_count: long
  processed_field_count: long
  processed_record_count: long
  sparse_bucket_count: long
}

export interface PostLicenseRequest extends RequestBase {
  acknowledge?: boolean
  body?: {
    license?: License
  }
}

export interface PostLicenseResponse extends ResponseBase {
  acknowledge: LicenseAcknowledgement
  acknowledged: boolean
  license_status: LicenseStatus
}

export interface PredicateTokenFilter extends TokenFilterBase {
  script: Script
}

export interface PrefixQuery extends QueryBase {
  rewrite?: MultiTermQueryRewrite
  value: string
}

export interface PreviewDatafeedRequest extends RequestBase {
  datafeed_id: Id
}

export interface PreviewDatafeedResponse<TDocument = unknown> extends ResponseBase {
  data: Array<TDocument>
}

export interface PreviewTransformRequest extends RequestBase {
  body: {
    description?: string
    dest?: TransformDestination
    frequency?: Time
    pivot?: TransformPivot
    source?: TransformSource
    sync?: TransformSyncContainer
  }
}

export interface PreviewTransformResponse<TTransform = unknown> extends ResponseBase {
  generated_dest_index: IndexState
  preview: Array<TTransform>
}

export type Privileges = Record<string, boolean>

export interface PrivilegesActions {
  actions: Array<string>
  metadata: Record<string, any>
}

export interface ProcessStats {
  cpu: CPUStats
  mem: MemoryStats
  open_file_descriptors: integer
  timestamp: long
}

export interface ProcessorBase {
  if: string
  ignore_failure: boolean
  on_failure: Array<ProcessorContainer>
  tag: string
}

export interface ProcessorContainer {
  attachment: AttachmentProcessor
  append: AppendProcessor
  csv: CsvProcessor
  convert: ConvertProcessor
  date: DateProcessor
  date_index_name: DateIndexNameProcessor
  dot_expander: DotExpanderProcessor
  enrich: EnrichProcessor
  fail: FailProcessor
  foreach: ForeachProcessor
  json: JsonProcessor
  user_agent: UserAgentProcessor
  kv: KeyValueProcessor
  geoip: GeoIpProcessor
  grok: GrokProcessor
  gsub: GsubProcessor
  join: JoinProcessor
  lowercase: LowercaseProcessor
  remove: RemoveProcessor
  rename: RenameProcessor
  script: ScriptProcessor
  set: SetProcessor
  sort: SortProcessor
  split: SplitProcessor
  trim: TrimProcessor
  uppercase: UppercaseProcessor
  urldecode: UrlDecodeProcessor
  bytes: BytesProcessor
  dissect: DissectProcessor
  set_security_user: SetSecurityUserProcessor
  pipeline: PipelineProcessor
  drop: DropProcessor
  circle: CircleProcessor
}

export interface Profile {
  shards: Array<ShardProfile>
}

export interface PropertyBase {
  local_metadata?: Record<string, any>
  meta?: Record<string, string>
  name?: PropertyName
  type?: string
  properties?: Record<PropertyName, PropertyBase>
  ignore_above?: integer
  dynamic?: boolean | DynamicMapping
  fields?: Record<PropertyName, PropertyBase>
}

export type PropertyName = string

export interface PropertyWithClrOrigin {
}

export interface PutAliasRequest extends RequestBase {
  index: Indices
  name: Name
  master_timeout?: Time
  timeout?: Time
  body?: {
    filter?: QueryContainer
    index_routing?: Routing
    is_write_index?: boolean
    routing?: Routing
    search_routing?: Routing
  }
}

export interface PutAliasResponse extends ResponseBase {
}

export interface PutCalendarJobRequest extends RequestBase {
  calendar_id: Id
  job_id: Id
}

export interface PutCalendarJobResponse extends ResponseBase {
  calendar_id: string
  description: string
  job_ids: Array<string>
}

export interface PutCalendarRequest extends RequestBase {
  calendar_id: Id
  body?: {
    description?: string
  }
}

export interface PutCalendarResponse extends ResponseBase {
  calendar_id: string
  description: string
  job_ids: Array<string>
}

export interface PutDatafeedRequest extends RequestBase {
  datafeed_id: Id
  allow_no_indices?: boolean
  expand_wildcards?: ExpandWildcards
  ignore_throttled?: boolean
  ignore_unavailable?: boolean
  body: {
    aggregations?: Record<string, AggregationContainer>
    chunking_config?: ChunkingConfig
    frequency?: Time
    indices?: Array<string>
    indexes?: Array<string>
    job_id?: Id
    max_empty_searches?: integer
    query?: QueryContainer
    query_delay?: Time
    script_fields?: Record<string, ScriptField>
    scroll_size?: integer
  }
}

export interface PutDatafeedResponse extends ResponseBase {
  aggregations: Record<string, AggregationContainer>
  chunking_config: ChunkingConfig
  datafeed_id: string
  frequency: Time
  indices: Indices
  job_id: string
  max_empty_searches: integer
  query: QueryContainer
  query_delay: Time
  script_fields: Record<string, ScriptField>
  scroll_size: integer
}

export interface PutEnrichPolicyRequest extends RequestBase {
  name: Name
  body: {
    geo_match?: EnrichPolicy
    match?: EnrichPolicy
  }
}

export interface PutEnrichPolicyResponse extends AcknowledgedResponseBase {
}

export interface PutFilterRequest extends RequestBase {
  filter_id: Id
  body: {
    description?: string
    items?: Array<string>
  }
}

export interface PutFilterResponse extends ResponseBase {
  description: string
  filter_id: string
  items: Array<string>
}

export interface PutIndexTemplateRequest extends RequestBase {
  name: Name
  create?: boolean
  flat_settings?: boolean
  include_type_name?: boolean
  master_timeout?: Time
  timeout?: Time
  body: {
    aliases?: Record<IndexName, Alias>
    index_patterns?: Array<string>
    mappings?: TypeMapping
    order?: integer
    settings?: Record<string, any>
    version?: integer
  }
}

export interface PutIndexTemplateResponse extends AcknowledgedResponseBase {
}

export interface PutJobRequest extends RequestBase {
  job_id: Id
  body: {
    allow_lazy_open?: boolean
    analysis_config?: AnalysisConfig
    analysis_limits?: AnalysisLimits
    data_description?: DataDescription
    description?: string
    model_plot?: ModelPlotConfig
    model_snapshot_retention_days?: long
    results_index_name?: IndexName
  }
}

export interface PutJobResponse extends ResponseBase {
  allow_lazy_open: boolean
  analysis_config: AnalysisConfig
  analysis_limits: AnalysisLimits
  background_persist_interval: Time
  create_time: DateString
  data_description: DataDescription
  description: string
  job_id: string
  job_type: string
  model_plot: ModelPlotConfig
  model_snapshot_id: string
  model_snapshot_retention_days: long
  renormalization_window_days: long
  results_index_name: string
  results_retention_days: long
}

export interface PutLifecycleRequest extends RequestBase {
  policy?: Name
  policy_id?: Id
  body?: {
    policy?: Policy
  }
}

export interface PutLifecycleResponse extends AcknowledgedResponseBase {
}

export interface PutMappingRequest extends RequestBase {
  index?: Indices
  type?: Type
  allow_no_indices?: boolean
  expand_wildcards?: ExpandWildcards
  ignore_unavailable?: boolean
  include_type_name?: boolean
  master_timeout?: Time
  timeout?: Time
  body: {
    all_field?: AllField
    date_detection?: boolean
    dynamic?: boolean | DynamicMapping
    dynamic_date_formats?: Array<string>
    dynamic_templates?: Record<string, DynamicTemplate> | Array<Record<string, DynamicTemplate>>
    field_names_field?: FieldNamesField
    index_field?: IndexField
    meta?: Record<string, any>
    numeric_detection?: boolean
    properties?: Record<PropertyName, PropertyBase>
    routing_field?: RoutingField
    size_field?: SizeField
    source_field?: SourceField
  }
}

export interface PutMappingResponse extends IndicesResponseBase {
}

export interface PutPipelineRequest extends RequestBase {
  id: Id
  master_timeout?: Time
  timeout?: Time
  body: {
    description?: string
    on_failure?: Array<ProcessorContainer>
    processors?: Array<ProcessorContainer>
  }
}

export interface PutPipelineResponse extends AcknowledgedResponseBase {
}

export interface PutPrivilegesRequest extends RequestBase {
  refresh?: Refresh
  body: {
    applications?: Record<string, Record<string, PrivilegesActions>>
  }
}

export interface PutPrivilegesResponse extends DictionaryResponseBase<string, Record<string, PutPrivilegesStatus>> {
}

export interface PutPrivilegesStatus {
  created: boolean
}

export interface PutRoleMappingRequest extends RequestBase {
  name: Name
  refresh?: Refresh
  body: {
    enabled?: boolean
    metadata?: Record<string, any>
    roles?: Array<string>
    rules?: RoleMappingRuleBase
    run_as?: Array<string>
  }
}

export interface PutRoleMappingResponse extends ResponseBase {
  created: boolean
  role_mapping: PutRoleMappingStatus
}

export interface PutRoleMappingStatus {
  created: boolean
}

export interface PutRoleRequest extends RequestBase {
  name: Name
  refresh?: Refresh
  body: {
    applications?: Array<ApplicationPrivileges>
    cluster?: Array<string>
    global?: Record<string, any>
    indices?: Array<IndicesPrivileges>
    metadata?: Record<string, any>
    run_as?: Array<string>
  }
}

export interface PutRoleResponse extends ResponseBase {
  role: PutRoleStatus
}

export interface PutRoleStatus {
  created: boolean
}

export interface PutScriptRequest extends RequestBase {
  id: Id
  context?: Name
  master_timeout?: Time
  timeout?: Time
  body: {
    script?: StoredScript
  }
}

export interface PutScriptResponse extends AcknowledgedResponseBase {
}

export interface PutSnapshotLifecycleRequest extends RequestBase {
  policy_id: Name
  body?: {
    config?: SnapshotLifecycleConfig
    name?: string
    repository?: string
    retention?: SnapshotRetentionConfiguration
    schedule?: CronExpression
  }
}

export interface PutSnapshotLifecycleResponse extends AcknowledgedResponseBase {
}

export interface PutTransformRequest extends RequestBase {
  transform_id: Name
  defer_validation?: boolean
  body: {
    description?: string
    dest?: TransformDestination
    frequency?: Time
    pivot?: TransformPivot
    source?: TransformSource
    sync?: TransformSyncContainer
  }
}

export interface PutTransformResponse extends AcknowledgedResponseBase {
}

export interface PutUserRequest extends RequestBase {
  username: Name
  refresh?: Refresh
  body: {
    email?: string | null
    full_name?: string | null
    metadata?: Record<string, any>
    password?: string
    password_hash?: string
    roles?: Array<string>
  }
}

export interface PutUserResponse extends ResponseBase {
  created: boolean
}

export interface PutWatchRequest extends RequestBase {
  id: Name
  active?: boolean
  if_primary_term?: long
  if_sequence_number?: long
  version?: long
  body?: {
    actions?: Record<string, Action>
    condition?: ConditionContainer
    input?: InputContainer
    metadata?: Record<string, any>
    throttle_period?: string
    transform?: TransformContainer
    trigger?: TriggerContainer
  }
}

export interface PutWatchResponse extends ResponseBase {
  created: boolean
  _id: string
  _primary_term: long
  _seq_no: long
  _version: integer
}

export type Quantifier = 'some' | 'all'

export interface QueryBase {
  boost?: float
  _name?: string
}

export interface QueryBreakdown {
  advance: long
  advance_count: long
  build_scorer: long
  build_scorer_count: long
  create_weight: long
  create_weight_count: long
  match: long
  match_count: long
  shallow_advance: long
  shallow_advance_count: long
  next_doc: long
  next_doc_count: long
  score: long
  score_count: long
  compute_max_score: long
  compute_max_score_count: long
  set_min_competitive_score: long
  set_min_competitive_score_count: long
}

export interface QueryCacheStats {
  cache_count: long
  cache_size: long
  evictions: long
  hit_count: long
  memory_size_in_bytes: long
  miss_count: long
  total_count: long
}

export interface QueryContainer {
  bool?: BoolQuery
  boosting?: BoostingQuery
  common?: Record<string, CommonTermsQuery | string>
  constant_score?: ConstantScoreQuery
  dis_max?: DisMaxQuery
  distance_feature?: Record<string, DistanceFeatureQuery | string> | DistanceFeatureQuery
  exists?: ExistsQuery
  function_score?: FunctionScoreQuery
  fuzzy?: Record<string, FuzzyQuery | string>
  geo_bounding_box?: NamedQuery<GeoBoundingBoxQuery | string>
  geo_distance?: NamedQuery<GeoDistanceQuery | string>
  geo_polygon?: NamedQuery<GeoPolygonQuery | string>
  geo_shape?: NamedQuery<GeoShapeQuery | string>
  has_child?: HasChildQuery
  has_parent?: HasParentQuery
  ids?: IdsQuery
  intervals?: NamedQuery<IntervalsQuery | string>
  is_conditionless?: boolean
  is_strict?: boolean
  is_verbatim?: boolean
  is_writable?: boolean
  match?: NamedQuery<MatchQuery | string | float | boolean>
  match_all?: MatchAllQuery
  match_bool_prefix?: NamedQuery<MatchBoolPrefixQuery | string>
  match_none?: MatchNoneQuery
  match_phrase?: NamedQuery<MatchPhraseQuery | string>
  match_phrase_prefix?: NamedQuery<MatchPhrasePrefixQuery | string>
  more_like_this?: MoreLikeThisQuery
  multi_match?: MultiMatchQuery
  nested?: NestedQuery
  parent_id?: ParentIdQuery
  percolate?: PercolateQuery
  pinned?: PinnedQuery
  prefix?: NamedQuery<PrefixQuery | string>
  query_string?: QueryStringQuery
  range?: NamedQuery<RangeQuery>
  rank_feature?: NamedQuery<RankFeatureQuery | string>
  regexp?: NamedQuery<RegexpQuery | string>
  script?: ScriptQuery
  script_score?: ScriptScoreQuery
  shape?: NamedQuery<ShapeQuery | string>
  simple_query_string?: SimpleQueryStringQuery
  span_containing?: SpanContainingQuery
  field_masking_span?: SpanFieldMaskingQuery
  span_first?: SpanFirstQuery
  span_multi?: SpanMultiTermQuery
  span_near?: SpanNearQuery
  span_not?: SpanNotQuery
  span_or?: SpanOrQuery
  span_term?: NamedQuery<SpanTermQuery | string>
  span_within?: SpanWithinQuery
  term?: NamedQuery<TermQuery | string | float | boolean>
  terms?: NamedQuery<TermsQuery | Array<string>>
  terms_set?: NamedQuery<TermsSetQuery | string>
  wildcard?: NamedQuery<WildcardQuery | string>
  type?: TypeQuery
}

export interface QueryProfile {
  breakdown: QueryBreakdown
  description: string
  time_in_nanos: long
  type: string
  children?: Array<QueryProfile>
}

export interface QuerySqlRequest extends RequestBase {
  format?: string
  body: {
    columnar?: boolean
    cursor?: string
    fetch_size?: integer
    filter?: QueryContainer
    query?: string
    time_zone?: string
  }
}

export interface QuerySqlResponse extends ResponseBase {
  columns: Array<SqlColumn>
  cursor: string
  rows: Array<Array<Record<string, any>>>
  values: Array<Array<Record<string, any>>>
}

export interface QueryStringQuery extends QueryBase {
  allow_leading_wildcard?: boolean
  analyzer?: string
  analyze_wildcard?: boolean
  auto_generate_synonyms_phrase_query?: boolean
  default_field?: Field
  default_operator?: Operator
  enable_position_increments?: boolean
  escape?: boolean
  fields?: Fields
  fuzziness?: Fuzziness
  fuzzy_max_expansions?: integer
  fuzzy_prefix_length?: integer
  fuzzy_rewrite?: MultiTermQueryRewrite
  fuzzy_transpositions?: boolean
  lenient?: boolean
  max_determinized_states?: integer
  minimum_should_match?: MinimumShouldMatch
  phrase_slop?: double
  query?: string
  quote_analyzer?: string
  quote_field_suffix?: string
  rewrite?: MultiTermQueryRewrite
  tie_breaker?: double
  time_zone?: string
  type?: TextQueryType
}

export interface QueryUsage {
  count: integer
  failed: integer
  paging: integer
  total: integer
}

export interface QueryUserPrivileges {
  term: TermUserPrivileges
}

export interface RandomScoreFunction extends ScoreFunctionBase {
  field?: Field
  seed?: long | string
}

export interface RangeAggregation extends BucketAggregationBase {
  field?: Field
  ranges?: Array<AggregationRange>
  script?: Script
}

export interface RangeBucketKeys {
}
export type RangeBucket = RangeBucketKeys |
    { [property: string]: Aggregate }

export interface RangePropertyBase extends DocValuesPropertyBase {
  boost: double
  coerce: boolean
  index: boolean
}

export interface RangeQuery extends QueryBase {
  gt?: double | DateMath
  gte?: double | DateMath
  lt?: double | DateMath
  lte?: double | DateMath
  relation?: RangeRelation
  time_zone?: string
  from?: double | DateMath
  to?: double | DateMath
}

export type RangeRelation = 'within' | 'contains' | 'intersects'

export type RangeType = 'integer_range' | 'float_range' | 'long_range' | 'double_range' | 'date_range' | 'ip_range'

export interface RankFeatureFunction {
}

export interface RankFeatureProperty extends PropertyBase {
  positive_score_impact: boolean
}

export interface RankFeatureQuery extends QueryBase {
  function?: RankFeatureFunction
}

export interface RankFeaturesProperty extends PropertyBase {
}

export type RareFunction = 'Rare' | 'FreqRare'

export interface RareTermsAggregation extends BucketAggregationBase {
  exclude?: string | Array<string>
  field?: Field
  include?: string | Array<string> | TermsInclude
  max_doc_count?: long
  missing?: Missing
  precision?: double
  value_type?: string
}

export interface RareTermsBucketKeys<TKey = unknown> {
}
export type RareTermsBucket<TKey = unknown> = RareTermsBucketKeys<TKey> |
    { [property: string]: Aggregate }

export interface RateAggregation extends FormatMetricAggregationBase {
  unit?: DateInterval
  mode?: RateMode
}

export type RateMode = 'sum' | 'value_count'

export interface RealmInfo {
  name: string
  type: string
}

export interface RealmUsage extends XPackUsage {
  name: Array<string>
  order: Array<long>
  size: Array<long>
}

export type RebalanceEnable = 'all' | 'primaries' | 'replicas' | 'none'

export interface RecoveryBytes {
  percent: Percentage
  recovered?: ByteSize
  recovered_in_bytes: ByteSize
  reused?: ByteSize
  reused_in_bytes: ByteSize
  total?: ByteSize
  total_in_bytes: ByteSize
}

export interface RecoveryFileDetails {
  length: long
  name: string
  recovered: long
}

export interface RecoveryFiles {
  details?: Array<RecoveryFileDetails>
  percent: Percentage
  recovered: long
  reused: long
  total: long
}

export interface RecoveryIndexStatus {
  bytes?: RecoveryBytes
  files: RecoveryFiles
  size: RecoveryBytes
  source_throttle_time?: Time
  source_throttle_time_in_millis: EpochMillis
  target_throttle_time?: Time
  target_throttle_time_in_millis: EpochMillis
  total_time_in_millis: EpochMillis
  total_time?: Time
}

export type RecoveryInitialShards = 'quorem' | 'quorem-1' | 'full' | 'full-1'

export interface RecoveryOrigin {
  hostname?: string
  host?: string
  transport_address?: string
  id?: string
  ip?: string
  name?: string
  bootstrap_new_history_uuid?: boolean
}

export interface RecoveryStartStatus {
  check_index_time: long
  total_time_in_millis: string
}

export interface RecoveryStats {
  current_as_source: long
  current_as_target: long
  throttle_time?: string
  throttle_time_in_millis: long
}

export interface RecoveryStatus {
  shards: Array<ShardRecovery>
}

export interface RecoveryStatusRequest extends RequestBase {
  index?: Indices
  active_only?: boolean
  detailed?: boolean
}

export interface RecoveryStatusResponse extends DictionaryResponseBase<IndexName, RecoveryStatus> {
}

export interface RecoveryTranslogStatus {
  percent: Percentage
  recovered: long
  total: long
  total_on_start: long
  total_time?: string
  total_time_in_millis: EpochMillis
}

export interface RecoveryVerifyIndex {
  check_index_time?: Time
  check_index_time_in_millis: EpochMillis
  total_time?: Time
  total_time_in_millis: EpochMillis
}

export type Refresh = boolean | RefreshOptions

export type RefreshOptions = 'wait_for'

export interface RefreshRequest extends RequestBase {
  index?: Indices
  allow_no_indices?: boolean
  expand_wildcards?: ExpandWildcards
  ignore_unavailable?: boolean
}

export interface RefreshResponse extends ShardsOperationResponseBase {
}

export interface RefreshStats {
  external_total: long
  external_total_time_in_millis: long
  listeners: long
  total: long
  total_time?: string
  total_time_in_millis: long
}

export interface RegexpQuery extends QueryBase {
  flags?: string
  max_determinized_states?: integer
  value?: string
}

export interface ReindexDestination {
  index: IndexName
  op_type?: OpType
  pipeline?: string
  routing?: ReindexRouting
  version_type?: VersionType
}

export interface ReindexNode {
  attributes: Record<string, string>
  host: string
  ip: string
  name: string
  roles: Array<string>
  tasks: Record<TaskId, ReindexTask>
  transport_address: string
}

export interface ReindexRequest extends RequestBase {
  refresh?: boolean
  requests_per_second?: long
  scroll?: Time
  slices?: long
  timeout?: Time
  wait_for_active_shards?: string
  wait_for_completion?: boolean
  require_alias?: boolean
  body: {
    conflicts?: Conflicts
    dest?: ReindexDestination
    max_docs?: long
    script?: Script
    size?: long
    source?: ReindexSource
  }
}

export interface ReindexResponse extends ResponseBase {
  batches: long
  created: long
  failures: Array<BulkIndexByScrollFailure>
  noops: long
  retries: Retries
  slice_id: integer
  task: TaskId
  timed_out: boolean
  took: Time
  total: long
  updated: long
  version_conflicts: long
}

export interface ReindexRethrottleRequest extends RequestBase {
  task_id: Id
  requests_per_second?: long
}

export interface ReindexRethrottleResponse extends ResponseBase {
  nodes: Record<string, ReindexNode>
}

export interface ReindexRouting {
}

export interface ReindexSource {
  index: Indices
  query?: QueryContainer
  remote?: RemoteSource
  size?: integer
  slice?: SlicedScroll
  sort?: Sort
  _source?: Fields
}

export interface ReindexStatus {
  batches: long
  created: long
  deleted: long
  noops: long
  requests_per_second: float
  retries: Retries
  throttled_millis: long
  throttled_until_millis: long
  total: long
  updated: long
  version_conflicts: long
}

export interface ReindexTask {
  action: string
  cancellable: boolean
  description: string
  id: long
  node: string
  running_time_in_nanos: long
  start_time_in_millis: long
  status: ReindexStatus
  type: string
}

export type RelationName = string

export interface ReloadDetails {
  index: string
  reloaded_analyzers: Array<string>
  reloaded_node_ids: Array<string>
}

export interface ReloadSearchAnalyzersRequest extends RequestBase {
  index: Indices
  allow_no_indices?: boolean
  expand_wildcards?: ExpandWildcards
  ignore_unavailable?: boolean
}

export interface ReloadSearchAnalyzersResponse extends ResponseBase {
  reload_details: Array<ReloadDetails>
  _shards: ShardStatistics
}

export interface ReloadSecureSettingsRequest extends RequestBase {
  node_id?: NodeIds
  timeout?: Time
  body?: {
    secure_settings_password?: string
  }
}

export interface ReloadSecureSettingsResponse extends NodesResponseBase {
  cluster_name: string
  nodes: Record<string, NodeStats | NodeReloadException>
}

export interface RemoteInfo {
  connected: boolean
  initial_connect_timeout: Time
  max_connections_per_cluster: integer
  num_nodes_connected: long
  seeds: Array<string>
  skip_unavailable: boolean
}

export interface RemoteInfoRequest extends RequestBase {
}

export interface RemoteInfoResponse extends DictionaryResponseBase<string, RemoteInfo> {
}

export interface RemoteSource {
  connect_timeout: Time
  host: Uri
  password: string
  socket_timeout: Time
  username: string
}

export interface RemoveDuplicatesTokenFilter extends TokenFilterBase {
}

export interface RemovePolicyRequest extends RequestBase {
  index: IndexName
}

export interface RemovePolicyResponse extends ResponseBase {
  failed_indexes: Array<string>
  has_failures: boolean
}

export interface RemoveProcessor extends ProcessorBase {
  field: Fields
  ignore_missing: boolean
}

export interface RenameProcessor extends ProcessorBase {
  field: Field
  ignore_missing: boolean
  target_field: Field
}

export interface RenderSearchTemplateRequest extends RequestBase {
  body?: {
    file?: string
    params?: Record<string, any>
    source?: string
  }
}

export interface RenderSearchTemplateResponse extends ResponseBase {
  template_output: Record<string, any>
}

export interface RequestBase extends CommonQueryParameters {
}

export interface RequestCacheStats {
  evictions: long
  hit_count: long
  memory_size?: string
  memory_size_in_bytes: long
  miss_count: long
}

export interface Rescore {
  query: RescoreQuery
  window_size?: integer
}

export interface RescoreQuery {
  rescore_query: QueryContainer
  query_weight?: double
  rescore_query_weight?: double
  score_mode?: ScoreMode
}

export interface ReservedSize {
  node_id: string
  path: string
  total: long
  shards: Array<string>
}

export type ResourcePrivileges = Record<Name, Privileges>

export interface ResponseBase {
}

export type ResponseContentType = 'json' | 'yaml' | 'text'

export interface RestartWatcherResponse extends AcknowledgedResponseBase {
}

export interface RestoreRequest extends RequestBase {
  repository: Name
  snapshot: Name
  master_timeout?: Time
  wait_for_completion?: boolean
  body?: {
    ignore_index_settings?: Array<string>
    ignore_unavailable?: boolean
    include_aliases?: boolean
    include_global_state?: boolean
    index_settings?: UpdateIndexSettingsRequest
    indices?: Indices
    partial?: boolean
    rename_pattern?: string
    rename_replacement?: string
  }
}

export interface RestoreResponse extends ResponseBase {
  snapshot: SnapshotRestore
}

export type Result = 'Error' | 'created' | 'updated' | 'deleted' | 'not_found' | 'noop'

export interface ResultBucket {
  anomaly_score: double
  bucket_influencers: Array<BucketInfluencer>
  bucket_span: Time
  event_count: long
  initial_anomaly_score: double
  is_interim: boolean
  job_id: string
  partition_scores: Array<PartitionScore>
  processing_time_ms: double
  result_type: string
  timestamp: DateString
}

export interface ResumeAutoFollowPatternRequest extends RequestBase {
  name: Name
}

export interface ResumeAutoFollowPatternResponse extends AcknowledgedResponseBase {
}

export interface ResumeFollowIndexRequest extends RequestBase {
  index: IndexName
  body?: {
    max_outstanding_read_requests?: long
    max_outstanding_write_requests?: long
    max_read_request_operation_count?: long
    max_read_request_size?: string
    max_retry_delay?: Time
    max_write_buffer_count?: long
    max_write_buffer_size?: string
    max_write_request_operation_count?: long
    max_write_request_size?: string
    read_poll_timeout?: Time
  }
}

export interface ResumeFollowIndexResponse extends AcknowledgedResponseBase {
}

export interface Retries {
  bulk: long
  search: long
}

export interface RetryIlmRequest extends RequestBase {
  index: IndexName
}

export interface RetryIlmResponse extends AcknowledgedResponseBase {
}

export interface ReverseNestedAggregation extends BucketAggregationBase {
  path?: Field
}

export interface ReverseTokenFilter extends TokenFilterBase {
}

export interface RevertModelSnapshotRequest extends RequestBase {
  job_id: Id
  snapshot_id: Id
  body?: {
    delete_intervening_results?: boolean
  }
}

export interface RevertModelSnapshotResponse extends ResponseBase {
  model: ModelSnapshot
}

export type RewriteMultiTerm = 'constant_score' | 'scoring_boolean' | 'constant_score_boolean' | 'top_terms_N' | 'top_terms_boost_N' | 'top_terms_blended_freqs_N'

export interface RoleMappingRuleBase {
}

export interface RoleMappingUsage {
  enabled: integer
  size: integer
}

export interface RoleUsage {
  dls: boolean
  fls: boolean
  size: long
}

export interface RolloverConditions {
  max_age: Time
  max_docs: long
  max_size: string
}

export interface RolloverIndexRequest extends RequestBase {
  alias: Alias
  new_index?: IndexName
  dry_run?: boolean
  include_type_name?: boolean
  master_timeout?: Time
  timeout?: Time
  wait_for_active_shards?: string
  body?: {
    aliases?: Record<IndexName, Alias>
    conditions?: RolloverConditions
    mappings?: TypeMapping
    settings?: Record<string, any>
  }
}

export interface RolloverIndexResponse extends AcknowledgedResponseBase {
  conditions: Record<string, boolean>
  dry_run: boolean
  new_index: string
  old_index: string
  rolled_over: boolean
  shards_acknowledged: boolean
}

export interface RollupCapabilities {
  rollup_jobs: Array<RollupCapabilitiesJob>
}

export interface RollupCapabilitiesJob {
  fields: Record<Field, Record<string, any>>
  index_pattern: string
  job_id: string
  rollup_index: string
}

export interface RollupFieldMetric {
  field: Field
  metrics: Array<RollupMetric>
}

export interface RollupGroupings {
  date_histogram: DateHistogramRollupGrouping
  histogram: HistogramRollupGrouping
  terms: TermsRollupGrouping
}

export interface RollupIndexCapabilities {
  rollup_jobs: Array<RollupIndexCapabilitiesJob>
}

export interface RollupIndexCapabilitiesJob {
  fields: Record<Field, Record<string, string>>
  index_pattern: string
  job_id: string
  rollup_index: string
}

export interface RollupJobConfiguration {
  cron: string
  groups: RollupGroupings
  id: string
  index_pattern: string
  metrics: Array<RollupFieldMetric>
  page_size: long
  rollup_index: IndexName
  timeout: Time
}

export interface RollupJobInformation {
  config: RollupJobConfiguration
  stats: RollupJobStats
  status: RollupJobStatus
}

export interface RollupJobStats {
  documents_processed: long
  index_failures: long
  index_time_in_ms: long
  index_total: long
  pages_processed: long
  rollups_indexed: long
  search_failures: long
  search_time_in_ms: long
  search_total: long
  trigger_count: long
}

export interface RollupJobStatus {
  current_position: Record<string, any>
  job_state: IndexingJobState
  upgraded_doc_id: boolean
}

export type RollupMetric = 'min' | 'max' | 'sum' | 'avg' | 'value_count'

export interface RollupSearchRequest extends RequestBase {
  index: Indices
  type?: Type
  total_hits_as_integer?: boolean
  typed_keys?: boolean
  body: {
    aggs?: Record<string, AggregationContainer>
    query?: QueryContainer
    size?: integer
  }
}

export interface RollupSearchResponse<TDocument = unknown> extends ResponseBase {
}

export interface RootNodeInfoRequest extends RequestBase {
}

export interface RootNodeInfoResponse extends ResponseBase {
  cluster_name: string
  cluster_uuid: string
  name: string
  tagline: string
  version: ElasticsearchVersionInfo
}

export type Routing = string | number

export interface RoutingField {
  required: boolean
}

export type RuleAction = 'skip_result' | 'skip_model_update'

export interface RuleCondition {
  applies_to: AppliesTo
  operator: ConditionOperator
  value: double
}

export type RuleFilterType = 'include' | 'exclude'

export interface RuntimeField {
  format?: string
  script?: StoredScript
  type: FieldType
}

export type RuntimeFields = Record<Field, RuntimeField>

export interface SampleDiversity {
  field: Field
  max_docs_per_value: integer
}

export interface SamplerAggregation extends BucketAggregationBase {
  shard_size?: integer
}

export type SamplerAggregationExecutionHint = 'map' | 'global_ordinals' | 'bytes_hash'

export interface Schedule {
}

export interface ScheduleBase {
}

export interface ScheduleContainer {
  cron?: CronExpression
  daily?: DailySchedule
  hourly?: HourlySchedule
  interval?: Interval
  monthly?: Array<TimeOfMonth>
  weekly?: Array<TimeOfWeek>
  yearly?: Array<TimeOfYear>
}

export interface ScheduleTriggerEvent {
  scheduled_time: DateString | string
  triggered_time?: DateString | string
}

export interface ScheduledEvent {
  calendar_id: Id
  description: string
  end_time: DateString
  event_id: Id
  start_time: DateString
}

export interface ScoreFunctionBase {
  filter?: QueryContainer
  weight?: double
}

export type ScoreMode = 'avg' | 'max' | 'min' | 'multiply' | 'total'

export interface ScoreSort {
  mode?: SortMode
  order?: SortOrder
}

export type Script = InlineScript | IndexedScript | string

export interface ScriptBase {
  lang?: string
  params?: Record<string, any>
}

export interface ScriptCondition {
  lang: string
  params?: Record<string, any>
  source: string
}

export interface ScriptField {
  script: Script
}

export type ScriptLang = 'painless' | 'expression' | 'mustache'

export interface ScriptProcessor extends ProcessorBase {
  id: string
  lang: string
  params: Record<string, any>
  source: string
}

export interface ScriptQuery extends QueryBase {
  script?: Script
}

export interface ScriptScoreFunction extends ScoreFunctionBase {
  script: Script
}

export interface ScriptScoreQuery extends QueryBase {
  query?: QueryContainer
  script?: Script
}

export interface ScriptSort {
  order?: SortOrder
  script: Script
  type?: string
}

export interface ScriptStats {
  cache_evictions: long
  compilations: long
}

export interface ScriptTransform {
  lang: string
  params: Record<string, any>
}

export interface ScriptedHeuristic {
  script: Script
}

export interface ScriptedMetricAggregate extends AggregateBase {
  value: any
}

export interface ScriptedMetricAggregation extends MetricAggregationBase {
  combine_script?: Script
  init_script?: Script
  map_script?: Script
  params?: Record<string, any>
  reduce_script?: Script
}

export type ScrollId = string

export type ScrollIds = string

export interface ScrollRequest extends RequestBase {
  scroll_id?: Id
  scroll?: Time
  rest_total_hits_as_int?: boolean
  total_hits_as_integer?: boolean
  body?: {
    scroll?: Time
    scroll_id?: ScrollId
    rest_total_hits_as_int?: boolean
  }
}

export interface ScrollResponse<TDocument = unknown> extends SearchResponse<TDocument> {
  failed_shards?: Array<ScrollResponseFailedShard>
}

export interface ScrollResponseErrorReason {
  type: string
  reason: string
}

export interface ScrollResponseFailedShard {
  shard: integer
  reason: ScrollResponseErrorReason
}

export interface SearchAsYouTypeProperty extends CorePropertyBase {
  analyzer: string
  index: boolean
  index_options: IndexOptions
  max_shingle_size: integer
  norms: boolean
  search_analyzer: string
  search_quote_analyzer: string
  term_vector: TermVectorOption
}

export interface SearchInput {
  extract: Array<string>
  request: SearchInputRequestDefinition
  timeout: Time
}

export interface SearchInputRequestDefinition {
  body?: SearchRequest
  indices?: Array<IndexName>
  indices_options?: IndicesOptions
  search_type?: SearchType
  template?: SearchTemplateRequest
}

export interface SearchNode {
  name: string
  transport_address: string
}

export interface SearchProfile {
  collector: Array<Collector>
  query: Array<QueryProfile>
  rewrite_time: long
}

export interface SearchRequest extends RequestBase {
  index?: Indices
  type?: Types
  allow_no_indices?: boolean
  allow_partial_search_results?: boolean
  analyzer?: string
  analyze_wildcard?: boolean
  batched_reduce_size?: long
  ccs_minimize_roundtrips?: boolean
  default_operator?: DefaultOperator
  df?: string
  docvalue_fields?: Fields
  expand_wildcards?: ExpandWildcards
  ignore_throttled?: boolean
  ignore_unavailable?: boolean
  lenient?: boolean
  max_concurrent_shard_requests?: long
  preference?: string
  pre_filter_shard_size?: long
  query_on_query_string?: string
  request_cache?: boolean
  routing?: Routing
  scroll?: Time
  search_type?: SearchType
  sequence_number_primary_term?: boolean
  stats?: Array<string>
  stored_fields?: Fields
  suggest_field?: Field
  suggest_mode?: SuggestMode
  suggest_size?: long
  suggest_text?: string
  total_hits_as_integer?: boolean
  track_total_hits?: boolean | integer
  typed_keys?: boolean
  rest_total_hits_as_int?: boolean
  _source_excludes?: Fields
  _source_includes?: Fields
  seq_no_primary_term?: boolean
  q?: string
  size?: integer
  from?: integer
  sort?: Array<string>
  body?: {
    aggs?: Record<string, AggregationContainer>
    aggregations?: Record<string, AggregationContainer>
    collapse?: FieldCollapse
    explain?: boolean
    from?: integer
    highlight?: Highlight
    track_total_hits?: boolean | integer
    indices_boost?: Array<Record<IndexName, double>>
    docvalue_fields?: DocValueField | Array<Field | DocValueField>
    min_score?: double
    post_filter?: QueryContainer
    profile?: boolean
    query?: QueryContainer
    rescore?: Rescore | Array<Rescore>
    script_fields?: Record<string, ScriptField>
    search_after?: Array<integer | string>
    size?: integer
    slice?: SlicedScroll
    sort?: Sort
    _source?: boolean | Fields | SourceFilter
    fields?: Array<Field | DateField>
    suggest?: Record<string, SuggestContainer>
    terminate_after?: long
    timeout?: string
    track_scores?: boolean
    version?: boolean
    seq_no_primary_term?: boolean
    stored_fields?: Fields
    pit?: PointInTimeReference
    runtime_mappings?: RuntimeFields
  }
}

export interface SearchResponse<TDocument = unknown> extends ResponseBase {
  took: long
  timed_out: boolean
  _shards: ShardStatistics
  hits: HitsMetadata<TDocument>
  aggregations?: Record<AggregateName, Aggregate>
  _clusters?: ClusterStatistics
  documents?: Array<TDocument>
  fields?: Record<string, any>
  max_score?: double
  num_reduce_phases?: long
  profile?: Profile
  pit_id?: string
  _scroll_id?: ScrollId
  suggest?: Record<SuggestionName, Array<Suggest<TDocument>>>
  terminated_early?: boolean
}

export interface SearchShard {
  index: string
  node: string
  primary: boolean
  relocating_node: string
  shard: integer
  state: string
}

export interface SearchShardsRequest extends RequestBase {
  index?: Indices
  allow_no_indices?: boolean
  expand_wildcards?: ExpandWildcards
  ignore_unavailable?: boolean
  local?: boolean
  preference?: string
  routing?: Routing
}

export interface SearchShardsResponse extends ResponseBase {
  nodes: Record<string, SearchNode>
  shards: Array<Array<SearchShard>>
}

export interface SearchStats {
  fetch_current: long
  fetch_time_in_millis: long
  fetch_total: long
  open_contexts?: long
  query_current: long
  query_time_in_millis: long
  query_total: long
  scroll_current: long
  scroll_time_in_millis: long
  scroll_total: long
  suggest_current: long
  suggest_time_in_millis: long
  suggest_total: long
  groups?: Record<string, SearchStats>
}

export interface SearchTemplateRequest extends RequestBase {
  index?: Indices
  type?: Types
  allow_no_indices?: boolean
  ccs_minimize_roundtrips?: boolean
  expand_wildcards?: ExpandWildcards
  explain?: boolean
  ignore_throttled?: boolean
  ignore_unavailable?: boolean
  preference?: string
  profile?: boolean
  routing?: Routing
  scroll?: Time
  search_type?: SearchType
  total_hits_as_integer?: boolean
  typed_keys?: boolean
  body: {
    id?: string
    params?: Record<string, any>
    source?: string
  }
}

export interface SearchTransform {
  request: SearchInputRequestDefinition
  timeout: Time
}

export type SearchType = 'query_then_fetch' | 'dfs_query_then_fetch'

export interface SecurityFeatureToggle {
  enabled: boolean
}

export interface SecurityNode {
  name: string
}

export interface SecurityUsage extends XPackUsage {
  anonymous: SecurityFeatureToggle
  audit: AuditUsage
  ipfilter: IpFilterUsage
  realms: Record<string, RealmUsage>
  role_mapping: Record<string, RoleMappingUsage>
  roles: Record<string, RoleUsage>
  ssl: SslUsage
  system_key: SecurityFeatureToggle
}

export interface Segment {
  attributes: Record<string, string>
  committed: boolean
  compound: boolean
  deleted_docs: long
  generation: integer
  memory_in_bytes: double
  search: boolean
  size_in_bytes: double
  num_docs: long
  version: string
}

export interface SegmentsRequest extends RequestBase {
  index?: Indices
  allow_no_indices?: boolean
  expand_wildcards?: ExpandWildcards
  ignore_unavailable?: boolean
  verbose?: boolean
}

export interface SegmentsResponse extends ResponseBase {
  indices: Record<string, IndexSegment>
  _shards: ShardStatistics
}

export interface SegmentsStats {
  count: long
  doc_values_memory_in_bytes: long
  file_sizes: Record<string, ShardFileSizeInfo>
  fixed_bit_set_memory_in_bytes: long
  index_writer_max_memory_in_bytes?: long
  index_writer_memory_in_bytes: long
  max_unsafe_auto_id_timestamp: long
  memory_in_bytes: long
  norms_memory_in_bytes: long
  points_memory_in_bytes: long
  stored_fields_memory_in_bytes: long
  terms_memory_in_bytes: long
  term_vectors_memory_in_bytes: long
  version_map_memory_in_bytes: long
}

export interface SerialDifferencingAggregation extends PipelineAggregationBase {
  lag?: integer
}

export interface SetProcessor extends ProcessorBase {
  field: Field
  override: boolean
  value: any
}

export interface SetSecurityUserProcessor extends ProcessorBase {
  field: Field
  properties: Array<string>
}

export interface SetUpgradeModeRequest extends RequestBase {
  enabled?: boolean
  timeout?: Time
}

export interface SetUpgradeModeResponse extends AcknowledgedResponseBase {
}

export type ShapeOrientation = 'ClockWise' | 'CounterClockWise'

export interface ShapeProperty extends DocValuesPropertyBase {
  coerce: boolean
  ignore_malformed: boolean
  ignore_z_value: boolean
  orientation: ShapeOrientation
}

export interface ShapeQuery extends QueryBase {
  ignore_unmapped?: boolean
  indexed_shape?: FieldLookup
  relation?: ShapeRelation
  shape?: GeoShape
}

export type ShapeRelation = 'intersects' | 'disjoint' | 'within'

export type ShapeType = 'geo_shape' | 'shape'

export interface ShardCommit {
  generation: integer
  id: string
  num_docs: long
  user_data: Record<string, string>
}

export interface ShardCompletion {
  size_in_bytes: long
}

export interface ShardDocs {
  count: long
  deleted: long
}

export interface ShardFailure {
  index: string
  node: string
  reason: ErrorCause
  shard: integer
  status?: string
}

export interface ShardFielddata {
  evictions: long
  memory_size_in_bytes: long
}

export interface ShardFileSizeInfo {
  description: string
  size_in_bytes: long
}

export interface ShardFlush {
  total: long
  periodic: long
  total_time_in_millis: long
}

export interface ShardGet {
  current: long
  exists_time_in_millis: long
  exists_total: long
  missing_time_in_millis: long
  missing_total: long
  time_in_millis: long
  total: long
}

export interface ShardHealthStats {
  active_shards: integer
  initializing_shards: integer
  primary_active: boolean
  relocating_shards: integer
  status: Health
  unassigned_shards: integer
}

export interface ShardIndexing {
  delete_current: long
  delete_time_in_millis: long
  delete_total: long
  index_current: long
  index_failed: long
  index_time_in_millis: long
  index_total: long
  is_throttled: boolean
  noop_update_total: long
  throttle_time_in_millis: long
}

export interface ShardLease {
  id: string
  retaining_seq_no: long
  timestamp: long
  source: string
}

export interface ShardMerges {
  current: long
  current_docs: long
  current_size_in_bytes: long
  total: long
  total_auto_throttle_in_bytes: long
  total_docs: long
  total_size_in_bytes: long
  total_stopped_time_in_millis: long
  total_throttled_time_in_millis: long
  total_time_in_millis: long
}

export interface ShardPath {
  data_path: string
  is_custom_data_path: boolean
  state_path: string
}

export interface ShardProfile {
  aggregations: Array<AggregationProfile>
  id: string
  searches: Array<SearchProfile>
}

export interface ShardQueryCache {
  cache_count: long
  cache_size: long
  evictions: long
  hit_count: long
  memory_size_in_bytes: long
  miss_count: long
  total_count: long
}

export interface ShardRecovery {
  id: long
  index: RecoveryIndexStatus
  primary: boolean
  source: RecoveryOrigin
  stage: string
  start?: RecoveryStartStatus
  start_time?: DateString
  start_time_in_millis: EpochMillis
  stop_time?: DateString
  stop_time_in_millis: EpochMillis
  target: RecoveryOrigin
  total_time?: DateString
  total_time_in_millis: EpochMillis
  translog: RecoveryTranslogStatus
  type: string
  verify_index: RecoveryVerifyIndex
}

export interface ShardRefresh {
  listeners: long
  total: long
  total_time_in_millis: long
  external_total: long
  external_total_time_in_millis: long
}

export interface ShardRequestCache {
  evictions: long
  hit_count: long
  memory_size_in_bytes: long
  miss_count: long
}

export interface ShardRetentionLeases {
  primary_term: long
  version: long
  leases: Array<ShardLease>
}

export interface ShardRouting {
  node: string
  primary: boolean
  relocating_node?: string
  state: ShardRoutingState
}

export type ShardRoutingState = 'UNASSIGNED' | 'INITIALIZING' | 'STARTED' | 'RELOCATING'

export interface ShardSearch {
  fetch_current: long
  fetch_time_in_millis: long
  fetch_total: long
  open_contexts: long
  query_current: long
  query_time_in_millis: long
  query_total: long
  scroll_current: long
  scroll_time_in_millis: long
  scroll_total: long
  suggest_current: long
  suggest_time_in_millis: long
  suggest_total: long
}

export interface ShardSegmentRouting {
  node: string
  primary: boolean
  state: string
}

export interface ShardSegments {
  count: long
  doc_values_memory_in_bytes: long
  file_sizes: Record<string, ShardFileSizeInfo>
  fixed_bit_set_memory_in_bytes: long
  index_writer_memory_in_bytes: long
  max_unsafe_auto_id_timestamp: long
  memory_in_bytes: long
  norms_memory_in_bytes: long
  points_memory_in_bytes: long
  stored_fields_memory_in_bytes: long
  terms_memory_in_bytes: long
  term_vectors_memory_in_bytes: long
  version_map_memory_in_bytes: long
}

export interface ShardSequenceNumber {
  global_checkpoint: long
  local_checkpoint: long
  max_seq_no: long
}

export interface ShardStatistics {
  failed: integer
  successful: integer
  total: integer
  failures?: Array<ShardFailure>
  skipped?: integer
}

export interface ShardStats {
  commit: ShardCommit
  completion: ShardCompletion
  docs: ShardDocs
  fielddata: ShardFielddata
  flush: ShardFlush
  get: ShardGet
  indexing: ShardIndexing
  merges: ShardMerges
  shard_path: ShardPath
  query_cache: ShardQueryCache
  recovery: ShardStatsRecovery
  refresh: ShardRefresh
  request_cache: ShardRequestCache
  retention_leases: ShardRetentionLeases
  routing: ShardRouting
  search: ShardSearch
  segments: ShardSegments
  seq_no: ShardSequenceNumber
  store: ShardStatsStore
  translog: ShardTransactionLog
  warmer: ShardWarmer
}

export interface ShardStatsRecovery {
  current_as_source: long
  current_as_target: long
  throttle_time_in_millis: long
}

export interface ShardStatsStore {
  reserved_in_bytes: long
  size_in_bytes: long
}

export interface ShardStore {
  allocation: ShardStoreAllocation
  allocation_id: string
  attributes: Record<string, any>
  id: string
  legacy_version: long
  name: string
  store_exception: ShardStoreException
  transport_address: string
}

export type ShardStoreAllocation = 'primary' | 'replica' | 'unused'

export interface ShardStoreException {
  reason: string
  type: string
}

export interface ShardStoreWrapper {
  stores: Array<ShardStore>
}

export interface ShardTransactionLog {
  earliest_last_modified_age: long
  operations: long
  size_in_bytes: long
  uncommitted_operations: long
  uncommitted_size_in_bytes: long
}

export interface ShardWarmer {
  current: long
  total: long
  total_time_in_millis: long
}

export interface ShardsOperationResponseBase extends ResponseBase {
  _shards: ShardStatistics
}

export interface ShardsSegment {
  num_committed_segments: integer
  routing: ShardSegmentRouting
  num_search_segments: integer
  segments: Record<string, Segment>
}

export interface ShingleTokenFilter extends TokenFilterBase {
  filler_token: string
  max_shingle_size: integer
  min_shingle_size: integer
  output_unigrams: boolean
  output_unigrams_if_no_shingles: boolean
  token_separator: string
}

export interface ShrinkIndexRequest extends RequestBase {
  index: IndexName
  target: IndexName
  master_timeout?: Time
  timeout?: Time
  wait_for_active_shards?: string
  body?: {
    aliases?: Record<IndexName, Alias>
    settings?: Record<string, any>
  }
}

export interface ShrinkIndexResponse extends AcknowledgedResponseBase {
  shards_acknowledged: boolean
}

export interface SignificantTermsAggregate<TKey = unknown> extends MultiBucketAggregate<TKey> {
  bg_count: long
  doc_count: long
}

export interface SignificantTermsAggregation extends BucketAggregationBase {
  background_filter?: QueryContainer
  chi_square?: ChiSquareHeuristic
  exclude?: string | Array<string>
  execution_hint?: TermsAggregationExecutionHint
  field?: Field
  gnd?: GoogleNormalizedDistanceHeuristic
  include?: string | Array<string>
  min_doc_count?: long
  mutual_information?: MutualInformationHeuristic
  percentage?: PercentageScoreHeuristic
  script_heuristic?: ScriptedHeuristic
  shard_min_doc_count?: long
  shard_size?: integer
  size?: integer
}

export interface SignificantTermsBucketKeys<TKey = unknown> {
}
export type SignificantTermsBucket<TKey = unknown> = SignificantTermsBucketKeys<TKey> |
    { [property: string]: Aggregate }

export interface SignificantTextAggregation extends BucketAggregationBase {
  background_filter?: QueryContainer
  chi_square?: ChiSquareHeuristic
  exclude?: string | Array<string>
  execution_hint?: TermsAggregationExecutionHint
  field?: Field
  filter_duplicate_text?: boolean
  gnd?: GoogleNormalizedDistanceHeuristic
  include?: string | Array<string>
  min_doc_count?: long
  mutual_information?: MutualInformationHeuristic
  percentage?: PercentageScoreHeuristic
  script_heuristic?: ScriptedHeuristic
  shard_min_doc_count?: long
  shard_size?: integer
  size?: integer
  source_fields?: Fields
}

export interface SimpleAnalyzer extends AnalyzerBase {
}

export interface SimpleInput {
  payload: Record<string, any>
}

export type SimpleQueryStringFlags = 'NONE' | 'AND' | 'OR' | 'NOT' | 'PREFIX' | 'PHRASE' | 'PRECEDENCE' | 'ESCAPE' | 'WHITESPACE' | 'FUZZY' | 'NEAR' | 'SLOP' | 'ALL'

export interface SimpleQueryStringQuery extends QueryBase {
  analyzer?: string
  analyze_wildcard?: boolean
  auto_generate_synonyms_phrase_query?: boolean
  default_operator?: Operator
  fields?: Fields
  flags?: SimpleQueryStringFlags | string
  fuzzy_max_expansions?: integer
  fuzzy_prefix_length?: integer
  fuzzy_transpositions?: boolean
  lenient?: boolean
  minimum_should_match?: MinimumShouldMatch
  query?: string
  quote_field_suffix?: string
}

export interface SimulatePipelineDocument {
  _id: Id
  _index: IndexName
  _source: any
}

export interface SimulatePipelineRequest extends RequestBase {
  id?: Id
  verbose?: boolean
  body: {
    docs?: Array<SimulatePipelineDocument>
    pipeline?: Pipeline
  }
}

export interface SimulatePipelineResponse extends ResponseBase {
  docs: Array<PipelineSimulation>
}

export interface SimulatedActions {
  actions: Array<string>
  all: SimulatedActions
  use_all: boolean
}

export interface SingleBucketAggregateKeys extends AggregateBase {
  doc_count: double
}
export type SingleBucketAggregate = SingleBucketAggregateKeys |
    { [property: string]: Aggregate }

export interface SingleGroupSource {
  field: Field
  script: Script
}

export type Size = 'Raw' | 'k' | 'm' | 'g' | 't' | 'p'

export interface SizeField {
  enabled: boolean
}

export interface SlackActionMessageResult {
  message: SlackMessage
  request?: HttpInputRequestResult
  response?: HttpInputResponseResult
}

export interface SlackActionResult {
  account?: string
  message: SlackMessage
}

export interface SlackAttachment {
  author_icon?: string
  author_link?: string
  author_name: string
  color?: string
  fallback?: string
  fields?: Array<SlackAttachmentField>
  footer?: string
  footer_icon?: string
  image_url?: string
  pretext?: string
  text?: string
  thumb_url?: string
  title: string
  title_link?: string
  ts?: DateString
}

export interface SlackAttachmentField {
  short: boolean
  title: string
  value: string
}

export interface SlackDynamicAttachment {
  attachment_template: SlackAttachment
  list_path: string
}

export interface SlackMessage {
  attachments: Array<SlackAttachment>
  dynamic_attachments?: SlackDynamicAttachment
  from: string
  icon?: string
  text: string
  to: Array<string>
}

export interface SlicedScroll {
  field?: Field
  id: integer
  max: integer
}

export interface SlmUsage extends XPackUsage {
  policy_count: integer
  policy_stats: SnapshotLifecycleStats
}

export interface SmoothingModel {
}

export interface SmoothingModelContainer {
  laplace: LaplaceSmoothingModel
  linear_interpolation: LinearInterpolationSmoothingModel
  stupid_backoff: StupidBackoffSmoothingModel
}

export interface SnapshotIndexStats {
  shards: Record<string, SnapshotShardsStats>
  shards_stats: SnapshotShardsStats
  stats: SnapshotStats
}

export interface SnapshotInfo {
  data_streams: Array<string>
  duration_in_millis: long
  end_time?: DateString
  end_time_in_millis?: long
  failures?: Array<SnapshotShardFailure>
  include_global_state?: boolean
  indices: Array<IndexName>
  metadata?: Record<string, any>
  reason?: string
  snapshot: string
  shards?: ShardStatistics
  start_time?: DateString
  start_time_in_millis?: long
  state?: string
  uuid: string
  version?: string
  version_id?: integer
}

export interface SnapshotLifecycleConfig {
  ignore_unavailable: boolean
  include_global_state: boolean
  indices: Indices
}

export interface SnapshotLifecycleInProgress {
  name: string
  start_time_millis: DateString
  state: string
  uuid: string
}

export interface SnapshotLifecycleInvocationRecord {
  snapshot_name: string
  time: DateString
}

export interface SnapshotLifecyclePolicy {
  config: SnapshotLifecycleConfig
  name: string
  repository: string
  retention: SnapshotRetentionConfiguration
  schedule: CronExpression
}

export interface SnapshotLifecyclePolicyMetadata {
  in_progress: SnapshotLifecycleInProgress
  last_failure: SnapshotLifecycleInvocationRecord
  last_success: SnapshotLifecycleInvocationRecord
  modified_date_millis: DateString
  next_execution_millis: DateString
  policy: SnapshotLifecyclePolicy
  version: integer
}

export interface SnapshotLifecycleStats {
  retention_deletion_time: string
  retention_deletion_time_millis: long
  retention_failed: long
  retention_runs: long
  retention_timed_out: long
  total_snapshots_deleted: long
  total_snapshot_deletion_failures: long
  total_snapshots_failed: long
  total_snapshots_taken: long
}

export interface SnapshotRepository {
  type: string
}

export interface SnapshotRequest extends RequestBase {
  repository: Name
  snapshot: Name
  master_timeout?: Time
  wait_for_completion?: boolean
  body?: {
    ignore_unavailable?: boolean
    include_global_state?: boolean
    indices?: Indices
    metadata?: Record<string, any>
    partial?: boolean
  }
}

export interface SnapshotResponse extends ResponseBase {
  accepted?: boolean
  snapshot?: SnapshotInfo
}

export interface SnapshotRestore {
  indices: Array<IndexName>
  snapshot: string
  shards: ShardStatistics
}

export interface SnapshotRetentionConfiguration {
  expire_after: Time
  max_count: integer
  min_count: integer
}

export interface SnapshotShardFailure {
  index: string
  node_id: string
  reason: string
  shard_id: string
  status: string
}

export interface SnapshotShardsStats {
  done: long
  failed: long
  finalizing: long
  initializing: long
  started: long
  total: long
}

export interface SnapshotStats {
  incremental: FileCountSnapshotStats
  start_time_in_millis: long
  time_in_millis: long
  total: FileCountSnapshotStats
}

export interface SnapshotStatus {
  include_global_state: boolean
  indices: Record<string, SnapshotIndexStats>
  repository: string
  shards_stats: SnapshotShardsStats
  snapshot: string
  state: string
  stats: SnapshotStats
  uuid: string
}

export interface SnapshotStatusRequest extends RequestBase {
  repository?: Name
  snapshot?: Names
  ignore_unavailable?: boolean
  master_timeout?: Time
}

export interface SnapshotStatusResponse extends ResponseBase {
  snapshots: Array<SnapshotStatus>
}

export interface SnowballAnalyzer extends AnalyzerBase {
  language: SnowballLanguage
  stopwords: StopWords
}

export type SnowballLanguage = 'Armenian' | 'Basque' | 'Catalan' | 'Danish' | 'Dutch' | 'English' | 'Finnish' | 'French' | 'German' | 'German2' | 'Hungarian' | 'Italian' | 'Kp' | 'Lovins' | 'Norwegian' | 'Porter' | 'Portuguese' | 'Romanian' | 'Russian' | 'Spanish' | 'Swedish' | 'Turkish'

export interface SnowballTokenFilter extends TokenFilterBase {
  language: SnowballLanguage
}

export type Sort = SortCombinations | Array<SortCombinations>

export type SortCombinations = Field | SortContainer | SortOrder

export interface SortContainerKeys {
  _score?: ScoreSort
  _doc?: ScoreSort
  _geo_distance?: GeoDistanceSort
  _script?: ScriptSort
}
export type SortContainer = SortContainerKeys |
    { [property: string]: FieldSort | SortOrder }

export type SortMode = 'min' | 'max' | 'sum' | 'avg' | 'median'

export type SortOrder = 'asc' | 'desc' | '_doc'

export interface SortProcessor extends ProcessorBase {
  field: Field
  order: SortOrder
  target_field: Field
}

export type SortResults = Array<long | double | string | null>

export type SortSpecialField = '_score' | '_doc'

export interface SourceExistsRequest extends RequestBase {
  id: Id
  index: IndexName
  type?: Type
  preference?: string
  realtime?: boolean
  refresh?: boolean
  routing?: Routing
  source_enabled?: boolean
  source_excludes?: Fields
  source_includes?: Fields
  version?: long
  version_type?: VersionType
}

export type SourceExistsResponse = boolean

export interface SourceField {
  compress: boolean
  compress_threshold: string
  enabled: boolean
  excludes: Array<string>
  includes: Array<string>
}

export interface SourceFilter {
  excludes?: Fields
  includes?: Fields
  exclude?: Fields
  include?: Fields
}

export interface SourceRequest extends RequestBase {
  id: Id
  index: IndexName
  type?: Type
  preference?: string
  realtime?: boolean
  refresh?: boolean
  routing?: Routing
  source_enabled?: boolean
  _source_excludes?: Fields
  _source_includes?: Fields
  version?: long
  version_type?: VersionType
}

export interface SourceResponse<TDocument = unknown> extends ResponseBase {
  body: TDocument
}

export interface SpanContainingQuery extends QueryBase {
  big?: SpanQuery
  little?: SpanQuery
}

export interface SpanFieldMaskingQuery extends QueryBase {
  field?: Field
  query?: SpanQuery
}

export interface SpanFirstQuery extends QueryBase {
  end?: integer
  match?: SpanQuery
}

export interface SpanGapQuery extends QueryBase {
  field?: Field
  width?: integer
}

export interface SpanMultiTermQuery extends QueryBase {
  match?: QueryContainer
}

export interface SpanNearQuery extends QueryBase {
  clauses?: Array<SpanQuery>
  in_order?: boolean
  slop?: integer
}

export interface SpanNotQuery extends QueryBase {
  dist?: integer
  exclude?: SpanQuery
  include?: SpanQuery
  post?: integer
  pre?: integer
}

export interface SpanOrQuery extends QueryBase {
  clauses?: Array<SpanQuery>
}

export interface SpanQuery extends QueryBase {
  span_containing?: NamedQuery<SpanContainingQuery | string>
  field_masking_span?: NamedQuery<SpanFieldMaskingQuery | string>
  span_first?: NamedQuery<SpanFirstQuery | string>
  span_gap?: NamedQuery<SpanGapQuery | integer>
  span_multi?: SpanMultiTermQuery
  span_near?: NamedQuery<SpanNearQuery | string>
  span_not?: NamedQuery<SpanNotQuery | string>
  span_or?: NamedQuery<SpanOrQuery | string>
  span_term?: NamedQuery<SpanTermQuery | string>
  span_within?: NamedQuery<SpanWithinQuery | string>
}

export interface SpanSubQuery extends QueryBase {
}

export interface SpanTermQuery extends QueryBase {
  value: string
}

export interface SpanWithinQuery extends QueryBase {
  big?: SpanQuery
  little?: SpanQuery
}

export interface SplitIndexRequest extends RequestBase {
  index: IndexName
  target: IndexName
  master_timeout?: Time
  timeout?: Time
  wait_for_active_shards?: string
  body?: {
    aliases?: Record<IndexName, Alias>
    settings?: Record<string, any>
  }
}

export interface SplitIndexResponse extends AcknowledgedResponseBase {
  shards_acknowledged: boolean
}

export interface SplitProcessor extends ProcessorBase {
  field: Field
  ignore_missing: boolean
  preserve_trailing: boolean
  separator: string
  target_field: Field
}

export interface SqlColumn {
  name: string
  type: string
}

export interface SqlUsage extends XPackUsage {
  features: Record<string, integer>
  queries: Record<string, QueryUsage>
}

export interface SslUsage {
  http: SecurityFeatureToggle
  transport: SecurityFeatureToggle
}

export interface StandardAnalyzer extends AnalyzerBase {
  max_token_length: integer
  stopwords: StopWords
}

export interface StandardDeviationBounds {
  lower?: double
  upper?: double
  lower_population?: double
  upper_population?: double
  lower_sampling?: double
  upper_sampling?: double
}

export interface StandardTokenizer extends TokenizerBase {
  max_token_length: integer
}

export interface StartBasicLicenseRequest extends RequestBase {
  acknowledge?: boolean
}

export interface StartBasicLicenseResponse extends AcknowledgedResponseBase {
  acknowledge: Record<string, string | Array<string>>
  basic_was_started: boolean
  error_message: string
}

export interface StartDatafeedRequest extends RequestBase {
  datafeed_id: Id
  body?: {
    end?: DateString
    start?: DateString
    timeout?: Time
  }
}

export interface StartDatafeedResponse extends ResponseBase {
  node: NodeIds
  started: boolean
}

export interface StartIlmRequest extends RequestBase {
}

export interface StartIlmResponse extends AcknowledgedResponseBase {
}

export interface StartRollupJobRequest extends RequestBase {
  id: Id
}

export interface StartRollupJobResponse extends ResponseBase {
  started: boolean
}

export interface StartSnapshotLifecycleManagementRequest extends RequestBase {
}

export interface StartSnapshotLifecycleManagementResponse extends AcknowledgedResponseBase {
}

export interface StartTransformRequest extends RequestBase {
  transform_id: Name
  timeout?: Time
}

export interface StartTransformResponse extends AcknowledgedResponseBase {
}

export interface StartTrialLicenseRequest extends RequestBase {
  acknowledge?: boolean
  type_query_string?: string
}

export interface StartTrialLicenseResponse extends AcknowledgedResponseBase {
  error_message: string
  trial_was_started: boolean
}

export interface StartWatcherRequest extends RequestBase {
}

export interface StartWatcherResponse extends AcknowledgedResponseBase {
}

export interface StatsAggregate extends AggregateBase {
  count: double
  sum: double
  avg?: double
  max?: double
  min?: double
}

export interface StatsAggregation extends FormatMetricAggregationBase {
}

export interface StatsBucketAggregation extends PipelineAggregationBase {
}

export type Status = 'success' | 'failure' | 'simulated' | 'throttled'

export interface StemmerOverrideTokenFilter extends TokenFilterBase {
  rules: Array<string>
  rules_path: string
}

export interface StemmerTokenFilter extends TokenFilterBase {
  language: string
}

export interface StepKey {
  action: string
  name: string
  phase: string
}

export interface StopAnalyzer extends AnalyzerBase {
  stopwords: StopWords
  stopwords_path: string
}

export interface StopDatafeedRequest extends RequestBase {
  datafeed_id: Id
  allow_no_datafeeds?: boolean
  body?: {
    force?: boolean
    timeout?: Time
  }
}

export interface StopDatafeedResponse extends ResponseBase {
  stopped: boolean
}

export interface StopIlmRequest extends RequestBase {
}

export interface StopIlmResponse extends AcknowledgedResponseBase {
}

export interface StopRollupJobRequest extends RequestBase {
  id: Id
  timeout?: Time
  wait_for_completion?: boolean
}

export interface StopRollupJobResponse extends ResponseBase {
  stopped: boolean
}

export interface StopSnapshotLifecycleManagementRequest extends RequestBase {
}

export interface StopSnapshotLifecycleManagementResponse extends AcknowledgedResponseBase {
}

export interface StopTokenFilter extends TokenFilterBase {
  ignore_case?: boolean
  remove_trailing?: boolean
  stopwords: StopWords
  stopwords_path?: string
}

export interface StopTransformRequest extends RequestBase {
  transform_id: Name
  allow_no_match?: boolean
  force?: boolean
  timeout?: Time
  wait_for_checkpoint?: boolean
  wait_for_completion?: boolean
}

export interface StopTransformResponse extends AcknowledgedResponseBase {
}

export interface StopWatcherRequest extends RequestBase {
}

export interface StopWatcherResponse extends AcknowledgedResponseBase {
}

export type StopWords = string | Array<string>

export type StoreCopy = 'NONE' | 'AVAILABLE' | 'CORRUPT' | 'IO_ERROR' | 'STALE' | 'UNKNOWN'

export interface StoreStats {
  size?: string
  size_in_bytes: double
  reserved_in_bytes: double
}

export interface StoredScript {
  lang: string
  source: string
}

export type StringDistance = 'internal' | 'damerau_levenshtein' | 'levenshtein' | 'jaro_winkler' | 'ngram'

export interface StringFielddata {
  format: StringFielddataFormat
}

export type StringFielddataFormat = 'paged_bytes' | 'disabled'

export interface StringStatsAggregate extends AggregateBase {
  count: long
  min_length: integer
  max_length: integer
  avg_length: double
  entropy: double
  distribution?: Record<string, double>
}

export interface StringStatsAggregation extends MetricAggregationBase {
  show_distribution?: boolean
}

export interface StupidBackoffSmoothingModel {
  discount: double
}

export interface Suggest<T = unknown> {
  length: integer
  offset: integer
  options: Array<SuggestOption<T>>
  text: string
}

export interface SuggestContainer {
  completion?: CompletionSuggester
  phrase?: PhraseSuggester
  prefix?: string
  regex?: string
  term?: TermSuggester
  text?: string
}

export interface SuggestContext {
  name: string
  path: Field
  type: string
}

export interface SuggestContextQuery {
  boost?: double
  context: Context
  neighbours?: Array<Distance> | Array<integer>
  precision?: Distance | integer
  prefix?: boolean
}

export interface SuggestFuzziness {
  fuzziness: Fuzziness
  min_length: integer
  prefix_length: integer
  transpositions: boolean
  unicode_aware: boolean
}

export type SuggestMode = 'missing' | 'popular' | 'always'

export type SuggestOption<TDocument> = CompletionSuggestOption<TDocument> | PhraseSuggestOption | TermSuggestOption

export type SuggestSort = 'score' | 'frequency'

export interface SuggesterBase {
  field: Field
  analyzer?: string
  size?: integer
}

export type SuggestionName = string

export interface SumAggregation extends FormatMetricAggregationBase {
}

export interface SumBucketAggregation extends PipelineAggregationBase {
}

export type SumFunction = 'Sum' | 'HighSum' | 'LowSum'

export interface SyncedFlushRequest extends RequestBase {
  index?: Indices
  allow_no_indices?: boolean
  expand_wildcards?: ExpandWildcards
  ignore_unavailable?: boolean
}

export interface SyncedFlushResponse extends DictionaryResponseBase<IndexName, ShardStatistics> {
  _shards: ShardStatistics
}

export type SynonymFormat = 'solr' | 'wordnet'

export interface SynonymGraphTokenFilter extends TokenFilterBase {
  expand: boolean
  format: SynonymFormat
  lenient: boolean
  synonyms: Array<string>
  synonyms_path: string
  tokenizer: string
  updateable: boolean
}

export interface SynonymTokenFilter extends TokenFilterBase {
  expand: boolean
  format: SynonymFormat
  lenient: boolean
  synonyms: Array<string>
  synonyms_path: string
  tokenizer: string
  updateable: boolean
}

export interface TDigest {
  compression?: integer
}

export interface TDigestPercentilesAggregate extends AggregateBase {
  values: Record<string, double>
}

export interface TTestAggregation extends Aggregation {
  a?: TestPopulation
  b?: TestPopulation
  type?: TTestType
}

export type TTestType = 'paired' | 'homoscedastic' | 'heteroscedastic'

export interface TaskExecutingNode {
  attributes: Record<string, string>
  host: string
  ip: string
  name: string
  roles: Array<string>
  tasks: Record<TaskId, TaskState>
  transport_address: string
}

export type TaskId = string

export interface TaskInfo {
  action: string
  cancellable: boolean
  children?: Array<TaskInfo>
<<<<<<< HEAD
  description?: string
=======
  description: string
>>>>>>> 33f44a3b
  headers: Record<string, string>
  id: long
  node: string
  running_time_in_nanos: long
  start_time_in_millis: long
  status?: TaskStatus
  type: string
  parent_task_id?: Id
}

export interface TaskRetries {
  bulk: integer
  search: integer
}

export interface TaskState {
  action: string
  cancellable: boolean
  description?: string
  headers: Record<string, string>
  id: long
  node: string
  parent_task_id?: TaskId
  running_time_in_nanos: long
  start_time_in_millis: long
  status?: TaskStatus
  type: string
}

export interface TaskStatus {
  batches: long
  canceled: string
  created: long
  deleted: long
  noops: long
  failures?: Array<string>
  requests_per_second: float
  retries: TaskRetries
  throttled?: Time
  throttled_millis: long
  throttled_until?: Time
  throttled_until_millis: long
  timed_out?: boolean
  took?: long
  total: long
  updated: long
  version_conflicts: long
}

export interface TemplateMapping {
  aliases: Record<IndexName, Alias>
  index_patterns: Array<string>
  mappings: TypeMapping
  order: integer
  settings: Record<string, any>
  version: integer
}

export interface TermQuery extends QueryBase {
  value?: string | float | boolean
}

export interface TermSuggestOption {
  text: string
  freq: long
  score: double
}

export interface TermSuggester extends SuggesterBase {
  lowercase_terms?: boolean
  max_edits?: integer
  max_inspections?: integer
  max_term_freq?: float
  min_doc_freq?: float
  min_word_length?: integer
  prefix_length?: integer
  shard_size?: integer
  sort?: SuggestSort
  string_distance?: StringDistance
  suggest_mode?: SuggestMode
  text?: string
}

export interface TermUserPrivileges {
  apps: boolean
}

export interface TermVector {
  field_statistics: FieldStatistics
  terms: Record<string, TermVectorTerm>
}

export interface TermVectorFilter {
  max_doc_freq: integer
  max_num_terms: integer
  max_term_freq: integer
  max_word_length: integer
  min_doc_freq: integer
  min_term_freq: integer
  min_word_length: integer
}

export type TermVectorOption = 'no' | 'yes' | 'with_offsets' | 'with_positions' | 'with_positions_offsets' | 'with_positions_offsets_payloads'

export interface TermVectorTerm {
  doc_freq: integer
  score: double
  term_freq: integer
  tokens: Array<Token>
  ttf: integer
}

export interface TermVectorsRequest<TDocument = unknown> extends RequestBase {
  index: IndexName
  id?: Id
  type?: Type
  fields?: Fields
  field_statistics?: boolean
  offsets?: boolean
  payloads?: boolean
  positions?: boolean
  preference?: string
  realtime?: boolean
  routing?: Routing
  term_statistics?: boolean
  version?: long
  version_type?: VersionType
  body?: {
    doc?: TDocument
    filter?: TermVectorFilter
    per_field_analyzer?: Record<Field, string>
  }
}

export interface TermVectorsResponse extends ResponseBase {
  found: boolean
  _id: string
  _index: string
  term_vectors: Record<Field, TermVector>
  took: long
  _type: string
  _version: long
}

export interface TermVectorsResult {
  found: boolean
  id: string
  index: string
  term_vectors: Record<Field, TermVector>
  took: long
  version: long
}

export interface TermsAggregate<TKey = unknown> extends MultiBucketAggregate<TKey> {
  doc_count_error_upper_bound: long
  sum_other_doc_count: long
}

export interface TermsAggregation extends BucketAggregationBase {
  collect_mode?: TermsAggregationCollectMode
  exclude?: string | Array<string>
  execution_hint?: TermsAggregationExecutionHint
  field?: Field
  include?: string | Array<string> | TermsInclude
  min_doc_count?: integer
  missing?: Missing
  missing_bucket?: boolean
  value_type?: string
  order?: TermsAggregationOrder
  script?: Script
  shard_size?: integer
  show_term_doc_count_error?: boolean
  size?: integer
}

export type TermsAggregationCollectMode = 'depth_first' | 'breadth_first'

export type TermsAggregationExecutionHint = 'map' | 'global_ordinals' | 'global_ordinals_hash' | 'global_ordinals_low_cardinality'

export type TermsAggregationOrder = SortOrder | Record<string, SortOrder> | Array<Record<string, SortOrder>>

export interface TermsInclude {
  num_partitions: long
  partition: long
}

export interface TermsQuery extends QueryBase {
  terms?: Array<string>
  index?: IndexName
  id?: Id
  path?: string
  routing?: Routing
}

export interface TermsRollupGrouping {
  fields: Fields
}

export interface TermsSetQuery extends QueryBase {
  minimum_should_match_field?: Field
  minimum_should_match_script?: Script
  terms?: Array<string>
}

export interface TestPopulation {
  field: Field
  script?: Script
  filter: QueryContainer
}

export interface TextIndexPrefixes {
  max_chars: integer
  min_chars: integer
}

export interface TextProperty extends CorePropertyBase {
  analyzer: string
  boost: double
  eager_global_ordinals: boolean
  fielddata: boolean
  fielddata_frequency_filter: FielddataFrequencyFilter
  index: boolean
  index_options: IndexOptions
  index_phrases: boolean
  index_prefixes: TextIndexPrefixes
  norms: boolean
  position_increment_gap: integer
  search_analyzer: string
  search_quote_analyzer: string
  term_vector: TermVectorOption
}

export type TextQueryType = 'best_fields' | 'most_fields' | 'cross_fields' | 'phrase' | 'phrase_prefix' | 'bool_prefix'

export type TextToAnalyze = string | Array<string>

export interface ThreadCountStats {
  active: long
  completed: long
  largest: long
  queue: long
  rejected: long
  threads: long
}

export interface ThreadStats {
  count: long
  peak_count: long
}

export type ThreadType = 'cpu' | 'wait' | 'block'

export interface ThreeDimensionalPoint {
  lat: double
  lon: double
  z?: double
}

export interface ThrottleState {
  reason: string
  timestamp: DateString
}

export type Time = string | integer

export type TimeFunction = 'TimeOfDay' | 'TimeOfWeek'

export interface TimeOfDay {
  hour: Array<integer>
  minute: Array<integer>
}

export interface TimeOfMonth {
  at: Array<string>
  on: Array<integer>
}

export interface TimeOfWeek {
  at: Array<string>
  on: Array<Day>
}

export interface TimeOfYear {
  at: Array<string>
  int: Array<Month>
  on: Array<integer>
}

export type TimeSpan = string

export type TimeUnit = 'nanos' | 'micros' | 'ms' | 's' | 'm' | 'h' | 'd'

export type Timestamp = string

export interface TimingStats {
  average_bucket_processing_time_ms: double
  bucket_count: long
  exponential_average_bucket_processing_time_ms: double
  exponential_average_bucket_processing_time_per_hour_ms: double
  job_id: string
  maximum_bucket_processing_time_ms: double
  minimum_bucket_processing_time_ms: double
}

export interface Token {
  end_offset: integer
  payload: string
  position: integer
  start_offset: integer
}

export type TokenChar = 'letter' | 'digit' | 'whitespace' | 'punctuation' | 'symbol' | 'custom'

export interface TokenCountProperty extends DocValuesPropertyBase {
  analyzer: string
  boost: double
  index: boolean
  null_value: double
}

export interface TokenDetail {
  name: string
  tokens: Array<ExplainAnalyzeToken>
}

export type TokenFilter = AsciiFoldingTokenFilter | CommonGramsTokenFilter | ConditionTokenFilter | DelimitedPayloadTokenFilter | EdgeNGramTokenFilter | ElisionTokenFilter | FingerprintTokenFilter | HunspellTokenFilter | HyphenationDecompounderTokenFilter | KeepTypesTokenFilter | KeepWordsTokenFilter | KeywordMarkerTokenFilter | KStemTokenFilter | LengthTokenFilter | LimitTokenCountTokenFilter | LowercaseTokenFilter | MultiplexerTokenFilter | NGramTokenFilter | NoriPartOfSpeechTokenFilter | PatternCaptureTokenFilter | PatternReplaceTokenFilter | PorterStemTokenFilter | PredicateTokenFilter | RemoveDuplicatesTokenFilter | ReverseTokenFilter | ShingleTokenFilter | SnowballTokenFilter | StemmerOverrideTokenFilter | StemmerTokenFilter | StopTokenFilter | SynonymGraphTokenFilter | SynonymTokenFilter | TrimTokenFilter | TruncateTokenFilter | UniqueTokenFilter | UppercaseTokenFilter | WordDelimiterGraphTokenFilter | WordDelimiterTokenFilter

export interface TokenFilterBase {
  type: string
  version?: string
}

export type TokenType = 'None' | 'Word' | 'LParen' | 'RParen' | 'Comma'

export type Tokenizer = CharGroupTokenizer | EdgeNGramTokenizer | KeywordTokenizer | LetterTokenizer | LowercaseTokenizer | NGramTokenizer | NoriTokenizer | PathHierarchyTokenizer | StandardTokenizer | UaxEmailUrlTokenizer | WhitespaceTokenizer

export interface TokenizerBase {
  type: string
  version?: string
}

export interface TopHit {
  count: long
  value: any
}

export interface TopHitsAggregate extends AggregateBase {
  hits: HitsMetadata<Record<string, any>>
}

export interface TopHitsAggregation extends MetricAggregationBase {
  docvalue_fields?: Fields
  explain?: boolean
  from?: integer
  highlight?: Highlight
  script_fields?: Record<string, ScriptField>
  size?: integer
  sort?: Sort
  _source?: boolean | SourceFilter | Fields
  stored_fields?: Fields
  track_scores?: boolean
  version?: boolean
  seq_no_primary_term?: boolean
}

export interface TopMetrics {
  sort: Array<long | double | string>
  metrics: Record<string, long | double | string>
}

export interface TopMetricsAggregate extends AggregateBase {
  top: Array<TopMetrics>
}

export interface TopMetricsAggregation extends MetricAggregationBase {
  metrics?: Array<TopMetricsValue>
  size?: integer
  sort?: Sort
}

export interface TopMetricsValue {
  field: Field
}

export interface TotalFileSystemStats {
  available: string
  available_in_bytes: long
  free: string
  free_in_bytes: long
  total: string
  total_in_bytes: long
}

export interface TotalHits {
  relation: TotalHitsRelation
  value: long
}

export type TotalHitsRelation = 'eq' | 'gte'

export interface Transform {
}

export interface TransformCheckpointStats {
  checkpoint: long
  checkpoint_progress: TransformProgress
  timestamp: DateString
  timestamp_millis: long
  time_upper_bound: DateString
  time_upper_bound_millis: long
}

export interface TransformCheckpointingInfo {
  changes_last_detected_at: long
  changes_last_detected_at_date_time: DateString
  last: TransformCheckpointStats
  next: TransformCheckpointStats
  operations_behind: long
}

export interface TransformContainer {
  chain: ChainTransform
  script: ScriptTransform
  search: SearchTransform
}

export interface TransformDestination {
  index: IndexName
  pipeline?: string
}

export interface TransformIndexerStats {
  documents_indexed: long
  documents_processed: long
  exponential_avg_checkpoint_duration_ms: double
  exponential_avg_documents_indexed: double
  exponential_avg_documents_processed: double
  index_failures: long
  index_time_in_ms: long
  index_total: long
  pages_processed: long
  processing_time_in_ms: long
  processing_total: long
  search_failures: long
  search_time_in_ms: long
  search_total: long
  trigger_count: long
}

export interface TransformPivot {
  aggregations: Record<string, AggregationContainer>
  group_by: Record<string, SingleGroupSource>
  max_page_search_size: integer
}

export interface TransformProgress {
  docs_indexed: long
  docs_processed: long
  docs_remaining: long
  percent_complete: double
  total_docs: long
}

export interface TransformSource {
  index: Indices
  query: QueryContainer
}

export type TransformState = 'STARTED' | 'INDEXING' | 'ABORTING' | 'STOPPING' | 'STOPPED' | 'FAILED'

export interface TransformStats {
  checkpointing: TransformCheckpointingInfo
  id: string
  node: NodeAttributes
  reason: string
  state: string
  stats: TransformIndexerStats
}

export interface TransformSync {
}

export interface TransformSyncContainer {
  time: TransformTimeSync
}

export interface TransformTimeSync {
  delay: Time
  field: Field
}

export type TransformType = 'batch' | 'continuous'

export interface TransientMetadata {
  enabled: boolean
}

export interface TranslateSqlRequest extends RequestBase {
  body: {
    fetch_size?: integer
    filter?: QueryContainer
    query?: string
    time_zone?: string
  }
}

export interface TranslateSqlResponse extends ResponseBase {
  result: SearchRequest
}

export type TranslogDurability = 'request' | 'async'

export interface TranslogStats {
  earliest_last_modified_age: long
  operations: long
  size?: string
  size_in_bytes: long
  uncommitted_operations: integer
  uncommitted_size?: string
  uncommitted_size_in_bytes: long
}

export interface TransportStats {
  rx_count: long
  rx_size: string
  rx_size_in_bytes: long
  server_open: integer
  tx_count: long
  tx_size: string
  tx_size_in_bytes: long
}

export interface TriggerContainer {
  schedule: ScheduleContainer
}

export interface TriggerEvent {
}

export interface TriggerEventContainer {
  schedule: ScheduleTriggerEvent
}

export interface TriggerEventResult {
  manual: TriggerEventContainer
  triggered_time: DateString
  type: string
}

export interface TrimProcessor extends ProcessorBase {
  field: Field
  ignore_missing: boolean
  target_field: Field
}

export interface TrimTokenFilter extends TokenFilterBase {
}

export interface TruncateTokenFilter extends TokenFilterBase {
  length: integer
}

export interface TwoDimensionalPoint {
  lat: double
  lon: double
}

export type Type = string

export interface TypeExistsRequest extends RequestBase {
  index: Indices
  type: Types
  allow_no_indices?: boolean
  expand_wildcards?: ExpandWildcards
  ignore_unavailable?: boolean
  local?: boolean
}

export type TypeExistsResponse = boolean

export interface TypeFieldMappings {
  mappings: Record<Field, FieldMapping>
}

export interface TypeMapping {
  all_field?: AllField
  date_detection?: boolean
  dynamic?: boolean | DynamicMapping
  dynamic_date_formats?: Array<string>
  dynamic_templates?: Record<string, DynamicTemplate> | Array<Record<string, DynamicTemplate>>
  _field_names?: FieldNamesField
  index_field?: IndexField
  _meta?: Record<string, any>
  numeric_detection?: boolean
  properties: Record<PropertyName, PropertyBase>
  _routing?: RoutingField
  _size?: SizeField
  _source?: SourceField
}

export type TypeName = string

export type TypeNames = string | Array<string>

export interface TypeQuery extends QueryBase {
  value: string
}

export type Types = Type | Array<Type>

export interface UaxEmailUrlTokenizer extends TokenizerBase {
  max_token_length: integer
}

export interface UnassignedInformation {
  at: DateString
  last_allocation_status: string
  reason: UnassignedInformationReason
  details?: string
  failed_allocation_attempts?: integer
}

export type UnassignedInformationReason = 'INDEX_CREATED' | 'CLUSTER_RECOVERED' | 'INDEX_REOPENED' | 'DANGLING_INDEX_IMPORTED' | 'NEW_INDEX_RESTORED' | 'EXISTING_INDEX_RESTORED' | 'REPLICA_ADDED' | 'ALLOCATION_FAILED' | 'NODE_LEFT' | 'REROUTE_CANCELLED' | 'REINITIALIZED' | 'REALLOCATED_REPLICA' | 'PRIMARY_FAILED' | 'FORCED_EMPTY_PRIMARY' | 'MANUAL_ALLOCATION'

export interface UnfollowIndexRequest extends RequestBase {
  index: IndexName
}

export interface UnfollowIndexResponse extends AcknowledgedResponseBase {
}

export interface UnfreezeIndexRequest extends RequestBase {
  index: IndexName
  allow_no_indices?: boolean
  expand_wildcards?: ExpandWildcards
  ignore_unavailable?: boolean
  master_timeout?: Time
  timeout?: Time
  wait_for_active_shards?: string
}

export interface UnfreezeIndexResponse extends AcknowledgedResponseBase {
  shards_acknowledged: boolean
}

export interface UniqueTokenFilter extends TokenFilterBase {
  only_on_same_position: boolean
}

export interface UpdateByQueryRequest extends RequestBase {
  index: Indices
  type?: Types
  allow_no_indices?: boolean
  analyzer?: string
  analyze_wildcard?: boolean
  conflicts?: Conflicts
  default_operator?: DefaultOperator
  df?: string
  expand_wildcards?: ExpandWildcards
  from?: long
  ignore_unavailable?: boolean
  lenient?: boolean
  pipeline?: string
  preference?: string
  query_on_query_string?: string
  refresh?: boolean
  request_cache?: boolean
  requests_per_second?: long
  routing?: Routing
  scroll?: Time
  scroll_size?: long
  search_timeout?: Time
  search_type?: SearchType
  size?: long
  slices?: long
  sort?: Array<string>
  source_enabled?: boolean
  source_excludes?: Fields
  source_includes?: Fields
  stats?: Array<string>
  terminate_after?: long
  timeout?: Time
  version?: boolean
  version_type?: boolean
  wait_for_active_shards?: string
  wait_for_completion?: boolean
  body?: {
    max_docs?: long
    query?: QueryContainer
    script?: Script
    slice?: SlicedScroll
    conflicts?: Conflicts
  }
}

export interface UpdateByQueryResponse extends ResponseBase {
  batches?: long
  failures?: Array<BulkIndexByScrollFailure>
  noops?: long
  deleted?: long
  requests_per_second?: float
  retries?: Retries
  task?: TaskId
  timed_out?: boolean
  took?: long
  total?: long
  updated?: long
  version_conflicts?: long
  throttled_millis?: ulong
  throttled_until_millis?: ulong
}

export interface UpdateByQueryRethrottleRequest extends RequestBase {
  task_id: Id
  requests_per_second?: long
}

export interface UpdateDatafeedRequest extends RequestBase {
  datafeed_id: Id
  allow_no_indices?: boolean
  expand_wildcards?: ExpandWildcards
  ignore_throttled?: boolean
  ignore_unavailable?: boolean
  body: {
    aggregations?: Record<string, AggregationContainer>
    chunking_config?: ChunkingConfig
    frequency?: Time
    indices?: Indices
    job_id?: Id
    max_empty_searches?: integer
    query?: QueryContainer
    query_delay?: Time
    script_fields?: Record<string, ScriptField>
    scroll_size?: integer
  }
}

export interface UpdateDatafeedResponse extends ResponseBase {
  aggregations: Record<string, AggregationContainer>
  chunking_config: ChunkingConfig
  datafeed_id: string
  frequency: Time
  indices: Indices
  job_id: string
  max_empty_searches: integer
  query: QueryContainer
  query_delay: Time
  script_fields: Record<string, ScriptField>
  scroll_size: integer
}

export interface UpdateFilterRequest extends RequestBase {
  filter_id: Id
  body: {
    add_items?: Array<string>
    description?: string
    remove_items?: Array<string>
  }
}

export interface UpdateFilterResponse extends ResponseBase {
  description: string
  filter_id: string
  items: Array<string>
}

export interface UpdateIndexSettingsRequest extends RequestBase {
  index?: Indices
  allow_no_indices?: boolean
  expand_wildcards?: ExpandWildcards
  flat_settings?: boolean
  ignore_unavailable?: boolean
  master_timeout?: Time
  preserve_existing?: boolean
  timeout?: Time
  body: {
    index?: Record<string, any>
  }
}

export interface UpdateIndexSettingsResponse extends AcknowledgedResponseBase {
}

export interface UpdateJobRequest extends RequestBase {
  job_id: Id
  body: {
    allow_lazy_open?: boolean
    analysis_limits?: AnalysisMemoryLimit
    background_persist_interval?: Time
    custom_settings?: Record<string, any>
    description?: string
    model_plot_config?: ModelPlotConfigEnabled
    model_snapshot_retention_days?: long
    renormalization_window_days?: long
    results_retention_days?: long
    groups?: Array<string>
  }
}

export interface UpdateJobResponse extends ResponseBase {
}

export interface UpdateModelSnapshotRequest extends RequestBase {
  job_id: Id
  snapshot_id: Id
  body: {
    description?: string
    retain?: boolean
  }
}

export interface UpdateModelSnapshotResponse extends AcknowledgedResponseBase {
  model: ModelSnapshot
}

export interface UpdateRequest<TDocument = unknown, TPartialDocument = unknown> extends RequestBase {
  id: Id
  index: IndexName
  type?: Type
  if_primary_term?: long
  if_seq_no?: long
  lang?: string
  refresh?: Refresh
  require_alias?: boolean
  retry_on_conflict?: long
  routing?: Routing
  source_enabled?: boolean
  timeout?: Time
  wait_for_active_shards?: string
  _source?: boolean | string | Array<string>
  _source_excludes?: Fields
  _source_includes?: Fields
  body: {
    detect_noop?: boolean
    doc?: TPartialDocument
    doc_as_upsert?: boolean
    script?: Script
    scripted_upsert?: boolean
    _source?: boolean | SourceFilter
    upsert?: TDocument
  }
}

export interface UpdateResponse<TDocument = unknown> extends WriteResponseBase {
  get?: InlineGet<TDocument>
}

export interface UpdateTransformRequest extends RequestBase {
  transform_id: Name
  defer_validation?: boolean
  body: {
    description?: string
    dest?: TransformDestination
    frequency?: Time
    source?: TransformSource
    sync?: TransformSyncContainer
  }
}

export interface UpdateTransformResponse extends ResponseBase {
  create_time: long
  create_time_date_time: DateString
  description: string
  dest: TransformDestination
  frequency: Time
  id: Id
  pivot: TransformPivot
  source: TransformSource
  sync: TransformSyncContainer
  version: string
}

export interface UppercaseProcessor extends ProcessorBase {
  field: Field
  ignore_missing: boolean
  target_field: Field
}

export interface UppercaseTokenFilter extends TokenFilterBase {
}

export type Uri = string

export type UrlConfig = BaseUrlConfig | KibanaUrlConfig

export interface UrlDecodeProcessor extends ProcessorBase {
  field: Field
  ignore_missing: boolean
  target_field: Field
}

export interface UrlParameter {
}

export interface UserAgentProcessor extends ProcessorBase {
  field: Field
  ignore_missing: boolean
  options: Array<UserAgentProperty>
  regex_file: string
  target_field: Field
}

export type UserAgentProperty = 'NAME' | 'MAJOR' | 'MINOR' | 'PATCH' | 'OS' | 'OS_NAME' | 'OS_MAJOR' | 'OS_MINOR' | 'DEVICE' | 'BUILD'

export interface UserIndicesPrivileges {
  field_security?: FieldSecuritySettings
  names: Array<string>
  privileges: Array<string>
  query?: QueryUserPrivileges
  allow_restricted_indices: boolean
}

export interface UserRealm {
  name: string
  type: string
}

export type Uuid = string

export interface ValidateDetectorRequest extends RequestBase {
  body: Detector
}

export interface ValidateDetectorResponse extends AcknowledgedResponseBase {
}

export interface ValidateJobRequest extends RequestBase {
  body: {
    analysis_config?: AnalysisConfig
    analysis_limits?: AnalysisLimits
    data_description?: DataDescription
    description?: string
    model_plot?: ModelPlotConfig
    model_snapshot_retention_days?: long
    results_index_name?: IndexName
  }
}

export interface ValidateJobResponse extends AcknowledgedResponseBase {
}

export interface ValidateQueryRequest extends RequestBase {
  index?: Indices
  type?: Types
  allow_no_indices?: boolean
  all_shards?: boolean
  analyzer?: string
  analyze_wildcard?: boolean
  default_operator?: DefaultOperator
  df?: string
  expand_wildcards?: ExpandWildcards
  explain?: boolean
  ignore_unavailable?: boolean
  lenient?: boolean
  query_on_query_string?: string
  rewrite?: boolean
  body?: {
    query?: QueryContainer
  }
}

export interface ValidateQueryResponse extends ResponseBase {
  explanations: Array<ValidationExplanation>
  _shards: ShardStatistics
  valid: boolean
}

export interface ValidationExplanation {
  error: string
  explanation: string
  index: string
  valid: boolean
}

export interface ValueAggregate extends AggregateBase {
  value: double
  value_as_string?: string
}

export interface ValueCountAggregation extends FormattableMetricAggregation {
}

export type ValueType = 'string' | 'long' | 'double' | 'number' | 'date' | 'date_nanos' | 'ip' | 'numeric' | 'geo_point' | 'boolean'

export interface VariableWidthHistogramAggregation {
  field?: Field
  buckets?: integer
  shard_size?: integer
  initial_buffer?: integer
}

export interface VectorUsage extends XPackUsage {
  dense_vector_dims_avg_count: integer
  dense_vector_fields_count: integer
  sparse_vector_fields_count: integer
}

export interface VerifyRepositoryRequest extends RequestBase {
  repository: Name
  master_timeout?: Time
  timeout?: Time
}

export interface VerifyRepositoryResponse extends ResponseBase {
  nodes: Record<string, CompactNodeInfo>
}

export type VersionType = 'internal' | 'external' | 'external_gte' | 'force'

export type VisitorScope = 'Unknown' | 'Query' | 'Filter' | 'Must' | 'MustNot' | 'Should' | 'PositiveQuery' | 'NegativeQuery' | 'Span'

export type WaitForActiveShardOptions = 'all'

export type WaitForActiveShards = byte | WaitForActiveShardOptions

export type WaitForEvents = 'immediate' | 'urgent' | 'high' | 'normal' | 'low' | 'languid'

export type WaitForStatus = 'green' | 'yellow' | 'red'

export interface WarmerStats {
  current: long
  total: long
  total_time?: string
  total_time_in_millis: long
}

export interface Watch {
  actions: Record<IndexName, Action>
  condition: ConditionContainer
  input: InputContainer
  metadata?: Record<string, any>
  status?: WatchStatus
  throttle_period?: string
  transform?: TransformContainer
  trigger: TriggerContainer
}

export interface WatchRecord {
  condition: ConditionContainer
  input: InputContainer
  messages: Array<string>
  metadata: Record<string, any>
  node: string
  result: ExecutionResult
  state: ActionExecutionState
  trigger_event: TriggerEventResult
  user: string
  watch_id: Id
}

export interface WatchRecordQueuedStats {
  execution_time: DateString
}

export interface WatchRecordStats extends WatchRecordQueuedStats {
  execution_phase: ExecutionPhase
  execution_time: DateString
  triggered_time: DateString
  executed_actions?: Array<string>
  watch_id: Id
  watch_record_id: Id
}

export interface WatchStatus {
  actions: Record<IndexName, ActionStatus>
  last_checked?: DateString
  last_met_condition?: DateString
  state: ActivationState
  version: integer
  execution_state?: string
}

export interface WatcherNodeStats {
  current_watches: Array<WatchRecordStats>
  execution_thread_pool: ExecutionThreadPool
  queued_watches: Array<WatchRecordQueuedStats>
  watch_count: long
  watcher_state: WatcherState
  node_id: Id
}

export type WatcherState = 'stopped' | 'starting' | 'started' | 'stopping'

export interface WatcherStatsRequest extends RequestBase {
  metric?: Metrics
  emit_stacktraces?: boolean
}

export interface WatcherStatsResponse extends ResponseBase {
  cluster_name: string
  manually_stopped: boolean
  stats: Array<WatcherNodeStats>
  _nodes: NodeStatistics
}

export interface WebhookActionResult {
  request: HttpInputRequestResult
  response?: HttpInputResponseResult
}

export interface WeightScoreFunction extends ScoreFunctionBase {
}

export interface WeightedAverageAggregation extends Aggregation {
  format?: string
  value?: WeightedAverageValue
  value_type?: ValueType
  weight?: WeightedAverageValue
}

export interface WeightedAverageValue {
  field?: Field
  missing?: double
  script?: Script
}

export interface WhitespaceAnalyzer extends AnalyzerBase {
}

export interface WhitespaceTokenizer extends TokenizerBase {
  max_token_length: integer
}

export interface WildcardQuery extends QueryBase {
  rewrite?: MultiTermQueryRewrite
  value: string
}

export interface WordDelimiterGraphTokenFilter extends TokenFilterBase {
  adjust_offsets: boolean
  catenate_all: boolean
  catenate_numbers: boolean
  catenate_words: boolean
  generate_number_parts: boolean
  generate_word_parts: boolean
  preserve_original: boolean
  protected_words: Array<string>
  protected_words_path: string
  split_on_case_change: boolean
  split_on_numerics: boolean
  stem_english_possessive: boolean
  type_table: Array<string>
  type_table_path: string
}

export interface WordDelimiterTokenFilter extends TokenFilterBase {
  catenate_all: boolean
  catenate_numbers: boolean
  catenate_words: boolean
  generate_number_parts: boolean
  generate_word_parts: boolean
  preserve_original: boolean
  protected_words: Array<string>
  protected_words_path: string
  split_on_case_change: boolean
  split_on_numerics: boolean
  stem_english_possessive: boolean
  type_table: Array<string>
  type_table_path: string
}

export interface WriteResponseBase extends ResponseBase {
  _id: string
  _index: string
  _primary_term: long
  result: Result
  _seq_no: long
  _shards: ShardStatistics
  _type?: string
  _version: long
  forced_refresh?: boolean
}

export interface XPackBuildInformation {
  date: DateString
  hash: string
}

export interface XPackFeature {
  available: boolean
  description: string
  enabled: boolean
  native_code_info: NativeCodeInformation
}

export interface XPackFeatures {
  analytics: XPackFeature
  ccr: XPackFeature
  data_frame: XPackFeature
  data_science: XPackFeature
  enrich: XPackFeature
  flattened: XPackFeature
  frozen_indices: XPackFeature
  graph: XPackFeature
  ilm: XPackFeature
  logstash: XPackFeature
  ml: XPackFeature
  monitoring: XPackFeature
  rollup: XPackFeature
  security: XPackFeature
  slm: XPackFeature
  spatial: XPackFeature
  sql: XPackFeature
  transform: XPackFeature
  vectors: XPackFeature
  voting_only: XPackFeature
  watcher: XPackFeature
}

export interface XPackInfoRequest extends RequestBase {
  categories?: Array<string>
}

export interface XPackInfoResponse extends ResponseBase {
  build: XPackBuildInformation
  features: XPackFeatures
  license: MinimalLicenseInformation
  tagline: string
}

export interface XPackRole {
  cluster: Array<string>
  indices: Array<IndicesPrivileges>
  metadata: Record<string, any>
  run_as: Array<string>
  transient_metadata: TransientMetadata
}

export interface XPackRoleMapping {
  enabled: boolean
  metadata: Record<string, any>
  roles: Array<string>
  rules: RoleMappingRuleBase
}

export interface XPackUsage {
  available: boolean
  enabled: boolean
}

export interface XPackUsageRequest extends RequestBase {
  master_timeout?: Time
}

export interface XPackUsageResponse extends ResponseBase {
  watcher: AlertingUsage
  ccr: CcrUsage
  data_frame: XPackUsage
  data_science: XPackUsage
  enrich: XPackUsage
  flattened: FlattenedUsage
  graph: XPackUsage
  ilm: IlmUsage
  logstash: XPackUsage
  ml: MachineLearningUsage
  monitoring: MonitoringUsage
  rollup: XPackUsage
  security: SecurityUsage
  slm: SlmUsage
  sql: SqlUsage
  transform: XPackUsage
  vectors: VectorUsage
  voting_only: XPackUsage
}

export interface XPackUser {
  email?: string
  full_name?: string
  metadata: Record<string, any>
  roles: Array<string>
  username: string
  enabled: boolean
}

export type ZeroTermsQuery = 'all' | 'none'

export type byte = number

export type double = number

export type float = number

export type integer = number

export type long = number

export type short = number

export type uint = number

export type ulong = number
<|MERGE_RESOLUTION|>--- conflicted
+++ resolved
@@ -10655,11 +10655,7 @@
   action: string
   cancellable: boolean
   children?: Array<TaskInfo>
-<<<<<<< HEAD
   description?: string
-=======
-  description: string
->>>>>>> 33f44a3b
   headers: Record<string, string>
   id: long
   node: string
