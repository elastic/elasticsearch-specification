/*
 * Licensed to Elasticsearch B.V. under one or more contributor
 * license agreements. See the NOTICE file distributed with
 * this work for additional information regarding copyright
 * ownership. Elasticsearch B.V. licenses this file to you under
 * the Apache License, Version 2.0 (the "License"); you may
 * not use this file except in compliance with the License.
 * You may obtain a copy of the License at
 *
 *    http://www.apache.org/licenses/LICENSE-2.0
 *
 * Unless required by applicable law or agreed to in writing,
 * software distributed under the License is distributed on an
 * "AS IS" BASIS, WITHOUT WARRANTIES OR CONDITIONS OF ANY
 * KIND, either express or implied.  See the License for the
 * specific language governing permissions and limitations
 * under the License.
 */

export type AccessTokenGrantType = 'password' | 'client_credentials' | '_kerberos' | 'refresh_token'

export interface AcknowledgeState {
  state: AcknowledgementState
  timestamp: DateString
}

export interface AcknowledgeWatchRequest extends RequestBase {
  watch_id: Name
  action_id?: Names
}

export interface AcknowledgeWatchResponse extends ResponseBase {
  status: WatchStatus
}

export interface AcknowledgedResponseBase extends ResponseBase {
  acknowledged: boolean
}

export type AcknowledgementState = 'awaits_successful_execution' | 'ackable' | 'acked'

export interface Action {
  action_type?: ActionType
  condition?: ConditionContainer
  foreach?: string
  max_iterations?: integer
  name?: string
  throttle_period?: Time
  throttle_period_in_millis?: EpochMillis
  transform?: TransformContainer
  index: ActionIndex
}

export type ActionExecutionMode = 'simulate' | 'force_simulate' | 'execute' | 'force_execute' | 'skip'

export type ActionExecutionState = 'awaits_execution' | 'checking' | 'execution_not_needed' | 'throttled' | 'executed' | 'failed' | 'deleted_while_queued' | 'not_executed_already_queued'

export interface ActionIndex {
  index: IndexName
}

export interface ActionStatus {
  ack: AcknowledgeState
  last_execution?: ExecutionState
  last_successful_execution?: ExecutionState
  last_throttle?: ThrottleState
}

export type ActionType = 'email' | 'webhook' | 'index' | 'logging' | 'slack' | 'pagerduty'

export interface ActivateWatchRequest extends RequestBase {
  watch_id: Name
}

export interface ActivateWatchResponse extends ResponseBase {
  status: ActivationStatus
}

export interface ActivationState {
  active: boolean
  timestamp: Timestamp
}

export interface ActivationStatus {
  actions: Record<IndexName, ActionStatus>
  state: ActivationState
  version: VersionNumber
}

export interface AdaptiveSelectionStats {
  avg_queue_size: long
  avg_response_time: long
  avg_response_time_ns: long
  avg_service_time: string
  avg_service_time_ns: long
  outgoing_searches: long
  rank: string
}

export interface AdjacencyMatrixAggregation extends BucketAggregationBase {
  filters?: Record<string, QueryContainer>
}

export type Aggregate = SingleBucketAggregate | AutoDateHistogramAggregate | FiltersAggregate | SignificantTermsAggregate<any> | TermsAggregate<any> | BucketAggregate | CompositeBucketAggregate | MultiBucketAggregate<Bucket> | MatrixStatsAggregate | KeyedValueAggregate | MetricAggregate

export interface AggregateBase {
  meta?: Record<string, any>
}

export type AggregateName = string

export interface Aggregation {
  meta?: Record<string, any>
  name?: string
}

export interface AggregationBreakdown {
  build_aggregation: long
  build_aggregation_count: long
  build_leaf_collector: long
  build_leaf_collector_count: long
  collect: long
  collect_count: long
  initialize: long
  initialize_count: long
  post_collection?: long
  post_collection_count?: long
  reduce: long
  reduce_count: long
}

export interface AggregationContainer {
  adjacency_matrix?: AdjacencyMatrixAggregation
  aggs?: Record<string, AggregationContainer>
  aggregations?: Record<string, AggregationContainer>
  auto_date_histogram?: AutoDateHistogramAggregation
  avg?: AverageAggregation
  avg_bucket?: AverageBucketAggregation
  boxplot?: BoxplotAggregation
  bucket_script?: BucketScriptAggregation
  bucket_selector?: BucketSelectorAggregation
  bucket_sort?: BucketSortAggregation
  cardinality?: CardinalityAggregation
  children?: ChildrenAggregation
  composite?: CompositeAggregation
  cumulative_cardinality?: CumulativeCardinalityAggregation
  cumulative_sum?: CumulativeSumAggregation
  date_histogram?: DateHistogramAggregation
  date_range?: DateRangeAggregation
  derivative?: DerivativeAggregation
  diversified_sampler?: DiversifiedSamplerAggregation
  extended_stats?: ExtendedStatsAggregation
  extended_stats_bucket?: ExtendedStatsBucketAggregation
  filter?: QueryContainer
  filters?: FiltersAggregation
  geo_bounds?: GeoBoundsAggregation
  geo_centroid?: GeoCentroidAggregation
  geo_distance?: GeoDistanceAggregation
  geohash_grid?: GeoHashGridAggregation
  geo_line?: GeoLineAggregation
  geotile_grid?: GeoTileGridAggregation
  global?: GlobalAggregation
  histogram?: HistogramAggregation
  ip_range?: IpRangeAggregation
  inference?: InferenceAggregation
  line?: GeoLineAggregation
  matrix_stats?: MatrixStatsAggregation
  max?: MaxAggregation
  max_bucket?: MaxBucketAggregation
  median_absolute_deviation?: MedianAbsoluteDeviationAggregation
  meta?: Record<string, any>
  min?: MinAggregation
  min_bucket?: MinBucketAggregation
  missing?: MissingAggregation
  moving_avg?: MovingAverageAggregation
  moving_percentiles?: MovingPercentilesAggregation
  moving_fn?: MovingFunctionAggregation
  multi_terms?: MultiTermsAggregation
  nested?: NestedAggregation
  normalize?: NormalizeAggregation
  parent?: ParentAggregation
  percentile_ranks?: PercentileRanksAggregation
  percentiles?: PercentilesAggregation
  percentiles_bucket?: PercentilesBucketAggregation
  range?: RangeAggregation
  rare_terms?: RareTermsAggregation
  rate?: RateAggregation
  reverse_nested?: ReverseNestedAggregation
  sampler?: SamplerAggregation
  scripted_metric?: ScriptedMetricAggregation
  serial_diff?: SerialDifferencingAggregation
  significant_terms?: SignificantTermsAggregation
  significant_text?: SignificantTextAggregation
  stats?: StatsAggregation
  stats_bucket?: StatsBucketAggregation
  string_stats?: StringStatsAggregation
  sum?: SumAggregation
  sum_bucket?: SumBucketAggregation
  terms?: TermsAggregation
  top_hits?: TopHitsAggregation
  t_test?: TTestAggregation
  top_metrics?: TopMetricsAggregation
  value_count?: ValueCountAggregation
  weighted_avg?: WeightedAverageAggregation
  variable_width_histogram?: VariableWidthHistogramAggregation
}

export interface AggregationProfile {
  breakdown: AggregationBreakdown
  description: string
  time_in_nanos: long
  type: string
  debug: AggregationProfileDebug
  children?: Array<AggregationProfileDebug>
}

export interface AggregationProfileDebug {
}

export interface AggregationRange {
  from?: double | string
  key?: string
  to?: double | string
}

export interface Alias {
  filter?: QueryContainer
  index_routing?: Routing
  is_hidden?: boolean
  is_write_index?: boolean
  routing?: Routing
  search_routing?: Routing
}

export interface AliasAction {
}

export interface AliasDefinition {
  filter?: QueryContainer
  index_routing?: string
  is_write_index?: boolean
  routing?: string
  search_routing?: string
}

export interface AliasExistsRequest extends RequestBase {
  name: Names
  index?: Indices
  allow_no_indices?: boolean
  expand_wildcards?: ExpandWildcards
  ignore_unavailable?: boolean
  local?: boolean
}

export type AliasExistsResponse = boolean

export interface AllField {
  analyzer: string
  enabled: boolean
  omit_norms: boolean
  search_analyzer: string
  similarity: string
  store: boolean
  store_term_vector_offsets: boolean
  store_term_vector_payloads: boolean
  store_term_vector_positions: boolean
  store_term_vectors: boolean
}

export interface AllocationDecision {
  decider: string
  decision: AllocationExplainDecision
  explanation: string
}

export type AllocationExplainDecision = 'NO' | 'YES' | 'THROTTLE' | 'ALWAYS'

export interface AllocationStore {
  allocation_id: string
  found: boolean
  in_sync: boolean
  matching_size_in_bytes: long
  matching_sync_id: boolean
  store_exception: string
}

export interface AlwaysCondition {
}

export interface AnalysisConfig {
  bucket_span: TimeSpan
  categorization_field_name?: Field
  categorization_filters?: Array<string>
  detectors: Array<Detector>
  influencers?: Array<Field>
  latency?: Time
  multivariate_by_fields?: boolean
  per_partition_categorization?: PerPartitionCategorization
  summary_count_field_name?: Field
  categorization_analyzer?: CategorizationAnalyzer | string
}

export interface AnalysisLimits {
  categorization_examples_limit?: long
  model_memory_limit: string
}

export interface AnalysisMemoryLimit {
  model_memory_limit: string
}

export interface AnalyticsStatsUsage {
  boxplot_usage: long
  cumulative_cardinality_usage: long
  string_stats_usage: long
  top_metrics_usage: long
  t_test_usage: long
  moving_percentiles_usage: long
  normalize_usage: long
  rate_usage: long
  multi_terms_usage?: long
}

export interface AnalyticsUsage extends XPackUsage {
  stats: AnalyticsStatsUsage
}

export interface AnalyzeDetail {
  analyzer?: AnalyzerDetail
  charfilters?: Array<CharFilterDetail>
  custom_analyzer: boolean
  tokenfilters?: Array<TokenDetail>
  tokenizer?: TokenDetail
}

export interface AnalyzeRequest extends RequestBase {
  index?: IndexName
  body?: {
    analyzer?: string
    attributes?: Array<string>
    char_filter?: Array<string | CharFilter>
    explain?: boolean
    field?: Field
    filter?: Array<string | TokenFilter>
    normalizer?: string
    text?: TextToAnalyze
    tokenizer?: string | Tokenizer
  }
}

export interface AnalyzeResponse extends ResponseBase {
  detail?: AnalyzeDetail
  tokens?: Array<AnalyzeToken>
}

export interface AnalyzeToken {
  end_offset: long
  position: long
  position_length?: long
  start_offset: long
  token: string
  type: string
}

export interface AnalyzerDetail {
  name: string
  tokens: Array<ExplainAnalyzeToken>
}

export interface AnomalyCause {
  actual: Array<double>
  by_field_name: string
  by_field_value: string
  correlated_by_field_value: string
  field_name: string
  function: string
  function_description: string
  influencers: Array<Influence>
  over_field_name: string
  over_field_value: string
  partition_field_name: string
  partition_field_value: string
  probability: double
  typical: Array<double>
}

export interface AnomalyDetectors {
  categorization_analyzer: CategorizationAnalyzer
  categorization_examples_limit: integer
  model_memory_limit: ByteSize
  model_snapshot_retention_days: integer
  daily_model_snapshot_retention_after_days: integer
}

export interface AnomalyRecord {
  actual?: Array<double>
  bucket_span: Time
  by_field_name?: string
  by_field_value?: string
  causes?: Array<AnomalyCause>
  detector_index: integer
  field_name?: string
  function?: string
  function_description?: string
  influencers?: Array<Influence>
  initial_record_score: double
  is_interim: boolean
  job_id: string
  over_field_name?: string
  over_field_value?: string
  partition_field_name?: string
  partition_field_value?: string
  probability: double
  record_score: double
  result_type: string
  timestamp: EpochMillis
  typical?: Array<double>
}

export interface ApiKey {
  name: Name
  expiration?: Time
  role_descriptors?: Array<Record<string, any>>
}

export interface ApiKeyApplication {
  application: string
  privileges: Array<string>
  resources: Array<string>
}

export type ApiKeyGrantType = 'access_token' | 'password'

export interface ApiKeyPrivileges {
  names: Indices
  privileges: Array<string>
}

export interface ApiKeyRole {
  cluster: Array<string>
  index: Array<ApiKeyPrivileges>
  applications?: Array<ApiKeyApplication>
}

export interface ApiKeys {
  creation: long
  expiration?: long
  id: Id
  invalidated: boolean
  name: Name
  realm: string
  username: Name
  metadata?: Record<string, any>
}

export interface AppendProcessor extends ProcessorBase {
  field: Field
  value: Array<any>
  allow_duplicates?: boolean
}

export interface ApplicationGlobalUserPrivileges {
  manage: ManageUserPrivileges
}

export interface ApplicationPrivileges {
  application: string
  privileges: Array<string>
  resources: Array<string>
}

export interface ApplicationPrivilegesCheck {
  application: string
  privileges: Array<string>
  resources: Array<string>
}

export interface ApplicationResourcePrivileges {
  application: string
  privileges: Array<string>
  resources: Array<string>
}

export type ApplicationsPrivileges = Record<Name, ResourcePrivileges>

export type AppliesTo = 'actual' | 'typical' | 'diff_from_typical' | 'time'

export interface ArrayCompareCondition {
  array_path: string
  comparison: string
  path: string
  quantifier: Quantifier
  value: any
}

export interface AsciiFoldingTokenFilter extends TokenFilterBase {
  preserve_original: boolean
}

export interface AsyncSearch<TDocument = unknown> {
  aggregations?: Record<string, Aggregate>
  _clusters?: ClusterStatistics
  fields?: Record<string, any>
  hits: HitsMetadata<TDocument>
  max_score?: double
  num_reduce_phases?: long
  profile?: Profile
  pit_id?: Id
  _scroll_id?: Id
  _shards: ShardStatistics
  suggest?: Record<SuggestionName, Array<Suggest<TDocument>>>
  terminated_early?: boolean
  timed_out: boolean
  took: long
}

export interface AsyncSearchDeleteRequest extends RequestBase {
  id: Id
}

export interface AsyncSearchDeleteResponse extends AcknowledgedResponseBase {
}

export interface AsyncSearchDocumentResponseBase<TDocument = unknown> extends AsyncSearchResponseBase {
  response: AsyncSearch<TDocument>
}

export interface AsyncSearchGetRequest extends RequestBase {
  id: Id
  typed_keys?: boolean
  body?: {
    keep_alive?: Time
    typed_keys?: boolean
    wait_for_completion_timeout?: Time
  }
}

export interface AsyncSearchGetResponse<TDocument = unknown> extends AsyncSearchDocumentResponseBase<TDocument> {
}

export interface AsyncSearchResponseBase extends ResponseBase {
  id?: Id
  is_partial: boolean
  is_running: boolean
  expiration_time_in_millis: EpochMillis
  start_time_in_millis: EpochMillis
}

export interface AsyncSearchStatusRequest extends RequestBase {
  id: Id
}

export interface AsyncSearchStatusResponse<TDocument = unknown> extends AsyncSearchResponseBase {
  _shards: ShardStatistics
  completion_status: integer
}

export interface AsyncSearchSubmitRequest extends RequestBase {
  index?: Indices
  batched_reduce_size?: long
  wait_for_completion_timeout?: Time
  keep_on_completion?: boolean
  typed_keys?: boolean
  body?: {
    aggs?: Record<string, AggregationContainer>
    allow_no_indices?: boolean
    allow_partial_search_results?: boolean
    analyzer?: string
    analyze_wildcard?: boolean
    batched_reduce_size?: long
    collapse?: FieldCollapse
    default_operator?: DefaultOperator
    df?: string
    docvalue_fields?: Fields
    expand_wildcards?: ExpandWildcards
    explain?: boolean
    from?: integer
    highlight?: Highlight
    ignore_throttled?: boolean
    ignore_unavailable?: boolean
    indices_boost?: Array<Record<IndexName, double>>
    keep_alive?: Time
    keep_on_completion?: boolean
    lenient?: boolean
    max_concurrent_shard_requests?: long
    min_score?: double
    post_filter?: QueryContainer
    preference?: string
    profile?: boolean
    pit?: PointInTimeReference
    query?: QueryContainer
    query_on_query_string?: string
    request_cache?: boolean
    rescore?: Array<Rescore>
    routing?: Routing
    script_fields?: Record<string, ScriptField>
    search_after?: Array<any>
    search_type?: SearchType
    sequence_number_primary_term?: boolean
    size?: integer
    sort?: Sort
    _source?: boolean | SourceFilter
    stats?: Array<string>
    stored_fields?: Fields
    suggest?: Record<string, SuggestContainer>
    suggest_field?: Field
    suggest_mode?: SuggestMode
    suggest_size?: long
    suggest_text?: string
    terminate_after?: long
    timeout?: string
    track_scores?: boolean
    track_total_hits?: boolean
    typed_keys?: boolean
    version?: boolean
    wait_for_completion_timeout?: Time
    fields?: Array<Field | DateField>
  }
}

export interface AsyncSearchSubmitResponse<TDocument = unknown> extends AsyncSearchDocumentResponseBase<TDocument> {
}

export interface AttachmentProcessor extends ProcessorBase {
  field: Field
  ignore_missing?: boolean
  indexed_chars?: long
  indexed_chars_field?: Field
  properties?: Array<string>
  target_field?: Field
  resource_name?: string
}

export interface AuditUsage extends SecurityFeatureToggle {
  outputs?: Array<string>
}

export interface AuthenticateRequest extends RequestBase {
}

export interface AuthenticateResponse extends ResponseBase {
  authentication_realm: RealmInfo
  email?: string
  full_name?: string
  lookup_realm: RealmInfo
  metadata: Record<string, any>
  roles: Array<string>
  username: string
  enabled: boolean
  authentication_type: string
}

export interface AuthenticatedUser extends XPackUser {
  authentication_realm: UserRealm
  lookup_realm: UserRealm
  authentication_provider?: AuthenticationProvider
  authentication_type: string
}

export interface AuthenticationProvider {
  type: string
  name: string
}

export interface AutoDateHistogramAggregate extends MultiBucketAggregate<KeyedBucket<long>> {
  interval: DateMathTime
}

export interface AutoDateHistogramAggregation extends BucketAggregationBase {
  buckets?: integer
  field?: Field
  format?: string
  minimum_interval?: MinimumInterval
  missing?: DateString
  offset?: string
  params?: Record<string, any>
  script?: Script
  time_zone?: string
}

export interface AutoFollowPattern {
  active: boolean
  remote_cluster: string
  follow_index_pattern?: IndexPattern
  leader_index_patterns: IndexPatterns
  max_outstanding_read_requests: integer
}

export interface AutoFollowPatternItem {
  name: Name
  pattern: AutoFollowPattern
}

export interface AutoFollowedCluster {
  cluster_name: Name
  last_seen_metadata_version: VersionNumber
  time_since_last_check_millis: DateString
}

export interface AverageAggregation extends FormatMetricAggregationBase {
}

export interface AverageBucketAggregation extends PipelineAggregationBase {
}

export interface BaseUrlConfig {
  url_name: string
  url_value: string
}

export interface BinaryProperty extends DocValuesPropertyBase {
  type: 'binary'
}

export interface BoolQuery extends QueryBase {
  filter?: QueryContainer | Array<QueryContainer>
  minimum_should_match?: MinimumShouldMatch
  must?: QueryContainer | Array<QueryContainer>
  must_not?: QueryContainer | Array<QueryContainer>
  should?: QueryContainer | Array<QueryContainer>
}

export interface BooleanProperty extends DocValuesPropertyBase {
  boost?: double
  fielddata?: NumericFielddata
  index?: boolean
  null_value?: boolean
  type: 'boolean'
}

export interface BoostingQuery extends QueryBase {
  negative_boost?: double
  negative?: QueryContainer
  positive?: QueryContainer
}

export type BoundaryScanner = 'chars' | 'sentence' | 'word'

export interface BoundingBox {
  bottom_right?: GeoLocation
  top_left?: GeoLocation
  wkt?: string
}

export interface BoxPlotAggregate extends AggregateBase {
  min: double
  max: double
  q1: double
  q2: double
  q3: double
}

export interface BoxplotAggregation extends MetricAggregationBase {
  compression?: double
}

export interface BreakerStats {
  estimated_size: string
  estimated_size_in_bytes: long
  limit_size: string
  limit_size_in_bytes: long
  overhead: float
  tripped: float
}

export type Bucket = CompositeBucket | DateHistogramBucket | FiltersBucketItem | IpRangeBucket | RangeBucket | RareTermsBucket<any> | SignificantTermsBucket<any> | KeyedBucket<any>

export interface BucketAggregate extends AggregateBase {
  after_key: Record<string, any>
  bg_count: long
  doc_count: long
  doc_count_error_upper_bound: long
  sum_other_doc_count: long
  interval: DateMathTime
  items: Bucket
}

export interface BucketAggregationBase extends Aggregation {
  aggregations?: Record<string, AggregationContainer>
}

export interface BucketInfluencer {
  bucket_span: long
  influencer_field_name: string
  influencer_field_value: string
  influencer_score: double
  initial_influencer_score: double
  is_interim: boolean
  job_id: Id
  probability: double
  result_type: string
  timestamp: DateString
}

export interface BucketScriptAggregation extends PipelineAggregationBase {
  script?: Script
}

export interface BucketSelectorAggregation extends PipelineAggregationBase {
  script?: Script
}

export interface BucketSortAggregation extends Aggregation {
  from?: integer
  gap_policy?: GapPolicy
  size?: integer
  sort?: Sort
}

export interface BucketsPath {
}

export interface BulkAliasRequest extends RequestBase {
  master_timeout?: Time
  timeout?: Time
  body: {
    actions?: Array<AliasAction>
  }
}

export interface BulkAliasResponse extends AcknowledgedResponseBase {
}

export interface BulkCreateOperation extends BulkOperation {
}

export interface BulkCreateResponseItem extends BulkResponseItemBase {
}

export interface BulkDeleteOperation extends BulkOperation {
}

export interface BulkDeleteResponseItem extends BulkResponseItemBase {
}

export interface BulkIndexByScrollFailure {
  cause: MainError
  id: string
  index: string
  status: integer
  type: string
}

export interface BulkIndexOperation extends BulkOperation {
}

export interface BulkIndexResponseItem extends BulkResponseItemBase {
}

export interface BulkMonitoringRequest extends RequestBase {
  stub_a: string
  stub_b: string
  body: {
    stub_c: string
  }
}

export interface BulkMonitoringResponse extends ResponseBase {
  stub: integer
}

export interface BulkOperation {
  _id: Id
  _index: IndexName
  retry_on_conflict: integer
  routing: Routing
  version: VersionNumber
  version_type: VersionType
}

export interface BulkOperationContainer {
  index?: BulkIndexOperation
  create?: BulkCreateOperation
  update?: BulkUpdateOperation
  delete?: BulkDeleteOperation
}

export interface BulkRequest<TSource = unknown> extends RequestBase {
  index?: IndexName
  type?: Type
  pipeline?: string
  refresh?: Refresh
  routing?: Routing
  _source?: boolean
  _source_excludes?: Fields
  _source_includes?: Fields
  timeout?: Time
  type_query_string?: string
  wait_for_active_shards?: WaitForActiveShards
  require_alias?: boolean
  body: Array<BulkOperationContainer | TSource>
}

export interface BulkResponse extends ResponseBase {
  errors: boolean
  items: Array<BulkResponseItemContainer>
  took: long
  ingest_took?: long
}

export interface BulkResponseItemBase {
  _id?: string | null
  _index: string
  status: integer
  error?: ErrorCause
  _primary_term?: long
  result?: string
  _seq_no?: SequenceNumber
  _shards?: ShardStatistics
  _type?: string
  _version?: VersionNumber
  forced_refresh?: boolean
  get?: InlineGet<Record<string, any>>
}

export interface BulkResponseItemContainer {
  index?: BulkIndexResponseItem
  create?: BulkCreateResponseItem
  update?: BulkUpdateResponseItem
  delete?: BulkDeleteResponseItem
}

export interface BulkUpdateOperation extends BulkOperation {
}

export interface BulkUpdateResponseItem extends BulkResponseItemBase {
}

export type ByteSize = long | string

export type Bytes = 'b' | 'k' | 'kb' | 'm' | 'mb' | 'g' | 'gb' | 't' | 'tb' | 'p' | 'pb'

export interface BytesProcessor extends ProcessorBase {
  field: Field
  ignore_missing?: boolean
  target_field?: Field
}

export interface CPUStats {
  percent: integer
  sys: string
  sys_in_millis: long
  total: string
  total_in_millis: long
  user: string
  user_in_millis: long
}

export interface Calendar {
  calendar_id: string
  description: string
  job_ids: Array<string>
}

export interface CancelTasksRequest extends RequestBase {
  task_id?: TaskId
  actions?: string | Array<string>
  nodes?: Array<string>
  parent_task_id?: string
}

export interface CancelTasksResponse extends ResponseBase {
  node_failures?: Array<ErrorCause>
  nodes: Record<string, TaskExecutingNode>
}

export interface CardinalityAggregation extends MetricAggregationBase {
  precision_threshold?: integer
  rehash?: boolean
}

export interface CatAliasesRecord {
  alias?: string
  a?: string
  index?: IndexName
  i?: IndexName
  idx?: IndexName
  filter?: string
  f?: string
  fi?: string
  'routing.index'?: string
  ri?: string
  routingIndex?: string
  'routing.search'?: string
  rs?: string
  routingSearch?: string
  is_write_index?: string
  w?: string
  isWriteIndex?: string
}

export interface CatAliasesRequest extends CatRequestBase {
  name?: Names
  expand_wildcards?: ExpandWildcards
}

export type CatAliasesResponse = CatAliasesRecord[]

export interface CatAllocationRecord {
  shards?: string
  s?: string
  'disk.indices'?: ByteSize
  di?: ByteSize
  diskIndices?: ByteSize
  'disk.used'?: ByteSize
  du?: ByteSize
  diskUsed?: ByteSize
  'disk.avail'?: ByteSize
  da?: ByteSize
  diskAvail?: ByteSize
  'disk.total'?: ByteSize
  dt?: ByteSize
  diskTotal?: ByteSize
  'disk.percent'?: Percentage
  dp?: Percentage
  diskPercent?: Percentage
  host?: string
  h?: string
  ip?: string
  node?: string
  n?: string
}

export interface CatAllocationRequest extends CatRequestBase {
  node_id?: NodeIds
  bytes?: Bytes
}

export type CatAllocationResponse = CatAllocationRecord[]

export interface CatCountRecord {
  epoch?: EpochMillis
  t?: EpochMillis
  time?: EpochMillis
  timestamp?: DateString
  ts?: DateString
  hms?: DateString
  hhmmss?: DateString
  count?: string
  dc?: string
  'docs.count'?: string
  docsCount?: string
}

export interface CatCountRequest extends CatRequestBase {
  index?: Indices
}

export type CatCountResponse = CatCountRecord[]

export interface CatDataFrameAnalyticsRecord {
  id?: Id
  type?: Type
  t?: Type
  create_time?: string
  ct?: string
  createTime?: string
  version?: VersionString
  v?: VersionString
  source_index?: IndexName
  si?: IndexName
  sourceIndex?: IndexName
  dest_index?: IndexName
  di?: IndexName
  destIndex?: IndexName
  description?: string
  d?: string
  model_memory_limit?: string
  mml?: string
  modelMemoryLimit?: string
  state?: string
  s?: string
  failure_reason?: string
  fr?: string
  failureReason?: string
  progress?: string
  p?: string
  assignment_explanation?: string
  ae?: string
  assignmentExplanation?: string
  'node.id'?: Id
  ni?: Id
  nodeId?: Id
  'node.name'?: Name
  nn?: Name
  nodeName?: Name
  'node.ephemeral_id'?: Id
  ne?: Id
  nodeEphemeralId?: Id
  'node.address'?: string
  na?: string
  nodeAddress?: string
}

export interface CatDataFrameAnalyticsRequest extends CatRequestBase {
  id?: Id
  allow_no_match?: boolean
  bytes?: Bytes
}

export type CatDataFrameAnalyticsResponse = CatDataFrameAnalyticsRecord[]

export interface CatDatafeedsRecord {
  id?: string
  state?: DatafeedState
  s?: DatafeedState
  assignment_explanation?: string
  ae?: string
  'buckets.count'?: string
  bc?: string
  bucketsCount?: string
  'search.count'?: string
  sc?: string
  searchCount?: string
  'search.time'?: string
  st?: string
  searchTime?: string
  'search.bucket_avg'?: string
  sba?: string
  searchBucketAvg?: string
  'search.exp_avg_hour'?: string
  seah?: string
  searchExpAvgHour?: string
  'node.id'?: string
  ni?: string
  nodeId?: string
  'node.name'?: string
  nn?: string
  nodeName?: string
  'node.ephemeral_id'?: string
  ne?: string
  nodeEphemeralId?: string
  'node.address'?: string
  na?: string
  nodeAddress?: string
}

export interface CatDatafeedsRequest extends CatRequestBase {
  datafeed_id?: Id
  allow_no_datafeeds?: boolean
}

export type CatDatafeedsResponse = CatDatafeedsRecord[]

export interface CatFielddataRecord {
  id?: string
  host?: string
  h?: string
  ip?: string
  node?: string
  n?: string
  field?: string
  f?: string
  size?: string
}

export interface CatFielddataRequest extends CatRequestBase {
  fields?: Fields
  bytes?: Bytes
}

export type CatFielddataResponse = CatFielddataRecord[]

export interface CatHealthRecord {
  epoch?: EpochMillis
  time?: EpochMillis
  timestamp?: DateString
  ts?: DateString
  hms?: DateString
  hhmmss?: DateString
  cluster?: string
  cl?: string
  status?: string
  st?: string
  'node.total'?: string
  nt?: string
  nodeTotal?: string
  'node.data'?: string
  nd?: string
  nodeData?: string
  shards?: string
  t?: string
  sh?: string
  'shards.total'?: string
  shardsTotal?: string
  pri?: string
  p?: string
  'shards.primary'?: string
  shardsPrimary?: string
  relo?: string
  r?: string
  'shards.relocating'?: string
  shardsRelocating?: string
  init?: string
  i?: string
  'shards.initializing'?: string
  shardsInitializing?: string
  unassign?: string
  u?: string
  'shards.unassigned'?: string
  shardsUnassigned?: string
  pending_tasks?: string
  pt?: string
  pendingTasks?: string
  max_task_wait_time?: string
  mtwt?: string
  maxTaskWaitTime?: string
  active_shards_percent?: string
  asp?: string
  activeShardsPercent?: string
}

export interface CatHealthRequest extends CatRequestBase {
  include_timestamp?: boolean
  ts?: boolean
}

export type CatHealthResponse = CatHealthRecord[]

export interface CatHelpRecord {
  endpoint: string
}

export interface CatHelpRequest extends CatRequestBase {
}

export type CatHelpResponse = CatHelpRecord[]

export interface CatIndicesRecord {
  health?: string
  h?: string
  status?: string
  s?: string
  index?: string
  i?: string
  idx?: string
  uuid?: string
  id?: string
  pri?: string
  p?: string
  'shards.primary'?: string
  shardsPrimary?: string
  rep?: string
  r?: string
  'shards.replica'?: string
  shardsReplica?: string
  'docs.count'?: string
  dc?: string
  docsCount?: string
  'docs.deleted'?: string
  dd?: string
  docsDeleted?: string
  'creation.date'?: string
  cd?: string
  'creation.date.string'?: string
  cds?: string
  'store.size'?: string
  ss?: string
  storeSize?: string
  'pri.store.size'?: string
  'completion.size'?: string
  cs?: string
  completionSize?: string
  'pri.completion.size'?: string
  'fielddata.memory_size'?: string
  fm?: string
  fielddataMemory?: string
  'pri.fielddata.memory_size'?: string
  'fielddata.evictions'?: string
  fe?: string
  fielddataEvictions?: string
  'pri.fielddata.evictions'?: string
  'query_cache.memory_size'?: string
  qcm?: string
  queryCacheMemory?: string
  'pri.query_cache.memory_size'?: string
  'query_cache.evictions'?: string
  qce?: string
  queryCacheEvictions?: string
  'pri.query_cache.evictions'?: string
  'request_cache.memory_size'?: string
  rcm?: string
  requestCacheMemory?: string
  'pri.request_cache.memory_size'?: string
  'request_cache.evictions'?: string
  rce?: string
  requestCacheEvictions?: string
  'pri.request_cache.evictions'?: string
  'request_cache.hit_count'?: string
  rchc?: string
  requestCacheHitCount?: string
  'pri.request_cache.hit_count'?: string
  'request_cache.miss_count'?: string
  rcmc?: string
  requestCacheMissCount?: string
  'pri.request_cache.miss_count'?: string
  'flush.total'?: string
  ft?: string
  flushTotal?: string
  'pri.flush.total'?: string
  'flush.total_time'?: string
  ftt?: string
  flushTotalTime?: string
  'pri.flush.total_time'?: string
  'get.current'?: string
  gc?: string
  getCurrent?: string
  'pri.get.current'?: string
  'get.time'?: string
  gti?: string
  getTime?: string
  'pri.get.time'?: string
  'get.total'?: string
  gto?: string
  getTotal?: string
  'pri.get.total'?: string
  'get.exists_time'?: string
  geti?: string
  getExistsTime?: string
  'pri.get.exists_time'?: string
  'get.exists_total'?: string
  geto?: string
  getExistsTotal?: string
  'pri.get.exists_total'?: string
  'get.missing_time'?: string
  gmti?: string
  getMissingTime?: string
  'pri.get.missing_time'?: string
  'get.missing_total'?: string
  gmto?: string
  getMissingTotal?: string
  'pri.get.missing_total'?: string
  'indexing.delete_current'?: string
  idc?: string
  indexingDeleteCurrent?: string
  'pri.indexing.delete_current'?: string
  'indexing.delete_time'?: string
  idti?: string
  indexingDeleteTime?: string
  'pri.indexing.delete_time'?: string
  'indexing.delete_total'?: string
  idto?: string
  indexingDeleteTotal?: string
  'pri.indexing.delete_total'?: string
  'indexing.index_current'?: string
  iic?: string
  indexingIndexCurrent?: string
  'pri.indexing.index_current'?: string
  'indexing.index_time'?: string
  iiti?: string
  indexingIndexTime?: string
  'pri.indexing.index_time'?: string
  'indexing.index_total'?: string
  iito?: string
  indexingIndexTotal?: string
  'pri.indexing.index_total'?: string
  'indexing.index_failed'?: string
  iif?: string
  indexingIndexFailed?: string
  'pri.indexing.index_failed'?: string
  'merges.current'?: string
  mc?: string
  mergesCurrent?: string
  'pri.merges.current'?: string
  'merges.current_docs'?: string
  mcd?: string
  mergesCurrentDocs?: string
  'pri.merges.current_docs'?: string
  'merges.current_size'?: string
  mcs?: string
  mergesCurrentSize?: string
  'pri.merges.current_size'?: string
  'merges.total'?: string
  mt?: string
  mergesTotal?: string
  'pri.merges.total'?: string
  'merges.total_docs'?: string
  mtd?: string
  mergesTotalDocs?: string
  'pri.merges.total_docs'?: string
  'merges.total_size'?: string
  mts?: string
  mergesTotalSize?: string
  'pri.merges.total_size'?: string
  'merges.total_time'?: string
  mtt?: string
  mergesTotalTime?: string
  'pri.merges.total_time'?: string
  'refresh.total'?: string
  rto?: string
  refreshTotal?: string
  'pri.refresh.total'?: string
  'refresh.time'?: string
  rti?: string
  refreshTime?: string
  'pri.refresh.time'?: string
  'refresh.external_total'?: string
  reto?: string
  'pri.refresh.external_total'?: string
  'refresh.external_time'?: string
  reti?: string
  'pri.refresh.external_time'?: string
  'refresh.listeners'?: string
  rli?: string
  refreshListeners?: string
  'pri.refresh.listeners'?: string
  'search.fetch_current'?: string
  sfc?: string
  searchFetchCurrent?: string
  'pri.search.fetch_current'?: string
  'search.fetch_time'?: string
  sfti?: string
  searchFetchTime?: string
  'pri.search.fetch_time'?: string
  'search.fetch_total'?: string
  sfto?: string
  searchFetchTotal?: string
  'pri.search.fetch_total'?: string
  'search.open_contexts'?: string
  so?: string
  searchOpenContexts?: string
  'pri.search.open_contexts'?: string
  'search.query_current'?: string
  sqc?: string
  searchQueryCurrent?: string
  'pri.search.query_current'?: string
  'search.query_time'?: string
  sqti?: string
  searchQueryTime?: string
  'pri.search.query_time'?: string
  'search.query_total'?: string
  sqto?: string
  searchQueryTotal?: string
  'pri.search.query_total'?: string
  'search.scroll_current'?: string
  scc?: string
  searchScrollCurrent?: string
  'pri.search.scroll_current'?: string
  'search.scroll_time'?: string
  scti?: string
  searchScrollTime?: string
  'pri.search.scroll_time'?: string
  'search.scroll_total'?: string
  scto?: string
  searchScrollTotal?: string
  'pri.search.scroll_total'?: string
  'segments.count'?: string
  sc?: string
  segmentsCount?: string
  'pri.segments.count'?: string
  'segments.memory'?: string
  sm?: string
  segmentsMemory?: string
  'pri.segments.memory'?: string
  'segments.index_writer_memory'?: string
  siwm?: string
  segmentsIndexWriterMemory?: string
  'pri.segments.index_writer_memory'?: string
  'segments.version_map_memory'?: string
  svmm?: string
  segmentsVersionMapMemory?: string
  'pri.segments.version_map_memory'?: string
  'segments.fixed_bitset_memory'?: string
  sfbm?: string
  fixedBitsetMemory?: string
  'pri.segments.fixed_bitset_memory'?: string
  'warmer.current'?: string
  wc?: string
  warmerCurrent?: string
  'pri.warmer.current'?: string
  'warmer.total'?: string
  wto?: string
  warmerTotal?: string
  'pri.warmer.total'?: string
  'warmer.total_time'?: string
  wtt?: string
  warmerTotalTime?: string
  'pri.warmer.total_time'?: string
  'suggest.current'?: string
  suc?: string
  suggestCurrent?: string
  'pri.suggest.current'?: string
  'suggest.time'?: string
  suti?: string
  suggestTime?: string
  'pri.suggest.time'?: string
  'suggest.total'?: string
  suto?: string
  suggestTotal?: string
  'pri.suggest.total'?: string
  'memory.total'?: string
  tm?: string
  memoryTotal?: string
  'pri.memory.total'?: string
  'search.throttled'?: string
  sth?: string
  'bulk.total_operations'?: string
  bto?: string
  bulkTotalOperation?: string
  'pri.bulk.total_operations'?: string
  'bulk.total_time'?: string
  btti?: string
  bulkTotalTime?: string
  'pri.bulk.total_time'?: string
  'bulk.total_size_in_bytes'?: string
  btsi?: string
  bulkTotalSizeInBytes?: string
  'pri.bulk.total_size_in_bytes'?: string
  'bulk.avg_time'?: string
  bati?: string
  bulkAvgTime?: string
  'pri.bulk.avg_time'?: string
  'bulk.avg_size_in_bytes'?: string
  basi?: string
  bulkAvgSizeInBytes?: string
  'pri.bulk.avg_size_in_bytes'?: string
}

export interface CatIndicesRequest extends CatRequestBase {
  index?: Indices
  bytes?: Bytes
  expand_wildcards?: ExpandWildcards
  health?: Health
  include_unloaded_segments?: boolean
  pri?: boolean
}

export type CatIndicesResponse = CatIndicesRecord[]

export interface CatJobsRecord {
  id?: Id
  state?: JobState
  s?: JobState
  opened_time?: string
  ot?: string
  assignment_explanation?: string
  ae?: string
  'data.processed_records'?: string
  dpr?: string
  dataProcessedRecords?: string
  'data.processed_fields'?: string
  dpf?: string
  dataProcessedFields?: string
  'data.input_bytes'?: ByteSize
  dib?: ByteSize
  dataInputBytes?: ByteSize
  'data.input_records'?: string
  dir?: string
  dataInputRecords?: string
  'data.input_fields'?: string
  dif?: string
  dataInputFields?: string
  'data.invalid_dates'?: string
  did?: string
  dataInvalidDates?: string
  'data.missing_fields'?: string
  dmf?: string
  dataMissingFields?: string
  'data.out_of_order_timestamps'?: string
  doot?: string
  dataOutOfOrderTimestamps?: string
  'data.empty_buckets'?: string
  deb?: string
  dataEmptyBuckets?: string
  'data.sparse_buckets'?: string
  dsb?: string
  dataSparseBuckets?: string
  'data.buckets'?: string
  db?: string
  dataBuckets?: string
  'data.earliest_record'?: string
  der?: string
  dataEarliestRecord?: string
  'data.latest_record'?: string
  dlr?: string
  dataLatestRecord?: string
  'data.last'?: string
  dl?: string
  dataLast?: string
  'data.last_empty_bucket'?: string
  dleb?: string
  dataLastEmptyBucket?: string
  'data.last_sparse_bucket'?: string
  dlsb?: string
  dataLastSparseBucket?: string
  'model.bytes'?: ByteSize
  mb?: ByteSize
  modelBytes?: ByteSize
  'model.memory_status'?: ModelMemoryStatus
  mms?: ModelMemoryStatus
  modelMemoryStatus?: ModelMemoryStatus
  'model.bytes_exceeded'?: ByteSize
  mbe?: ByteSize
  modelBytesExceeded?: ByteSize
  'model.memory_limit'?: string
  mml?: string
  modelMemoryLimit?: string
  'model.by_fields'?: string
  mbf?: string
  modelByFields?: string
  'model.over_fields'?: string
  mof?: string
  modelOverFields?: string
  'model.partition_fields'?: string
  mpf?: string
  modelPartitionFields?: string
  'model.bucket_allocation_failures'?: string
  mbaf?: string
  modelBucketAllocationFailures?: string
  'model.categorization_status'?: ModelCategorizationStatus
  mcs?: ModelCategorizationStatus
  modelCategorizationStatus?: ModelCategorizationStatus
  'model.categorized_doc_count'?: string
  mcdc?: string
  modelCategorizedDocCount?: string
  'model.total_category_count'?: string
  mtcc?: string
  modelTotalCategoryCount?: string
  'model.frequent_category_count'?: string
  modelFrequentCategoryCount?: string
  'model.rare_category_count'?: string
  mrcc?: string
  modelRareCategoryCount?: string
  'model.dead_category_count'?: string
  mdcc?: string
  modelDeadCategoryCount?: string
  'model.failed_category_count'?: string
  mfcc?: string
  modelFailedCategoryCount?: string
  'model.log_time'?: string
  mlt?: string
  modelLogTime?: string
  'model.timestamp'?: string
  mt?: string
  modelTimestamp?: string
  'forecasts.total'?: string
  ft?: string
  forecastsTotal?: string
  'forecasts.memory.min'?: string
  fmmin?: string
  forecastsMemoryMin?: string
  'forecasts.memory.max'?: string
  fmmax?: string
  forecastsMemoryMax?: string
  'forecasts.memory.avg'?: string
  fmavg?: string
  forecastsMemoryAvg?: string
  'forecasts.memory.total'?: string
  fmt?: string
  forecastsMemoryTotal?: string
  'forecasts.records.min'?: string
  frmin?: string
  forecastsRecordsMin?: string
  'forecasts.records.max'?: string
  frmax?: string
  forecastsRecordsMax?: string
  'forecasts.records.avg'?: string
  fravg?: string
  forecastsRecordsAvg?: string
  'forecasts.records.total'?: string
  frt?: string
  forecastsRecordsTotal?: string
  'forecasts.time.min'?: string
  ftmin?: string
  forecastsTimeMin?: string
  'forecasts.time.max'?: string
  ftmax?: string
  forecastsTimeMax?: string
  'forecasts.time.avg'?: string
  ftavg?: string
  forecastsTimeAvg?: string
  'forecasts.time.total'?: string
  ftt?: string
  forecastsTimeTotal?: string
  'node.id'?: NodeId
  ni?: NodeId
  nodeId?: NodeId
  'node.name'?: string
  nn?: string
  nodeName?: string
  'node.ephemeral_id'?: NodeId
  ne?: NodeId
  nodeEphemeralId?: NodeId
  'node.address'?: string
  na?: string
  nodeAddress?: string
  'buckets.count'?: string
  bc?: string
  bucketsCount?: string
  'buckets.time.total'?: string
  btt?: string
  bucketsTimeTotal?: string
  'buckets.time.min'?: string
  btmin?: string
  bucketsTimeMin?: string
  'buckets.time.max'?: string
  btmax?: string
  bucketsTimeMax?: string
  'buckets.time.exp_avg'?: string
  btea?: string
  bucketsTimeExpAvg?: string
  'buckets.time.exp_avg_hour'?: string
  bteah?: string
  bucketsTimeExpAvgHour?: string
}

export interface CatJobsRequest extends CatRequestBase {
  job_id?: Id
  allow_no_jobs?: boolean
  bytes?: Bytes
}

export type CatJobsResponse = CatJobsRecord[]

export interface CatMasterRecord {
  id?: string
  host?: string
  h?: string
  ip?: string
  node?: string
  n?: string
}

export interface CatMasterRequest extends CatRequestBase {
}

export type CatMasterResponse = CatMasterRecord[]

export interface CatNodeAttributesRecord {
  node?: string
  id?: string
  pid?: string
  host?: string
  h?: string
  ip?: string
  i?: string
  port?: string
  attr?: string
  value?: string
}

export interface CatNodeAttributesRequest extends CatRequestBase {
}

export type CatNodeAttributesResponse = CatNodeAttributesRecord[]

export interface CatNodesRecord {
  id?: Id
  nodeId?: Id
  pid?: string
  p?: string
  ip?: string
  i?: string
  port?: string
  po?: string
  http_address?: string
  http?: string
  version?: VersionString
  v?: VersionString
  flavor?: string
  f?: string
  type?: Type
  t?: Type
  build?: string
  b?: string
  jdk?: string
  j?: string
  'disk.total'?: ByteSize
  dt?: ByteSize
  diskTotal?: ByteSize
  'disk.used'?: ByteSize
  du?: ByteSize
  diskUsed?: ByteSize
  'disk.avail'?: ByteSize
  d?: ByteSize
  da?: ByteSize
  disk?: ByteSize
  diskAvail?: ByteSize
  'disk.used_percent'?: Percentage
  dup?: Percentage
  diskUsedPercent?: Percentage
  'heap.current'?: string
  hc?: string
  heapCurrent?: string
  'heap.percent'?: Percentage
  hp?: Percentage
  heapPercent?: Percentage
  'heap.max'?: string
  hm?: string
  heapMax?: string
  'ram.current'?: string
  rc?: string
  ramCurrent?: string
  'ram.percent'?: Percentage
  rp?: Percentage
  ramPercent?: Percentage
  'ram.max'?: string
  rn?: string
  ramMax?: string
  'file_desc.current'?: string
  fdc?: string
  fileDescriptorCurrent?: string
  'file_desc.percent'?: Percentage
  fdp?: Percentage
  fileDescriptorPercent?: Percentage
  'file_desc.max'?: string
  fdm?: string
  fileDescriptorMax?: string
  cpu?: string
  load_1m?: string
  load_5m?: string
  load_15m?: string
  l?: string
  uptime?: string
  u?: string
  'node.role'?: string
  r?: string
  role?: string
  nodeRole?: string
  master?: string
  m?: string
  name?: Name
  n?: Name
  'completion.size'?: string
  cs?: string
  completionSize?: string
  'fielddata.memory_size'?: string
  fm?: string
  fielddataMemory?: string
  'fielddata.evictions'?: string
  fe?: string
  fielddataEvictions?: string
  'query_cache.memory_size'?: string
  qcm?: string
  queryCacheMemory?: string
  'query_cache.evictions'?: string
  qce?: string
  queryCacheEvictions?: string
  'query_cache.hit_count'?: string
  qchc?: string
  queryCacheHitCount?: string
  'query_cache.miss_count'?: string
  qcmc?: string
  queryCacheMissCount?: string
  'request_cache.memory_size'?: string
  rcm?: string
  requestCacheMemory?: string
  'request_cache.evictions'?: string
  rce?: string
  requestCacheEvictions?: string
  'request_cache.hit_count'?: string
  rchc?: string
  requestCacheHitCount?: string
  'request_cache.miss_count'?: string
  rcmc?: string
  requestCacheMissCount?: string
  'flush.total'?: string
  ft?: string
  flushTotal?: string
  'flush.total_time'?: string
  ftt?: string
  flushTotalTime?: string
  'get.current'?: string
  gc?: string
  getCurrent?: string
  'get.time'?: string
  gti?: string
  getTime?: string
  'get.total'?: string
  gto?: string
  getTotal?: string
  'get.exists_time'?: string
  geti?: string
  getExistsTime?: string
  'get.exists_total'?: string
  geto?: string
  getExistsTotal?: string
  'get.missing_time'?: string
  gmti?: string
  getMissingTime?: string
  'get.missing_total'?: string
  gmto?: string
  getMissingTotal?: string
  'indexing.delete_current'?: string
  idc?: string
  indexingDeleteCurrent?: string
  'indexing.delete_time'?: string
  idti?: string
  indexingDeleteTime?: string
  'indexing.delete_total'?: string
  idto?: string
  indexingDeleteTotal?: string
  'indexing.index_current'?: string
  iic?: string
  indexingIndexCurrent?: string
  'indexing.index_time'?: string
  iiti?: string
  indexingIndexTime?: string
  'indexing.index_total'?: string
  iito?: string
  indexingIndexTotal?: string
  'indexing.index_failed'?: string
  iif?: string
  indexingIndexFailed?: string
  'merges.current'?: string
  mc?: string
  mergesCurrent?: string
  'merges.current_docs'?: string
  mcd?: string
  mergesCurrentDocs?: string
  'merges.current_size'?: string
  mcs?: string
  mergesCurrentSize?: string
  'merges.total'?: string
  mt?: string
  mergesTotal?: string
  'merges.total_docs'?: string
  mtd?: string
  mergesTotalDocs?: string
  'merges.total_size'?: string
  mts?: string
  mergesTotalSize?: string
  'merges.total_time'?: string
  mtt?: string
  mergesTotalTime?: string
  'refresh.total'?: string
  'refresh.time'?: string
  'refresh.external_total'?: string
  rto?: string
  refreshTotal?: string
  'refresh.external_time'?: string
  rti?: string
  refreshTime?: string
  'refresh.listeners'?: string
  rli?: string
  refreshListeners?: string
  'script.compilations'?: string
  scrcc?: string
  scriptCompilations?: string
  'script.cache_evictions'?: string
  scrce?: string
  scriptCacheEvictions?: string
  'script.compilation_limit_triggered'?: string
  scrclt?: string
  scriptCacheCompilationLimitTriggered?: string
  'search.fetch_current'?: string
  sfc?: string
  searchFetchCurrent?: string
  'search.fetch_time'?: string
  sfti?: string
  searchFetchTime?: string
  'search.fetch_total'?: string
  sfto?: string
  searchFetchTotal?: string
  'search.open_contexts'?: string
  so?: string
  searchOpenContexts?: string
  'search.query_current'?: string
  sqc?: string
  searchQueryCurrent?: string
  'search.query_time'?: string
  sqti?: string
  searchQueryTime?: string
  'search.query_total'?: string
  sqto?: string
  searchQueryTotal?: string
  'search.scroll_current'?: string
  scc?: string
  searchScrollCurrent?: string
  'search.scroll_time'?: string
  scti?: string
  searchScrollTime?: string
  'search.scroll_total'?: string
  scto?: string
  searchScrollTotal?: string
  'segments.count'?: string
  sc?: string
  segmentsCount?: string
  'segments.memory'?: string
  sm?: string
  segmentsMemory?: string
  'segments.index_writer_memory'?: string
  siwm?: string
  segmentsIndexWriterMemory?: string
  'segments.version_map_memory'?: string
  svmm?: string
  segmentsVersionMapMemory?: string
  'segments.fixed_bitset_memory'?: string
  sfbm?: string
  fixedBitsetMemory?: string
  'suggest.current'?: string
  suc?: string
  suggestCurrent?: string
  'suggest.time'?: string
  suti?: string
  suggestTime?: string
  'suggest.total'?: string
  suto?: string
  suggestTotal?: string
  'bulk.total_operations'?: string
  bto?: string
  bulkTotalOperations?: string
  'bulk.total_time'?: string
  btti?: string
  bulkTotalTime?: string
  'bulk.total_size_in_bytes'?: string
  btsi?: string
  bulkTotalSizeInBytes?: string
  'bulk.avg_time'?: string
  bati?: string
  bulkAvgTime?: string
  'bulk.avg_size_in_bytes'?: string
  basi?: string
  bulkAvgSizeInBytes?: string
}

export interface CatNodesRequest extends CatRequestBase {
  bytes?: Bytes
  full_id?: boolean | string
}

export type CatNodesResponse = CatNodesRecord[]

export interface CatPendingTasksRecord {
  insertOrder?: string
  o?: string
  timeInQueue?: string
  t?: string
  priority?: string
  p?: string
  source?: string
  s?: string
}

export interface CatPendingTasksRequest extends CatRequestBase {
}

export type CatPendingTasksResponse = CatPendingTasksRecord[]

export interface CatPluginsRecord {
  id?: NodeId
  name?: Name
  n?: Name
  component?: string
  c?: string
  version?: VersionString
  v?: VersionString
  description?: string
  d?: string
  type?: Type
  t?: Type
}

export interface CatPluginsRequest extends CatRequestBase {
}

export type CatPluginsResponse = CatPluginsRecord[]

export interface CatRecoveryRecord {
  index?: IndexName
  i?: IndexName
  idx?: IndexName
  shard?: string
  s?: string
  sh?: string
  start_time?: string
  start?: string
  start_time_millis?: string
  start_millis?: string
  stop_time?: string
  stop?: string
  stop_time_millis?: string
  stop_millis?: string
  time?: string
  t?: string
  ti?: string
  type?: Type
  ty?: Type
  stage?: string
  st?: string
  source_host?: string
  shost?: string
  source_node?: string
  snode?: string
  target_host?: string
  thost?: string
  target_node?: string
  tnode?: string
  repository?: string
  rep?: string
  snapshot?: string
  snap?: string
  files?: string
  f?: string
  files_recovered?: string
  fr?: string
  files_percent?: Percentage
  fp?: Percentage
  files_total?: string
  tf?: string
  bytes?: string
  b?: string
  bytes_recovered?: string
  br?: string
  bytes_percent?: Percentage
  bp?: Percentage
  bytes_total?: string
  tb?: string
  translog_ops?: string
  to?: string
  translog_ops_recovered?: string
  tor?: string
  translog_ops_percent?: Percentage
  top?: Percentage
}

export interface CatRecoveryRequest extends CatRequestBase {
  index?: Indices
  active_only?: boolean
  bytes?: Bytes
  detailed?: boolean
}

export type CatRecoveryResponse = CatRecoveryRecord[]

export interface CatRepositoriesRecord {
  id?: string
  repoId?: string
  type?: string
  t?: string
}

export interface CatRepositoriesRequest extends CatRequestBase {
}

export type CatRepositoriesResponse = CatRepositoriesRecord[]

export interface CatRequestBase extends RequestBase, CommonCatQueryParameters {
}

export interface CatResponseBase<TCatRecord = unknown> extends ResponseBase {
}

export interface CatSegmentsRecord {
  index?: IndexName
  i?: IndexName
  idx?: IndexName
  shard?: string
  s?: string
  sh?: string
  prirep?: string
  p?: string
  pr?: string
  primaryOrReplica?: string
  ip?: string
  id?: NodeId
  segment?: string
  seg?: string
  generation?: string
  g?: string
  gen?: string
  'docs.count'?: string
  dc?: string
  docsCount?: string
  'docs.deleted'?: string
  dd?: string
  docsDeleted?: string
  size?: ByteSize
  si?: ByteSize
  'size.memory'?: ByteSize
  sm?: ByteSize
  sizeMemory?: ByteSize
  committed?: string
  ic?: string
  isCommitted?: string
  searchable?: string
  is?: string
  isSearchable?: string
  version?: VersionString
  v?: VersionString
  compound?: string
  ico?: string
  isCompound?: string
}

export interface CatSegmentsRequest extends CatRequestBase {
  index?: Indices
  bytes?: Bytes
}

export type CatSegmentsResponse = CatSegmentsRecord[]

export interface CatShardsRecord {
  index?: string
  i?: string
  idx?: string
  shard?: string
  s?: string
  sh?: string
  prirep?: string
  p?: string
  pr?: string
  primaryOrReplica?: string
  state?: string
  st?: string
  docs?: string
  d?: string
  dc?: string
  store?: string
  sto?: string
  ip?: string
  id?: string
  node?: string
  n?: string
  sync_id?: string
  'unassigned.reason'?: string
  ur?: string
  'unassigned.at'?: string
  ua?: string
  'unassigned.for'?: string
  uf?: string
  'unassigned.details'?: string
  ud?: string
  'recoverysource.type'?: string
  rs?: string
  'completion.size'?: string
  cs?: string
  completionSize?: string
  'fielddata.memory_size'?: string
  fm?: string
  fielddataMemory?: string
  'fielddata.evictions'?: string
  fe?: string
  fielddataEvictions?: string
  'query_cache.memory_size'?: string
  qcm?: string
  queryCacheMemory?: string
  'query_cache.evictions'?: string
  qce?: string
  queryCacheEvictions?: string
  'flush.total'?: string
  ft?: string
  flushTotal?: string
  'flush.total_time'?: string
  ftt?: string
  flushTotalTime?: string
  'get.current'?: string
  gc?: string
  getCurrent?: string
  'get.time'?: string
  gti?: string
  getTime?: string
  'get.total'?: string
  gto?: string
  getTotal?: string
  'get.exists_time'?: string
  geti?: string
  getExistsTime?: string
  'get.exists_total'?: string
  geto?: string
  getExistsTotal?: string
  'get.missing_time'?: string
  gmti?: string
  getMissingTime?: string
  'get.missing_total'?: string
  gmto?: string
  getMissingTotal?: string
  'indexing.delete_current'?: string
  idc?: string
  indexingDeleteCurrent?: string
  'indexing.delete_time'?: string
  idti?: string
  indexingDeleteTime?: string
  'indexing.delete_total'?: string
  idto?: string
  indexingDeleteTotal?: string
  'indexing.index_current'?: string
  iic?: string
  indexingIndexCurrent?: string
  'indexing.index_time'?: string
  iiti?: string
  indexingIndexTime?: string
  'indexing.index_total'?: string
  iito?: string
  indexingIndexTotal?: string
  'indexing.index_failed'?: string
  iif?: string
  indexingIndexFailed?: string
  'merges.current'?: string
  mc?: string
  mergesCurrent?: string
  'merges.current_docs'?: string
  mcd?: string
  mergesCurrentDocs?: string
  'merges.current_size'?: string
  mcs?: string
  mergesCurrentSize?: string
  'merges.total'?: string
  mt?: string
  mergesTotal?: string
  'merges.total_docs'?: string
  mtd?: string
  mergesTotalDocs?: string
  'merges.total_size'?: string
  mts?: string
  mergesTotalSize?: string
  'merges.total_time'?: string
  mtt?: string
  mergesTotalTime?: string
  'refresh.total'?: string
  'refresh.time'?: string
  'refresh.external_total'?: string
  rto?: string
  refreshTotal?: string
  'refresh.external_time'?: string
  rti?: string
  refreshTime?: string
  'refresh.listeners'?: string
  rli?: string
  refreshListeners?: string
  'search.fetch_current'?: string
  sfc?: string
  searchFetchCurrent?: string
  'search.fetch_time'?: string
  sfti?: string
  searchFetchTime?: string
  'search.fetch_total'?: string
  sfto?: string
  searchFetchTotal?: string
  'search.open_contexts'?: string
  so?: string
  searchOpenContexts?: string
  'search.query_current'?: string
  sqc?: string
  searchQueryCurrent?: string
  'search.query_time'?: string
  sqti?: string
  searchQueryTime?: string
  'search.query_total'?: string
  sqto?: string
  searchQueryTotal?: string
  'search.scroll_current'?: string
  scc?: string
  searchScrollCurrent?: string
  'search.scroll_time'?: string
  scti?: string
  searchScrollTime?: string
  'search.scroll_total'?: string
  scto?: string
  searchScrollTotal?: string
  'segments.count'?: string
  sc?: string
  segmentsCount?: string
  'segments.memory'?: string
  sm?: string
  segmentsMemory?: string
  'segments.index_writer_memory'?: string
  siwm?: string
  segmentsIndexWriterMemory?: string
  'segments.version_map_memory'?: string
  svmm?: string
  segmentsVersionMapMemory?: string
  'segments.fixed_bitset_memory'?: string
  sfbm?: string
  fixedBitsetMemory?: string
  'seq_no.max'?: string
  sqm?: string
  maxSeqNo?: string
  'seq_no.local_checkpoint'?: string
  sql?: string
  localCheckpoint?: string
  'seq_no.global_checkpoint'?: string
  sqg?: string
  globalCheckpoint?: string
  'warmer.current'?: string
  wc?: string
  warmerCurrent?: string
  'warmer.total'?: string
  wto?: string
  warmerTotal?: string
  'warmer.total_time'?: string
  wtt?: string
  warmerTotalTime?: string
  'path.data'?: string
  pd?: string
  dataPath?: string
  'path.state'?: string
  ps?: string
  statsPath?: string
  'bulk.total_operations'?: string
  bto?: string
  bulkTotalOperations?: string
  'bulk.total_time'?: string
  btti?: string
  bulkTotalTime?: string
  'bulk.total_size_in_bytes'?: string
  btsi?: string
  bulkTotalSizeInBytes?: string
  'bulk.avg_time'?: string
  bati?: string
  bulkAvgTime?: string
  'bulk.avg_size_in_bytes'?: string
  basi?: string
  bulkAvgSizeInBytes?: string
}

export interface CatShardsRequest extends CatRequestBase {
  index?: Indices
  bytes?: Bytes
}

export type CatShardsResponse = CatShardsRecord[]

export interface CatSnapshotsRecord {
  id?: string
  snapshot?: string
  repository?: string
  re?: string
  repo?: string
  status?: string
  s?: string
  start_epoch?: EpochMillis
  ste?: EpochMillis
  startEpoch?: EpochMillis
  start_time?: DateString
  sti?: DateString
  startTime?: DateString
  end_epoch?: EpochMillis
  ete?: EpochMillis
  endEpoch?: EpochMillis
  end_time?: DateString
  eti?: DateString
  endTime?: DateString
  duration?: Time
  dur?: Time
  indices?: string
  i?: string
  successful_shards?: string
  ss?: string
  failed_shards?: string
  fs?: string
  total_shards?: string
  ts?: string
  reason?: string
  r?: string
}

export interface CatSnapshotsRequest extends CatRequestBase {
  repository?: Names
  ignore_unavailable?: boolean
}

export type CatSnapshotsResponse = CatSnapshotsRecord[]

export interface CatTasksRecord {
  id?: Id
  action?: string
  ac?: string
  task_id?: Id
  ti?: Id
  parent_task_id?: string
  pti?: string
  type?: Type
  ty?: Type
  start_time?: string
  start?: string
  timestamp?: string
  ts?: string
  hms?: string
  hhmmss?: string
  running_time_ns?: string
  running_time?: string
  time?: string
  node_id?: NodeId
  ni?: NodeId
  ip?: string
  i?: string
  port?: string
  po?: string
  node?: string
  n?: string
  version?: VersionString
  v?: VersionString
  x_opaque_id?: string
  x?: string
  description?: string
  desc?: string
}

export interface CatTasksRequest extends CatRequestBase {
  actions?: Array<string>
  detailed?: boolean
  node_id?: Array<string>
  parent_task?: long
}

export type CatTasksResponse = CatTasksRecord[]

export interface CatTemplatesRecord {
  name?: Name
  n?: Name
  index_patterns?: string
  t?: string
  order?: string
  o?: string
  p?: string
  version?: VersionString
  v?: VersionString
  composed_of?: string
  c?: string
}

export interface CatTemplatesRequest extends CatRequestBase {
  name?: Name
}

export type CatTemplatesResponse = CatTemplatesRecord[]

export interface CatThreadPoolRecord {
  node_name?: string
  nn?: string
  node_id?: NodeId
  id?: NodeId
  ephemeral_node_id?: string
  eid?: string
  pid?: string
  p?: string
  host?: string
  h?: string
  ip?: string
  i?: string
  port?: string
  po?: string
  name?: string
  n?: string
  type?: string
  t?: string
  active?: string
  a?: string
  pool_size?: string
  psz?: string
  queue?: string
  q?: string
  queue_size?: string
  qs?: string
  rejected?: string
  r?: string
  largest?: string
  l?: string
  completed?: string
  c?: string
  core?: string
  cr?: string
  max?: string
  mx?: string
  size?: string
  sz?: string
  keep_alive?: string
  ka?: string
}

export interface CatThreadPoolRequest extends CatRequestBase {
  thread_pool_patterns?: Names
  size?: Size | boolean
}

export type CatThreadPoolResponse = CatThreadPoolRecord[]

export interface CatTrainedModelsRecord {
  id?: Id
  created_by?: string
  c?: string
  createdBy?: string
  heap_size?: ByteSize
  hs?: ByteSize
  modelHeapSize?: ByteSize
  operations?: string
  o?: string
  modelOperations?: string
  license?: string
  l?: string
  create_time?: DateString
  ct?: DateString
  version?: VersionString
  v?: VersionString
  description?: string
  d?: string
  'ingest.pipelines'?: string
  ip?: string
  ingestPipelines?: string
  'ingest.count'?: string
  ic?: string
  ingestCount?: string
  'ingest.time'?: string
  it?: string
  ingestTime?: string
  'ingest.current'?: string
  icurr?: string
  ingestCurrent?: string
  'ingest.failed'?: string
  if?: string
  ingestFailed?: string
  'data_frame.id'?: string
  dfid?: string
  dataFrameAnalytics?: string
  'data_frame.create_time'?: string
  dft?: string
  dataFrameAnalyticsTime?: string
  'data_frame.source_index'?: string
  dfsi?: string
  dataFrameAnalyticsSrcIndex?: string
  'data_frame.analysis'?: string
  dfa?: string
  dataFrameAnalyticsAnalysis?: string
}

export interface CatTrainedModelsRequest extends CatRequestBase {
  model_id?: Id
  allow_no_match?: boolean
  bytes?: Bytes
  from?: integer
  size?: integer
}

export type CatTrainedModelsResponse = CatTrainedModelsRecord[]

export interface CatTransformsRecord {
  id?: Id
  state?: string
  s?: string
  checkpoint?: string
  c?: string
  documents_processed?: string
  docp?: string
  documentsProcessed?: string
  checkpoint_progress?: string
  cp?: string
  checkpointProgress?: string
  last_search_time?: string
  lst?: string
  lastSearchTime?: string
  changes_last_detection_time?: string
  cldt?: string
  create_time?: string
  ct?: string
  createTime?: string
  version?: VersionString
  v?: VersionString
  source_index?: string
  si?: string
  sourceIndex?: string
  dest_index?: string
  di?: string
  destIndex?: string
  pipeline?: string
  p?: string
  description?: string
  d?: string
  transform_type?: string
  tt?: string
  frequency?: string
  f?: string
  max_page_search_size?: string
  mpsz?: string
  docs_per_second?: string
  dps?: string
  reason?: string
  r?: string
  search_total?: string
  st?: string
  search_failure?: string
  sf?: string
  search_time?: string
  stime?: string
  index_total?: string
  it?: string
  index_failure?: string
  if?: string
  index_time?: string
  itime?: string
  documents_indexed?: string
  doci?: string
  delete_time?: string
  dtime?: string
  documents_deleted?: string
  docd?: string
  trigger_count?: string
  tc?: string
  pages_processed?: string
  pp?: string
  processing_time?: string
  pt?: string
  checkpoint_duration_time_exp_avg?: string
  cdtea?: string
  checkpointTimeExpAvg?: string
  indexed_documents_exp_avg?: string
  idea?: string
  processed_documents_exp_avg?: string
  pdea?: string
}

export interface CatTransformsRequest extends CatRequestBase {
  transform_id?: Id
  allow_no_match?: boolean
  from?: integer
  size?: integer
}

export type CatTransformsResponse = CatTransformsRecord[]

export interface CategorizationAnalyzer {
  filter?: Array<string | TokenFilter>
  tokenizer?: string | Tokenizer
  char_filter?: Array<string | CharFilter>
}

export interface CategoryDefinition {
  category_id: long
  examples: Array<string>
  job_id: string
  max_matching_length: long
  regex: string
  terms: string
}

export type CategoryId = string

export interface CcrAutoFollowStats {
  auto_followed_clusters: Array<AutoFollowedCluster>
  number_of_failed_follow_indices: long
  number_of_failed_remote_cluster_state_requests: long
  number_of_successful_follow_indices: long
  recent_auto_follow_errors: Array<ErrorCause>
}

export interface CcrFollowStats {
  indices: Array<FollowIndexStats>
}

export interface CcrStatsRequest extends RequestBase {
}

export interface CcrStatsResponse extends ResponseBase {
  auto_follow_stats: CcrAutoFollowStats
  follow_stats: CcrFollowStats
}

export interface CcrUsage extends XPackUsage {
  auto_follow_patterns_count: integer
  follower_indices_count: integer
}

export interface ChainInput {
  inputs: Record<string, InputContainer>
}

export interface ChainTransform {
  transforms: Array<TransformContainer>
}

export interface ChangePasswordRequest extends RequestBase {
  username?: Name
  refresh?: Refresh
  body: {
    password?: string
  }
}

export interface ChangePasswordResponse extends ResponseBase {
}

export type CharFilter = HtmlStripCharFilter | MappingCharFilter | PatternReplaceTokenFilter

export interface CharFilterBase {
  type: string
  version?: VersionString
}

export interface CharFilterDetail {
  filtered_text: Array<string>
  name: string
}

export interface CharFilterTypes {
  char_filter_types: Array<FieldTypesStats>
  tokenizer_types: Array<FieldTypesStats>
  filter_types: Array<FieldTypesStats>
  analyzer_types: Array<FieldTypesStats>
  built_in_char_filters: Array<FieldTypesStats>
  built_in_tokenizers: Array<FieldTypesStats>
  built_in_filters: Array<FieldTypesStats>
  built_in_analyzers: Array<FieldTypesStats>
}

export interface CharGroupTokenizer extends TokenizerBase {
  tokenize_on_chars: Array<string>
}

export interface ChiSquareHeuristic {
  background_is_superset: boolean
  include_negatives: boolean
}

export type ChildScoreMode = 'none' | 'avg' | 'sum' | 'max' | 'min'

export interface ChildrenAggregation extends BucketAggregationBase {
  type?: RelationName
}

export interface ChunkingConfig {
  mode: ChunkingMode
  time_span?: Time
}

export type ChunkingMode = 'auto' | 'manual' | 'off'

export interface CircleProcessor extends ProcessorBase {
  error_distance: double
  field: Field
  ignore_missing: boolean
  shape_type: ShapeType
  target_field: Field
}

export interface ClassificationInferenceOptions {
  num_top_classes?: integer
  num_top_feature_importance_values?: integer
  prediction_field_type?: string
}

export interface CleanupRepositoryRequest extends RequestBase {
  repository: Name
  master_timeout?: Time
  timeout?: Time
}

export interface CleanupRepositoryResponse extends ResponseBase {
  results: CleanupRepositoryResults
}

export interface CleanupRepositoryResults {
  deleted_blobs: long
  deleted_bytes: long
}

export interface ClearApiKeyCacheNode {
  name: Name
}

export interface ClearApiKeyCacheRequest extends RequestBase {
  ids?: Ids
}

export interface ClearApiKeyCacheResponse extends ResponseBase {
  _nodes: NodeStatistics
  cluster_name: Name
  nodes: Record<string, ClearApiKeyCacheNode>
}

export interface ClearCacheRequest extends RequestBase {
  index?: Indices
  allow_no_indices?: boolean
  expand_wildcards?: ExpandWildcards
  fielddata?: boolean
  fields?: Fields
  ignore_unavailable?: boolean
  query?: boolean
  request?: boolean
}

export interface ClearCacheResponse extends ShardsOperationResponseBase {
}

export interface ClearCachedPrivilegeNode {
  name: Name
}

export interface ClearCachedPrivilegesRequest extends RequestBase {
  application: Name
}

export interface ClearCachedPrivilegesResponse extends ResponseBase {
  _nodes: NodeStatistics
  cluster_name: Name
  nodes: Record<string, ClearCachedPrivilegeNode>
}

export interface ClearCachedRealmsRequest extends RequestBase {
  realms: Names
  usernames?: Array<string>
}

export interface ClearCachedRealmsResponse extends ResponseBase {
  cluster_name: string
  nodes: Record<string, SecurityNode>
  _nodes: NodeStatistics
}

export interface ClearCachedRolesRequest extends RequestBase {
  name: Names
}

export interface ClearCachedRolesResponse extends ResponseBase {
  cluster_name: string
  nodes: Record<string, SecurityNode>
  _nodes: NodeStatistics
}

export interface ClearScrollRequest extends RequestBase {
  scroll_id?: Ids
  body?: {
    scroll_id?: Ids
  }
}

export interface ClearScrollResponse extends ResponseBase {
}

export interface ClearSqlCursorRequest extends RequestBase {
  body: {
    cursor?: string
  }
}

export interface ClearSqlCursorResponse extends ResponseBase {
  succeeded: boolean
}

export interface CloneIndexRequest extends RequestBase {
  index: IndexName
  target: Name
  master_timeout?: Time
  timeout?: Time
  wait_for_active_shards?: WaitForActiveShards
  body?: {
    aliases?: Record<IndexName, Alias>
    settings?: Record<string, any>
  }
}

export interface CloneIndexResponse extends AcknowledgedResponseBase {
  index: string
  shards_acknowledged: boolean
}

export interface CloneSnapshotRequest extends RequestBase {
  repository: Name
  snapshot: Name
  target_snapshot: Name
  master_timeout?: Time
  timeout?: Time
  body: {
    indices: string
  }
}

export interface CloneSnapshotResponse extends AcknowledgedResponseBase {
}

export interface CloseIndexRequest extends RequestBase {
  index: Indices
  allow_no_indices?: boolean
  expand_wildcards?: ExpandWildcards
  ignore_unavailable?: boolean
  master_timeout?: Time
  timeout?: Time
  wait_for_active_shards?: WaitForActiveShards
}

export interface CloseIndexResponse extends AcknowledgedResponseBase {
  indices: Record<IndexName, CloseIndexResult>
  shards_acknowledged: boolean
}

export interface CloseIndexResult {
  closed: boolean
  shards?: Record<string, CloseShardResult>
}

export interface CloseJobRequest extends RequestBase {
  job_id: Id
  allow_no_jobs?: boolean
  force?: boolean
  timeout?: Time
}

export interface CloseJobResponse extends ResponseBase {
  closed: boolean
}

export interface ClosePointInTimeRequest extends RequestBase {
  body?: {
    id: Id
  }
}

export interface ClosePointInTimeResponse extends ResponseBase {
  succeeded: boolean
  num_freed: integer
}

export interface CloseShardResult {
  failures: Array<ShardFailure>
}

export interface ClusterAllocationExplainRequest extends RequestBase {
  include_disk_info?: boolean
  include_yes_decisions?: boolean
  body?: {
    index?: IndexName
    primary?: boolean
    shard?: integer
  }
}

export interface ClusterAllocationExplainResponse extends ResponseBase {
  allocate_explanation?: string
  allocation_delay?: string
  allocation_delay_in_millis?: long
  can_allocate?: Decision
  can_move_to_other_node?: Decision
  can_rebalance_cluster?: Decision
  can_rebalance_cluster_decisions?: Array<AllocationDecision>
  can_rebalance_to_other_node?: Decision
  can_remain_decisions?: Array<AllocationDecision>
  can_remain_on_current_node?: Decision
  cluster_info?: ClusterInfo
  configured_delay?: string
  configured_delay_in_millis?: long
  current_node?: CurrentNode
  current_state: string
  index: string
  move_explanation?: string
  node_allocation_decisions?: Array<NodeAllocationExplanation>
  primary: boolean
  rebalance_explanation?: string
  remaining_delay?: string
  remaining_delay_in_millis?: long
  shard: integer
  unassigned_info?: UnassignedInformation
}

export interface ClusterCertificateInformation {
  alias?: string
  expiry: DateString
  format: string
  has_private_key: boolean
  path: string
  serial_number: string
  subject_dn: string
}

export interface ClusterComponentTemplateExistsRequest extends RequestBase {
  stub_a: string
  stub_b: string
  body?: {
    stub_c: string
  }
}

export interface ClusterComponentTemplateExistsResponse extends ResponseBase {
  stub: integer
}

export interface ClusterDeleteComponentTemplateRequest extends RequestBase {
  name: Name
  master_timeout?: Time
  timeout?: Time
}

export interface ClusterDeleteComponentTemplateResponse extends AcknowledgedResponseBase {
}

export interface ClusterDeleteVotingConfigExclusionsRequest extends RequestBase {
}

export interface ClusterDeleteVotingConfigExclusionsResponse extends ResponseBase {
  stub: integer
}

export interface ClusterFileSystem {
  available_in_bytes: long
  free_in_bytes: long
  total_in_bytes: long
}

export interface ClusterGetComponentTemplateRequest extends RequestBase {
  name?: Name
  flat_settings?: boolean
  local?: boolean
  master_timeout?: Time
}

export interface ClusterGetComponentTemplateResponse extends ResponseBase {
  component_templates: Array<ComponentTemplate>
}

export interface ClusterGetSettingsRequest extends RequestBase {
  flat_settings?: boolean
  include_defaults?: boolean
  master_timeout?: Time
  timeout?: Time
}

export interface ClusterGetSettingsResponse extends ResponseBase {
  persistent: Record<string, any>
  transient: Record<string, any>
  defaults?: Record<string, any>
}

export interface ClusterHealthRequest extends RequestBase {
  index?: Indices
  expand_wildcards?: ExpandWildcards
  level?: Level
  local?: boolean
  master_timeout?: Time
  timeout?: Time
  wait_for_active_shards?: WaitForActiveShards
  wait_for_events?: WaitForEvents
  wait_for_nodes?: string
  wait_for_no_initializing_shards?: boolean
  wait_for_no_relocating_shards?: boolean
  wait_for_status?: WaitForStatus
}

export interface ClusterHealthResponse extends ResponseBase {
  active_primary_shards: integer
  active_shards: integer
  active_shards_percent_as_number: Percentage
  cluster_name: string
  delayed_unassigned_shards: integer
  indices?: Record<IndexName, IndexHealthStats>
  initializing_shards: integer
  number_of_data_nodes: integer
  number_of_in_flight_fetch: integer
  number_of_nodes: integer
  number_of_pending_tasks: integer
  relocating_shards: integer
  status: Health
  task_max_waiting_in_queue_millis: EpochMillis
  timed_out: boolean
  unassigned_shards: integer
}

export interface ClusterIndexTemplate {
  aliases?: Record<string, AliasDefinition>
  mappings?: TypeMapping
  settings?: IndexSettings
}

export interface ClusterIndicesShardsIndexStats {
  primaries: ClusterShardMetrics
  replication: ClusterShardMetrics
  shards: ClusterShardMetrics
}

export interface ClusterIndicesShardsStats {
  index?: ClusterIndicesShardsIndexStats
  primaries?: double
  replication?: double
  total?: double
}

export interface ClusterIndicesStats {
  completion: CompletionStats
  count: long
  docs: DocStats
  fielddata: FielddataStats
  query_cache: QueryCacheStats
  segments: SegmentsStats
  shards: ClusterIndicesShardsStats
  store: StoreStats
  mappings: FieldTypesMappings
  analysis: CharFilterTypes
  versions?: Array<IndicesVersionsStats>
}

export interface ClusterInfo {
  nodes: Record<string, NodeDiskUsage>
  shard_sizes: Record<string, long>
  shard_paths: Record<string, string>
  reserved_sizes: Array<ReservedSize>
}

export interface ClusterIngestStats {
  number_of_pipelines: integer
  processor_stats: Record<string, ClusterProcessorStats>
}

export interface ClusterJvm {
  max_uptime_in_millis: long
  mem: ClusterJvmMemory
  threads: long
  versions: Array<ClusterJvmVersion>
}

export interface ClusterJvmMemory {
  heap_max_in_bytes: long
  heap_used_in_bytes: long
}

export interface ClusterJvmVersion {
  bundled_jdk: boolean
  count: integer
  using_bundled_jdk: boolean
  version: VersionString
  vm_name: string
  vm_vendor: string
  vm_version: VersionString
}

export interface ClusterNetworkTypes {
  http_types: Record<string, integer>
  transport_types: Record<string, integer>
}

export interface ClusterNodeCount {
  coordinating_only: integer
  data: integer
  ingest: integer
  master: integer
  total: integer
  voting_only: integer
  data_cold: integer
  data_frozen?: integer
  data_content: integer
  data_warm: integer
  data_hot: integer
  ml: integer
  remote_cluster_client: integer
  transform: integer
}

export interface ClusterNodesStats {
  count: ClusterNodeCount
  discovery_types: Record<string, integer>
  fs: ClusterFileSystem
  ingest: ClusterIngestStats
  jvm: ClusterJvm
  network_types: ClusterNetworkTypes
  os: ClusterOperatingSystemStats
  packaging_types: Array<NodePackagingType>
  plugins: Array<PluginStats>
  process: ClusterProcess
  versions: Array<string>
}

export interface ClusterOperatingSystemArchitecture {
  count: integer
  arch: string
}

export interface ClusterOperatingSystemName {
  count: integer
  name: string
}

export interface ClusterOperatingSystemPrettyName {
  count: integer
  pretty_name: string
}

export interface ClusterOperatingSystemStats {
  allocated_processors: integer
  available_processors: integer
  mem: OperatingSystemMemoryInfo
  names: Array<ClusterOperatingSystemName>
  pretty_names: Array<ClusterOperatingSystemPrettyName>
  architectures?: Array<ClusterOperatingSystemArchitecture>
}

export interface ClusterPendingTasksRequest extends RequestBase {
  local?: boolean
  master_timeout?: Time
}

export interface ClusterPendingTasksResponse extends ResponseBase {
  tasks: Array<PendingTask>
}

export interface ClusterPostVotingConfigExclusionsRequest extends RequestBase {
  node_names?: Names
  node_ids?: Ids
  timeout?: Time
  wait_for_removal?: boolean
}

export interface ClusterPostVotingConfigExclusionsResponse extends ResponseBase {
  stub: integer
}

export interface ClusterProcess {
  cpu: ClusterProcessCpu
  open_file_descriptors: ClusterProcessOpenFileDescriptors
}

export interface ClusterProcessCpu {
  percent: integer
}

export interface ClusterProcessOpenFileDescriptors {
  avg: long
  max: long
  min: long
}

export interface ClusterProcessorStats {
  count: long
  current: long
  failed: long
  time_in_millis: long
}

export interface ClusterPutComponentTemplateRequest extends RequestBase {
  name: Name
  create?: boolean
  master_timeout?: Time
  body: {
    template: ClusterIndexTemplate
    aliases?: Record<string, AliasDefinition>
    mappings?: TypeMapping
    settings?: IndexSettings
    version?: VersionNumber
    _meta?: IndexMetaData
  }
}

export interface ClusterPutComponentTemplateResponse extends AcknowledgedResponseBase {
}

export interface ClusterPutSettingsRequest extends RequestBase {
  flat_settings?: boolean
  master_timeout?: Time
  timeout?: Time
  body: {
    persistent?: Record<string, any>
    transient?: Record<string, any>
  }
}

export interface ClusterPutSettingsResponse extends ResponseBase {
  acknowledged: boolean
  persistent: Record<string, any>
  transient: Record<string, any>
}

export interface ClusterRerouteCommand {
  cancel: ClusterRerouteCommandAction
}

export interface ClusterRerouteCommandAction {
  index: IndexName
  shard: integer
  node: string
}

export interface ClusterRerouteDecision {
  decider: string
  decision: string
  explanation: string
}

export interface ClusterRerouteExplanation {
  command: string
  decisions: Array<ClusterRerouteDecision>
  parameters: ClusterRerouteParameters
}

export interface ClusterRerouteParameters {
  allow_primary: boolean
  index: IndexName
  node: NodeName
  shard: integer
  from_node?: NodeName
  to_node?: NodeName
}

export interface ClusterRerouteRequest extends RequestBase {
  dry_run?: boolean
  explain?: boolean
  metric?: Metrics
  retry_failed?: boolean
  master_timeout?: Time
  timeout?: Time
  body?: {
    commands?: Array<ClusterRerouteCommand>
  }
}

export interface ClusterRerouteResponse extends AcknowledgedResponseBase {
  explanations?: Array<ClusterRerouteExplanation>
  state: ClusterRerouteState
}

export interface ClusterRerouteState {
  cluster_uuid: Uuid
  state_uuid?: Uuid
  master_node?: string
  version?: VersionNumber
  blocks?: EmptyObject
  nodes?: Record<NodeName, NodeAttributes>
  routing_table?: Record<string, EmptyObject>
  routing_nodes?: ClusterStateRoutingNodes
  security_tokens?: Record<string, string>
  snapshots?: ClusterStateSnapshots
  snapshot_deletions?: ClusterStateDeletedSnapshots
  metadata?: ClusterStateMetadata
}

export interface ClusterShardMetrics {
  avg: double
  max: double
  min: double
}

export interface ClusterStateBlockIndex {
  description?: string
  retryable?: boolean
  levels?: Array<string>
  aliases?: Array<IndexAlias>
  aliases_version?: VersionNumber
  version?: VersionNumber
  mapping_version?: VersionNumber
  settings_version?: VersionNumber
  routing_num_shards?: VersionNumber
  state?: string
  settings?: Record<IndexName, ClusterStateBlockIndexSetting>
  in_sync_allocations?: Record<string, Array<string>>
  primary_terms?: Record<string, integer>
  mappings?: Record<string, ClusterStateBlockIndexMapping>
  rollover_info?: Record<string, RolloverConditions>
  timestamp_range?: Record<string, any>
  system?: boolean
}

export interface ClusterStateBlockIndexMapping {
  properties: Record<PropertyName, Property>
}

export interface ClusterStateBlockIndexSetting {
  routing?: ClusterStateBlockIndexSettingRouting
  refresh_interval?: Time
  number_of_shards: integer | string
  number_of_replicas: integer | string
  verified_before_close?: boolean | string
  hidden?: boolean | string
  format?: integer | string
  provided_name?: Name
  auto_expand_replicas?: string
  creation_date?: DateString
  uuid?: Uuid
  version?: ClusterStateBlockIndexSettingVersion
  lifecycle?: ClusterStateBlockIndexSettingLifecycle
}

export interface ClusterStateBlockIndexSettingLifecycle {
  name: Name
}

export interface ClusterStateBlockIndexSettingRouting {
  allocation: ClusterStateBlockIndexSettingRoutingAllocation
}

export interface ClusterStateBlockIndexSettingRoutingAllocation {
  include: Record<string, string>
}

export interface ClusterStateBlockIndexSettingVersion {
  created: VersionString
}

export interface ClusterStateBlocks {
  indices?: Record<IndexName, Record<string, ClusterStateBlockIndex>>
}

export interface ClusterStateDeletedSnapshots {
  snapshot_deletions: Array<string>
}

export interface ClusterStateIndexLifecycle {
  policies: Record<IndexName, ClusterStateIndexLifecycleSummary>
  operation_mode: LifecycleOperationMode
}

export interface ClusterStateIndexLifecyclePolicy {
  phases: Phases
}

export interface ClusterStateIndexLifecycleSummary {
  policy: ClusterStateIndexLifecyclePolicy
  headers: Record<string, string>
  version: VersionNumber
  modified_date: long
  modified_date_string: DateString
}

export interface ClusterStateIngest {
  pipeline: Array<ClusterStateIngestPipeline>
}

export interface ClusterStateIngestPipeline {
  id: Id
  config: ClusterStateIngestPipelineConfig
}

export interface ClusterStateIngestPipelineConfig {
  description?: string
  version?: VersionNumber
  processors: Array<ProcessorContainer>
}

export interface ClusterStateMetadata {
  cluster_uuid: Uuid
  cluster_uuid_committed: boolean
  templates: ClusterStateMetadataTemplate
  indices?: Record<IndexName, ClusterStateBlockIndex>
  'index-graveyard': ClusterStateMetadataIndexGraveyard
  cluster_coordination: ClusterStateMetadataClusterCoordination
  ingest?: ClusterStateIngest
  repositories?: Record<string, string>
  component_template?: Record<string, any>
  index_template?: Record<string, any>
  index_lifecycle?: ClusterStateIndexLifecycle
}

export interface ClusterStateMetadataClusterCoordination {
  term: integer
  last_committed_config: Array<string>
  last_accepted_config: Array<string>
  voting_config_exclusions: Array<VotingConfigExclusionsItem>
}

export interface ClusterStateMetadataIndexGraveyard {
  tombstones: Array<Tombstone>
}

export interface ClusterStateMetadataTemplate {
}

export interface ClusterStateRequest extends RequestBase {
  metric?: Metrics
  index?: Indices
  allow_no_indices?: boolean
  expand_wildcards?: ExpandWildcards
  flat_settings?: boolean
  ignore_unavailable?: boolean
  local?: boolean
  master_timeout?: Time
  wait_for_metadata_version?: VersionNumber
  wait_for_timeout?: Time
}

export interface ClusterStateResponse extends ResponseBase {
  cluster_name: string
  cluster_uuid: Uuid
  master_node?: string
  state?: Array<string>
  state_uuid?: Uuid
  version?: VersionNumber
  blocks?: ClusterStateBlocks
  metadata?: ClusterStateMetadata
  nodes?: Record<NodeName, NodeAttributes>
  routing_table?: Record<string, EmptyObject>
  routing_nodes?: ClusterStateRoutingNodes
  snapshots?: ClusterStateSnapshots
  snapshot_deletions?: ClusterStateDeletedSnapshots
}

export interface ClusterStateRoutingNodes {
  unassigned: Array<ClusterStateRoutingNodesShard>
  nodes: Record<string, Array<ClusterStateRoutingNodesShard>>
}

export interface ClusterStateRoutingNodesShard {
  state: ShardRoutingState
  primary: boolean
  node?: NodeName
  shard: integer
  index: IndexName
  allocation_id?: Record<string, string>
  recovery_source?: Record<string, string>
  unassigned_info?: UnassignedInformation
}

export interface ClusterStateSnapshots {
  snapshots: Array<SnapshotStatus>
}

export interface ClusterStatistics {
  skipped: integer
  successful: integer
  total: integer
}

export interface ClusterStatsRequest extends RequestBase {
  node_id?: NodeIds
  flat_settings?: boolean
  timeout?: Time
}

export interface ClusterStatsResponse extends NodesResponseBase {
  _nodes: NodeStatistics
  cluster_name: Name
  cluster_uuid: Uuid
  indices: ClusterIndicesStats
  nodes: ClusterNodesStats
  status: ClusterStatus
  timestamp: long
}

export type ClusterStatus = 'green' | 'yellow' | 'red'

export interface Collector {
  name: string
  reason: string
  time_in_nanos: long
  children?: Array<Collector>
}

export interface CommonGramsTokenFilter extends TokenFilterBase {
  common_words: Array<string>
  common_words_path: string
  ignore_case: boolean
  query_mode: boolean
}

export interface CommonTermsQuery extends QueryBase {
  analyzer?: string
  cutoff_frequency?: double
  high_freq_operator?: Operator
  low_freq_operator?: Operator
  minimum_should_match?: MinimumShouldMatch
  query?: string
}

export interface CompactNodeInfo {
  name: string
}

export interface CompareCondition {
  comparison: string
  path: string
  value: any
}

export interface CompletionProperty extends DocValuesPropertyBase {
  analyzer?: string
  contexts?: Array<SuggestContext>
  max_input_length?: integer
  preserve_position_increments?: boolean
  preserve_separators?: boolean
  search_analyzer?: string
  type: 'completion'
}

export interface CompletionStats {
  size_in_bytes: long
  size?: ByteSize
}

export interface CompletionSuggestOption<TDocument = unknown> {
  collate_match?: boolean
  contexts?: Record<string, Array<Context>>
  fields?: Record<string, any>
  _id: string
  _index: IndexName
  _type?: Type
  _routing?: Routing
  _score: double
  _source: TDocument
  text: string
}

export interface CompletionSuggester extends SuggesterBase {
  contexts?: Record<string, string | Array<string> | GeoLocation | Array<SuggestContextQuery>>
  fuzzy?: SuggestFuzziness
  prefix?: string
  regex?: string
  skip_duplicates?: boolean
}

export interface ComponentTemplate {
  name: Name
  component_template: ComponentTemplateNode
}

export interface ComponentTemplateNode {
  template: ComponentTemplateSummary
}

export interface ComponentTemplateSummary {
  _meta?: IndexMetaData
  version?: VersionNumber
  settings: Record<IndexName, ClusterStateBlockIndexSetting>
  mappings?: Record<string, ClusterStateBlockIndexMapping>
  aliases?: Array<IndexAlias>
}

export interface CompositeAggregation extends BucketAggregationBase {
  after?: Record<string, string | float | null>
  size?: integer
  sources?: Array<Record<string, CompositeAggregationSource>>
}

export interface CompositeAggregationSource {
  terms?: TermsAggregation
  histogram?: HistogramAggregation
  date_histogram?: DateHistogramAggregation
  geotile_grid?: GeoTileGridAggregation
}

export interface CompositeBucketKeys {
}
export type CompositeBucket = CompositeBucketKeys |
    { [property: string]: Aggregate }

export interface CompositeBucketAggregate extends MultiBucketAggregate<Record<string, any>> {
  after_key: Record<string, any>
}

export interface CompoundWordTokenFilterBase extends TokenFilterBase {
  hyphenation_patterns_path: string
  max_subword_size: integer
  min_subword_size: integer
  min_word_size: integer
  only_longest_match: boolean
  word_list: Array<string>
  word_list_path: string
}

export interface ConditionContainer {
  always?: AlwaysCondition
  array_compare?: ArrayCompareCondition
  compare?: CompareCondition
  never?: NeverCondition
  script?: ScriptCondition
}

export type ConditionOperator = 'gt' | 'gte' | 'lt' | 'lte'

export interface ConditionTokenFilter extends TokenFilterBase {
  filter: Array<string>
  script: Script
}

export type ConditionType = 'always' | 'never' | 'script' | 'compare' | 'array_compare'

export type Conflicts = 'abort' | 'proceed'

export type ConnectionScheme = 'http' | 'https'

export interface ConstantKeywordProperty extends PropertyBase {
  value?: any
  type: 'constant_keyword'
}

export interface ConstantScoreQuery extends QueryBase {
  filter?: QueryContainer
  boost?: float
}

export type Context = string | GeoLocation

export interface ConvertProcessor extends ProcessorBase {
  field: Field
  ignore_missing?: boolean
  target_field: Field
  type: ConvertProcessorType
}

export type ConvertProcessorType = 'integer' | 'long' | 'float' | 'double' | 'string' | 'boolean' | 'auto'

export interface CoordinatorStats {
  executed_searches_total: long
  node_id: string
  queue_size: integer
  remote_requests_current: integer
  remote_requests_total: long
}

export type CoreProperty = ObjectProperty | NestedProperty | SearchAsYouTypeProperty | TextProperty | DocValuesProperty

export interface CorePropertyBase extends PropertyBase {
  copy_to?: Fields
  similarity?: string
  store?: boolean
}

export interface CountRequest extends RequestBase {
  index?: Indices
  type?: Types
  allow_no_indices?: boolean
  analyzer?: string
  analyze_wildcard?: boolean
  default_operator?: DefaultOperator
  df?: string
  expand_wildcards?: ExpandWildcards
  ignore_throttled?: boolean
  ignore_unavailable?: boolean
  lenient?: boolean
  min_score?: double
  preference?: string
  query_on_query_string?: string
  routing?: Routing
  terminate_after?: long
  q?: string
  body?: {
    query?: QueryContainer
  }
}

export interface CountResponse extends ResponseBase {
  count: long
  _shards: ShardStatistics
}

export interface CreateApiKeyRequest extends RequestBase {
  refresh?: Refresh
  body: {
    expiration?: Time
    name?: string
    role_descriptors?: Record<string, ApiKeyRole>
  }
}

export interface CreateApiKeyResponse extends ResponseBase {
  api_key: string
  expiration?: long
  id: Id
  name: string
}

export interface CreateFollowIndexRequest extends RequestBase {
  index: IndexName
  wait_for_active_shards?: WaitForActiveShards
  body: {
    leader_index?: IndexName
    max_outstanding_read_requests?: long
    max_outstanding_write_requests?: long
    max_read_request_operation_count?: long
    max_read_request_size?: string
    max_retry_delay?: Time
    max_write_buffer_count?: long
    max_write_buffer_size?: string
    max_write_request_operation_count?: long
    max_write_request_size?: string
    read_poll_timeout?: Time
    remote_cluster?: string
  }
}

export interface CreateFollowIndexResponse extends ResponseBase {
  follow_index_created: boolean
  follow_index_shards_acked: boolean
  index_following_started: boolean
}

export interface CreateIndexRequest extends RequestBase {
  index: IndexName
  include_type_name?: boolean
  master_timeout?: Time
  timeout?: Time
  wait_for_active_shards?: WaitForActiveShards
  body?: {
    aliases?: Record<IndexName, Alias>
    mappings?: Record<string, TypeMapping> | TypeMapping
    settings?: Record<string, any>
  }
}

export interface CreateIndexResponse extends AcknowledgedResponseBase {
  index: string
  shards_acknowledged: boolean
}

export interface CreateRepositoryRequest extends RequestBase {
  repository: Name
  master_timeout?: Time
  timeout?: Time
  verify?: boolean
  body: {
    repository?: SnapshotRepository
    type: string
    settings: SnapshotRepositorySettings
  }
}

export interface CreateRepositoryResponse extends AcknowledgedResponseBase {
}

export interface CreateRequest<TDocument = unknown> extends RequestBase {
  id: Id
  index: IndexName
  type?: Type
  pipeline?: string
  refresh?: Refresh
  routing?: Routing
  timeout?: Time
  version?: VersionNumber
  version_type?: VersionType
  wait_for_active_shards?: WaitForActiveShards
  body: TDocument
}

export interface CreateResponse extends WriteResponseBase {
}

export interface CreateRollupJobRequest extends RequestBase {
  id: Id
  body: {
    cron?: string
    groups?: RollupGroupings
    index_pattern?: string
    metrics?: Array<RollupFieldMetric>
    page_size?: long
    rollup_index?: IndexName
  }
}

export interface CreateRollupJobResponse extends AcknowledgedResponseBase {
}

export interface CronExpression extends ScheduleBase {
}

export interface CsvProcessor extends ProcessorBase {
  empty_value: any
  description?: string
  field: Field
  ignore_missing?: boolean
  quote?: string
  separator?: string
  target_fields: Fields
  trim: boolean
}

export interface CumulativeCardinalityAggregation extends PipelineAggregationBase {
}

export interface CumulativeSumAggregation extends PipelineAggregationBase {
}

export interface CurrentNode {
  id: string
  name: string
  attributes: Record<string, string>
  transport_address: string
  weight_ranking: integer
}

export interface CustomSettings {
  custom_urls?: Array<UrlConfig>
  created_by?: string
  job_tags?: Record<string, string>
}

export interface DailySchedule {
  at: Array<string> | TimeOfDay
}

export interface DataCounts {
  bucket_count: long
  earliest_record_timestamp?: long
  empty_bucket_count: long
  input_bytes: long
  input_field_count: long
  input_record_count: long
  invalid_date_count: long
  job_id: Id
  last_data_time?: long
  latest_empty_bucket_timestamp?: long
  latest_record_timestamp?: long
  latest_sparse_bucket_timestamp?: long
  latest_bucket_timestamp?: long
  missing_field_count: long
  out_of_order_timestamp_count: long
  processed_field_count: long
  processed_record_count: long
  sparse_bucket_count: long
}

export interface DataDescription {
  format?: string
  time_field: Field
  time_format?: string
  field_delimiter?: string
}

export interface DataPathStats {
  available: string
  available_in_bytes: long
  disk_queue: string
  disk_reads: long
  disk_read_size: string
  disk_read_size_in_bytes: long
  disk_writes: long
  disk_write_size: string
  disk_write_size_in_bytes: long
  free: string
  free_in_bytes: long
  mount: string
  path: string
  total: string
  total_in_bytes: long
  type: string
}

export type DataStreamHealthStatus = 'GREEN' | 'green' | 'YELLOW' | 'yellow' | 'RED' | 'red'

export type DataStreamName = string

export interface DataStreamsStatsItem {
  backing_indices: integer
  data_stream: Name
  store_size?: ByteSize
  store_size_bytes: integer
  maximum_timestamp: integer
}

export interface DataStreamsUsage extends XPackUsage {
  data_streams: long
  indices_count: long
}

export interface DataTierPhaseCountUsage {
  node_count: long
  index_count: long
  total_shard_count: long
  primary_shard_count: long
  doc_count: long
  total_size_bytes: long
  primary_size_bytes: long
  primary_shard_size_avg_bytes: long
  primary_shard_size_median_bytes: long
  primary_shard_size_mad_bytes: long
}

export interface DataTiersUsage extends XPackUsage {
  data_warm: DataTierPhaseCountUsage
  data_frozen?: DataTierPhaseCountUsage
  data_cold: DataTierPhaseCountUsage
  data_content: DataTierPhaseCountUsage
  data_hot: DataTierPhaseCountUsage
}

export interface Datafeed {
  aggregations?: Record<string, AggregationContainer>
  aggs?: Record<string, AggregationContainer>
  chunking_config?: ChunkingConfig
  datafeed_id: Id
  frequency?: Timestamp
  indices: Indices
  indexes?: Array<string>
  job_id: Id
  max_empty_searches?: integer
  query: QueryContainer
  query_delay?: Timestamp
  script_fields?: Record<string, ScriptField>
  scroll_size?: integer
  delayed_data_check_config: DelayedDataCheckConfig
  runtime_mappings?: RuntimeFields
  indices_options?: DatafeedIndicesOptions
}

export interface DatafeedCount {
  count: long
}

export interface DatafeedIndicesOptions {
  allow_no_indices?: boolean
  expand_wildcards?: ExpandWildcards
  ignore_unavailable?: boolean
  ignore_throttled?: boolean
}

export type DatafeedState = 'started' | 'stopped' | 'starting' | 'stopping'

export interface DatafeedStats {
  assignment_explanation?: string
  datafeed_id: Id
  node?: DiscoveryNode
  state: DatafeedState
  timing_stats: DatafeedTimingStats
}

export interface DatafeedTimingStats {
  bucket_count: long
  exponential_average_search_time_per_hour_ms: double
  job_id: string
  search_count: long
  total_search_time_ms: double
}

export interface Datafeeds {
  scroll_size: integer
}

export interface DateDecayFunctionKeys extends DecayFunctionBase {
}
export type DateDecayFunction = DateDecayFunctionKeys |
    { [property: string]: DecayPlacement<DateMath, Time> }

export interface DateField {
  field: Field
  format?: string
  include_unmapped?: boolean
}

export interface DateHistogramAggregation extends BucketAggregationBase {
  calendar_interval?: DateInterval | Time
  extended_bounds?: ExtendedBounds<DateMath | long>
  hard_bounds?: ExtendedBounds<DateMath | long>
  field?: Field
  fixed_interval?: DateInterval | Time
  format?: string
  interval?: DateInterval | Time
  min_doc_count?: integer
  missing?: DateString
  offset?: Time
  order?: HistogramOrder
  params?: Record<string, any>
  script?: Script
  time_zone?: string
}

export interface DateHistogramBucketKeys {
}
export type DateHistogramBucket = DateHistogramBucketKeys |
    { [property: string]: Aggregate }

export interface DateHistogramRollupGrouping {
  delay?: Time
  field: Field
  format?: string
  interval?: Time
  calendar_interval?: Time
  fixed_interval?: Time
  time_zone?: string
}

export interface DateIndexNameProcessor extends ProcessorBase {
  date_formats: Array<string>
  date_rounding: DateRounding
  field: Field
  index_name_format: string
  index_name_prefix: string
  locale: string
  timezone: string
}

export type DateInterval = 'second' | 'minute' | 'hour' | 'day' | 'week' | 'month' | 'quarter' | 'year'

export type DateMath = string

export type DateMathTime = string

export interface DateNanosProperty extends DocValuesPropertyBase {
  boost?: double
  format?: string
  ignore_malformed?: boolean
  index?: boolean
  null_value?: DateString
  precision_step?: integer
  type: 'date_nanos'
}

export interface DateProcessor extends ProcessorBase {
  field: Field
  formats: Array<string>
  locale?: string
  target_field: Field
  timezone: string
}

export interface DateProperty extends DocValuesPropertyBase {
  boost?: double
  fielddata?: NumericFielddata
  format?: string
  ignore_malformed?: boolean
  index?: boolean
  null_value?: DateString
  precision_step?: integer
  type: 'date'
}

export interface DateRangeAggregation extends BucketAggregationBase {
  field?: Field
  format?: string
  missing?: Missing
  ranges?: Array<DateRangeExpression>
  time_zone?: string
}

export interface DateRangeExpression {
  from?: DateMath | float
  from_as_string?: string
  to_as_string?: string
  key?: string
  to?: DateMath | float
  doc_count?: long
}

export interface DateRangeProperty extends RangePropertyBase {
  format?: string
  type: 'date_range'
}

export type DateRounding = 's' | 'm' | 'h' | 'd' | 'w' | 'M' | 'y'

export type DateString = string

export type Day = 'sunday' | 'monday' | 'tuesday' | 'wednesday' | 'thursday' | 'friday' | 'saturday'

export interface DeactivateWatchRequest extends RequestBase {
  watch_id: Name
}

export interface DeactivateWatchResponse extends ResponseBase {
  status: ActivationStatus
}

export type DecayFunction = DateDecayFunction | NumericDecayFunction | GeoDecayFunction

export interface DecayFunctionBase extends ScoreFunctionBase {
  multi_value_mode?: MultiValueMode
}

export interface DecayPlacement<TOrigin = unknown, TScale = unknown> {
  decay?: double
  offset?: TScale
  scale?: TScale
  origin?: TOrigin
}

export type Decision = 'yes' | 'no' | 'worse_balance' | 'throttled' | 'awaiting_info' | 'allocation_delayed' | 'no_valid_shard_copy' | 'no_attempt'

export type DefaultOperator = 'AND' | 'OR'

export interface Defaults {
  anomaly_detectors: AnomalyDetectors
  datafeeds: Datafeeds
}

export interface DelayedDataCheckConfig {
  check_window?: Time
  enabled: boolean
}

export interface DeleteAliasRequest extends RequestBase {
  index: Indices
  name: Names
  master_timeout?: Time
  timeout?: Time
}

export interface DeleteAliasResponse extends ResponseBase {
}

export interface DeleteAutoFollowPatternRequest extends RequestBase {
  name: Name
}

export interface DeleteAutoFollowPatternResponse extends AcknowledgedResponseBase {
}

export interface DeleteAutoscalingPolicyRequest extends RequestBase {
  stub_a: string
  stub_b: string
  body?: {
    stub_c: string
  }
}

export interface DeleteAutoscalingPolicyResponse extends ResponseBase {
  stub: integer
}

export interface DeleteByQueryRequest extends RequestBase {
  index: Indices
  type?: Types
  allow_no_indices?: boolean
  analyzer?: string
  analyze_wildcard?: boolean
  conflicts?: Conflicts
  default_operator?: DefaultOperator
  df?: string
  expand_wildcards?: ExpandWildcards
  from?: long
  ignore_unavailable?: boolean
  lenient?: boolean
  preference?: string
  query_on_query_string?: string
  refresh?: boolean
  request_cache?: boolean
  requests_per_second?: long
  routing?: Routing
  q?: string
  scroll?: Time
  scroll_size?: long
  search_timeout?: Time
  search_type?: SearchType
  size?: long
  slices?: long
  sort?: Array<string>
  source_enabled?: boolean
  source_excludes?: Fields
  source_includes?: Fields
  stats?: Array<string>
  terminate_after?: long
  timeout?: Time
  version?: boolean
  wait_for_active_shards?: WaitForActiveShards
  wait_for_completion?: boolean
  body: {
    max_docs?: long
    query?: QueryContainer
    slice?: SlicedScroll
  }
}

export interface DeleteByQueryResponse extends ResponseBase {
  batches?: long
  deleted?: long
  failures?: Array<BulkIndexByScrollFailure>
  noops?: long
  requests_per_second?: float
  retries?: Retries
  slice_id?: integer
  task?: TaskId
  throttled_millis?: long
  throttled_until_millis?: long
  timed_out?: boolean
  took?: long
  total?: long
  version_conflicts?: long
}

export interface DeleteByQueryRethrottleRequest extends RequestBase {
  task_id: Id
  requests_per_second?: long
}

export interface DeleteByQueryRethrottleResponse extends ListTasksResponse {
}

export interface DeleteCalendarEventRequest extends RequestBase {
  calendar_id: Id
  event_id: Id
}

export interface DeleteCalendarEventResponse extends AcknowledgedResponseBase {
}

export interface DeleteCalendarJobRequest extends RequestBase {
  calendar_id: Id
  job_id: Id
}

export interface DeleteCalendarJobResponse extends ResponseBase {
  calendar_id: Id
  description?: string
  job_ids: Ids
}

export interface DeleteCalendarRequest extends RequestBase {
  calendar_id: Id
}

export interface DeleteCalendarResponse extends AcknowledgedResponseBase {
}

export interface DeleteDanglingIndexRequest extends RequestBase {
  stub_a: string
  stub_b: string
  body?: {
    stub_c: string
  }
}

export interface DeleteDanglingIndexResponse extends ResponseBase {
  stub: integer
}

export interface DeleteDataFrameAnalyticsRequest extends RequestBase {
  id: Id
  force?: boolean
  timeout?: Time
}

export interface DeleteDataFrameAnalyticsResponse extends AcknowledgedResponseBase {
}

export interface DeleteDatafeedRequest extends RequestBase {
  datafeed_id: Id
  force?: boolean
}

export interface DeleteDatafeedResponse extends AcknowledgedResponseBase {
}

export interface DeleteEnrichPolicyRequest extends RequestBase {
  name: Name
}

export interface DeleteEnrichPolicyResponse extends AcknowledgedResponseBase {
}

export interface DeleteExpiredDataRequest extends RequestBase {
  name?: Name
  requests_per_second?: float
  timeout?: Time
  body?: {
    requests_per_second?: float
    timeout?: Time
  }
}

export interface DeleteExpiredDataResponse extends ResponseBase {
  deleted: boolean
}

export interface DeleteFilterRequest extends RequestBase {
  filter_id: Id
}

export interface DeleteFilterResponse extends AcknowledgedResponseBase {
}

export interface DeleteForecastRequest extends RequestBase {
  job_id: Id
  forecast_id?: Id
  allow_no_forecasts?: boolean
  timeout?: Time
}

export interface DeleteForecastResponse extends AcknowledgedResponseBase {
}

export interface DeleteIndexRequest extends RequestBase {
  index: Indices
  allow_no_indices?: boolean
  expand_wildcards?: ExpandWildcards
  ignore_unavailable?: boolean
  master_timeout?: Time
  timeout?: Time
}

export interface DeleteIndexResponse extends IndicesResponseBase {
}

export interface DeleteIndexTemplateRequest extends RequestBase {
  name: Name
  master_timeout?: Time
  timeout?: Time
}

export interface DeleteIndexTemplateResponse extends AcknowledgedResponseBase {
}

export interface DeleteJobRequest extends RequestBase {
  job_id: Id
  force?: boolean
  wait_for_completion?: boolean
}

export interface DeleteJobResponse extends AcknowledgedResponseBase {
}

export interface DeleteLicenseRequest extends RequestBase {
}

export interface DeleteLicenseResponse extends AcknowledgedResponseBase {
}

export interface DeleteLifecycleRequest extends RequestBase {
  policy?: Name
  policy_id: Id
}

export interface DeleteLifecycleResponse extends AcknowledgedResponseBase {
}

export interface DeleteModelSnapshotRequest extends RequestBase {
  job_id: Id
  snapshot_id: Id
}

export interface DeleteModelSnapshotResponse extends AcknowledgedResponseBase {
}

export interface DeletePipelineRequest extends RequestBase {
  id: Id
  master_timeout?: Time
  timeout?: Time
}

export interface DeletePipelineResponse extends AcknowledgedResponseBase {
}

export interface DeletePrivilegesRequest extends RequestBase {
  application: Name
  name: Name
  refresh?: Refresh
}

export interface DeletePrivilegesResponse extends DictionaryResponseBase<string, Record<string, FoundUserPrivilege>> {
}

export interface DeleteRepositoryRequest extends RequestBase {
  repository: Names
  master_timeout?: Time
  timeout?: Time
}

export interface DeleteRepositoryResponse extends AcknowledgedResponseBase {
}

export interface DeleteRequest extends RequestBase {
  id: Id
  index: IndexName
  type?: Type
  if_primary_term?: long
  if_seq_no?: SequenceNumber
  refresh?: Refresh
  routing?: Routing
  timeout?: Time
  version?: VersionNumber
  version_type?: VersionType
  wait_for_active_shards?: WaitForActiveShards
}

export interface DeleteResponse extends WriteResponseBase {
}

export interface DeleteRoleMappingRequest extends RequestBase {
  name: Name
  refresh?: Refresh
}

export interface DeleteRoleMappingResponse extends ResponseBase {
  found: boolean
}

export interface DeleteRoleRequest extends RequestBase {
  name: Name
  refresh?: Refresh
}

export interface DeleteRoleResponse extends ResponseBase {
  found: boolean
}

export interface DeleteRollupJobRequest extends RequestBase {
  id: Id
}

export interface DeleteRollupJobResponse extends AcknowledgedResponseBase {
  task_failures?: Array<RollupJobTaskFailure>
}

export interface DeleteScriptRequest extends RequestBase {
  id: Id
  master_timeout?: Time
  timeout?: Time
}

export interface DeleteScriptResponse extends AcknowledgedResponseBase {
}

export interface DeleteSnapshotLifecycleRequest extends RequestBase {
  policy_id: Name
}

export interface DeleteSnapshotLifecycleResponse extends AcknowledgedResponseBase {
}

export interface DeleteSnapshotRequest extends RequestBase {
  repository: Name
  snapshot: Name
  master_timeout?: Time
}

export interface DeleteSnapshotResponse extends AcknowledgedResponseBase {
}

export interface DeleteTrainedModelAliasRequest extends RequestBase {
  model_alias: Name
  model_id: Id
}

export interface DeleteTrainedModelAliasResponse extends AcknowledgedResponseBase {
}

export interface DeleteTrainedModelRequest extends RequestBase {
  model_id: Id
}

export interface DeleteTrainedModelResponse extends AcknowledgedResponseBase {
}

export interface DeleteTransformRequest extends RequestBase {
  transform_id: Name
  force?: boolean
}

export interface DeleteTransformResponse extends AcknowledgedResponseBase {
}

export interface DeleteUserRequest extends RequestBase {
  username: Name
  refresh?: Refresh
}

export interface DeleteUserResponse extends ResponseBase {
  found: boolean
}

export interface DeleteWatchRequest extends RequestBase {
  id: Name
}

export interface DeleteWatchResponse extends ResponseBase {
  found: boolean
  _id: Id
  _version: VersionNumber
}

export type DelimitedPayloadEncoding = 'int' | 'float' | 'identity'

export interface DelimitedPayloadTokenFilter extends TokenFilterBase {
  delimiter: string
  encoding: DelimitedPayloadEncoding
}

export interface DeprecationInfo {
  details: string
  level: DeprecationWarningLevel
  message: string
  url: string
}

export interface DeprecationInfoRequest extends RequestBase {
  index?: IndexName
}

export interface DeprecationInfoResponse extends ResponseBase {
  cluster_settings: Array<DeprecationInfo>
  index_settings: Record<string, Array<DeprecationInfo>>
  node_settings: Array<DeprecationInfo>
  ml_settings: Array<DeprecationInfo>
}

export type DeprecationWarningLevel = 'none' | 'info' | 'warning' | 'critical'

export interface DerivativeAggregation extends PipelineAggregationBase {
}

export interface DetectionRule {
  actions?: Array<RuleAction>
  conditions: Array<RuleCondition>
  scope?: Record<Field, FilterRef>
}

export interface Detector {
  by_field_name?: Field
  custom_rules?: Array<DetectionRule>
  detector_description?: string
  detector_index?: integer
  exclude_frequent?: ExcludeFrequent
  field_name?: Field
  function?: string
  use_null?: boolean
  over_field_name?: Field
  partition_field_name?: Field
  description?: string
}

export interface DictionaryResponseBase<TKey = unknown, TValue = unknown> extends ResponseBase {
  [key: string]: TValue
}

export interface DirectGenerator {
  field: Field
  max_edits?: integer
  max_inspections?: float
  max_term_freq?: float
  min_doc_freq?: float
  min_word_length?: integer
  post_filter?: string
  pre_filter?: string
  prefix_length?: integer
  size?: integer
  suggest_mode?: SuggestMode
}

export interface DisMaxQuery extends QueryBase {
  queries?: Array<QueryContainer>
  tie_breaker?: double
  boost?: float
}

export interface DisableUserRequest extends RequestBase {
  username: Name
  refresh?: Refresh
}

export interface DisableUserResponse extends ResponseBase {
}

export interface DiscoveryNode {
  attributes: Record<string, string>
  ephemeral_id: Id
  id: Id
  name: Name
  transport_address: string
}

export interface DiskUsage {
  path: string
  total_bytes: long
  used_bytes: long
  free_bytes: long
  free_disk_percent: double
  used_disk_percent: double
}

export interface DissectProcessor extends ProcessorBase {
  append_separator: string
  field: Field
  ignore_missing: boolean
  pattern: string
}

export type Distance = string

export interface DistanceFeatureQuery extends QueryBase {
  origin?: Array<number> | GeoCoordinate | DateMath
  pivot?: Distance | Time
  field?: Field
}

export type DistanceUnit = 'in' | 'ft' | 'yd' | 'mi' | 'nmi' | 'km' | 'm' | 'cm' | 'mm'

export interface DiversifiedSamplerAggregation extends BucketAggregationBase {
  execution_hint?: SamplerAggregationExecutionHint
  max_docs_per_value?: integer
  script?: Script
  shard_size?: integer
  field?: Field
}

export interface DocStats {
  count: long
  deleted: long
}

export interface DocValueField {
  field: Field
  format?: string
}

export type DocValuesProperty = BinaryProperty | BooleanProperty | DateProperty | DateNanosProperty | KeywordProperty | NumberProperty | RangeProperty | GeoPointProperty | GeoShapeProperty | CompletionProperty | GenericProperty | IpProperty | Murmur3HashProperty | ShapeProperty | TokenCountProperty | VersionProperty | WildcardProperty | PointProperty

export interface DocValuesPropertyBase extends CorePropertyBase {
  doc_values?: boolean
}

export interface DocumentExistsRequest extends RequestBase {
  id: Id
  index: IndexName
  type?: Type
  preference?: string
  realtime?: boolean
  refresh?: boolean
  routing?: Routing
  source_enabled?: boolean
  source_excludes?: Fields
  source_includes?: Fields
  stored_fields?: Fields
  version?: VersionNumber
  version_type?: VersionType
}

export type DocumentExistsResponse = boolean

export interface DocumentSimulation {
  _id: Id
  _index: IndexName
  _ingest: Ingest
  _parent?: string
  _routing?: string
  _source: Record<string, any>
  _type?: Type
}

export interface DotExpanderProcessor extends ProcessorBase {
  field: Field
  path?: string
}

export interface DoubleRangeProperty extends RangePropertyBase {
  type: 'double_range'
}

export interface DropProcessor extends ProcessorBase {
}

export type DynamicMapping = 'strict' | 'runtime' | 'true' | 'false'

export interface DynamicTemplate {
  mapping?: PropertyBase
  match?: string
  match_mapping_type?: string
  match_pattern?: MatchType
  path_match?: string
  path_unmatch?: string
  unmatch?: string
}

export type EdgeNGramSide = 'front' | 'back'

export interface EdgeNGramTokenFilter extends TokenFilterBase {
  max_gram: integer
  min_gram: integer
  side: EdgeNGramSide
}

export interface EdgeNGramTokenizer extends TokenizerBase {
  custom_token_chars: string
  max_gram: integer
  min_gram: integer
  token_chars: Array<TokenChar>
}

export interface ElasticsearchVersionInfo {
  build_date: DateString
  build_flavor: string
  build_hash: string
  build_snapshot: boolean
  build_type: string
  lucene_version: VersionString
  minimum_index_compatibility_version: VersionString
  minimum_wire_compatibility_version: VersionString
  number: string
}

export interface ElisionTokenFilter extends TokenFilterBase {
  articles: Array<string>
  articles_case: boolean
}

export interface EmailActionResult {
  account?: string
  message: EmailResult
  reason?: string
}

export interface EmailBody {
  html: string
  text: string
}

export type EmailPriority = 'lowest' | 'low' | 'normal' | 'high' | 'highest'

export interface EmailResult {
  bcc?: Array<string>
  body?: EmailBody
  cc?: Array<string>
  from?: string
  id: Id
  priority?: EmailPriority
  reply_to?: Array<string>
  sent_date: DateString
  subject: string
  to: Array<string>
}

export interface EmptyObject {
}

export interface EnableUserRequest extends RequestBase {
  username: Name
  refresh?: Refresh
}

export interface EnableUserResponse extends ResponseBase {
}

export interface EnrichPolicy {
  enrich_fields: Fields
  indices: Indices
  match_field: Field
  query?: string
}

export type EnrichPolicyPhase = 'SCHEDULED' | 'RUNNING' | 'COMPLETE' | 'FAILED'

export interface EnrichProcessor extends ProcessorBase {
  field: Field
  ignore_missing?: boolean
  max_matches?: integer
  override?: boolean
  policy_name: string
  shape_relation?: GeoShapeRelation
  target_field: Field
}

export interface EnrichStatsRequest extends RequestBase {
}

export interface EnrichStatsResponse extends ResponseBase {
  coordinator_stats: Array<CoordinatorStats>
  executing_policies: Array<ExecutingPolicy>
}

export type EpochMillis = string | long

export interface EqlDeleteRequest extends RequestBase {
  id: Id
}

export interface EqlDeleteResponse extends AcknowledgedResponseBase {
}

export interface EqlFeaturesJoinUsage {
  join_queries_two: uint
  join_queries_three: uint
  join_until: uint
  join_queries_five_or_more: uint
  join_queries_four: uint
}

export interface EqlFeaturesKeysUsage {
  join_keys_two: uint
  join_keys_one: uint
  join_keys_three: uint
  join_keys_five_or_more: uint
  join_keys_four: uint
}

export interface EqlFeaturesPipesUsage {
  pipe_tail: uint
  pipe_head: uint
}

export interface EqlFeaturesSequencesUsage {
  sequence_queries_three: uint
  sequence_queries_four: uint
  sequence_queries_two: uint
  sequence_until: uint
  sequence_queries_five_or_more: uint
  sequence_maxspan: uint
}

export interface EqlFeaturesUsage {
  join: uint
  joins: EqlFeaturesJoinUsage
  keys: EqlFeaturesKeysUsage
  event: uint
  pipes: EqlFeaturesPipesUsage
  sequence: uint
  sequences: EqlFeaturesSequencesUsage
}

export interface EqlGetRequest extends RequestBase {
  id: Id
  keep_alive?: Time
  wait_for_completion_timeout?: Time
}

export interface EqlGetResponse<TEvent = unknown> extends EqlSearchResponseBase<TEvent> {
}

export interface EqlGetStatusRequest extends RequestBase {
  id: Id
}

export interface EqlGetStatusResponse extends ResponseBase {
  id: Id
  is_partial: boolean
  is_running: boolean
  start_time_in_millis?: EpochMillis
  expiration_time_in_millis?: EpochMillis
  completion_status?: integer
}

export interface EqlHits<TEvent = unknown> {
  total?: TotalHits
  events?: Array<EqlHitsEvent<TEvent>>
  sequences?: Array<EqlHitsSequence<TEvent>>
}

export interface EqlHitsEvent<TEvent = unknown> {
  _index: IndexName
  _id: Id
  _source: TEvent
  fields?: Record<Field, Array<any>>
}

export interface EqlHitsSequence<TEvent = unknown> {
  events: Array<EqlHitsEvent<TEvent>>
  join_keys: Array<any>
}

export interface EqlSearchFieldFormatted {
  field: Field
  format: string
}

export interface EqlSearchRequest extends RequestBase {
  index: IndexName
  allow_no_indices?: boolean
  expand_wildcards?: ExpandWildcards
  ignore_unavailable?: boolean
  keep_alive?: Time
  keep_on_completion?: boolean
  wait_for_completion_timeout?: Time
  body: {
    query: string
    case_sensitive?: boolean
    event_category_field?: Field
    tiebreaker_field?: Field
    timestamp_field?: Field
    fetch_size?: uint
    filter?: QueryContainer | Array<QueryContainer>
    keep_alive?: Time
    keep_on_completion?: boolean
    wait_for_completion_timeout?: Time
    size?: integer | float
    fields?: Array<Field | EqlSearchFieldFormatted>
  }
}

export interface EqlSearchResponse<TEvent = unknown> extends EqlSearchResponseBase<TEvent> {
}

export interface EqlSearchResponseBase<TEvent = unknown> extends ResponseBase {
  id?: Id
  is_partial?: boolean
  is_running?: boolean
  took?: integer
  timed_out?: boolean
  hits: EqlHits<TEvent>
}

export interface EqlUsage extends XPackUsage {
  features: EqlFeaturesUsage
  queries: Record<string, QueryUsage>
}

export interface ErrorCause {
  type: string
  reason: string
  caused_by?: ErrorCause
  shard?: integer | string
  stack_trace?: string
  root_cause?: Array<ErrorCause>
  bytes_limit?: long
  bytes_wanted?: long
  column?: integer
  col?: integer
  failed_shards?: Array<ShardFailure>
  grouped?: boolean
  index?: IndexName
  index_uuid?: Uuid
  language?: string
  licensed_expired_feature?: string
  line?: integer
  max_buckets?: integer
  phase?: string
  property_name?: string
  processor_type?: string
  resource_id?: Ids
  'resource.id'?: Ids
  resource_type?: string
  'resource.type'?: string
  script?: string
  script_stack?: Array<string>
  header?: Record<string, string>
  lang?: string
  position?: PainlessExecutionPosition
}

export interface ErrorResponse {
  error: MainError
  status: integer
}

export interface EstimateModelMemoryRequest extends RequestBase {
  body: {
    analysis_config?: AnalysisConfig
    max_bucket_cardinality?: Record<Field, long>
    overall_cardinality?: Record<Field, long>
  }
}

export interface EstimateModelMemoryResponse extends ResponseBase {
  model_memory_estimate: string
}

export interface EwmaModelSettings {
  alpha?: float
}

export type ExcludeFrequent = 'all' | 'none' | 'by' | 'over'

export interface ExecuteEnrichPolicyRequest extends RequestBase {
  name: Name
  wait_for_completion?: boolean
}

export interface ExecuteEnrichPolicyResponse extends ResponseBase {
  status: ExecuteEnrichPolicyStatus
  task_id?: TaskId
}

export interface ExecuteEnrichPolicyStatus {
  phase: EnrichPolicyPhase
}

export interface ExecutePainlessScriptRequest extends RequestBase {
  body?: {
    context?: string
    context_setup?: PainlessContextSetup
    script?: InlineScript
  }
}

export interface ExecutePainlessScriptResponse<TResult = unknown> extends ResponseBase {
  result: TResult
}

export interface ExecuteRetentionRequest extends RequestBase {
}

export interface ExecuteRetentionResponse extends AcknowledgedResponseBase {
}

export interface ExecuteSnapshotLifecycleRequest extends RequestBase {
  policy_id: Name
}

export interface ExecuteSnapshotLifecycleResponse extends ResponseBase {
  snapshot_name: string
}

export interface ExecuteWatchRequest extends RequestBase {
  id?: Name
  debug?: boolean
  body?: {
    action_modes?: Record<string, ActionExecutionMode>
    alternative_input?: Record<string, any>
    ignore_condition?: boolean
    record_execution?: boolean
    simulated_actions?: SimulatedActions
    trigger_data?: ScheduleTriggerEvent
    watch?: Watch
  }
}

export interface ExecuteWatchResponse extends ResponseBase {
  _id: Id
  watch_record: WatchRecord
}

export interface ExecutingPolicy {
  name: string
  task: TaskInfo
}

export type ExecutionPhase = 'awaits_execution' | 'started' | 'input' | 'condition' | 'actions' | 'watch_transform' | 'aborted' | 'finished'

export interface ExecutionResult {
  actions: Array<ExecutionResultAction>
  condition: ExecutionResultCondition
  execution_duration: integer
  execution_time: DateString
  input: ExecutionResultInput
}

export interface ExecutionResultAction {
  email?: EmailActionResult
  id: Id
  index?: IndexActionResult
  logging?: LoggingActionResult
  pagerduty?: PagerDutyActionResult
  reason?: string
  slack?: SlackActionResult
  status: Status
  type: ActionType
  webhook?: WebhookActionResult
}

export interface ExecutionResultCondition {
  met: boolean
  status: Status
  type: ConditionType
}

export interface ExecutionResultInput {
  payload: Record<string, any>
  status: Status
  type: InputType
}

export interface ExecutionState {
  successful: boolean
  timestamp: DateString
}

export interface ExecutionThreadPool {
  max_size: long
  queue_size: long
}

export interface ExistsQuery extends QueryBase {
  field?: Field
}

export type ExpandWildcardOptions = 'open' | 'closed' | 'hidden' | 'none' | 'all'

export type ExpandWildcards = ExpandWildcardOptions | Array<ExpandWildcardOptions> | string

export interface ExplainAnalyzeToken {
  bytes: string
  end_offset: long
  keyword?: boolean
  position: long
  positionLength: long
  start_offset: long
  termFrequency: long
  token: string
  type: string
}

export interface ExplainLifecycleRequest extends RequestBase {
  index: IndexName
  only_errors?: boolean
  only_managed?: boolean
}

export interface ExplainLifecycleResponse extends ResponseBase {
  indices: Record<IndexName, LifecycleExplain> | LifecycleExplainProject
}

export interface ExplainRequest extends RequestBase {
  id: Id
  index: IndexName
  type?: Type
  analyzer?: string
  analyze_wildcard?: boolean
  default_operator?: DefaultOperator
  df?: string
  lenient?: boolean
  preference?: string
  query_on_query_string?: string
  routing?: Routing
  _source?: boolean | Fields | SourceFilter
  _source_excludes?: Fields
  _source_includes?: Fields
  stored_fields?: Fields
  q?: string
  body?: {
    query?: QueryContainer
  }
}

export interface ExplainResponse<TDocument = unknown> extends ResponseBase {
  _index: IndexName
  _type?: Type
  _id: Id
  matched: boolean
  explanation?: ExplanationDetail
  get?: InlineGet<TDocument>
}

export interface Explanation {
  description: string
  details: Array<ExplanationDetail>
  value: float
}

export interface ExplanationDetail {
  description: string
  details?: Array<ExplanationDetail>
  value: float
}

export interface ExtendedBounds<T = unknown> {
  max: T
  min: T
}

export interface ExtendedMemoryStats extends MemoryStats {
  free_percent: integer
  used_percent: integer
}

export interface ExtendedStatsAggregate extends StatsAggregate {
  std_deviation_bounds: StandardDeviationBounds
  sum_of_squares?: double
  variance?: double
  variance_population?: double
  variance_sampling?: double
  std_deviation?: double
  std_deviation_population?: double
  std_deviation_sampling?: double
}

export interface ExtendedStatsAggregation extends FormatMetricAggregationBase {
  sigma?: double
}

export interface ExtendedStatsBucketAggregation extends PipelineAggregationBase {
  sigma?: double
}

export interface FailProcessor extends ProcessorBase {
  message: string
}

export type Field = string

export interface FieldAliasProperty extends PropertyBase {
  path?: Field
  type: 'alias'
}

export interface FieldCapabilities {
  aggregatable: boolean
  indices?: Indices
  meta?: Record<string, Array<string>>
  non_aggregatable_indices?: Indices
  non_searchable_indices?: Indices
  searchable: boolean
  type: string
}

export interface FieldCapabilitiesBodyIndexFilter {
  range?: FieldCapabilitiesBodyIndexFilterRange
  match_none?: EmptyObject
  term?: FieldCapabilitiesBodyIndexFilterTerm
}

export interface FieldCapabilitiesBodyIndexFilterRange {
  timestamp: FieldCapabilitiesBodyIndexFilterRangeTimestamp
}

export interface FieldCapabilitiesBodyIndexFilterRangeTimestamp {
  gte?: integer
  gt?: integer
  lte?: integer
  lt?: integer
}

export interface FieldCapabilitiesBodyIndexFilterTerm {
  versionControl: FieldCapabilitiesBodyIndexFilterTermVersionControl
}

export interface FieldCapabilitiesBodyIndexFilterTermVersionControl {
  value: string
}

export interface FieldCapabilitiesRequest extends RequestBase {
  index?: Indices
  allow_no_indices?: boolean
  expand_wildcards?: ExpandWildcards
  fields?: Fields
  ignore_unavailable?: boolean
  include_unmapped?: boolean
  body?: {
    index_filter?: FieldCapabilitiesBodyIndexFilter
  }
}

export interface FieldCapabilitiesResponse extends ResponseBase {
  indices: Indices
  fields: Record<Field, Record<string, FieldCapabilities>>
}

export interface FieldCollapse {
  field: Field
  inner_hits?: InnerHits | Array<InnerHits>
  max_concurrent_group_searches?: integer
}

export interface FieldLookup {
  id?: Id
  index?: IndexName
  path?: Field
  routing?: Routing
}

export interface FieldMapping {
}

export interface FieldNamesField {
  enabled: boolean
}

export interface FieldSecurity {
  except?: Fields
  grant: Fields
}

export interface FieldSecuritySettings {
  except: Array<string>
  grant: Array<string>
}

export interface FieldSort {
  missing?: Missing
  mode?: SortMode
  nested?: NestedSortValue
  order?: SortOrder
  unmapped_type?: FieldType
}

export interface FieldStat {
  count: number
  cardinality: number
  top_hits: Array<TopHit>
  mean_value?: number
  median_value?: number
  max_value?: number
  min_value?: number
  earliest?: string
  latest?: string
}

export interface FieldStatistics {
  doc_count: integer
  sum_doc_freq: long
  sum_ttf: long
}

export type FieldType = 'none' | 'geo_point' | 'geo_shape' | 'ip' | 'binary' | 'keyword' | 'text' | 'search_as_you_type' | 'date' | 'date_nanos' | 'boolean' | 'completion' | 'nested' | 'object' | 'murmur3' | 'token_count' | 'percolator' | 'integer' | 'long' | 'short' | 'byte' | 'float' | 'half_float' | 'scaled_float' | 'double' | 'integer_range' | 'float_range' | 'long_range' | 'double_range' | 'date_range' | 'ip_range' | 'alias' | 'join' | 'rank_feature' | 'rank_features' | 'flattened' | 'shape' | 'histogram' | 'constant_keyword'

export interface FieldTypesMappings {
  field_types: Array<FieldTypesStats>
  runtime_field_types?: Array<RuntimeFieldTypesStats>
}

export interface FieldTypesStats {
  name: Name
  count: integer
  index_count: integer
}

export type FieldValueFactorModifier = 'none' | 'log' | 'log1p' | 'log2p' | 'ln' | 'ln1p' | 'ln2p' | 'square' | 'sqrt' | 'reciprocal'

export interface FieldValueFactorScoreFunction extends ScoreFunctionBase {
  field: Field
  factor?: double
  missing?: double
  modifier?: FieldValueFactorModifier
}

export interface FielddataFrequencyFilter {
  max: double
  min: double
  min_segment_size: integer
}

export interface FielddataStats {
  evictions?: long
  memory_size?: ByteSize
  memory_size_in_bytes: long
}

export type Fields = Field | Array<Field>

export interface FileCountSnapshotStats {
  file_count: integer
  size_in_bytes: long
}

export interface FileSystemStats {
  data: Array<DataPathStats>
  timestamp: long
  total: TotalFileSystemStats
}

export interface Filter {
  description?: string
  filter_id: Id
  items: Array<string>
}

export interface FilterRef {
  filter_id: Id
  filter_type: RuleFilterType
}

export interface FiltersAggregate extends AggregateBase {
  buckets: Array<FiltersBucketItem> | Record<string, FiltersBucketItem>
}

export interface FiltersAggregation extends BucketAggregationBase {
  filters?: Record<string, QueryContainer> | Array<QueryContainer>
  other_bucket?: boolean
  other_bucket_key?: string
}

export interface FiltersBucketItemKeys {
  doc_count: long
}
export type FiltersBucketItem = FiltersBucketItemKeys |
    { [property: string]: Aggregate }

export interface FindStructureRequest<TBody = unknown> {
  charset?: string
  column_names?: string
  delimiter?: string
  explain?: boolean
  format?: string
  grok_pattern?: string
  has_header_row?: boolean
  lines_to_sample?: uint
  quote?: string
  should_trim_fields?: boolean
  timeout?: Time
  timestamp_field?: Field
  timestamp_format?: string
  body: TBody
}

export interface FindStructureResponse {
  charset: string
  has_header_row: boolean
  has_byte_order_marker: boolean
  format: string
  field_stats: Record<Field, FieldStat>
  sample_start: string
  num_messages_analyzed: number
  mappings: TypeMapping
  quote: string
  delimiter: string
  need_client_timezone: boolean
  num_lines_analyzed: number
  column_names?: Array<string>
  explanation?: Array<string>
  grok_pattern?: string
  multiline_start_pattern?: string
  exclude_lines_pattern?: string
  java_timestamp_formats?: Array<string>
  joda_timestamp_formats?: Array<string>
  timestamp_field?: string
  should_trim_fields?: boolean
}

export interface FingerprintTokenFilter extends TokenFilterBase {
  max_output_size: integer
  separator: string
}

export interface FlattenedProperty extends PropertyBase {
  boost?: double
  depth_limit?: integer
  doc_values?: boolean
  eager_global_ordinals?: boolean
  index?: boolean
  index_options?: IndexOptions
  null_value?: string
  similarity?: string
  split_queries_on_whitespace?: boolean
  type: 'flattened'
}

export interface FlattenedUsage extends XPackUsage {
  field_count: integer
}

export interface FloatRangeProperty extends RangePropertyBase {
  type: 'float_range'
}

export interface FlushJobRequest extends RequestBase {
  job_id: Id
  skip_time?: string
  body?: {
    advance_time?: DateString
    calc_interim?: boolean
    end?: DateString
    start?: DateString
  }
}

export interface FlushJobResponse extends ResponseBase {
  flushed: boolean
  last_finalized_bucket_end?: integer
}

export interface FlushRequest extends RequestBase {
  index?: Indices
  allow_no_indices?: boolean
  expand_wildcards?: ExpandWildcards
  force?: boolean
  ignore_unavailable?: boolean
  wait_if_ongoing?: boolean
}

export interface FlushResponse extends ShardsOperationResponseBase {
}

export interface FlushStats {
  periodic: long
  total: long
  total_time?: string
  total_time_in_millis: long
}

export interface FollowConfig {
  max_outstanding_read_requests: integer
  max_outstanding_write_requests: integer
  max_read_request_operation_count: integer
  max_read_request_size: string
  max_retry_delay: Time
  max_write_buffer_count: integer
  max_write_buffer_size: string
  max_write_request_operation_count: integer
  max_write_request_size: string
  read_poll_timeout: Time
}

export interface FollowIndexReadException {
  exception: ErrorCause
  from_seq_no: SequenceNumber
  retries: integer
}

export interface FollowIndexShardStats {
  bytes_read: long
  failed_read_requests: long
  failed_write_requests: long
  fatal_exception?: ErrorCause
  follower_aliases_version: VersionNumber
  follower_global_checkpoint: long
  follower_index: string
  follower_mapping_version: VersionNumber
  follower_max_seq_no: SequenceNumber
  follower_settings_version: VersionNumber
  last_requested_seq_no: SequenceNumber
  leader_global_checkpoint: long
  leader_index: string
  leader_max_seq_no: SequenceNumber
  operations_read: long
  operations_written: long
  outstanding_read_requests: integer
  outstanding_write_requests: integer
  read_exceptions: Array<FollowIndexReadException>
  remote_cluster: string
  shard_id: integer
  successful_read_requests: long
  successful_write_requests: long
  time_since_last_read_millis: EpochMillis
  total_read_remote_exec_time_millis: EpochMillis
  total_read_time_millis: EpochMillis
  total_write_time_millis: EpochMillis
  write_buffer_operation_count: long
  write_buffer_size_in_bytes: ByteSize
}

export interface FollowIndexStats {
  index: IndexName
  shards: Array<FollowIndexShardStats>
}

export interface FollowIndexStatsRequest extends RequestBase {
  index: Indices
}

export interface FollowIndexStatsResponse extends ResponseBase {
  indices: Array<FollowIndexStats>
}

export interface FollowInfoRequest extends RequestBase {
  index: Indices
}

export interface FollowInfoResponse extends ResponseBase {
  follower_indices: Array<FollowerInfo>
}

export type FollowerIndexStatus = 'active' | 'paused'

export interface FollowerInfo {
  follower_index: IndexName
  leader_index: IndexName
  parameters?: FollowConfig
  remote_cluster: Name
  status: FollowerIndexStatus
}

export interface ForceMergeRequest extends RequestBase {
  index?: Indices
  allow_no_indices?: boolean
  expand_wildcards?: ExpandWildcards
  flush?: boolean
  ignore_unavailable?: boolean
  max_num_segments?: long
  only_expunge_deletes?: boolean
}

export interface ForceMergeResponse extends ShardsOperationResponseBase {
}

export interface ForeachProcessor extends ProcessorBase {
  field: Field
  ignore_missing?: boolean
  processor: ProcessorContainer
}

export interface ForecastJobRequest extends RequestBase {
  job_id: Id
  body?: {
    duration?: Time
    expires_in?: Time
  }
}

export interface ForecastJobResponse extends AcknowledgedResponseBase {
  forecast_id: string
}

export interface ForgetFollowerIndexRequest extends RequestBase {
  index: IndexName
  body: {
    follower_cluster?: string
    follower_index?: IndexName
    follower_index_uuid?: string
    leader_remote_cluster?: string
  }
}

export interface ForgetFollowerIndexResponse extends ResponseBase {
  _shards: ShardStatistics
}

export interface FormatMetricAggregationBase extends MetricAggregationBase {
  format?: string
}

export interface FormattableMetricAggregation extends MetricAggregationBase {
  format?: string
}

export interface FoundUserPrivilege {
  found: boolean
}

export interface FreezeIndexRequest extends RequestBase {
  index: IndexName
  allow_no_indices?: boolean
  expand_wildcards?: ExpandWildcards
  ignore_unavailable?: boolean
  master_timeout?: Time
  timeout?: Time
  wait_for_active_shards?: WaitForActiveShards
}

export interface FreezeIndexResponse extends AcknowledgedResponseBase {
  shards_acknowledged: boolean
}

export interface FrozenIndicesUsage extends XPackUsage {
  indices_count: long
}

export type FunctionBoostMode = 'multiply' | 'replace' | 'sum' | 'avg' | 'max' | 'min'

export interface FunctionScoreContainer {
  exp?: DecayFunction
  gauss?: DecayFunction
  linear?: DecayFunction
  field_value_factor?: FieldValueFactorScoreFunction
  random_score?: RandomScoreFunction
  script_score?: ScriptScoreFunction
  filter?: QueryContainer
  weight?: double
}

export type FunctionScoreMode = 'multiply' | 'sum' | 'avg' | 'first' | 'max' | 'min'

export interface FunctionScoreQuery extends QueryBase {
  boost_mode?: FunctionBoostMode
  functions?: Array<FunctionScoreContainer>
  max_boost?: double
  min_score?: double
  query?: QueryContainer
  score_mode?: FunctionScoreMode
  boost?: float
}

export type Fuzziness = string | integer

export interface FuzzyQuery extends QueryBase {
  max_expansions?: integer
  prefix_length?: integer
  rewrite?: MultiTermQueryRewrite
  transpositions?: boolean
  fuzziness?: Fuzziness
  value: any
}

export type GapPolicy = 'skip' | 'insert_zeros'

export interface GarbageCollectionGenerationStats {
  collection_count: long
  collection_time: string
  collection_time_in_millis: long
}

export interface GarbageCollectionStats {
  collectors: Record<string, GarbageCollectionGenerationStats>
}

export interface GenericProperty extends DocValuesPropertyBase {
  analyzer: string
  boost: double
  fielddata: StringFielddata
  ignore_malformed: boolean
  index: boolean
  index_options: IndexOptions
  norms: boolean
  null_value: string
  position_increment_gap: integer
  search_analyzer: string
  term_vector: TermVectorOption
  type: string
}

export interface GeoBoundingBoxQuery extends QueryBase {
  bounding_box?: BoundingBox
  type?: GeoExecution
  validation_method?: GeoValidationMethod
}

export interface GeoBounds {
  bottom_right: LatLon
  top_left: LatLon
}

export interface GeoBoundsAggregate extends AggregateBase {
  bounds: GeoBounds
}

export interface GeoBoundsAggregation extends MetricAggregationBase {
  wrap_longitude?: boolean
}

export interface GeoCentroidAggregate extends AggregateBase {
  count: long
  location: GeoLocation
}

export interface GeoCentroidAggregation extends MetricAggregationBase {
  count?: long
  location?: GeoLocation
}

export type GeoCoordinate = string | Array<double> | ThreeDimensionalPoint

export interface GeoDecayFunctionKeys extends DecayFunctionBase {
}
export type GeoDecayFunction = GeoDecayFunctionKeys |
    { [property: string]: DecayPlacement<GeoLocation, Distance> }

export interface GeoDistanceAggregation extends BucketAggregationBase {
  distance_type?: GeoDistanceType
  field?: Field
  origin?: GeoLocation | string
  ranges?: Array<AggregationRange>
  unit?: DistanceUnit
}

export interface GeoDistanceQuery extends QueryBase {
  distance?: Distance
  distance_type?: GeoDistanceType
  location?: GeoLocation
  validation_method?: GeoValidationMethod
}

export interface GeoDistanceSortKeys {
  mode?: SortMode
  distance_type?: GeoDistanceType
  order?: SortOrder
  unit?: DistanceUnit
}
export type GeoDistanceSort = GeoDistanceSortKeys |
    { [property: string]: GeoLocation | Array<GeoLocation> }

export type GeoDistanceType = 'arc' | 'plane'

export type GeoExecution = 'memory' | 'indexed'

export interface GeoHashGridAggregation extends BucketAggregationBase {
  bounds?: BoundingBox
  field?: Field
  precision?: GeoHashPrecision
  shard_size?: integer
  size?: integer
}

export type GeoHashPrecision = number

export interface GeoIpProcessor extends ProcessorBase {
  database_file: string
  field: Field
  first_only: boolean
  ignore_missing: boolean
  properties: Array<string>
  target_field: Field
}

export interface GeoLineAggregate extends AggregateBase {
  type: string
  geometry: LineStringGeoShape
  properties: GeoLineProperties
}

export interface GeoLineAggregation {
  point: GeoLinePoint
  sort: GeoLineSort
  include_sort?: boolean
  sort_order?: SortOrder
  size?: integer
}

export interface GeoLinePoint {
  field: Field
}

export interface GeoLineProperties {
  complete: boolean
  sort_values: Array<double>
}

export interface GeoLineSort {
  field: Field
}

export type GeoLocation = string | Array<double> | TwoDimensionalPoint

export type GeoOrientation = 'right' | 'RIGHT' | 'counterclockwise' | 'COUNTERCLOCKWISE' | 'ccw' | 'CCW' | 'left' | 'LEFT' | 'clockwise' | 'CLOCKWISE' | 'cw' | 'CW'

export interface GeoPointProperty extends DocValuesPropertyBase {
  ignore_malformed?: boolean
  ignore_z_value?: boolean
  null_value?: GeoLocation
  type: 'geo_point'
}

export interface GeoPolygonQuery extends QueryBase {
  points?: Array<GeoLocation>
  validation_method?: GeoValidationMethod
}

export interface GeoShape {
  type?: string
}

export interface GeoShapeProperty extends DocValuesPropertyBase {
  coerce?: boolean
  ignore_malformed?: boolean
  ignore_z_value?: boolean
  orientation?: GeoOrientation
  strategy?: GeoStrategy
  type: 'geo_shape'
}

export interface GeoShapeQuery extends QueryBase {
  ignore_unmapped?: boolean
  indexed_shape?: FieldLookup
  relation?: GeoShapeRelation
  shape?: GeoShape
}

export type GeoShapeRelation = 'intersects' | 'disjoint' | 'within' | 'contains'

export type GeoStrategy = 'recursive' | 'term'

export interface GeoTileGridAggregation extends BucketAggregationBase {
  field?: Field
  precision?: GeoTilePrecision
  shard_size?: integer
  size?: integer
}

export type GeoTilePrecision = number

export type GeoValidationMethod = 'coerce' | 'ignore_malformed' | 'strict'

export interface GetAliasRequest extends RequestBase {
  name?: Names
  index?: Indices
  allow_no_indices?: boolean
  expand_wildcards?: ExpandWildcards
  ignore_unavailable?: boolean
  local?: boolean
}

export interface GetAliasResponse extends DictionaryResponseBase<IndexName, IndexAliases> {
}

export interface GetAnomalyRecordsRequest extends RequestBase {
  job_id: Id
  exclude_interim?: boolean
  from?: integer
  size?: integer
  start?: DateString
  end?: DateString
  body?: {
    desc?: boolean
    exclude_interim?: boolean
    page?: Page
    record_score?: double
    sort?: Field
    start?: DateString
    end?: DateString
  }
}

export interface GetAnomalyRecordsResponse extends ResponseBase {
  count: long
  records: Array<AnomalyRecord>
}

export interface GetApiKeyRequest extends RequestBase {
  id?: string
  name?: string
  owner?: boolean
  realm_name?: string
  username?: string
}

export interface GetApiKeyResponse extends ResponseBase {
  api_keys: Array<ApiKeys>
}

export interface GetAutoFollowPatternRequest extends RequestBase {
  name?: Name
}

export interface GetAutoFollowPatternResponse extends ResponseBase {
  patterns: Array<AutoFollowPatternItem>
}

export interface GetAutoscalingCapacityRequest extends RequestBase {
  stub_a: string
  stub_b: string
  body?: {
    stub_c: string
  }
}

export interface GetAutoscalingCapacityResponse extends ResponseBase {
  stub: integer
}

export interface GetAutoscalingPolicyRequest extends RequestBase {
  stub_a: string
  stub_b: string
  body?: {
    stub_c: string
  }
}

export interface GetAutoscalingPolicyResponse extends ResponseBase {
  stub: integer
}

export interface GetBasicLicenseStatusRequest extends RequestBase {
}

export interface GetBasicLicenseStatusResponse extends ResponseBase {
  eligible_to_start_basic: boolean
}

export interface GetBucketsRequest extends RequestBase {
  job_id: Id
  timestamp?: Timestamp
  from?: integer
  size?: integer
  exclude_interim?: boolean
  sort?: Field
  desc?: boolean
  start?: DateString
  end?: DateString
  body?: {
    anomaly_score?: double
    desc?: boolean
    exclude_interim?: boolean
    expand?: boolean
    page?: Page
    sort?: Field
    start?: DateString
    end?: DateString
  }
}

export interface GetBucketsResponse extends ResponseBase {
  buckets: Array<ResultBucket>
  count: long
}

export interface GetBuiltinPrivilegesRequest extends RequestBase {
}

export interface GetBuiltinPrivilegesResponse extends ResponseBase {
  cluster: Array<string>
  index: Array<string>
}

export interface GetCalendarEventsRequest extends RequestBase {
  calendar_id: Id
  job_id?: Id
  end?: DateString
  from?: integer
  start?: string
  size?: integer
  body?: {
    end?: DateString
    from?: integer
    start?: string
    size?: integer
  }
}

export interface GetCalendarEventsResponse extends ResponseBase {
  count: integer
  events: Array<ScheduledEvent>
}

export interface GetCalendarsRequest extends RequestBase {
  calendar_id?: Id
  body?: {
    page?: Page
  }
}

export interface GetCalendarsResponse extends ResponseBase {
  calendars: Array<Calendar>
  count: long
}

export interface GetCategoriesRequest extends RequestBase {
  job_id: Id
  category_id?: CategoryId
  body?: {
    page?: Page
  }
}

export interface GetCategoriesResponse extends ResponseBase {
  categories: Array<CategoryDefinition>
  count: long
}

export interface GetCertificatesRequest extends RequestBase {
}

export type GetCertificatesResponse = ClusterCertificateInformation[]

export interface GetDatafeedStatsRequest extends RequestBase {
  datafeed_id?: Ids
  allow_no_datafeeds?: boolean
}

export interface GetDatafeedStatsResponse extends ResponseBase {
  count: long
  datafeeds: Array<DatafeedStats>
}

export interface GetDatafeedsRequest extends RequestBase {
  datafeed_id?: Id
  allow_no_datafeeds?: boolean
  exclude_generated?: boolean
}

export interface GetDatafeedsResponse extends ResponseBase {
  count: long
  datafeeds: Array<Datafeed>
}

export interface GetEnrichPolicyRequest extends RequestBase {
  name?: Names
}

export interface GetEnrichPolicyResponse extends ResponseBase {
  policies: Array<NamedPolicyMetadata>
}

export interface GetFeaturesRequest extends RequestBase {
  stub_a: string
  stub_b: string
  body?: {
    stub_c: string
  }
}

export interface GetFeaturesResponse extends ResponseBase {
  stub: integer
}

export interface GetFieldMappingRequest extends RequestBase {
  fields: Fields
  index?: Indices
  type?: Types
  allow_no_indices?: boolean
  expand_wildcards?: ExpandWildcards
  ignore_unavailable?: boolean
  include_defaults?: boolean
  include_type_name?: boolean
  local?: boolean
}

export interface GetFieldMappingResponse extends DictionaryResponseBase<IndexName, TypeFieldMappings> {
}

export interface GetFiltersRequest extends RequestBase {
  filter_id?: Id
  from?: integer
  size?: integer
}

export interface GetFiltersResponse extends ResponseBase {
  count: long
  filters: Array<Filter>
}

export interface GetIlmStatusRequest extends RequestBase {
}

export interface GetIlmStatusResponse extends ResponseBase {
  operation_mode: LifecycleOperationMode
}

export interface GetIndexRequest extends RequestBase {
  index: Indices
  allow_no_indices?: boolean
  expand_wildcards?: ExpandWildcards
  flat_settings?: boolean
  ignore_unavailable?: boolean
  include_defaults?: boolean
  include_type_name?: boolean
  local?: boolean
  master_timeout?: Time
}

export interface GetIndexResponse extends DictionaryResponseBase<IndexName, IndexState> {
}

export interface GetIndexSettingsRequest extends RequestBase {
  index?: Indices
  name?: Names
  allow_no_indices?: boolean
  expand_wildcards?: ExpandWildcards
  flat_settings?: boolean
  ignore_unavailable?: boolean
  include_defaults?: boolean
  local?: boolean
  master_timeout?: Time
}

export interface GetIndexSettingsResponse extends DictionaryResponseBase<IndexName, IndexState> {
}

export interface GetIndexTemplateRequest extends RequestBase {
  name?: Names
  flat_settings?: boolean
  include_type_name?: boolean
  local?: boolean
  master_timeout?: Time
}

export interface GetIndexTemplateResponse extends DictionaryResponseBase<string, TemplateMapping> {
}

export interface GetInfluencersRequest extends RequestBase {
  job_id: Id
  body?: {
    descending?: boolean
    end?: DateString
    exclude_interim?: boolean
    influencer_score?: double
    page?: Page
    sort?: Field
    start?: DateString
  }
}

export interface GetInfluencersResponse extends ResponseBase {
  count: long
  influencers: Array<BucketInfluencer>
}

export interface GetJobStatsRequest extends RequestBase {
  job_id?: Id
  allow_no_jobs?: boolean
}

export interface GetJobStatsResponse extends ResponseBase {
  count: long
  jobs: Array<JobStats>
}

export interface GetJobsRequest extends RequestBase {
  job_id?: Ids
  allow_no_jobs?: boolean
  exclude_generated?: boolean
}

export interface GetJobsResponse extends ResponseBase {
  count: long
  jobs: Array<Job>
}

export interface GetLicenseRequest extends RequestBase {
  accept_enterprise?: boolean
  local?: boolean
}

export interface GetLicenseResponse extends ResponseBase {
  license: LicenseInformation
}

export interface GetLifecycleRequest extends RequestBase {
  policy?: Name
  policy_id?: Id
}

export interface GetLifecycleResponse extends DictionaryResponseBase<string, LifecyclePolicy> {
}

export interface GetMappingRequest extends RequestBase {
  index?: Indices
  type?: Types
  allow_no_indices?: boolean
  expand_wildcards?: ExpandWildcards
  ignore_unavailable?: boolean
  include_type_name?: boolean
  local?: boolean
  master_timeout?: Time
}

export interface GetMappingResponse extends DictionaryResponseBase<IndexName, IndexMappings> {
}

export interface GetModelSnapshotsRequest extends RequestBase {
  job_id: Id
  snapshot_id?: Id
  body?: {
    desc?: boolean
    end?: DateString
    page?: Page
    sort?: Field
    start?: DateString
  }
}

export interface GetModelSnapshotsResponse extends ResponseBase {
  count: long
  model_snapshots: Array<ModelSnapshot>
}

export interface GetOverallBucketsRequest extends RequestBase {
  job_id: Id
  body?: {
    allow_no_jobs?: boolean
    bucket_span?: Time
    end?: DateString
    exclude_interim?: boolean
    overall_score?: double
    start?: DateString
    top_n?: integer
  }
}

export interface GetOverallBucketsResponse extends ResponseBase {
  count: long
  overall_buckets: Array<OverallBucket>
}

export interface GetPipelineRequest extends RequestBase {
  id?: Id
  master_timeout?: Time
  summary?: boolean
}

export interface GetPipelineResponse extends DictionaryResponseBase<string, Pipeline> {
}

export interface GetPrivilegesRequest extends RequestBase {
  application?: Name
  name?: Name
}

export interface GetPrivilegesResponse extends DictionaryResponseBase<string, Record<string, PrivilegesActions>> {
}

export interface GetRepositoryRequest extends RequestBase {
  repository?: Names
  local?: boolean
  master_timeout?: Time
}

export interface GetRepositoryResponse extends DictionaryResponseBase<string, SnapshotRepository> {
}

export interface GetRequest extends RequestBase {
  id: Id
  index: IndexName
  type?: Type
  preference?: string
  realtime?: boolean
  refresh?: boolean
  routing?: Routing
  source_enabled?: boolean
  _source_excludes?: Fields
  _source_includes?: Fields
  stored_fields?: Fields
  version?: VersionNumber
  version_type?: VersionType
  _source?: boolean | string | Array<string>
}

export interface GetResponse<TDocument = unknown> extends ResponseBase {
  _index: IndexName
  fields?: Record<string, any>
  found: boolean
  _id: Id
  _primary_term?: long
  _routing?: string
  _seq_no?: SequenceNumber
  _source?: TDocument
  _type: Type
  _version?: VersionNumber
}

export interface GetRoleMappingRequest extends RequestBase {
  name?: Name
}

export interface GetRoleMappingResponse extends DictionaryResponseBase<string, XPackRoleMapping> {
}

export interface GetRoleRequest extends RequestBase {
  name?: Name
}

export interface GetRoleResponse extends DictionaryResponseBase<string, XPackRole> {
}

export interface GetRollupCapabilitiesRequest extends RequestBase {
  id?: Id
}

export interface GetRollupCapabilitiesResponse extends DictionaryResponseBase<IndexName, RollupCapabilities> {
}

export interface GetRollupIndexCapabilitiesRequest extends RequestBase {
  index: Id
}

export interface GetRollupIndexCapabilitiesResponse extends DictionaryResponseBase<IndexName, RollupIndexCapabilities> {
}

export interface GetRollupJobRequest extends RequestBase {
  id?: Id
}

export interface GetRollupJobResponse extends ResponseBase {
  jobs: Array<RollupJobInformation>
}

export interface GetScriptContextRequest extends RequestBase {
  stub_a: integer
  stub_b: integer
  body?: {
    stub_c: integer
  }
}

export interface GetScriptContextResponse extends ResponseBase {
  stub: integer
}

export interface GetScriptLanguagesRequest extends RequestBase {
  stub_a: integer
  stub_b: integer
  body?: {
    stub_c: integer
  }
}

export interface GetScriptLanguagesResponse extends ResponseBase {
  stub: integer
}

export interface GetScriptRequest extends RequestBase {
  id: Id
  master_timeout?: Time
}

export interface GetScriptResponse extends ResponseBase {
  _id: Id
  found: boolean
  script?: StoredScript
}

export interface GetSnapshotLifecycleManagementStatusRequest extends RequestBase {
}

export interface GetSnapshotLifecycleManagementStatusResponse extends ResponseBase {
  operation_mode: LifecycleOperationMode
}

export interface GetSnapshotLifecycleRequest extends RequestBase {
  policy_id?: Names
}

export interface GetSnapshotLifecycleResponse extends DictionaryResponseBase<Id, SnapshotLifecyclePolicyMetadata> {
}

export interface GetSnapshotLifecycleStatsRequest extends RequestBase {
}

export interface GetSnapshotLifecycleStatsResponse extends ResponseBase {
  retention_deletion_time: string
  retention_deletion_time_millis: EpochMillis
  retention_failed: long
  retention_runs: long
  retention_timed_out: long
  total_snapshots_deleted: long
  total_snapshot_deletion_failures: long
  total_snapshots_failed: long
  total_snapshots_taken: long
  policy_stats: Array<string>
}

export interface GetSnapshotRequest extends RequestBase {
  repository: Name
  snapshot: Names
  ignore_unavailable?: boolean
  master_timeout?: Time
  verbose?: boolean
}

export interface GetSnapshotResponse extends ResponseBase {
  responses?: Array<SnapshotResponseItem>
  snapshots?: Array<SnapshotInfo>
}

export interface GetStats {
  current: long
  exists_time?: string
  exists_time_in_millis: long
  exists_total: long
  missing_time?: string
  missing_time_in_millis: long
  missing_total: long
  time?: string
  time_in_millis: long
  total: long
}

export interface GetTaskRequest extends RequestBase {
  task_id: Id
  timeout?: Time
  wait_for_completion?: boolean
}

export interface GetTaskResponse extends ResponseBase {
  completed: boolean
  task: TaskInfo
  response?: TaskStatus
  error?: ErrorCause
}

export interface GetTransformRequest extends RequestBase {
  transform_id?: Name
  allow_no_match?: boolean
  from?: integer
  size?: integer
  exclude_generated?: boolean
}

export interface GetTransformResponse extends ResponseBase {
  count: long
  transforms: Array<Transform>
}

export interface GetTransformStatsRequest extends RequestBase {
  transform_id: Name
  allow_no_match?: boolean
  from?: long
  size?: long
}

export interface GetTransformStatsResponse extends ResponseBase {
  count: long
  transforms: Array<TransformStats>
}

export interface GetTrialLicenseStatusRequest extends RequestBase {
}

export interface GetTrialLicenseStatusResponse extends ResponseBase {
  eligible_to_start_trial: boolean
}

export interface GetUserAccessTokenRequest extends RequestBase {
  body: {
    grant_type?: AccessTokenGrantType
    scope?: string
    password?: string
    kerberos_ticket?: string
    refresh_token?: string
    username?: string
  }
}

export interface GetUserAccessTokenResponse extends ResponseBase {
  access_token: string
  expires_in: long
  scope?: string
  type: string
  refresh_token: string
  kerberos_authentication_response_token?: string
  authentication: AuthenticatedUser
}

export interface GetUserPrivilegesRequest extends RequestBase {
}

export interface GetUserPrivilegesResponse extends ResponseBase {
  applications: Array<ApplicationResourcePrivileges>
  cluster: Array<string>
  global: Array<GlobalPrivileges>
  indices: Array<UserIndicesPrivileges>
  run_as: Array<string>
}

export interface GetUserRequest extends RequestBase {
  username?: Names
}

export interface GetUserResponse extends DictionaryResponseBase<string, XPackUser> {
}

export interface GetWatchRequest extends RequestBase {
  id: Name
}

export interface GetWatchResponse extends ResponseBase {
  found: boolean
  _id: Id
  status?: WatchStatus
  watch?: Watch
  _primary_term?: integer
  _seq_no?: SequenceNumber
  _version?: VersionNumber
}

export interface GlobalAggregation extends BucketAggregationBase {
}

export interface GlobalPrivileges {
  application: ApplicationGlobalUserPrivileges
}

export interface GoogleNormalizedDistanceHeuristic {
  background_is_superset: boolean
}

export interface GrantApiKeyRequest extends RequestBase {
  body: {
    api_key: ApiKey
    grant_type: ApiKeyGrantType
    access_token?: string
    username?: string
    password?: string
  }
}

export interface GrantApiKeyResponse extends ResponseBase {
  api_key: string
  id: Id
  name: Name
  expiration?: EpochMillis
}

export interface GraphConnection {
  doc_count: long
  source: long
  target: long
  weight: double
}

export interface GraphExploreControls {
  sample_diversity?: SampleDiversity
  sample_size?: integer
  timeout?: Time
  use_significance: boolean
}

export interface GraphExploreRequest extends RequestBase {
  index: Indices
  type?: Types
  routing?: Routing
  timeout?: Time
  body?: {
    connections?: Hop
    controls?: GraphExploreControls
    query?: QueryContainer
    vertices?: Array<GraphVertexDefinition>
  }
}

export interface GraphExploreResponse extends ResponseBase {
  connections: Array<GraphConnection>
  failures: Array<ShardFailure>
  timed_out: boolean
  took: long
  vertices: Array<GraphVertex>
}

export interface GraphVertex {
  depth: long
  field: string
  term: string
  weight: double
}

export interface GraphVertexDefinition {
  exclude?: Array<string>
  field: Field
  include?: Array<GraphVertexInclude>
  min_doc_count?: long
  shard_min_doc_count?: long
  size?: integer
}

export interface GraphVertexInclude {
  boost: double
  term: string
}

export interface GrokProcessor extends ProcessorBase {
  field: Field
  ignore_missing?: boolean
  pattern_definitions: Record<string, string>
  patterns: Array<string>
  trace_match?: boolean
}

export interface GrokProcessorPatternsRequest extends RequestBase {
}

export interface GrokProcessorPatternsResponse extends ResponseBase {
  patterns: Record<string, string>
}

export type GroupBy = 'nodes' | 'parents' | 'none'

export interface GsubProcessor extends ProcessorBase {
  field: Field
  ignore_missing?: boolean
  pattern: string
  replacement: string
  target_field?: Field
}

export interface HasChildQuery extends QueryBase {
  ignore_unmapped?: boolean
  inner_hits?: InnerHits
  max_children?: integer
  min_children?: integer
  query?: QueryContainer
  score_mode?: ChildScoreMode
  type?: RelationName
}

export interface HasParentQuery extends QueryBase {
  ignore_unmapped?: boolean
  inner_hits?: InnerHits
  parent_type?: RelationName
  query?: QueryContainer
  score?: boolean
}

export interface HasPrivilegesRequest extends RequestBase {
  user?: Name
  body: {
    application?: Array<ApplicationPrivilegesCheck>
    cluster?: Array<string>
    index?: Array<IndexPrivilegesCheck>
  }
}

export interface HasPrivilegesResponse extends ResponseBase {
  application: ApplicationsPrivileges
  cluster: Record<string, boolean>
  has_all_requested: boolean
  index: Record<IndexName, Privileges>
  username: string
}

export interface HdrMethod {
  number_of_significant_value_digits?: integer
}

export interface HdrPercentileItem {
  key: double
  value: double
}

export interface HdrPercentilesAggregate extends AggregateBase {
  values: Array<HdrPercentileItem>
}

export type Health = 'green' | 'yellow' | 'red'

export interface Highlight {
  fields: Record<Field, HighlightField>
  type?: HighlighterType
  boundary_chars?: string
  boundary_max_scan?: integer
  boundary_scanner?: BoundaryScanner
  boundary_scanner_locale?: string
  encoder?: HighlighterEncoder
  fragmenter?: HighlighterFragmenter
  fragment_offset?: integer
  fragment_size?: integer
  max_fragment_length?: integer
  no_match_size?: integer
  number_of_fragments?: integer
  order?: HighlighterOrder
  post_tags?: Array<string>
  pre_tags?: Array<string>
  require_field_match?: boolean
  tags_schema?: HighlighterTagsSchema
  highlight_query?: QueryContainer
  max_analyzed_offset?: string | integer
}

export interface HighlightField {
  boundary_chars?: string
  boundary_max_scan?: integer
  boundary_scanner?: BoundaryScanner
  boundary_scanner_locale?: string
  field?: Field
  force_source?: boolean
  fragmenter?: HighlighterFragmenter
  fragment_offset?: integer
  fragment_size?: integer
  highlight_query?: QueryContainer
  matched_fields?: Fields
  max_fragment_length?: integer
  no_match_size?: integer
  number_of_fragments?: integer
  order?: HighlighterOrder
  phrase_limit?: integer
  post_tags?: Array<string>
  pre_tags?: Array<string>
  require_field_match?: boolean
  tags_schema?: HighlighterTagsSchema
  type?: HighlighterType | string
}

export type HighlighterEncoder = 'default' | 'html'

export type HighlighterFragmenter = 'simple' | 'span'

export type HighlighterOrder = 'score'

export type HighlighterTagsSchema = 'styled'

export type HighlighterType = 'plain' | 'fvh' | 'unified'

export interface HistogramAggregation extends BucketAggregationBase {
  extended_bounds?: ExtendedBounds<double>
  hard_bounds?: ExtendedBounds<double>
  field?: Field
  interval?: double
  min_doc_count?: integer
  missing?: double
  offset?: double
  order?: HistogramOrder
  script?: Script
  format?: string
}

export interface HistogramOrder {
  _count?: SortOrder
  _key?: SortOrder
}

export interface HistogramProperty extends PropertyBase {
  ignore_malformed?: boolean
  type: 'histogram'
}

export interface HistogramRollupGrouping {
  fields: Fields
  interval: long
}

export interface Hit<TDocument = unknown> {
  _index: IndexName
  _id: Id
  _score?: double
  _type?: Type
  _explanation?: Explanation
  fields?: Record<string, any>
  highlight?: Record<string, Array<string>>
  inner_hits?: Record<string, InnerHitsResult>
  matched_queries?: Array<string>
  _nested?: NestedIdentity
  _ignored?: Array<string>
  _shard?: string
  _node?: string
  _routing?: string
  _source?: TDocument
  _seq_no?: SequenceNumber
  _primary_term?: long
  _version?: VersionNumber
  sort?: SortResults
}

export interface HitsMetadata<T = unknown> {
  total: TotalHits | long
  hits: Array<Hit<T>>
  max_score?: double
}

export interface HoltLinearModelSettings {
  alpha?: float
  beta?: float
}

export interface HoltWintersModelSettings {
  alpha?: float
  beta?: float
  gamma?: float
  pad?: boolean
  period?: integer
  type?: HoltWintersType
}

export type HoltWintersType = 'add' | 'mult'

export interface Hop {
  connections?: Hop
  query: QueryContainer
  vertices: Array<GraphVertexDefinition>
}

export interface HotThreadInformation {
  hosts: Array<string>
  node_id: string
  node_name: string
  threads: Array<string>
}

export interface HourlySchedule {
  minute: Array<integer>
}

export interface HtmlStripCharFilter extends CharFilterBase {
}

export interface HttpInput {
  extract: Array<string>
  request: HttpInputRequestDefinition
  response_content_type: ResponseContentType
}

export interface HttpInputAuthentication {
  basic: HttpInputBasicAuthentication
}

export interface HttpInputBasicAuthentication {
  password: string
  username: string
}

export type HttpInputMethod = 'head' | 'get' | 'post' | 'put' | 'delete'

export interface HttpInputProxy {
  host: string
  port: integer
}

export interface HttpInputRequestDefinition {
  auth?: HttpInputAuthentication
  body?: string
  connection_timeout?: Time
  headers?: Record<string, string>
  host?: string
  method?: HttpInputMethod
  params?: Record<string, string>
  path?: string
  port?: integer
  proxy?: HttpInputProxy
  read_timeout?: Time
  scheme?: ConnectionScheme
  url?: string
}

export interface HttpInputRequestResult extends HttpInputRequestDefinition {
}

export interface HttpInputResponseResult {
  body: string
  headers: Record<string, Array<string>>
  status: integer
}

export interface HttpStats {
  current_open: integer
  total_opened: long
}

export interface HunspellTokenFilter extends TokenFilterBase {
  dedup: boolean
  dictionary: string
  locale: string
  longest_only: boolean
}

export interface HyphenationDecompounderTokenFilter extends CompoundWordTokenFilterBase {
}

export type Id = string

export type Ids = Id | Array<Id>

export interface IdsQuery extends QueryBase {
  values?: Array<Id> | Array<long>
}

export interface IlmPolicyStatistics {
  indices_managed: integer
  phases: Phases
}

export interface IlmUsage {
  policy_count: integer
  policy_stats: Array<IlmPolicyStatistics>
}

export interface ImportDanglingIndexRequest extends RequestBase {
  stub_a: string
  stub_b: string
  body?: {
    stub_c: string
  }
}

export interface ImportDanglingIndexResponse extends ResponseBase {
  stub: integer
}

export interface IndexActionResult {
  response: IndexActionResultIndexResponse
}

export interface IndexActionResultIndexResponse {
  created: boolean
  id: Id
  index: IndexName
  result: Result
  version: VersionNumber
  type?: Type
}

export interface IndexAddBlockRequest extends RequestBase {
  index: IndexName
  block: IndexBlockOptions
  allow_no_indices?: boolean
  expand_wildcards?: ExpandWildcardOptions
  ignore_unavailable?: boolean
  master_timeout?: Time
  timeout?: Time
}

export interface IndexAddBlockResponse extends AcknowledgedResponseBase {
  shards_acknowledged: boolean
  indices: Array<IndexBlockStatus>
}

export type IndexAlias = string

export interface IndexAliases {
  aliases: Record<string, AliasDefinition>
}

export type IndexBlockOptions = 'metadata' | 'read' | 'read_only' | 'write'

export interface IndexBlockStatus {
  name: IndexName
  blocked: boolean
}

export type IndexCheckOnStartup = 'false' | 'checksum' | 'true'

export interface IndexExistsRequest extends RequestBase {
  index: Indices
  allow_no_indices?: boolean
  expand_wildcards?: ExpandWildcards
  flat_settings?: boolean
  ignore_unavailable?: boolean
  include_defaults?: boolean
  local?: boolean
}

export type IndexExistsResponse = boolean

export interface IndexField {
  enabled: boolean
}

export interface IndexHealthStats {
  active_primary_shards: integer
  active_shards: integer
  initializing_shards: integer
  number_of_replicas: integer
  number_of_shards: integer
  relocating_shards: integer
  shards?: Record<string, ShardHealthStats>
  status: Health
  unassigned_shards: integer
}

export interface IndexMappings {
  item: TypeMapping
  mappings: TypeMapping
}

export type IndexMetaData = Record<string, any>

export type IndexName = string

export type IndexOptions = 'docs' | 'freqs' | 'positions' | 'offsets'

export type IndexPattern = string

export type IndexPatterns = Array<IndexPattern>

export interface IndexPrivilegesCheck {
  names: Array<string>
  privileges: Array<string>
}

export interface IndexRequest<TDocument = unknown> extends RequestBase {
  id?: Id
  index: IndexName
  type?: Type
  if_primary_term?: long
  if_seq_no?: SequenceNumber
  op_type?: OpType
  pipeline?: string
  refresh?: Refresh
  routing?: Routing
  timeout?: Time
  version?: VersionNumber
  version_type?: VersionType
  wait_for_active_shards?: WaitForActiveShards
  require_alias?: boolean
  body: TDocument
}

export interface IndexResponse extends WriteResponseBase {
}

export interface IndexSegment {
  shards: Record<string, ShardsSegment | Array<ShardsSegment>>
}

export interface IndexSettingBlocks {
  read_only?: boolean
  read_only_allow_delete?: boolean
  read?: boolean
  write?: boolean
  metadata?: boolean
}

export interface IndexSettingRouting {
  'allocation.enable'?: IndexSettingRoutingAllocation
  'rebalance.enable'?: IndexSettingRoutingRebalance
}

export type IndexSettingRoutingAllocation = 'all' | 'primaries' | 'new_primaries' | 'none'

export type IndexSettingRoutingRebalance = 'all' | 'primaries' | 'replicas' | 'none'

export interface IndexSettings {
  number_of_shards?: integer
  'index.number_of_shards'?: integer
  number_of_replicas?: integer
  'index.number_of_replicas'?: integer
  number_of_routing_shards?: integer
  'index.number_of_routing_shards'?: integer
  check_on_startup?: IndexCheckOnStartup
  'index.check_on_startup'?: IndexCheckOnStartup
  codec?: string
  'index.codec'?: string
  routing_partition_size?: integer
  'index.routing_partition_size'?: integer
  'soft_deletes.retention_lease.period'?: Time
  'index.soft_deletes.retention_lease.period'?: Time
  load_fixed_bitset_filters_eagerly?: boolean
  'index.load_fixed_bitset_filters_eagerly'?: boolean
  hidden?: boolean
  'index.hidden'?: boolean
  auto_expand_replicas?: string
  'index.auto_expand_replicas'?: string
  'search.idle.after'?: Time
  'index.search.idle.after'?: Time
  refresh_interval?: Time
  'index.refresh_interval'?: Time
  max_result_window?: integer
  'index.max_result_window'?: integer
  max_inner_result_window?: integer
  'index.max_inner_result_window'?: integer
  max_rescore_window?: integer
  'index.max_rescore_window'?: integer
  max_docvalue_fields_search?: integer
  'index.max_docvalue_fields_search'?: integer
  max_script_fields?: integer
  'index.max_script_fields'?: integer
  max_ngram_diff?: integer
  'index.max_ngram_diff'?: integer
  max_shingle_diff?: integer
  'index.max_shingle_diff'?: integer
  blocks?: IndexSettingBlocks
  'index.bocks'?: IndexSettingBlocks
  max_refresh_listeners?: integer
  'index.max_refresh_listeners'?: integer
  'analyze.max_token_count'?: integer
  'index.analyze.max_token_count'?: integer
  'highlight.max_analyzed_offset'?: integer
  'index.highlight.max_analyzed_offset'?: integer
  max_terms_count?: integer
  'index.max_terms_count'?: integer
  max_regex_length?: integer
  'index.max_regex_length'?: integer
  routing?: IndexSettingRouting
  'index.routing'?: IndexSettingRouting
  gc_deletes?: Time
  'index.gc_deletes'?: Time
  default_pipeline?: PipelineName
  'index.default_pipeline'?: PipelineName
  final_pipeline?: PipelineName
  'index.final_pipeline'?: PipelineName
}

export interface IndexState {
  aliases: Record<IndexName, Alias>
  mappings: TypeMapping
  settings: IndexSettings
}

export interface IndexStats {
  completion?: CompletionStats
  docs?: DocStats
  fielddata?: FielddataStats
  flush?: FlushStats
  get?: GetStats
  indexing?: IndexingStats
  merges?: MergesStats
  query_cache?: QueryCacheStats
  recovery?: RecoveryStats
  refresh?: RefreshStats
  request_cache?: RequestCacheStats
  search?: SearchStats
  segments?: SegmentsStats
  store?: StoreStats
  translog?: TranslogStats
  warmer?: WarmerStats
}

export interface IndexTemplateExistsRequest extends RequestBase {
  name: Names
  flat_settings?: boolean
  local?: boolean
  master_timeout?: Time
}

export type IndexTemplateExistsResponse = boolean

export interface IndexedScript extends ScriptBase {
  id: string
}

export type IndexingJobState = 'started' | 'indexing' | 'stopping' | 'stopped' | 'aborting'

export interface IndexingStats {
  index_current: long
  delete_current: long
  delete_time?: string
  delete_time_in_millis: long
  delete_total: long
  is_throttled: boolean
  noop_update_total: long
  throttle_time?: string
  throttle_time_in_millis: long
  index_time?: string
  index_time_in_millis: long
  index_total: long
  index_failed: long
  types?: Record<string, IndexingStats>
}

export type Indices = string | Array<string>

export interface IndicesCreateDataStreamRequest extends RequestBase {
  name: DataStreamName
}

export interface IndicesCreateDataStreamResponse extends AcknowledgedResponseBase {
}

export interface IndicesDataStreamsStatsRequest extends RequestBase {
  name?: IndexName
  expand_wildcards?: ExpandWildcardOptions
  human?: boolean
}

export interface IndicesDataStreamsStatsResponse extends ResponseBase {
  _shards: ShardStatistics
  backing_indices: integer
  data_stream_count: integer
  total_store_sizes?: ByteSize
  total_store_size_bytes: integer
  data_streams: Array<DataStreamsStatsItem>
}

export interface IndicesDeleteDataStreamRequest extends RequestBase {
  name: DataStreamName
}

export interface IndicesDeleteDataStreamResponse extends AcknowledgedResponseBase {
}

export interface IndicesGetDataStreamItem {
  name: DataStreamName
  timestamp_field: IndicesGetDataStreamItemTimestampField
  indices: Array<IndicesGetDataStreamItemIndex>
  generation: integer
  template: Name
  hidden: boolean
  status: DataStreamHealthStatus
  ilm_policy?: Name
  _meta?: IndexMetaData
}

export interface IndicesGetDataStreamItemIndex {
  index_name: IndexName
  index_uuid: Uuid
}

export interface IndicesGetDataStreamItemTimestampField {
  name: Field
}

export interface IndicesGetDataStreamRequest extends RequestBase {
  name?: IndexName
  expand_wildcards?: ExpandWildcardOptions
}

export interface IndicesGetDataStreamResponse extends ResponseBase {
  data_streams: Array<IndicesGetDataStreamItem>
}

export interface IndicesMigrateToDataStreamRequest extends RequestBase {
  name: IndexName
}

export interface IndicesMigrateToDataStreamResponse extends AcknowledgedResponseBase {
}

export interface IndicesOptions {
  allow_no_indices: boolean
  expand_wildcards: ExpandWildcards
  ignore_unavailable: boolean
}

export interface IndicesPrivileges {
  field_security?: FieldSecurity
  names: Indices
  privileges: Array<string>
  query?: string | QueryContainer
  allow_restricted_indices?: boolean
}

export interface IndicesPromoteDataStreamRequest extends RequestBase {
  name: IndexName
}

export interface IndicesPromoteDataStreamResponse extends ResponseBase {
  stub: integer
}

export interface IndicesResponseBase extends AcknowledgedResponseBase {
  _shards?: ShardStatistics
}

export interface IndicesShardStores {
  shards: Record<string, ShardStoreWrapper>
}

export interface IndicesShardStoresRequest extends RequestBase {
  index?: Indices
  allow_no_indices?: boolean
  expand_wildcards?: ExpandWildcards
  ignore_unavailable?: boolean
  status?: string | Array<string>
}

export interface IndicesShardStoresResponse extends ResponseBase {
  indices: Record<IndexName, IndicesShardStores>
}

export interface IndicesStats {
  primaries: IndexStats
  shards?: Record<string, Array<ShardStats>>
  total: IndexStats
  uuid?: string
}

export interface IndicesStatsRequest extends RequestBase {
  metric?: Metrics
  index?: Indices
  completion_fields?: Fields
  expand_wildcards?: ExpandWildcards
  fielddata_fields?: Fields
  fields?: Fields
  forbid_closed_indices?: boolean
  groups?: string | Array<string>
  include_segment_file_sizes?: boolean
  include_unloaded_segments?: boolean
  level?: Level
  types?: Types
}

export interface IndicesStatsResponse extends ResponseBase {
  indices?: Record<string, IndicesStats>
  _shards: ShardStatistics
  _all: IndicesStats
}

export interface IndicesVersionsStats {
  index_count: integer
  primary_shard_count: integer
  total_primary_bytes: long
  version: VersionString
}

export interface InferenceAggregation extends PipelineAggregationBase {
  model_id: Name
  inference_config?: InferenceConfigContainer
}

export interface InferenceConfigContainer {
  regression?: RegressionInferenceOptions
  classification?: ClassificationInferenceOptions
}

export interface InferenceProcessor extends ProcessorBase {
  model_id: Id
  target_field: Field
  field_map?: Record<Field, any>
  inference_config?: InferenceProcessorConfig
}

export interface InferenceProcessorConfig {
  regression?: InferenceProcessorConfigRegression
}

export interface InferenceProcessorConfigRegression {
  results_field: string
}

export interface Influence {
  influencer_field_name: string
  influencer_field_values: Array<string>
}

export interface Ingest {
  timestamp: DateString
  pipeline?: string
}

export interface IngestStats {
  count: long
  current: long
  failed: long
  processors: Array<KeyedProcessorStats>
  time_in_millis: long
}

export interface InlineGet<TDocument = unknown> {
  fields?: Record<string, any>
  found: boolean
  _seq_no: SequenceNumber
  _primary_term: long
  _routing?: Routing
  _source: TDocument
}

export interface InlineRoleTemplate {
  template: InlineRoleTemplateSource
  format?: RoleTemplateFormat
}

export interface InlineRoleTemplateSource {
  source: string
}

export interface InlineScript extends ScriptBase {
  source: string
}

export interface InnerHits {
  name?: Name
  size?: integer
  from?: integer
  collapse?: FieldCollapse
  docvalue_fields?: Fields
  explain?: boolean
  highlight?: Highlight
  ignore_unmapped?: boolean
  script_fields?: Record<string, ScriptField>
  seq_no_primary_term?: boolean
  fields?: Fields
  sort?: Sort
  _source?: boolean | SourceFilter
  version?: boolean
}

export interface InnerHitsMetadata {
  total: TotalHits | long
  hits: Array<Hit<Record<string, any>>>
  max_score?: double
}

export interface InnerHitsResult {
  hits: InnerHitsMetadata
}

export interface InputContainer {
  chain?: ChainInput
  http?: HttpInput
  search?: SearchInput
  simple?: SimpleInput
}

export type InputType = 'http' | 'search' | 'simple'

export interface IntegerRangeProperty extends RangePropertyBase {
  type: 'integer_range'
}

export interface Interval extends ScheduleBase {
  factor: long
  unit: IntervalUnit
}

export type IntervalUnit = 's' | 'm' | 'h' | 'd' | 'w'

export interface IntervalsAllOf {
  intervals?: Array<IntervalsContainer>
  max_gaps?: integer
  ordered?: boolean
  filter?: IntervalsFilter
}

export interface IntervalsAnyOf {
  intervals?: Array<IntervalsContainer>
  filter?: IntervalsFilter
}

export interface IntervalsContainer {
  all_of?: IntervalsAllOf
  any_of?: IntervalsAnyOf
  fuzzy?: IntervalsFuzzy
  match?: IntervalsMatch
  prefix?: IntervalsPrefix
  wildcard?: IntervalsWildcard
}

export interface IntervalsFilter {
  after?: IntervalsContainer
  before?: IntervalsContainer
  contained_by?: IntervalsContainer
  containing?: IntervalsContainer
  not_contained_by?: IntervalsContainer
  not_containing?: IntervalsContainer
  not_overlapping?: IntervalsContainer
  overlapping?: IntervalsContainer
  script?: Script
}

export interface IntervalsFuzzy {
  analyzer?: string
  fuzziness?: Fuzziness
  prefix_length?: integer
  term?: string
  transpositions?: boolean
  use_field?: Field
}

export interface IntervalsMatch {
  analyzer?: string
  max_gaps?: integer
  ordered?: boolean
  query?: string
  use_field?: Field
  filter?: IntervalsFilter
}

export interface IntervalsPrefix {
  analyzer?: string
  prefix?: string
  use_field?: Field
}

export interface IntervalsQuery extends QueryBase {
  all_of?: IntervalsAllOf
  any_of?: IntervalsAnyOf
  fuzzy?: IntervalsFuzzy
  match?: IntervalsMatch
  prefix?: IntervalsPrefix
  wildcard?: IntervalsWildcard
}

export interface IntervalsWildcard {
  analyzer?: string
  pattern?: string
  use_field?: Field
}

export interface InvalidRoleTemplate {
  template: string
  format?: RoleTemplateFormat
}

export interface InvalidateApiKeyRequest extends RequestBase {
  body: {
    id?: string
    ids?: Array<string>
    name?: string
    owner?: boolean
    realm_name?: string
    username?: string
  }
}

export interface InvalidateApiKeyResponse extends ResponseBase {
  error_count: integer
  error_details?: Array<ErrorCause>
  invalidated_api_keys: Array<string>
  previously_invalidated_api_keys: Array<string>
}

export interface InvalidateUserAccessTokenRequest extends RequestBase {
  body: {
    token?: string
    refresh_token?: string
    realm_name?: string
    username?: string
  }
}

export interface InvalidateUserAccessTokenResponse extends ResponseBase {
  error_count: long
  error_details?: Array<ErrorCause>
  invalidated_tokens: long
  previously_invalidated_tokens: long
}

export interface IpFilterUsage {
  http: boolean
  transport: boolean
}

export interface IpProperty extends DocValuesPropertyBase {
  boost?: double
  index?: boolean
  null_value?: string
  type: 'ip'
}

export interface IpRangeAggregation extends BucketAggregationBase {
  field?: Field
  ranges?: Array<IpRangeAggregationRange>
}

export interface IpRangeAggregationRange {
  from?: string
  mask?: string
  to?: string
}

export interface IpRangeBucketKeys {
}
export type IpRangeBucket = IpRangeBucketKeys |
    { [property: string]: Aggregate }

export interface IpRangeProperty extends RangePropertyBase {
  type: 'ip_range'
}

export interface Job {
  allow_lazy_open?: boolean
  analysis_config?: AnalysisConfig
  analysis_limits?: AnalysisLimits
  background_persist_interval?: Time
  count?: integer
  created_by?: EmptyObject
  create_time?: integer
  detectors?: JobStatistics
  data_description?: DataDescription
  description?: string
  finished_time?: integer
  forecasts?: MlJobForecasts
  job_id?: Id
  job_type?: string
  model_plot?: ModelPlotConfig
  model_size?: JobStatistics
  model_snapshot_id?: Id
  model_snapshot_retention_days?: long
  renormalization_window_days?: long
  results_index_name?: IndexName
  results_retention_days?: long
  groups?: Array<string>
  model_plot_config?: ModelPlotConfig
  custom_settings?: CustomSettings
  job_version?: VersionString
  deleting?: boolean
  daily_model_snapshot_retention_after_days?: long
}

export interface JobForecastStatistics {
  memory_bytes?: JobStatistics
  processing_time_ms?: JobStatistics
  records?: JobStatistics
  status?: Record<string, long>
  total: long
  forecasted_jobs: integer
}

export type JobState = 'closing' | 'closed' | 'opened' | 'failed' | 'opening'

export interface JobStatistics {
  avg: double
  max: double
  min: double
  total: double
}

export interface JobStats {
  assignment_explanation?: string
  data_counts: DataCounts
  forecasts_stats: JobForecastStatistics
  job_id: string
  model_size_stats: ModelSizeStats
  node?: DiscoveryNode
  open_time?: DateString
  state: JobState
  timing_stats: TimingStats
  deleting?: boolean
}

export interface JoinProcessor extends ProcessorBase {
  field: Field
  separator: string
  target_field?: Field
}

export interface JoinProperty extends PropertyBase {
  relations?: Record<RelationName, RelationName | Array<RelationName>>
  type: 'join'
}

export interface JsonProcessor extends ProcessorBase {
  add_to_root: boolean
  field: Field
  target_field: Field
}

export interface JvmClassesStats {
  current_loaded_count: long
  total_loaded_count: long
  total_unloaded_count: long
}

export interface KStemTokenFilter extends TokenFilterBase {
}

export type KeepTypesMode = 'include' | 'exclude'

export interface KeepTypesTokenFilter extends TokenFilterBase {
  mode: KeepTypesMode
  types: Array<string>
}

export interface KeepWordsTokenFilter extends TokenFilterBase {
  keep_words: Array<string>
  keep_words_case: boolean
  keep_words_path: string
}

export interface KeyValueProcessor extends ProcessorBase {
  exclude_keys?: Array<string>
  field: Field
  field_split: string
  ignore_missing?: boolean
  include_keys?: Array<string>
  prefix?: string
  strip_brackets?: boolean
  target_field?: Field
  trim_key?: string
  trim_value?: string
  value_split: string
}

export interface KeyedBucketKeys<TKey = unknown> {
  doc_count: long
  key: TKey
  key_as_string: string
}
export type KeyedBucket<TKey = unknown> = KeyedBucketKeys<TKey> |
    { [property: string]: Aggregate }

export interface KeyedProcessorStats {
  statistics: ProcessStats
  type: string
}

export interface KeyedValueAggregate extends ValueAggregate {
  keys: Array<string>
}

export interface KeywordMarkerTokenFilter extends TokenFilterBase {
  ignore_case: boolean
  keywords: Array<string>
  keywords_path: string
  keywords_pattern: string
}

export interface KeywordProperty extends DocValuesPropertyBase {
  boost?: double
  eager_global_ordinals?: boolean
  index?: boolean
  index_options?: IndexOptions
  normalizer?: string
  norms?: boolean
  null_value?: string
  split_queries_on_whitespace?: boolean
  type: 'keyword'
}

export interface KeywordTokenizer extends TokenizerBase {
  buffer_size: integer
}

export interface KibanaUrlConfig extends BaseUrlConfig {
  time_range?: string
}

export interface LaplaceSmoothingModel {
  alpha: double
}

export interface LatLon {
  lat: double
  lon: double
}

export interface LengthTokenFilter extends TokenFilterBase {
  max: integer
  min: integer
}

export interface LetterTokenizer extends TokenizerBase {
}

export type Level = 'cluster' | 'indices' | 'shards'

export interface License {
  expiry_date_in_millis: EpochMillis
  issue_date_in_millis: EpochMillis
  issued_to: string
  issuer: string
  max_nodes?: long
  max_resource_units?: long
  signature: string
  start_date_in_millis: EpochMillis
  type: LicenseType
  uid: string
}

export interface LicenseAcknowledgement {
  license: Array<string>
  message: string
}

export interface LicenseInformation {
  expiry_date: DateString
  expiry_date_in_millis: EpochMillis
  issue_date: DateString
  issue_date_in_millis: EpochMillis
  issued_to: string
  issuer: string
  max_nodes: long
  max_resource_units?: integer
  status: LicenseStatus
  type: LicenseType
  uid: Uuid
  start_date_in_millis: EpochMillis
}

export type LicenseStatus = 'active' | 'valid' | 'invalid' | 'expired'

export type LicenseType = 'missing' | 'trial' | 'basic' | 'standard' | 'dev' | 'silver' | 'gold' | 'platinum' | 'enterprise'

export interface LifecycleAction {
}

export interface LifecycleExplain {
  action: Name
  action_time_millis: EpochMillis
  age: Time
  failed_step?: Name
  failed_step_retry_count?: integer
  index: IndexName
  is_auto_retryable_error?: boolean
  lifecycle_date_millis: EpochMillis
  managed: boolean
  phase: Name
  phase_time_millis: EpochMillis
  policy: Name
  step: Name
  step_info?: Record<string, any>
  step_time_millis: EpochMillis
  phase_execution: LifecycleExplainPhaseExecution
}

export interface LifecycleExplainPhaseExecution {
  policy: Name
  version: VersionNumber
  modified_date_in_millis: EpochMillis
}

export interface LifecycleExplainProject {
  project: LifecycleExplainProjectSummary
}

export interface LifecycleExplainProjectSummary {
  index: IndexName
  managed: boolean
}

export type LifecycleOperationMode = 'RUNNING' | 'STOPPING' | 'STOPPED'

export interface LifecyclePolicy {
  modified_date: DateString
  policy: Policy
  version: VersionNumber
}

export type Like = string | LikeDocument

export interface LikeDocument {
  doc?: any
  fields?: Fields
  _id?: Id | number
  _type?: Type
  _index?: IndexName
  per_field_analyzer?: Record<Field, string>
  routing?: Routing
}

export interface LimitTokenCountTokenFilter extends TokenFilterBase {
  consume_all_tokens: boolean
  max_token_count: integer
}

export interface Limits {
  max_model_memory_limit?: ByteSize
  effective_max_model_memory_limit: ByteSize
  total_ml_memory: ByteSize
}

export interface LineStringGeoShape {
  coordinates: Array<GeoCoordinate>
}

export interface LinearInterpolationSmoothingModel {
  bigram_lambda: double
  trigram_lambda: double
  unigram_lambda: double
}

export interface ListDanglingIndicesRequest extends RequestBase {
  stub_a: string
  stub_b: string
  body?: {
    stub_c: string
  }
}

export interface ListDanglingIndicesResponse extends ResponseBase {
  stub: integer
}

export interface ListTasksRequest extends RequestBase {
  actions?: string | Array<string>
  detailed?: boolean
  group_by?: GroupBy
  nodes?: Array<string>
  parent_task_id?: Id
  timeout?: Time
  wait_for_completion?: boolean
}

export interface ListTasksResponse extends ResponseBase {
  node_failures?: Array<ErrorCause>
  nodes?: Record<string, TaskExecutingNode>
  tasks?: Record<string, TaskInfo> | Array<TaskInfo>
}

export interface LoggingActionResult {
  logged_text: string
}

export interface LogstashDeletePipelineRequest extends RequestBase {
  stub_a: string
  stub_b: string
  body?: {
    stub_c: string
  }
}

export interface LogstashDeletePipelineResponse extends ResponseBase {
  stub: integer
}

export interface LogstashGetPipelineRequest extends RequestBase {
  stub_a: string
  stub_b: string
  body?: {
    stub_c: string
  }
}

export interface LogstashGetPipelineResponse extends ResponseBase {
  stub: integer
}

export interface LogstashPutPipelineRequest extends RequestBase {
  stub_a: string
  stub_b: string
  body: {
    stub_c: string
  }
}

export interface LogstashPutPipelineResponse extends ResponseBase {
  stub: integer
}

export interface LongRangeProperty extends RangePropertyBase {
  type: 'long_range'
}

export interface LowercaseProcessor extends ProcessorBase {
  field: Field
  ignore_missing?: boolean
  target_field?: Field
}

export interface LowercaseTokenFilter extends TokenFilterBase {
  language: string
}

export interface LowercaseTokenizer extends TokenizerBase {
}

export interface MachineLearningInfoRequest extends RequestBase {
}

export interface MachineLearningInfoResponse extends ResponseBase {
  defaults: Defaults
  limits: Limits
  upgrade_mode: boolean
  native_code: NativeCode
}

export interface MachineLearningUsage extends XPackUsage {
  datafeeds: Record<string, DatafeedCount>
  jobs: Record<string, Job>
  node_count: integer
  data_frame_analytics_jobs: MlDataFrameAnalyticsJobsUsage
  inference: MlInferenceUsage
}

export interface MainError extends ErrorCause {
  headers?: Record<string, string>
  root_cause: Array<ErrorCause>
}

export interface ManageUserPrivileges {
  applications: Array<string>
}

export interface MappingCharFilter extends CharFilterBase {
  mappings: Array<string>
  mappings_path: string
}

export interface MatchAllQuery extends QueryBase {
  norm_field?: string
}

export interface MatchBoolPrefixQuery extends QueryBase {
  analyzer?: string
  fuzziness?: Fuzziness
  fuzzy_rewrite?: MultiTermQueryRewrite
  fuzzy_transpositions?: boolean
  max_expansions?: integer
  minimum_should_match?: MinimumShouldMatch
  operator?: Operator
  prefix_length?: integer
  query?: string
}

export interface MatchNoneQuery extends QueryBase {
}

export interface MatchPhrasePrefixQuery extends QueryBase {
  analyzer?: string
  max_expansions?: integer
  query?: string
  slop?: integer
  zero_terms_query?: ZeroTermsQuery
}

export interface MatchPhraseQuery extends QueryBase {
  analyzer?: string
  query?: string
  slop?: integer
}

export interface MatchQuery extends QueryBase {
  analyzer?: string
  auto_generate_synonyms_phrase_query?: boolean
  cutoff_frequency?: double
  fuzziness?: Fuzziness
  fuzzy_rewrite?: MultiTermQueryRewrite
  fuzzy_transpositions?: boolean
  lenient?: boolean
  max_expansions?: integer
  minimum_should_match?: MinimumShouldMatch
  operator?: Operator
  prefix_length?: integer
  query?: string | float | boolean
  zero_terms_query?: ZeroTermsQuery
}

export type MatchType = 'simple' | 'regex'

export interface MatrixAggregation extends Aggregation {
  fields?: Fields
  missing?: Record<Field, double>
}

export interface MatrixStatsAggregate extends AggregateBase {
  correlation: Record<string, double>
  covariance: Record<string, double>
  count: integer
  kurtosis: double
  mean: double
  skewness: double
  variance: double
  name: string
}

export interface MatrixStatsAggregation extends MatrixAggregation {
  mode?: MatrixStatsMode
}

export type MatrixStatsMode = 'avg' | 'min' | 'max' | 'sum' | 'median'

export interface MaxAggregation extends FormatMetricAggregationBase {
}

export interface MaxBucketAggregation extends PipelineAggregationBase {
}

export interface MedianAbsoluteDeviationAggregation extends FormatMetricAggregationBase {
  compression?: double
}

export interface MemoryStats {
  resident: string
  resident_in_bytes: long
  share: string
  share_in_bytes: long
  total_virtual: string
  total_virtual_in_bytes: long
}

export type MemoryStatus = 'ok' | 'soft_limit' | 'hard_limit'

export interface MergesStats {
  current: long
  current_docs: long
  current_size?: string
  current_size_in_bytes: long
  total: long
  total_auto_throttle?: string
  total_auto_throttle_in_bytes: long
  total_docs: long
  total_size?: string
  total_size_in_bytes: long
  total_stopped_time?: string
  total_stopped_time_in_millis: long
  total_throttled_time?: string
  total_throttled_time_in_millis: long
  total_time?: string
  total_time_in_millis: long
}

export type MetricAggregate = ValueAggregate | BoxPlotAggregate | GeoBoundsAggregate | GeoCentroidAggregate | GeoLineAggregate | PercentilesAggregate | ScriptedMetricAggregate | StatsAggregate | StringStatsAggregate | TopHitsAggregate | TopMetricsAggregate | ExtendedStatsAggregate | TDigestPercentilesAggregate | HdrPercentilesAggregate

export interface MetricAggregationBase {
  field?: Field
  missing?: Missing
  script?: Script
}

export type Metrics = string | Array<string>

export interface MinAggregation extends FormatMetricAggregationBase {
}

export interface MinBucketAggregation extends PipelineAggregationBase {
}

export interface MinimalLicenseInformation {
  expiry_date_in_millis: EpochMillis
  mode: LicenseType
  status: LicenseStatus
  type: LicenseType
  uid: string
}

export type MinimumInterval = 'second' | 'minute' | 'hour' | 'day' | 'month' | 'year'

export type MinimumShouldMatch = integer | string

export type Missing = string | integer | double | boolean

export interface MissingAggregation extends BucketAggregationBase {
  field?: Field
  missing?: Missing
}

export interface MlDataFrameAnalyticsJobsCountUsage {
  count: long
}

export interface MlDataFrameAnalyticsJobsMemoryUsage {
  peak_usage_bytes: JobStatistics
}

export interface MlDataFrameAnalyticsJobsUsage {
  memory_usage?: MlDataFrameAnalyticsJobsMemoryUsage
  _all: MlDataFrameAnalyticsJobsCountUsage
  analysis_counts?: EmptyObject
}

export interface MlInferenceIngestProcessorCountUsage {
  max: long
  sum: long
  min: long
}

export interface MlInferenceIngestProcessorUsage {
  num_docs_processed: MlInferenceIngestProcessorCountUsage
  pipelines: MlUsageCounter
  num_failures: MlInferenceIngestProcessorCountUsage
  time_ms: MlInferenceIngestProcessorCountUsage
}

export interface MlInferenceTrainedModelsCountUsage {
  total: long
  prepackaged: long
  other: long
  regression: long
  classification: long
}

export interface MlInferenceTrainedModelsUsage {
  estimated_operations?: JobStatistics
  estimated_heap_memory_usage_bytes?: JobStatistics
  count?: MlInferenceTrainedModelsCountUsage
  _all: MlUsageCounter
}

export interface MlInferenceUsage {
  ingest_processors: Record<string, MlInferenceIngestProcessorUsage>
  trained_models: MlInferenceTrainedModelsUsage
}

export interface MlJobForecasts {
  total: long
  forecasted_jobs: long
}

export interface MlUsageCounter {
  count: long
}

export type ModelCategorizationStatus = 'ok' | 'warn'

export type ModelMemoryStatus = 'ok' | 'soft_limit' | 'hard_limit'

export interface ModelPlotConfig {
  terms?: Field
  enabled: boolean
  annotations_enabled?: boolean
}

export interface ModelPlotConfigEnabled {
  enabled: boolean
<<<<<<< HEAD
  annotations_enabled?: boolean
=======
>>>>>>> ff3acb23
  terms?: string
}

export interface ModelSizeStats {
  bucket_allocation_failures_count: long
  job_id: Id
  log_time: Time
  memory_status: MemoryStatus
  model_bytes: long
  model_bytes_exceeded?: long
  model_bytes_memory_limit?: long
  peak_model_bytes?: long
  assignment_memory_basis?: string
  result_type: string
  total_by_field_count: long
  total_over_field_count: long
  total_partition_field_count: long
  categorization_status: string
  categorized_doc_count: integer
  dead_category_count: integer
  failed_category_count: integer
  frequent_category_count: integer
  rare_category_count: integer
  total_category_count: integer
  timestamp?: long
}

export interface ModelSnapshot {
  description: string
  job_id: Id
  latest_record_time_stamp: Time
  latest_result_time_stamp: Time
  model_size_stats: ModelSizeStats
  retain: boolean
  snapshot_doc_count: long
  snapshot_id: Id
  timestamp: Time
  min_version: VersionString
}

export interface MonitoringUsage extends XPackUsage {
  collection_enabled: boolean
  enabled_exporters: Record<string, long>
}

export type Month = 'january' | 'february' | 'march' | 'april' | 'may' | 'june' | 'july' | 'august' | 'september' | 'october' | 'november' | 'december'

export interface MoreLikeThisQuery extends QueryBase {
  analyzer?: string
  boost_terms?: double
  fields?: Fields
  include?: boolean
  like?: Like | Array<Like>
  max_doc_freq?: integer
  max_query_terms?: integer
  max_word_length?: integer
  min_doc_freq?: integer
  minimum_should_match?: MinimumShouldMatch
  min_term_freq?: integer
  min_word_length?: integer
  per_field_analyzer?: Record<Field, string>
  routing?: Routing
  stop_words?: StopWords
  unlike?: Like | Array<Like>
  version?: VersionNumber
  version_type?: VersionType
}

export interface MoveToStepRequest extends RequestBase {
  index: IndexName
  body?: {
    current_step?: StepKey
    next_step?: StepKey
  }
}

export interface MoveToStepResponse extends AcknowledgedResponseBase {
}

export interface MovingAverageAggregation extends PipelineAggregationBase {
  minimize?: boolean
  model?: MovingAverageModel
  settings: MovingAverageSettings
  predict?: integer
  window?: integer
}

export type MovingAverageModel = 'linear' | 'simple' | 'ewma' | 'holt' | 'holt_winters'

export type MovingAverageSettings = EwmaModelSettings | HoltLinearModelSettings | HoltWintersModelSettings

export interface MovingFunctionAggregation extends PipelineAggregationBase {
  script?: string
  shift?: integer
  window?: integer
}

export interface MovingPercentilesAggregation extends PipelineAggregationBase {
  window?: integer
  shift?: integer
}

export interface MultiBucketAggregate<TBucket = unknown> extends AggregateBase {
  buckets: Array<TBucket>
}

export interface MultiGetHit<TDocument = unknown> {
  error?: MainError
  fields?: Record<string, any>
  found?: boolean
  _id: Id
  _index: IndexName
  _primary_term?: long
  _routing?: Routing
  _seq_no?: SequenceNumber
  _source?: TDocument
  _type?: Type
  _version?: VersionNumber
}

export type MultiGetId = string | integer

export interface MultiGetOperation {
  can_be_flattened?: boolean
  _id: MultiGetId
  _index?: IndexName
  routing?: Routing
  _source?: boolean | Fields | SourceFilter
  stored_fields?: Fields
  _type?: Type
  version?: VersionNumber
  version_type?: VersionType
}

export interface MultiGetRequest extends RequestBase {
  index?: IndexName
  type?: Type
  preference?: string
  realtime?: boolean
  refresh?: boolean
  routing?: Routing
  source_enabled?: boolean
  _source?: boolean | Fields
  _source_excludes?: Fields
  _source_includes?: Fields
  stored_fields?: Fields
  body: {
    docs?: Array<MultiGetOperation>
    ids?: Array<MultiGetId>
  }
}

export interface MultiGetResponse<TDocument = unknown> extends ResponseBase {
  docs: Array<MultiGetHit<TDocument>>
}

export interface MultiMatchQuery extends QueryBase {
  analyzer?: string
  auto_generate_synonyms_phrase_query?: boolean
  cutoff_frequency?: double
  fields?: Fields
  fuzziness?: Fuzziness
  fuzzy_rewrite?: MultiTermQueryRewrite
  fuzzy_transpositions?: boolean
  lenient?: boolean
  max_expansions?: integer
  minimum_should_match?: MinimumShouldMatch
  operator?: Operator
  prefix_length?: integer
  query?: string
  slop?: integer
  tie_breaker?: double
  type?: TextQueryType
  use_dis_max?: boolean
  zero_terms_query?: ZeroTermsQuery
}

export interface MultiSearchBody {
  aggregations?: Record<string, AggregationContainer>
  aggs?: Record<string, AggregationContainer>
  query?: QueryContainer
  from?: integer
  size?: integer
  pit?: PointInTimeReference
  track_total_hits?: boolean | integer
  suggest?: SuggestContainer | Record<string, SuggestContainer>
}

export interface MultiSearchHeader {
  allow_no_indices?: boolean
  expand_wildcards?: ExpandWildcards
  ignore_unavailable?: boolean
  index?: Indices
  preference?: string
  request_cache?: boolean
  routing?: string
  search_type?: SearchType
}

export interface MultiSearchRequest extends RequestBase {
  index?: Indices
  type?: Types
  ccs_minimize_roundtrips?: boolean
  max_concurrent_searches?: long
  max_concurrent_shard_requests?: long
  pre_filter_shard_size?: long
  search_type?: SearchType
  rest_total_hits_as_int?: boolean
  typed_keys?: boolean
  body: Array<MultiSearchHeader | MultiSearchBody>
}

export interface MultiSearchResponse<TDocument = unknown> extends ResponseBase {
  took: long
  responses: Array<MultiSearchResult<TDocument> | ErrorResponse>
}

export interface MultiSearchResult<TDocument = unknown> extends SearchResponse<TDocument> {
  status: integer
}

export interface MultiSearchTemplateRequest extends RequestBase {
  index?: Indices
  type?: Types
  ccs_minimize_roundtrips?: boolean
  max_concurrent_searches?: long
  search_type?: SearchType
  total_hits_as_integer?: boolean
  typed_keys?: boolean
  body: {
    operations?: Record<string, SearchTemplateRequest>
  }
}

export interface MultiSearchTemplateResponse extends ResponseBase {
  responses: Array<SearchResponse<any>>
  took: long
}

export interface MultiTermLookup {
  field: Field
}

export type MultiTermQueryRewrite = string

export interface MultiTermVectorOperation {
  doc: object
  fields: Fields
  field_statistics: boolean
  filter: TermVectorFilter
  _id: Id
  _index: IndexName
  offsets: boolean
  payloads: boolean
  positions: boolean
  routing: Routing
  term_statistics: boolean
  version: VersionNumber
  version_type: VersionType
}

export interface MultiTermVectorsRequest extends RequestBase {
  index?: IndexName
  type?: Type
  fields?: Fields
  field_statistics?: boolean
  offsets?: boolean
  payloads?: boolean
  positions?: boolean
  preference?: string
  realtime?: boolean
  routing?: Routing
  term_statistics?: boolean
  version?: VersionNumber
  version_type?: VersionType
  body?: {
    docs?: Array<MultiTermVectorOperation>
    ids?: Array<Id>
  }
}

export interface MultiTermVectorsResponse extends ResponseBase {
  docs: Array<TermVectorsResult>
}

export interface MultiTermsAggregation extends BucketAggregationBase {
  terms: Array<MultiTermLookup>
}

export type MultiValueMode = 'min' | 'max' | 'avg' | 'sum'

export interface MultiplexerTokenFilter extends TokenFilterBase {
  filters: Array<string>
  preserve_original: boolean
}

export interface Murmur3HashProperty extends DocValuesPropertyBase {
  type: 'murmur3'
}

export interface MutualInformationHeuristic {
  background_is_superset: boolean
  include_negatives: boolean
}

export interface NGramTokenFilter extends TokenFilterBase {
  max_gram: integer
  min_gram: integer
}

export interface NGramTokenizer extends TokenizerBase {
  custom_token_chars: string
  max_gram: integer
  min_gram: integer
  token_chars: Array<TokenChar>
}

export type Name = string

export interface NamedPolicy extends EnrichPolicy {
  name: string
}

export interface NamedPolicyConfig {
  geo_match?: NamedPolicy
  match: NamedPolicy
}

export interface NamedPolicyMetadata {
  config: NamedPolicyConfig
}

export interface NamedQueryKeys<TQuery = unknown> {
  boost?: float
  _name?: string
  ignore_unmapped?: boolean
}
export type NamedQuery<TQuery = unknown> = NamedQueryKeys<TQuery> |
    { [property: string]: TQuery }

export type Names = string | Array<string>

export interface NativeCode {
  build_hash: string
  version: VersionString
}

export interface NativeCodeInformation {
  build_hash: string
  version: VersionString
}

export interface NestedAggregation extends BucketAggregationBase {
  path?: Field
}

export interface NestedIdentity {
  field: Field
  offset: integer
  _nested?: NestedIdentity
}

export interface NestedProperty extends CorePropertyBase {
  dynamic?: boolean | DynamicMapping
  enabled?: boolean
  properties?: Record<PropertyName, Property>
  include_in_parent?: boolean
  include_in_root?: boolean
  type: 'nested'
}

export interface NestedQuery extends QueryBase {
  ignore_unmapped?: boolean
  inner_hits?: InnerHits
  path?: Field
  query?: QueryContainer
  score_mode?: NestedScoreMode
}

export type NestedScoreMode = 'avg' | 'sum' | 'min' | 'max' | 'none'

export interface NestedSortValue {
  filter: QueryContainer
  max_children?: integer
  path: Field
}

export interface NeverCondition {
}

export interface NodeAllocationExplanation {
  deciders: Array<AllocationDecision>
  node_attributes: Record<string, string>
  node_decision: Decision
  node_id: string
  node_name: string
  store?: AllocationStore
  transport_address: string
  weight_ranking: integer
}

export interface NodeAttributes {
  attributes: Record<string, string>
  ephemeral_id: Id
  id?: Id
  name: Name
  transport_address: string
  roles?: NodeRoles
}

export interface NodeBufferPool {
  count: long
  total_capacity: string
  total_capacity_in_bytes: long
  used: string
  used_in_bytes: long
}

export interface NodeDiskUsage {
  node_name: string
  least_available: DiskUsage
  most_available: DiskUsage
}

export type NodeId = string

export type NodeIds = string

export interface NodeInfo {
  attributes: Record<string, string>
  build_flavor: string
  build_hash: string
  build_type: string
  host: string
  http: NodeInfoHttp
  ip: string
  jvm: NodeJvmInfo
  name: string
  network: NodeInfoNetwork
  os: NodeOperatingSystemInfo
  plugins: Array<PluginStats>
  process: NodeProcessInfo
  roles: Array<NodeRole>
  settings: Array<string>
  thread_pool: Record<string, NodeThreadPoolInfo>
  total_indexing_buffer: long
  transport: NodeInfoTransport
  transport_address: string
  version: VersionString
}

export interface NodeInfoHttp {
  bound_address: Array<string>
  max_content_length: string
  max_content_length_in_bytes: long
  publish_address: string
}

export interface NodeInfoJvmMemory {
  direct_max: string
  direct_max_in_bytes: long
  heap_init: string
  heap_init_in_bytes: long
  heap_max: string
  heap_max_in_bytes: long
  non_heap_init: string
  non_heap_init_in_bytes: long
  non_heap_max: string
  non_heap_max_in_bytes: long
}

export interface NodeInfoMemory {
  total: string
  total_in_bytes: long
}

export interface NodeInfoNetwork {
  primary_interface: NodeInfoNetworkInterface
  refresh_interval: integer
}

export interface NodeInfoNetworkInterface {
  address: string
  mac_address: string
  name: string
}

export interface NodeInfoOSCPU {
  cache_size: string
  cache_size_in_bytes: integer
  cores_per_socket: integer
  mhz: integer
  model: string
  total_cores: integer
  total_sockets: integer
  vendor: string
}

export interface NodeInfoTransport {
  bound_address: Array<string>
  publish_address: string
}

export interface NodeIngestStats {
  pipelines: Record<string, IngestStats>
  total: IngestStats
}

export interface NodeJvmInfo {
  gc_collectors: Array<string>
  mem: NodeInfoJvmMemory
  memory_pools: Array<string>
  pid: integer
  start_time_in_millis: long
  version: VersionString
  vm_name: Name
  vm_vendor: string
  vm_version: VersionString
}

export interface NodeJvmStats {
  buffer_pools: Record<string, NodeBufferPool>
  classes: JvmClassesStats
  gc: GarbageCollectionStats
  mem: MemoryStats
  threads: ThreadStats
  timestamp: long
  uptime: string
  uptime_in_millis: long
}

export type NodeName = string

export interface NodeOperatingSystemInfo {
  arch: string
  available_processors: integer
  cpu: NodeInfoOSCPU
  mem: NodeInfoMemory
  name: string
  pretty_name: Name
  refresh_interval_in_millis: integer
  swap: NodeInfoMemory
  version: VersionString
}

export interface NodePackagingType {
  count: integer
  flavor: string
  type: string
}

export interface NodeProcessInfo {
  id: long
  mlockall: boolean
  refresh_interval_in_millis: long
}

export interface NodeReloadException {
  name: Name
  reload_exception?: NodeReloadExceptionCausedBy
}

export interface NodeReloadExceptionCausedBy {
  type: string
  reason: string
  caused_by?: NodeReloadExceptionCausedBy
}

export type NodeRole = 'master' | 'data' | 'data_cold' | 'data_content' | 'data_frozen' | 'data_hot' | 'data_warm' | 'client' | 'ingest' | 'ml' | 'voting_only' | 'transform' | 'remote_cluster_client' | 'coordinating_only'

export type NodeRoles = Array<NodeRole>

export interface NodeStatistics {
  failed: integer
  failures?: Array<ErrorCause>
  successful: integer
  total: integer
}

export interface NodeStats {
  adaptive_selection: Record<string, AdaptiveSelectionStats>
  breakers: Record<string, BreakerStats>
  fs: FileSystemStats
  host: string
  http: HttpStats
  indices: IndexStats
  ingest: NodeIngestStats
  ip: Array<string>
  jvm: NodeJvmStats
  name: string
  os: OperatingSystemStats
  process: ProcessStats
  roles: Array<NodeRole>
  script: ScriptStats
  thread_pool: Record<string, ThreadCountStats>
  timestamp: long
  transport: TransportStats
  transport_address: string
}

export interface NodeThreadPoolInfo {
  core: integer
  keep_alive: string
  max: integer
  queue_size: integer
  size: integer
  type: string
}

export interface NodeUsageInformation {
  rest_actions: Record<string, integer>
  since: EpochMillis
  timestamp: EpochMillis
  aggregations: Record<string, any>
}

export interface NodesHotThreadsRequest extends RequestBase {
  node_id?: NodeIds
  ignore_idle_threads?: boolean
  interval?: Time
  snapshots?: long
  threads?: long
  thread_type?: ThreadType
  timeout?: Time
}

export interface NodesHotThreadsResponse extends ResponseBase {
  hot_threads: Array<HotThreadInformation>
}

export interface NodesInfoRequest extends RequestBase {
  node_id?: NodeIds
  metric?: Metrics
  flat_settings?: boolean
  timeout?: Time
}

export interface NodesInfoResponse extends NodesResponseBase {
  cluster_name: string
  nodes: Record<string, NodeInfo>
}

export interface NodesResponseBase extends ResponseBase {
  _nodes: NodeStatistics
}

export interface NodesStatsRequest extends RequestBase {
  node_id?: NodeIds
  metric?: Metrics
  index_metric?: Metrics
  completion_fields?: Fields
  fielddata_fields?: Fields
  fields?: Fields
  groups?: boolean
  include_segment_file_sizes?: boolean
  level?: Level
  timeout?: Time
  types?: Array<string>
}

export interface NodesStatsResponse extends NodesResponseBase {
  cluster_name: string
  nodes: Record<string, NodeStats>
}

export interface NodesUsageRequest extends RequestBase {
  node_id?: NodeIds
  metric?: Metrics
  timeout?: Time
}

export interface NodesUsageResponse extends NodesResponseBase {
  cluster_name: string
  nodes: Record<string, NodeUsageInformation>
}

export type NoriDecompoundMode = 'discard' | 'none' | 'mixed'

export interface NoriPartOfSpeechTokenFilter extends TokenFilterBase {
  stoptags: Array<string>
}

export interface NoriTokenizer extends TokenizerBase {
  decompound_mode: NoriDecompoundMode
  discard_punctuation: boolean
  user_dictionary: string
  user_dictionary_rules: Array<string>
}

export interface NormalizeAggregation extends PipelineAggregationBase {
  method?: NormalizeMethod
}

export type NormalizeMethod = 'rescale_0_1' | 'rescale_0_100' | 'percent_of_sum' | 'mean' | 'zscore' | 'softmax'

export interface NumberProperty extends DocValuesPropertyBase {
  boost?: double
  coerce?: boolean
  fielddata?: NumericFielddata
  ignore_malformed?: boolean
  index?: boolean
  null_value?: double
  scaling_factor?: double
  type: NumberType
}

export type NumberType = 'float' | 'half_float' | 'scaled_float' | 'double' | 'integer' | 'long' | 'short' | 'byte' | 'unsigned_long'

export interface NumericDecayFunctionKeys extends DecayFunctionBase {
}
export type NumericDecayFunction = NumericDecayFunctionKeys |
    { [property: string]: DecayPlacement<double, double> }

export interface NumericFielddata {
  format: NumericFielddataFormat
}

export type NumericFielddataFormat = 'array' | 'disabled'

export interface ObjectProperty extends CorePropertyBase {
  dynamic?: boolean | DynamicMapping
  enabled?: boolean
  properties?: Record<PropertyName, Property>
  type: 'object'
}

export type OpType = 'index' | 'create'

export interface OpenIndexRequest extends RequestBase {
  index: Indices
  allow_no_indices?: boolean
  expand_wildcards?: ExpandWildcards
  ignore_unavailable?: boolean
  master_timeout?: Time
  timeout?: Time
  wait_for_active_shards?: WaitForActiveShards
}

export interface OpenIndexResponse extends AcknowledgedResponseBase {
  shards_acknowledged: boolean
}

export interface OpenJobRequest extends RequestBase {
  job_id: Id
  body?: {
    timeout?: Time
  }
}

export interface OpenJobResponse extends ResponseBase {
  opened: boolean
}

export interface OpenPointInTimeRequest extends RequestBase {
  index: Indices
  keep_alive?: Time
}

export interface OpenPointInTimeResponse extends ResponseBase {
  id: Id
}

export interface OperatingSystemMemoryInfo {
  free_in_bytes: long
  free_percent: integer
  total_in_bytes: long
  used_in_bytes: long
  used_percent: integer
}

export interface OperatingSystemStats {
  cpu: CPUStats
  mem: ExtendedMemoryStats
  swap: MemoryStats
  timestamp: long
}

export type Operator = 'and' | 'or' | 'AND' | 'OR'

export interface OverallBucket {
  bucket_span: long
  is_interim: boolean
  jobs: Array<OverallBucketJobInfo>
  overall_score: double
  result_type: string
  timestamp: DateString
}

export interface OverallBucketJobInfo {
  job_id: string
  max_anomaly_score: double
}

export interface Page {
  from: integer
  size: integer
}

export interface PagerDutyActionEventResult {
  event: PagerDutyEvent
  reason: string
  request: HttpInputRequestResult
  response: HttpInputResponseResult
}

export interface PagerDutyActionResult {
  sent_event: PagerDutyActionEventResult
}

export interface PagerDutyContext {
  href: string
  src: string
  type: PagerDutyContextType
}

export type PagerDutyContextType = 'link' | 'image'

export interface PagerDutyEvent {
  account: string
  attach_payload: boolean
  client: string
  client_url: string
  context: Array<PagerDutyContext>
  description: string
  event_type: PagerDutyEventType
  incident_key: string
}

export type PagerDutyEventType = 'trigger' | 'resolve' | 'acknowledge'

export interface PainlessContextSetup {
  document: any
  index: IndexName
  query: QueryContainer
}

export interface PainlessExecutionPosition {
  offset: integer
  start: integer
  end: integer
}

export interface ParentAggregation extends BucketAggregationBase {
  type?: RelationName
}

export interface ParentIdQuery extends QueryBase {
  id?: Id
  ignore_unmapped?: boolean
  type?: RelationName
}

export interface PartitionScore {
  initial_record_score: double
  partition_field_name: string
  partition_field_value: string
  probability: double
  record_score: double
}

export interface PathHierarchyTokenizer extends TokenizerBase {
  buffer_size: integer
  delimiter: string
  replacement: string
  reverse: boolean
  skip: integer
}

export interface PatternCaptureTokenFilter extends TokenFilterBase {
  patterns: Array<string>
  preserve_original: boolean
}

export interface PatternReplaceTokenFilter extends TokenFilterBase {
  flags: string
  pattern: string
  replacement: string
}

export interface PauseAutoFollowPatternRequest extends RequestBase {
  name: Name
}

export interface PauseAutoFollowPatternResponse extends AcknowledgedResponseBase {
}

export interface PauseFollowIndexRequest extends RequestBase {
  index: IndexName
}

export interface PauseFollowIndexResponse extends AcknowledgedResponseBase {
}

export interface PendingTask {
  insert_order: integer
  priority: string
  source: string
  time_in_queue: string
  time_in_queue_millis: integer
}

export interface PerPartitionCategorization {
  enabled?: boolean
  stop_on_warn?: boolean
}

export type Percentage = string | float

export interface PercentageScoreHeuristic {
}

export interface PercentileItem {
  percentile: double
  value: double
}

export interface PercentileRanksAggregation extends FormatMetricAggregationBase {
  keyed?: boolean
  values?: Array<double>
  hdr?: HdrMethod
  tdigest?: TDigest
}

export interface PercentilesAggregate extends AggregateBase {
  items: Array<PercentileItem>
}

export interface PercentilesAggregation extends FormatMetricAggregationBase {
  keyed?: boolean
  percents?: Array<double>
  hdr?: HdrMethod
  tdigest?: TDigest
}

export interface PercentilesBucketAggregation extends PipelineAggregationBase {
  percents?: Array<double>
}

export interface PercolateQuery extends QueryBase {
  document?: any
  documents?: Array<any>
  field?: Field
  id?: Id
  index?: IndexName
  preference?: string
  routing?: Routing
  version?: VersionNumber
}

export interface PercolatorProperty extends PropertyBase {
  type: 'percolator'
}

export interface Phase {
  actions: Record<string, LifecycleAction> | Array<string>
  min_age?: Time
}

export interface Phases {
  cold?: Phase
  delete?: Phase
  hot?: Phase
  warm?: Phase
}

export interface PhraseSuggestCollate {
  params?: Record<string, any>
  prune?: boolean
  query: PhraseSuggestCollateQuery
}

export interface PhraseSuggestCollateQuery {
  id?: Id
  source?: string
}

export interface PhraseSuggestHighlight {
  post_tag: string
  pre_tag: string
}

export interface PhraseSuggestOption {
  text: string
  highlighted: string
  score: double
}

export interface PhraseSuggester extends SuggesterBase {
  collate?: PhraseSuggestCollate
  confidence?: double
  direct_generator?: Array<DirectGenerator>
  force_unigrams?: boolean
  gram_size?: integer
  highlight?: PhraseSuggestHighlight
  max_errors?: double
  real_word_error_likelihood?: double
  separator?: string
  shard_size?: integer
  smoothing?: SmoothingModelContainer
  text?: string
  token_limit?: integer
}

export interface PingRequest extends RequestBase {
}

export type PingResponse = boolean

export interface PinnedQuery extends QueryBase {
  ids?: Array<Id> | Array<long>
  organic?: QueryContainer
}

export interface Pipeline {
  description?: string
  on_failure?: Array<ProcessorContainer>
  processors?: Array<ProcessorContainer>
  version?: VersionNumber
}

export interface PipelineAggregationBase extends Aggregation {
  buckets_path?: BucketsPath
  format?: string
  gap_policy?: GapPolicy
}

export type PipelineName = string

export interface PipelineProcessor extends ProcessorBase {
  name: string
}

export interface PipelineSimulation {
  doc?: DocumentSimulation
  processor_results?: Array<PipelineSimulation>
  tag?: string
  processor_type?: string
  status?: Status
}

export interface PluginStats {
  classname: string
  description: string
  elasticsearch_version: VersionString
  extended_plugins: Array<string>
  has_native_controller: boolean
  java_version: VersionString
  name: string
  version: VersionString
  licensed: boolean
  type: string
}

export interface PointInTimeReference {
  id: Id
  keep_alive?: Time
}

export interface PointProperty extends DocValuesPropertyBase {
  ignore_malformed?: boolean
  ignore_z_value?: boolean
  null_value?: string
  type: 'point'
}

export interface Policy {
  phases: Phases
  name?: string
}

export interface PorterStemTokenFilter extends TokenFilterBase {
}

export interface PostCalendarEventsRequest extends RequestBase {
  calendar_id: Id
  body: {
    events?: Array<ScheduledEvent>
  }
}

export interface PostCalendarEventsResponse extends ResponseBase {
  events: Array<ScheduledEvent>
}

export interface PostJobDataRequest extends RequestBase {
  job_id: Id
  reset_end?: DateString
  reset_start?: DateString
  body: {
    data?: Array<any>
  }
}

export interface PostJobDataResponse extends ResponseBase {
  bucket_count: long
  earliest_record_timestamp: integer
  empty_bucket_count: long
  input_bytes: long
  input_field_count: long
  input_record_count: long
  invalid_date_count: long
  job_id: string
  last_data_time: integer
  latest_record_timestamp: integer
  missing_field_count: long
  out_of_order_timestamp_count: long
  processed_field_count: long
  processed_record_count: long
  sparse_bucket_count: long
}

export interface PostLicenseRequest extends RequestBase {
  acknowledge?: boolean
  body?: {
    license?: License
    licenses?: Array<License>
  }
}

export interface PostLicenseResponse extends ResponseBase {
  acknowledge?: LicenseAcknowledgement
  acknowledged: boolean
  license_status: LicenseStatus
}

export interface PredicateTokenFilter extends TokenFilterBase {
  script: Script
}

export interface PrefixQuery extends QueryBase {
  rewrite?: MultiTermQueryRewrite
  value: string
}

export interface PreviewDatafeedRequest extends RequestBase {
  datafeed_id: Id
}

export interface PreviewDatafeedResponse<TDocument = unknown> extends ResponseBase {
  data: Array<TDocument>
}

export interface PreviewTransformRequest extends RequestBase {
  body: {
    description?: string
    dest?: TransformDestination
    frequency?: Time
    pivot?: TransformPivot
    source?: TransformSource
    sync?: TransformSyncContainer
  }
}

export interface PreviewTransformResponse<TTransform = unknown> extends ResponseBase {
  generated_dest_index: IndexState
  preview: Array<TTransform>
}

export type Privileges = Record<string, boolean>

export interface PrivilegesActions {
  actions: Array<string>
  application?: string
  name?: string
  metadata?: Record<string, any>
}

export interface ProcessStats {
  cpu: CPUStats
  mem: MemoryStats
  open_file_descriptors: integer
  timestamp: long
}

export interface ProcessorBase {
  if?: string
  ignore_failure?: boolean
  on_failure?: Array<ProcessorContainer>
  tag?: string
}

export interface ProcessorContainer {
  attachment?: AttachmentProcessor
  append?: AppendProcessor
  csv?: CsvProcessor
  convert?: ConvertProcessor
  date?: DateProcessor
  date_index_name?: DateIndexNameProcessor
  dot_expander?: DotExpanderProcessor
  enrich?: EnrichProcessor
  fail?: FailProcessor
  foreach?: ForeachProcessor
  json?: JsonProcessor
  user_agent?: UserAgentProcessor
  kv?: KeyValueProcessor
  geoip?: GeoIpProcessor
  grok?: GrokProcessor
  gsub?: GsubProcessor
  join?: JoinProcessor
  lowercase?: LowercaseProcessor
  remove?: RemoveProcessor
  rename?: RenameProcessor
  script?: ScriptProcessor
  set?: SetProcessor
  sort?: SortProcessor
  split?: SplitProcessor
  trim?: TrimProcessor
  uppercase?: UppercaseProcessor
  urldecode?: UrlDecodeProcessor
  bytes?: BytesProcessor
  dissect?: DissectProcessor
  set_security_user?: SetSecurityUserProcessor
  pipeline?: PipelineProcessor
  drop?: DropProcessor
  circle?: CircleProcessor
  inference?: InferenceProcessor
}

export interface Profile {
  shards: Array<ShardProfile>
}

export type Property = FlattenedProperty | JoinProperty | PercolatorProperty | RankFeatureProperty | RankFeaturesProperty | ConstantKeywordProperty | FieldAliasProperty | HistogramProperty | CoreProperty

export interface PropertyBase {
  local_metadata?: Record<string, any>
  meta?: Record<string, string>
  name?: PropertyName
  properties?: Record<PropertyName, Property>
  ignore_above?: integer
  dynamic?: boolean | DynamicMapping
  fields?: Record<PropertyName, Property>
}

export type PropertyName = string

export interface PutAliasRequest extends RequestBase {
  index: Indices
  name: Name
  master_timeout?: Time
  timeout?: Time
  body?: {
    filter?: QueryContainer
    index_routing?: Routing
    is_write_index?: boolean
    routing?: Routing
    search_routing?: Routing
  }
}

export interface PutAliasResponse extends ResponseBase {
}

export interface PutAutoFollowPatternRequest extends RequestBase {
  name: Name
  body: {
    remote_cluster: string
    follow_index_pattern?: IndexPattern
    leader_index_patterns?: IndexPatterns
    max_outstanding_read_requests?: integer
    settings?: Record<string, any>
    max_outstanding_write_requests?: integer
    read_poll_timeout?: Time
    max_read_request_operation_count?: integer
    max_read_request_size?: ByteSize
    max_retry_delay?: Time
    max_write_buffer_count?: integer
    max_write_buffer_size?: ByteSize
    max_write_request_operation_count?: integer
    max_write_request_size?: ByteSize
  }
}

export interface PutAutoFollowPatternResponse extends AcknowledgedResponseBase {
}

export interface PutAutoscalingPolicyRequest extends RequestBase {
  stub_a: string
  stub_b: string
  body: {
    stub_c: string
  }
}

export interface PutAutoscalingPolicyResponse extends ResponseBase {
  stub: integer
}

export interface PutCalendarJobRequest extends RequestBase {
  calendar_id: Id
  job_id: Id
}

export interface PutCalendarJobResponse extends ResponseBase {
  calendar_id: string
  description: string
  job_ids: Array<string>
}

export interface PutCalendarRequest extends RequestBase {
  calendar_id: Id
  body?: {
    description?: string
  }
}

export interface PutCalendarResponse extends ResponseBase {
  calendar_id: string
  description: string
  job_ids: Array<string>
}

export interface PutDatafeedRequest extends RequestBase {
  datafeed_id: Id
  allow_no_indices?: boolean
  expand_wildcards?: ExpandWildcards
  ignore_throttled?: boolean
  ignore_unavailable?: boolean
  body: {
    aggregations?: Record<string, AggregationContainer>
    chunking_config?: ChunkingConfig
    frequency?: Time
    indices?: Array<string>
    indexes?: Array<string>
    job_id?: Id
    max_empty_searches?: integer
    query?: QueryContainer
    query_delay?: Time
    script_fields?: Record<string, ScriptField>
    scroll_size?: integer
  }
}

export interface PutDatafeedResponse extends ResponseBase {
  aggregations: Record<string, AggregationContainer>
  chunking_config: ChunkingConfig
  datafeed_id: string
  frequency: Time
  indices: Indices
  job_id: string
  max_empty_searches: integer
  query: QueryContainer
  query_delay: Time
  script_fields: Record<string, ScriptField>
  scroll_size: integer
}

export interface PutEnrichPolicyRequest extends RequestBase {
  name: Name
  body: {
    geo_match?: EnrichPolicy
    match?: EnrichPolicy
  }
}

export interface PutEnrichPolicyResponse extends AcknowledgedResponseBase {
}

export interface PutFilterRequest extends RequestBase {
  filter_id: Id
  body: {
    description?: string
    items?: Array<string>
  }
}

export interface PutFilterResponse extends ResponseBase {
  description: string
  filter_id: string
  items: Array<string>
}

export interface PutIndexTemplateRequest extends RequestBase {
  name: Name
  create?: boolean
  flat_settings?: boolean
  include_type_name?: boolean
  master_timeout?: Time
  timeout?: Time
  body: {
    aliases?: Record<IndexName, Alias>
    index_patterns?: string | Array<string>
    mappings?: TypeMapping
    order?: integer
    settings?: Record<string, any>
    version?: VersionNumber
  }
}

export interface PutIndexTemplateResponse extends AcknowledgedResponseBase {
}

export interface PutJobRequest extends RequestBase {
  job_id: Id
  body: {
    allow_lazy_open?: boolean
    analysis_config?: AnalysisConfig
    analysis_limits?: AnalysisLimits
    data_description?: DataDescription
    description?: string
    model_plot?: ModelPlotConfig
    model_snapshot_retention_days?: long
    results_index_name?: IndexName
  }
}

export interface PutJobResponse extends ResponseBase {
  allow_lazy_open: boolean
  analysis_config: AnalysisConfig
  analysis_limits: AnalysisLimits
  background_persist_interval: Time
  create_time: DateString
  data_description: DataDescription
  description: string
  job_id: string
  job_type: string
  model_plot: ModelPlotConfig
  model_snapshot_id: string
  model_snapshot_retention_days: long
  renormalization_window_days: long
  results_index_name: string
  results_retention_days: long
}

export interface PutLifecycleRequest extends RequestBase {
  policy?: Name
  policy_id?: Id
  body?: {
    policy?: Policy
  }
}

export interface PutLifecycleResponse extends AcknowledgedResponseBase {
}

export interface PutMappingRequest extends RequestBase {
  index?: Indices
  type?: Type
  allow_no_indices?: boolean
  expand_wildcards?: ExpandWildcards
  ignore_unavailable?: boolean
  include_type_name?: boolean
  master_timeout?: Time
  timeout?: Time
  write_index_only?: boolean
  body: {
    all_field?: AllField
    date_detection?: boolean
    dynamic?: boolean | DynamicMapping
    dynamic_date_formats?: Array<string>
    dynamic_templates?: Record<string, DynamicTemplate> | Array<Record<string, DynamicTemplate>>
    field_names_field?: FieldNamesField
    index_field?: IndexField
    meta?: Record<string, any>
    numeric_detection?: boolean
    properties?: Record<PropertyName, Property>
    routing_field?: RoutingField
    size_field?: SizeField
    source_field?: SourceField
    runtime?: RuntimeFields
  }
}

export interface PutMappingResponse extends IndicesResponseBase {
}

export interface PutPipelineRequest extends RequestBase {
  id: Id
  master_timeout?: Time
  timeout?: Time
  body: {
    description?: string
    on_failure?: Array<ProcessorContainer>
    processors?: Array<ProcessorContainer>
    version?: VersionNumber
  }
}

export interface PutPipelineResponse extends AcknowledgedResponseBase {
}

export interface PutPrivilegesRequest extends RequestBase {
  refresh?: Refresh
  body: Record<string, Record<string, PrivilegesActions>>
}

export interface PutPrivilegesResponse extends DictionaryResponseBase<string, Record<string, PutPrivilegesStatus>> {
}

export interface PutPrivilegesStatus {
  created: boolean
}

export interface PutRoleMappingRequest extends RequestBase {
  name: Name
  refresh?: Refresh
  body: {
    enabled?: boolean
    metadata?: Record<string, any>
    roles?: Array<string>
    rules?: RoleMappingRuleBase
    run_as?: Array<string>
  }
}

export interface PutRoleMappingResponse extends ResponseBase {
  created?: boolean
  role_mapping: PutRoleMappingStatus
}

export interface PutRoleMappingStatus {
  created: boolean
}

export interface PutRoleRequest extends RequestBase {
  name: Name
  refresh?: Refresh
  body: {
    applications?: Array<ApplicationPrivileges>
    cluster?: Array<string>
    global?: Record<string, any>
    indices?: Array<IndicesPrivileges>
    metadata?: Record<string, any>
    run_as?: Array<string>
    transient_metadata?: TransientMetadata
  }
}

export interface PutRoleResponse extends ResponseBase {
  role: PutRoleStatus
}

export interface PutRoleStatus {
  created: boolean
}

export interface PutScriptRequest extends RequestBase {
  id: Id
  context?: Name
  master_timeout?: Time
  timeout?: Time
  body: {
    script?: StoredScript
  }
}

export interface PutScriptResponse extends AcknowledgedResponseBase {
}

export interface PutSnapshotLifecycleRequest extends RequestBase {
  policy_id: Name
  body?: {
    config?: SnapshotLifecycleConfig
    name?: string
    repository?: string
    retention?: SnapshotRetentionConfiguration
    schedule?: CronExpression
  }
}

export interface PutSnapshotLifecycleResponse extends AcknowledgedResponseBase {
}

export interface PutTransformRequest extends RequestBase {
  transform_id: Name
  defer_validation?: boolean
  body: {
    description?: string
    dest?: TransformDestination
    frequency?: Time
    pivot?: TransformPivot
    source?: TransformSource
    sync?: TransformSyncContainer
  }
}

export interface PutTransformResponse extends AcknowledgedResponseBase {
}

export interface PutUserRequest extends RequestBase {
  username: Name
  refresh?: Refresh
  body: {
    username?: Name
    email?: string | null
    full_name?: string | null
    metadata?: Record<string, any>
    password?: string
    password_hash?: string
    roles?: Array<string>
    enabled?: boolean
  }
}

export interface PutUserResponse extends ResponseBase {
  created: boolean
}

export interface PutWatchRequest extends RequestBase {
  id: Name
  active?: boolean
  if_primary_term?: long
  if_sequence_number?: long
  version?: VersionNumber
  body?: {
    actions?: Record<string, Action>
    condition?: ConditionContainer
    input?: InputContainer
    metadata?: Record<string, any>
    throttle_period?: string
    transform?: TransformContainer
    trigger?: TriggerContainer
  }
}

export interface PutWatchResponse extends ResponseBase {
  created: boolean
  _id: Id
  _primary_term: long
  _seq_no: SequenceNumber
  _version: VersionNumber
}

export type Quantifier = 'some' | 'all'

export interface QueryBase {
  boost?: float
  _name?: string
}

export interface QueryBreakdown {
  advance: long
  advance_count: long
  build_scorer: long
  build_scorer_count: long
  create_weight: long
  create_weight_count: long
  match: long
  match_count: long
  shallow_advance: long
  shallow_advance_count: long
  next_doc: long
  next_doc_count: long
  score: long
  score_count: long
  compute_max_score: long
  compute_max_score_count: long
  set_min_competitive_score: long
  set_min_competitive_score_count: long
}

export interface QueryCacheStats {
  cache_count: integer
  cache_size: integer
  evictions: integer
  hit_count: integer
  memory_size?: ByteSize
  memory_size_in_bytes: integer
  miss_count: integer
  total_count: integer
}

export interface QueryContainer {
  bool?: BoolQuery
  boosting?: BoostingQuery
  common?: Record<string, CommonTermsQuery | string>
  constant_score?: ConstantScoreQuery
  dis_max?: DisMaxQuery
  distance_feature?: Record<string, DistanceFeatureQuery | string> | DistanceFeatureQuery
  exists?: ExistsQuery
  function_score?: FunctionScoreQuery
  fuzzy?: Record<string, FuzzyQuery | string>
  geo_bounding_box?: NamedQuery<GeoBoundingBoxQuery | string>
  geo_distance?: NamedQuery<GeoDistanceQuery | string>
  geo_polygon?: NamedQuery<GeoPolygonQuery | string>
  geo_shape?: NamedQuery<GeoShapeQuery | string>
  has_child?: HasChildQuery
  has_parent?: HasParentQuery
  ids?: IdsQuery
  intervals?: NamedQuery<IntervalsQuery | string>
  is_conditionless?: boolean
  is_strict?: boolean
  is_verbatim?: boolean
  is_writable?: boolean
  match?: NamedQuery<MatchQuery | string | float | boolean>
  match_all?: MatchAllQuery
  match_bool_prefix?: NamedQuery<MatchBoolPrefixQuery | string>
  match_none?: MatchNoneQuery
  match_phrase?: NamedQuery<MatchPhraseQuery | string>
  match_phrase_prefix?: NamedQuery<MatchPhrasePrefixQuery | string>
  more_like_this?: MoreLikeThisQuery
  multi_match?: MultiMatchQuery
  nested?: NestedQuery
  parent_id?: ParentIdQuery
  percolate?: PercolateQuery
  pinned?: PinnedQuery
  prefix?: NamedQuery<PrefixQuery | string>
  query_string?: QueryStringQuery
  range?: NamedQuery<RangeQuery>
  rank_feature?: NamedQuery<RankFeatureQuery | string>
  regexp?: NamedQuery<RegexpQuery | string>
  script?: ScriptQuery
  script_score?: ScriptScoreQuery
  shape?: NamedQuery<ShapeQuery | string>
  simple_query_string?: SimpleQueryStringQuery
  span_containing?: SpanContainingQuery
  field_masking_span?: SpanFieldMaskingQuery
  span_first?: SpanFirstQuery
  span_multi?: SpanMultiTermQuery
  span_near?: SpanNearQuery
  span_not?: SpanNotQuery
  span_or?: SpanOrQuery
  span_term?: NamedQuery<SpanTermQuery | string>
  span_within?: SpanWithinQuery
  template?: QueryTemplate
  term?: NamedQuery<TermQuery | string | float | boolean>
  terms?: NamedQuery<TermsQuery | Array<string> | Array<long>>
  terms_set?: NamedQuery<TermsSetQuery | string>
  wildcard?: NamedQuery<WildcardQuery | string>
  type?: TypeQuery
}

export interface QueryProfile {
  breakdown: QueryBreakdown
  description: string
  time_in_nanos: long
  type: string
  children?: Array<QueryProfile>
}

export interface QuerySqlRequest extends RequestBase {
  format?: string
  body: {
    columnar?: boolean
    cursor?: string
    fetch_size?: integer
    filter?: QueryContainer
    query?: string
    time_zone?: string
  }
}

export interface QuerySqlResponse extends ResponseBase {
  columns?: Array<SqlColumn>
  cursor?: string
  rows: Array<SqlRow>
}

export interface QueryStringQuery extends QueryBase {
  allow_leading_wildcard?: boolean
  analyzer?: string
  analyze_wildcard?: boolean
  auto_generate_synonyms_phrase_query?: boolean
  default_field?: Field
  default_operator?: Operator
  enable_position_increments?: boolean
  escape?: boolean
  fields?: Fields
  fuzziness?: Fuzziness
  fuzzy_max_expansions?: integer
  fuzzy_prefix_length?: integer
  fuzzy_rewrite?: MultiTermQueryRewrite
  fuzzy_transpositions?: boolean
  lenient?: boolean
  max_determinized_states?: integer
  minimum_should_match?: MinimumShouldMatch
  phrase_slop?: double
  query?: string
  quote_analyzer?: string
  quote_field_suffix?: string
  rewrite?: MultiTermQueryRewrite
  tie_breaker?: double
  time_zone?: string
  type?: TextQueryType
}

export interface QueryTemplate {
  source: string
}

export interface QueryUsage {
  count?: integer
  failed?: integer
  paging?: integer
  total?: integer
}

export interface QueryUserPrivileges {
  term: TermUserPrivileges
}

export interface QueryWatchesRequest extends RequestBase {
  stub_a: string
  stub_b: string
  body?: {
    stub_c: string
  }
}

export interface QueryWatchesResponse extends ResponseBase {
  stub: integer
}

export interface RandomScoreFunction extends ScoreFunctionBase {
  field?: Field
  seed?: long | string
}

export interface RangeAggregation extends BucketAggregationBase {
  field?: Field
  ranges?: Array<AggregationRange>
  script?: Script
}

export interface RangeBucketKeys {
}
export type RangeBucket = RangeBucketKeys |
    { [property: string]: Aggregate }

export type RangeProperty = LongRangeProperty | IpRangeProperty | IntegerRangeProperty | FloatRangeProperty | DoubleRangeProperty | DateRangeProperty

export interface RangePropertyBase extends DocValuesPropertyBase {
  boost?: double
  coerce?: boolean
  index?: boolean
}

export interface RangeQuery extends QueryBase {
  gt?: double | DateMath
  gte?: double | DateMath
  lt?: double | DateMath
  lte?: double | DateMath
  relation?: RangeRelation
  time_zone?: string
  from?: double | DateMath
  to?: double | DateMath
}

export type RangeRelation = 'within' | 'contains' | 'intersects'

export interface RankFeatureFunction {
}

export interface RankFeatureProperty extends PropertyBase {
  positive_score_impact?: boolean
  type: 'rank_feature'
}

export interface RankFeatureQuery extends QueryBase {
  function?: RankFeatureFunction
}

export interface RankFeaturesProperty extends PropertyBase {
  type: 'rank_features'
}

export interface RareTermsAggregation extends BucketAggregationBase {
  exclude?: string | Array<string>
  field?: Field
  include?: string | Array<string> | TermsInclude
  max_doc_count?: long
  missing?: Missing
  precision?: double
  value_type?: string
}

export interface RareTermsBucketKeys<TKey = unknown> {
}
export type RareTermsBucket<TKey = unknown> = RareTermsBucketKeys<TKey> |
    { [property: string]: Aggregate }

export interface RateAggregation extends FormatMetricAggregationBase {
  unit?: DateInterval
  mode?: RateMode
}

export type RateMode = 'sum' | 'value_count'

export interface RealmCacheUsage {
  size: long
}

export interface RealmInfo {
  name: string
  type: string
}

export interface RealmUsage extends XPackUsage {
  name?: Array<string>
  order?: Array<long>
  size?: Array<long>
  cache?: Array<RealmCacheUsage>
  has_authorization_realms?: Array<boolean>
  has_default_username_pattern?: Array<boolean>
  has_truststore?: Array<boolean>
  is_authentication_delegated?: Array<boolean>
}

export interface RecoveryBytes {
  percent: Percentage
  recovered?: ByteSize
  recovered_in_bytes: ByteSize
  reused?: ByteSize
  reused_in_bytes: ByteSize
  total?: ByteSize
  total_in_bytes: ByteSize
}

export interface RecoveryFileDetails {
  length: long
  name: string
  recovered: long
}

export interface RecoveryFiles {
  details?: Array<RecoveryFileDetails>
  percent: Percentage
  recovered: long
  reused: long
  total: long
}

export interface RecoveryIndexStatus {
  bytes?: RecoveryBytes
  files: RecoveryFiles
  size: RecoveryBytes
  source_throttle_time?: Time
  source_throttle_time_in_millis: EpochMillis
  target_throttle_time?: Time
  target_throttle_time_in_millis: EpochMillis
  total_time_in_millis: EpochMillis
  total_time?: Time
}

export interface RecoveryOrigin {
  hostname?: string
  host?: string
  transport_address?: string
  id?: Id
  ip?: string
  name?: Name
  bootstrap_new_history_uuid?: boolean
  repository?: Name
  snapshot?: Name
  version?: VersionString
  restoreUUID?: Uuid
  index?: IndexName
}

export interface RecoveryStartStatus {
  check_index_time: long
  total_time_in_millis: string
}

export interface RecoveryStats {
  current_as_source: long
  current_as_target: long
  throttle_time?: string
  throttle_time_in_millis: long
}

export interface RecoveryStatus {
  shards: Array<ShardRecovery>
}

export interface RecoveryStatusRequest extends RequestBase {
  index?: Indices
  active_only?: boolean
  detailed?: boolean
}

export interface RecoveryStatusResponse extends DictionaryResponseBase<IndexName, RecoveryStatus> {
}

export interface RecoveryTranslogStatus {
  percent: Percentage
  recovered: long
  total: long
  total_on_start: long
  total_time?: string
  total_time_in_millis: EpochMillis
}

export interface RecoveryVerifyIndex {
  check_index_time?: Time
  check_index_time_in_millis: EpochMillis
  total_time?: Time
  total_time_in_millis: EpochMillis
}

export type Refresh = boolean | RefreshOptions

export type RefreshOptions = 'wait_for'

export interface RefreshRequest extends RequestBase {
  index?: Indices
  allow_no_indices?: boolean
  expand_wildcards?: ExpandWildcards
  ignore_unavailable?: boolean
}

export interface RefreshResponse extends ShardsOperationResponseBase {
}

export interface RefreshStats {
  external_total: long
  external_total_time_in_millis: long
  listeners: long
  total: long
  total_time?: string
  total_time_in_millis: long
}

export interface RegexpQuery extends QueryBase {
  flags?: string
  max_determinized_states?: integer
  value?: string
}

export interface RegressionInferenceOptions {
  results_field: Field
  num_top_feature_importance_values?: integer
}

export interface ReindexDestination {
  index: IndexName
  op_type?: OpType
  pipeline?: string
  routing?: ReindexRouting
  version_type?: VersionType
}

export interface ReindexNode {
  attributes: Record<string, string>
  host: string
  ip: string
  name: Name
  roles: Array<string>
  tasks: Record<TaskId, ReindexTask>
  transport_address: string
}

export interface ReindexRequest extends RequestBase {
  refresh?: boolean
  requests_per_second?: long
  scroll?: Time
  slices?: long
  timeout?: Time
  wait_for_active_shards?: WaitForActiveShards
  wait_for_completion?: boolean
  require_alias?: boolean
  body: {
    conflicts?: Conflicts
    dest?: ReindexDestination
    max_docs?: long
    script?: Script
    size?: long
    source?: ReindexSource
  }
}

export interface ReindexResponse extends ResponseBase {
  batches?: long
  created?: long
  deleted?: long
  failures?: Array<BulkIndexByScrollFailure>
  noops?: long
  retries?: Retries
  requests_per_second?: long
  slice_id?: integer
  task?: TaskId
  throttled_millis?: EpochMillis
  throttled_until_millis?: EpochMillis
  timed_out?: boolean
  took?: Time
  total?: long
  updated?: long
  version_conflicts?: long
}

export interface ReindexRethrottleRequest extends RequestBase {
  task_id: Id
  requests_per_second?: long
}

export interface ReindexRethrottleResponse extends ResponseBase {
  nodes: Record<string, ReindexNode>
}

export interface ReindexRouting {
}

export interface ReindexSource {
  index: Indices
  query?: QueryContainer
  remote?: RemoteSource
  size?: integer
  slice?: SlicedScroll
  sort?: Sort
  _source?: Fields
}

export interface ReindexStatus {
  batches: long
  created: long
  deleted: long
  noops: long
  requests_per_second: float
  retries: Retries
  throttled_millis: long
  throttled_until_millis: long
  total: long
  updated: long
  version_conflicts: long
}

export interface ReindexTask {
  action: string
  cancellable: boolean
  description: string
  id: long
  node: Name
  running_time_in_nanos: long
  start_time_in_millis: long
  status: ReindexStatus
  type: string
  headers: Record<string, string>
}

export type RelationName = string

export interface ReloadDetails {
  index: string
  reloaded_analyzers: Array<string>
  reloaded_node_ids: Array<string>
}

export interface ReloadSearchAnalyzersRequest extends RequestBase {
  index: Indices
  allow_no_indices?: boolean
  expand_wildcards?: ExpandWildcards
  ignore_unavailable?: boolean
}

export interface ReloadSearchAnalyzersResponse extends ResponseBase {
  reload_details: Array<ReloadDetails>
  _shards: ShardStatistics
}

export interface ReloadSecureSettingsRequest extends RequestBase {
  node_id?: NodeIds
  timeout?: Time
  body?: {
    secure_settings_password?: string
  }
}

export interface ReloadSecureSettingsResponse extends NodesResponseBase {
  cluster_name: Name
  nodes: Record<string, NodeStats | NodeReloadException>
}

export interface RemoteInfo {
  connected: boolean
  initial_connect_timeout: Time
  max_connections_per_cluster: integer
  num_nodes_connected: long
  seeds: Array<string>
  skip_unavailable: boolean
}

export interface RemoteInfoRequest extends RequestBase {
}

export interface RemoteInfoResponse extends DictionaryResponseBase<string, RemoteInfo> {
}

export interface RemoteSource {
  connect_timeout: Time
  host: Uri
  password: string
  socket_timeout: Time
  username: string
}

export interface RemoveDuplicatesTokenFilter extends TokenFilterBase {
}

export interface RemovePolicyRequest extends RequestBase {
  index: IndexName
}

export interface RemovePolicyResponse extends ResponseBase {
  failed_indexes: Array<string>
  has_failures: boolean
}

export interface RemoveProcessor extends ProcessorBase {
  field: Fields
  ignore_missing?: boolean
}

export interface RenameProcessor extends ProcessorBase {
  field: Field
  ignore_missing?: boolean
  target_field: Field
}

export interface RenderSearchTemplateRequest extends RequestBase {
  body?: {
    file?: string
    params?: Record<string, any>
    source?: string
  }
}

export interface RenderSearchTemplateResponse extends ResponseBase {
  template_output: Record<string, any>
}

export interface RequestBase extends CommonQueryParameters {
}

export interface RequestCacheStats {
  evictions: long
  hit_count: long
  memory_size?: string
  memory_size_in_bytes: long
  miss_count: long
}

export interface Rescore {
  query: RescoreQuery
  window_size?: integer
}

export interface RescoreQuery {
  rescore_query: QueryContainer
  query_weight?: double
  rescore_query_weight?: double
  score_mode?: ScoreMode
}

export interface ReservedSize {
  node_id: string
  path: string
  total: long
  shards: Array<string>
}

export interface ResolveIndexAliasItem {
  name: Name
  indices: Indices
}

export interface ResolveIndexDataStreamsItem {
  name: DataStreamName
  timestamp_field: Field
  backing_indices: Indices
}

export interface ResolveIndexItem {
  name: Name
  aliases?: Array<string>
  attributes: Array<string>
  data_stream?: DataStreamName
}

export interface ResolveIndexRequest extends RequestBase {
  name: Names
  expand_wildcards?: ExpandWildcards
}

export interface ResolveIndexResponse extends ResponseBase {
  indices: Array<ResolveIndexItem>
  aliases: Array<ResolveIndexAliasItem>
  data_streams: Array<ResolveIndexDataStreamsItem>
}

export type ResourcePrivileges = Record<Name, Privileges>

export interface ResponseBase {
}

export type ResponseContentType = 'json' | 'yaml' | 'text'

export interface RestoreRequest extends RequestBase {
  repository: Name
  snapshot: Name
  master_timeout?: Time
  wait_for_completion?: boolean
  body?: {
    ignore_index_settings?: Array<string>
    ignore_unavailable?: boolean
    include_aliases?: boolean
    include_global_state?: boolean
    index_settings?: UpdateIndexSettingsRequest
    indices?: Indices
    partial?: boolean
    rename_pattern?: string
    rename_replacement?: string
  }
}

export interface RestoreResponse extends ResponseBase {
  snapshot: SnapshotRestore
}

export type Result = 'Error' | 'created' | 'updated' | 'deleted' | 'not_found' | 'noop'

export interface ResultBucket {
  anomaly_score: double
  bucket_influencers: Array<BucketInfluencer>
  bucket_span: Time
  event_count: long
  initial_anomaly_score: double
  is_interim: boolean
  job_id: Id
  partition_scores?: Array<PartitionScore>
  processing_time_ms: double
  result_type: string
  timestamp: Time
}

export interface ResumeAutoFollowPatternRequest extends RequestBase {
  name: Name
}

export interface ResumeAutoFollowPatternResponse extends AcknowledgedResponseBase {
}

export interface ResumeFollowIndexRequest extends RequestBase {
  index: IndexName
  body?: {
    max_outstanding_read_requests?: long
    max_outstanding_write_requests?: long
    max_read_request_operation_count?: long
    max_read_request_size?: string
    max_retry_delay?: Time
    max_write_buffer_count?: long
    max_write_buffer_size?: string
    max_write_request_operation_count?: long
    max_write_request_size?: string
    read_poll_timeout?: Time
  }
}

export interface ResumeFollowIndexResponse extends AcknowledgedResponseBase {
}

export interface Retries {
  bulk: long
  search: long
}

export interface RetryIlmRequest extends RequestBase {
  index: IndexName
}

export interface RetryIlmResponse extends AcknowledgedResponseBase {
}

export interface ReverseNestedAggregation extends BucketAggregationBase {
  path?: Field
}

export interface ReverseTokenFilter extends TokenFilterBase {
}

export interface RevertModelSnapshotRequest extends RequestBase {
  job_id: Id
  snapshot_id: Id
  body?: {
    delete_intervening_results?: boolean
  }
}

export interface RevertModelSnapshotResponse extends ResponseBase {
  model: ModelSnapshot
}

export interface RoleMappingRuleBase {
}

export interface RoleMappingUsage {
  enabled: integer
  size: integer
}

export type RoleTemplate = InlineRoleTemplate | StoredRoleTemplate | InvalidRoleTemplate

export type RoleTemplateFormat = 'string' | 'json'

export interface RolloverConditions {
  max_age?: Time
  max_docs?: long
  max_size?: string
  max_primary_shard_size?: ByteSize
}

export interface RolloverIndexRequest extends RequestBase {
  alias: IndexAlias
  new_index?: IndexName
  dry_run?: boolean
  include_type_name?: boolean
  master_timeout?: Time
  timeout?: Time
  wait_for_active_shards?: WaitForActiveShards
  body?: {
    aliases?: Record<IndexName, Alias>
    conditions?: RolloverConditions
    mappings?: Record<string, TypeMapping> | TypeMapping
    settings?: Record<string, any>
  }
}

export interface RolloverIndexResponse extends AcknowledgedResponseBase {
  conditions: Record<string, boolean>
  dry_run: boolean
  new_index: string
  old_index: string
  rolled_over: boolean
  shards_acknowledged: boolean
}

export interface RollupCapabilities {
  rollup_jobs: Array<RollupCapabilitiesJob>
}

export interface RollupCapabilitiesJob {
  fields: Record<Field, Record<string, any>>
  index_pattern: string
  job_id: string
  rollup_index: string
}

export interface RollupFieldMetric {
  field: Field
  metrics: Array<RollupMetric>
}

export interface RollupGroupings {
  date_histogram?: DateHistogramRollupGrouping
  histogram?: HistogramRollupGrouping
  terms?: TermsRollupGrouping
}

export interface RollupIndexCapabilities {
  rollup_jobs: Array<RollupIndexCapabilitiesJob>
}

export interface RollupIndexCapabilitiesJob {
  fields: Record<Field, Array<RollupIndexCapabilitiesJobField>>
  index_pattern: string
  job_id: Id
  rollup_index: IndexName
}

export interface RollupIndexCapabilitiesJobField {
  agg: string
  time_zone?: string
  calendar_interval?: Time
}

export interface RollupJobConfiguration {
  cron: string
  groups: RollupGroupings
  id: Id
  index_pattern: string
  metrics: Array<RollupFieldMetric>
  page_size: long
  rollup_index: IndexName
  timeout: Time
}

export interface RollupJobInformation {
  config: RollupJobConfiguration
  stats: RollupJobStats
  status: RollupJobStatus
}

export interface RollupJobStats {
  documents_processed: long
  index_failures: long
  index_time_in_ms: long
  index_total: long
  pages_processed: long
  rollups_indexed: long
  search_failures: long
  search_time_in_ms: long
  search_total: long
  trigger_count: long
  processing_time_in_ms: long
  processing_total: long
}

export interface RollupJobStatus {
  current_position?: Record<string, any>
  job_state: IndexingJobState
  upgraded_doc_id?: boolean
}

export interface RollupJobTaskFailure {
  task_id: TaskId
  node_id: Id
  status: string
  reason: RollupJobTaskFailureReason
}

export interface RollupJobTaskFailureReason {
  type: string
  reason: string
}

export type RollupMetric = 'min' | 'max' | 'sum' | 'avg' | 'value_count'

export interface RollupRequest extends RequestBase {
  stubb: integer
  stuba: integer
  body: {
    stub: integer
  }
}

export interface RollupResponse extends ResponseBase {
  stub: integer
}

export interface RollupSearchRequest extends RequestBase {
  index: Indices
  type?: Type
  rest_total_hits_as_int?: boolean
  typed_keys?: boolean
  body: {
    aggs?: Record<string, AggregationContainer>
    query?: QueryContainer
    size?: integer
  }
}

export interface RollupSearchResponse<TDocument = unknown> extends ResponseBase {
}

export interface RootNodeInfoRequest extends RequestBase {
}

export interface RootNodeInfoResponse extends ResponseBase {
  cluster_name: string
  cluster_uuid: string
  name: string
  tagline: string
  version: ElasticsearchVersionInfo
}

export type Routing = string | number

export interface RoutingField {
  required: boolean
}

export type RuleAction = 'skip_result' | 'skip_model_update'

export interface RuleCondition {
  applies_to: AppliesTo
  operator: ConditionOperator
  value: double
}

export type RuleFilterType = 'include' | 'exclude'

export interface RuntimeField {
  format?: string
  script?: Script
  type: RuntimeFieldType
}

export type RuntimeFieldType = 'boolean' | 'date' | 'double' | 'geo_point' | 'ip' | 'keyword' | 'long'

export interface RuntimeFieldTypesStats {
  name: Name
  count: integer
  index_count: integer
  scriptless_count: integer
  shadowed_count: integer
  lang: Array<string>
  lines_max: integer
  lines_total: integer
  chars_max: integer
  chars_total: integer
  source_max: integer
  source_total: integer
  doc_max: integer
  doc_total: integer
}

export type RuntimeFields = Record<Field, RuntimeField>

export interface RuntimeFieldsTypeUsage {
  chars_max: long
  chars_total: long
  count: long
  doc_max: long
  doc_total: long
  index_count: long
  lang: Array<string>
  lines_max: long
  lines_total: long
  name: Field
  scriptless_count: long
  shadowed_count: long
  source_max: long
  source_total: long
}

export interface RuntimeFieldsUsage extends XPackUsage {
  field_types: Array<RuntimeFieldsTypeUsage>
}

export interface SampleDiversity {
  field: Field
  max_docs_per_value: integer
}

export interface SamplerAggregation extends BucketAggregationBase {
  shard_size?: integer
}

export type SamplerAggregationExecutionHint = 'map' | 'global_ordinals' | 'bytes_hash'

export interface ScheduleBase {
}

export interface ScheduleContainer {
  cron?: CronExpression
  daily?: DailySchedule
  hourly?: HourlySchedule
  interval?: Interval
  monthly?: Array<TimeOfMonth>
  weekly?: Array<TimeOfWeek>
  yearly?: Array<TimeOfYear>
}

export interface ScheduleTriggerEvent {
  scheduled_time: DateString | string
  triggered_time?: DateString | string
}

export interface ScheduledEvent {
  calendar_id: Id
  description: string
  end_time: EpochMillis
  event_id: Id
  start_time: EpochMillis
}

export interface ScoreFunctionBase {
  filter?: QueryContainer
  weight?: double
}

export type ScoreMode = 'avg' | 'max' | 'min' | 'multiply' | 'total'

export interface ScoreSort {
  mode?: SortMode
  order?: SortOrder
}

export type Script = InlineScript | IndexedScript | string

export interface ScriptBase {
  lang?: string
  params?: Record<string, any>
}

export interface ScriptCondition {
  lang: string
  params?: Record<string, any>
  source: string
}

export interface ScriptField {
  script: Script
}

export interface ScriptProcessor extends ProcessorBase {
  id?: Id
  lang?: string
  params?: Record<string, any>
  source: string
}

export interface ScriptQuery extends QueryBase {
  script?: Script
}

export interface ScriptScoreFunction extends ScoreFunctionBase {
  script: Script
}

export interface ScriptScoreQuery extends QueryBase {
  query?: QueryContainer
  script?: Script
}

export interface ScriptSort {
  order?: SortOrder
  script: Script
  type?: string
}

export interface ScriptStats {
  cache_evictions: long
  compilations: long
}

export interface ScriptTransform {
  lang: string
  params: Record<string, any>
}

export interface ScriptedHeuristic {
  script: Script
}

export interface ScriptedMetricAggregate extends AggregateBase {
  value: any
}

export interface ScriptedMetricAggregation extends MetricAggregationBase {
  combine_script?: Script
  init_script?: Script
  map_script?: Script
  params?: Record<string, any>
  reduce_script?: Script
}

export type ScrollId = string

export interface ScrollRequest extends RequestBase {
  scroll_id?: Id
  scroll?: Time
  rest_total_hits_as_int?: boolean
  total_hits_as_integer?: boolean
  body?: {
    scroll?: Time
    scroll_id?: ScrollId
    rest_total_hits_as_int?: boolean
  }
}

export interface ScrollResponse<TDocument = unknown> extends SearchResponse<TDocument> {
  failed_shards?: Array<ScrollResponseFailedShard>
}

export interface ScrollResponseErrorReason {
  type: string
  reason: string
}

export interface ScrollResponseFailedShard {
  shard: integer
  reason: ScrollResponseErrorReason
}

export interface SearchAsYouTypeProperty extends CorePropertyBase {
  analyzer?: string
  index?: boolean
  index_options?: IndexOptions
  max_shingle_size?: integer
  norms?: boolean
  search_analyzer?: string
  search_quote_analyzer?: string
  term_vector?: TermVectorOption
  type: 'search_as_you_type'
}

export interface SearchInput {
  extract: Array<string>
  request: SearchInputRequestDefinition
  timeout: Time
}

export interface SearchInputRequestDefinition {
  body?: SearchRequest
  indices?: Array<IndexName>
  indices_options?: IndicesOptions
  search_type?: SearchType
  template?: SearchTemplateRequest
}

export interface SearchNode {
  name: string
  transport_address: string
}

export interface SearchProfile {
  collector: Array<Collector>
  query: Array<QueryProfile>
  rewrite_time: long
}

export interface SearchRequest extends RequestBase {
  index?: Indices
  type?: Types
  allow_no_indices?: boolean
  allow_partial_search_results?: boolean
  analyzer?: string
  analyze_wildcard?: boolean
  batched_reduce_size?: long
  ccs_minimize_roundtrips?: boolean
  default_operator?: DefaultOperator
  df?: string
  docvalue_fields?: Fields
  expand_wildcards?: ExpandWildcards
  ignore_throttled?: boolean
  ignore_unavailable?: boolean
  lenient?: boolean
  max_concurrent_shard_requests?: long
  preference?: string
  pre_filter_shard_size?: long
  query_on_query_string?: string
  request_cache?: boolean
  routing?: Routing
  scroll?: Time
  search_type?: SearchType
  sequence_number_primary_term?: boolean
  stats?: Array<string>
  stored_fields?: Fields
  suggest_field?: Field
  suggest_mode?: SuggestMode
  suggest_size?: long
  suggest_text?: string
  total_hits_as_integer?: boolean
  track_total_hits?: boolean | integer
  typed_keys?: boolean
  rest_total_hits_as_int?: boolean
  _source_excludes?: Fields
  _source_includes?: Fields
  seq_no_primary_term?: boolean
  q?: string
  size?: integer
  from?: integer
  sort?: string | Array<string>
  body?: {
    aggs?: Record<string, AggregationContainer>
    aggregations?: Record<string, AggregationContainer>
    collapse?: FieldCollapse
    explain?: boolean
    from?: integer
    highlight?: Highlight
    track_total_hits?: boolean | integer
    indices_boost?: Array<Record<IndexName, double>>
    docvalue_fields?: DocValueField | Array<Field | DocValueField>
    min_score?: double
    post_filter?: QueryContainer
    profile?: boolean
    query?: QueryContainer
    rescore?: Rescore | Array<Rescore>
    script_fields?: Record<string, ScriptField>
    search_after?: Array<integer | string>
    size?: integer
    slice?: SlicedScroll
    sort?: Sort
    _source?: boolean | Fields | SourceFilter
    fields?: Array<Field | DateField>
    suggest?: SuggestContainer | Record<string, SuggestContainer>
    terminate_after?: long
    timeout?: string
    track_scores?: boolean
    version?: boolean
    seq_no_primary_term?: boolean
    stored_fields?: Fields
    pit?: PointInTimeReference
    runtime_mappings?: RuntimeFields
    stats?: Array<string>
  }
}

export interface SearchResponse<TDocument = unknown> extends ResponseBase {
  took: long
  timed_out: boolean
  _shards: ShardStatistics
  hits: HitsMetadata<TDocument>
  aggregations?: Record<AggregateName, Aggregate>
  _clusters?: ClusterStatistics
  documents?: Array<TDocument>
  fields?: Record<string, any>
  max_score?: double
  num_reduce_phases?: long
  profile?: Profile
  pit_id?: Id
  _scroll_id?: ScrollId
  suggest?: Record<SuggestionName, Array<Suggest<TDocument>>>
  terminated_early?: boolean
}

export interface SearchShard {
  index: string
  node: string
  primary: boolean
  relocating_node: string
  shard: integer
  state: string
}

export interface SearchShardsRequest extends RequestBase {
  index?: Indices
  allow_no_indices?: boolean
  expand_wildcards?: ExpandWildcards
  ignore_unavailable?: boolean
  local?: boolean
  preference?: string
  routing?: Routing
}

export interface SearchShardsResponse extends ResponseBase {
  nodes: Record<string, SearchNode>
  shards: Array<Array<SearchShard>>
}

export interface SearchStats {
  fetch_current: long
  fetch_time_in_millis: long
  fetch_total: long
  open_contexts?: long
  query_current: long
  query_time_in_millis: long
  query_total: long
  scroll_current: long
  scroll_time_in_millis: long
  scroll_total: long
  suggest_current: long
  suggest_time_in_millis: long
  suggest_total: long
  groups?: Record<string, SearchStats>
}

export interface SearchTemplateRequest extends RequestBase {
  index?: Indices
  type?: Types
  allow_no_indices?: boolean
  ccs_minimize_roundtrips?: boolean
  expand_wildcards?: ExpandWildcards
  explain?: boolean
  ignore_throttled?: boolean
  ignore_unavailable?: boolean
  preference?: string
  profile?: boolean
  routing?: Routing
  scroll?: Time
  search_type?: SearchType
  total_hits_as_integer?: boolean
  typed_keys?: boolean
  body: {
    id?: string
    params?: Record<string, any>
    source?: string
  }
}

export interface SearchTemplateResponse<TDocument = unknown> extends ResponseBase {
  _shards: ShardStatistics
  timed_out: boolean
  took: integer
  hits: HitsMetadata<TDocument>
}

export interface SearchTransform {
  request: SearchInputRequestDefinition
  timeout: Time
}

export type SearchType = 'query_then_fetch' | 'dfs_query_then_fetch'

export interface SearchableSnapshotsClearCacheRequest extends RequestBase {
  stub_a: integer
  stub_b: integer
  body?: {
    stub_c: integer
  }
}

export interface SearchableSnapshotsClearCacheResponse extends ResponseBase {
  stub: integer
}

export interface SearchableSnapshotsMountRequest extends RequestBase {
  repository: Name
  snapshot: Name
  master_timeout?: Time
  wait_for_completion?: boolean
  storage?: string
  body: {
    index: IndexName
    renamed_index?: IndexName
    index_settings?: Record<string, any>
    ignore_index_settings?: Array<string>
  }
}

export interface SearchableSnapshotsMountResponse extends ResponseBase {
  snapshot: SearchableSnapshotsMountSnapshot
}

export interface SearchableSnapshotsMountSnapshot {
  snapshot: Name
  indices: Indices
  shards: ShardStatistics
}

export interface SearchableSnapshotsRepositoryStatsRequest extends RequestBase {
  stub_a: integer
  stub_b: integer
  body?: {
    stub_c: integer
  }
}

export interface SearchableSnapshotsRepositoryStatsResponse extends ResponseBase {
  stub: integer
}

export interface SearchableSnapshotsStatsRequest extends RequestBase {
  stub_a: integer
  stub_b: integer
  body?: {
    stub_c: integer
  }
}

export interface SearchableSnapshotsStatsResponse extends ResponseBase {
  stub: integer
}

export interface SearchableSnapshotsUsage extends XPackUsage {
  indices_count: integer
  full_copy_indices_count?: integer
  shared_cache_indices_count?: integer
}

export interface SecurityFeatureToggle {
  enabled: boolean
}

export interface SecurityNode {
  name: string
}

export interface SecurityRolesDlsBitSetCacheUsage {
  count: integer
  memory: ByteSize
  memory_in_bytes: ulong
}

export interface SecurityRolesDlsUsage {
  bit_set_cache: SecurityRolesDlsBitSetCacheUsage
}

export interface SecurityRolesFileUsage {
  dls: boolean
  fls: boolean
  size: long
}

export interface SecurityRolesNativeUsage {
  dls: boolean
  fls: boolean
  size: long
}

export interface SecurityRolesUsage {
  native: SecurityRolesNativeUsage
  dls: SecurityRolesDlsUsage
  file: SecurityRolesFileUsage
}

export interface SecurityUsage extends XPackUsage {
  api_key_service: SecurityFeatureToggle
  anonymous: SecurityFeatureToggle
  audit: AuditUsage
  fips_140: SecurityFeatureToggle
  ipfilter: IpFilterUsage
  realms: Record<string, RealmUsage>
  role_mapping: Record<string, RoleMappingUsage>
  roles: SecurityRolesUsage
  ssl: SslUsage
  system_key?: SecurityFeatureToggle
  token_service: SecurityFeatureToggle
  operator_privileges: XPackUsage
}

export interface Segment {
  attributes: Record<string, string>
  committed: boolean
  compound: boolean
  deleted_docs: long
  generation: integer
  memory_in_bytes: double
  search: boolean
  size_in_bytes: double
  num_docs: long
  version: VersionString
}

export interface SegmentsRequest extends RequestBase {
  index?: Indices
  allow_no_indices?: boolean
  expand_wildcards?: ExpandWildcards
  ignore_unavailable?: boolean
  verbose?: boolean
}

export interface SegmentsResponse extends ResponseBase {
  indices: Record<string, IndexSegment>
  _shards: ShardStatistics
}

export interface SegmentsStats {
  count: integer
  doc_values_memory?: ByteSize
  doc_values_memory_in_bytes: integer
  file_sizes: Record<string, ShardFileSizeInfo>
  fixed_bit_set?: ByteSize
  fixed_bit_set_memory_in_bytes: integer
  index_writer_memory?: ByteSize
  index_writer_max_memory_in_bytes?: integer
  index_writer_memory_in_bytes: integer
  max_unsafe_auto_id_timestamp: integer
  memory?: ByteSize
  memory_in_bytes: integer
  norms_memory?: ByteSize
  norms_memory_in_bytes: integer
  points_memory?: ByteSize
  points_memory_in_bytes: integer
  stored_memory?: ByteSize
  stored_fields_memory_in_bytes: integer
  terms_memory_in_bytes: integer
  terms_memory?: ByteSize
  term_vectory_memory?: ByteSize
  term_vectors_memory_in_bytes: integer
  version_map_memory?: ByteSize
  version_map_memory_in_bytes: integer
}

export type SequenceNumber = integer

export interface SerialDifferencingAggregation extends PipelineAggregationBase {
  lag?: integer
}

export interface SetProcessor extends ProcessorBase {
  field: Field
  override?: boolean
  value: any
}

export interface SetSecurityUserProcessor extends ProcessorBase {
  field: Field
  properties?: Array<string>
}

export interface SetUpgradeModeRequest extends RequestBase {
  enabled?: boolean
  timeout?: Time
}

export interface SetUpgradeModeResponse extends AcknowledgedResponseBase {
}

export type ShapeOrientation = 'right' | 'counterclockwise' | 'ccw' | 'left' | 'clockwise' | 'cw'

export interface ShapeProperty extends DocValuesPropertyBase {
  coerce?: boolean
  ignore_malformed?: boolean
  ignore_z_value?: boolean
  orientation?: ShapeOrientation
  type: 'shape'
}

export interface ShapeQuery extends QueryBase {
  ignore_unmapped?: boolean
  indexed_shape?: FieldLookup
  relation?: ShapeRelation
  shape?: GeoShape
}

export type ShapeRelation = 'intersects' | 'disjoint' | 'within'

export type ShapeType = 'geo_shape' | 'shape'

export interface ShardCommit {
  generation: integer
  id: string
  num_docs: long
  user_data: Record<string, string>
}

export interface ShardCompletion {
  size_in_bytes: long
}

export interface ShardDocs {
  count: long
  deleted: long
}

export interface ShardFailure {
  index: string
  node: string
  reason: ErrorCause
  shard: integer
  status?: string
}

export interface ShardFielddata {
  evictions: long
  memory_size_in_bytes: long
}

export interface ShardFileSizeInfo {
  description: string
  size_in_bytes: long
}

export interface ShardFlush {
  total: long
  periodic: long
  total_time_in_millis: long
}

export interface ShardGet {
  current: long
  exists_time_in_millis: long
  exists_total: long
  missing_time_in_millis: long
  missing_total: long
  time_in_millis: long
  total: long
}

export interface ShardHealthStats {
  active_shards: integer
  initializing_shards: integer
  primary_active: boolean
  relocating_shards: integer
  status: Health
  unassigned_shards: integer
}

export interface ShardIndexing {
  delete_current: long
  delete_time_in_millis: long
  delete_total: long
  index_current: long
  index_failed: long
  index_time_in_millis: long
  index_total: long
  is_throttled: boolean
  noop_update_total: long
  throttle_time_in_millis: long
}

export interface ShardLease {
  id: Id
  retaining_seq_no: SequenceNumber
  timestamp: long
  source: string
}

export interface ShardMerges {
  current: long
  current_docs: long
  current_size_in_bytes: long
  total: long
  total_auto_throttle_in_bytes: long
  total_docs: long
  total_size_in_bytes: long
  total_stopped_time_in_millis: long
  total_throttled_time_in_millis: long
  total_time_in_millis: long
}

export interface ShardPath {
  data_path: string
  is_custom_data_path: boolean
  state_path: string
}

export interface ShardProfile {
  aggregations: Array<AggregationProfile>
  id: string
  searches: Array<SearchProfile>
}

export interface ShardQueryCache {
  cache_count: long
  cache_size: long
  evictions: long
  hit_count: long
  memory_size_in_bytes: long
  miss_count: long
  total_count: long
}

export interface ShardRecovery {
  id: long
  index: RecoveryIndexStatus
  primary: boolean
  source: RecoveryOrigin
  stage: string
  start?: RecoveryStartStatus
  start_time?: DateString
  start_time_in_millis: EpochMillis
  stop_time?: DateString
  stop_time_in_millis: EpochMillis
  target: RecoveryOrigin
  total_time?: DateString
  total_time_in_millis: EpochMillis
  translog: RecoveryTranslogStatus
  type: Type
  verify_index: RecoveryVerifyIndex
}

export interface ShardRefresh {
  listeners: long
  total: long
  total_time_in_millis: long
  external_total: long
  external_total_time_in_millis: long
}

export interface ShardRequestCache {
  evictions: long
  hit_count: long
  memory_size_in_bytes: long
  miss_count: long
}

export interface ShardRetentionLeases {
  primary_term: long
  version: VersionNumber
  leases: Array<ShardLease>
}

export interface ShardRouting {
  node: string
  primary: boolean
  relocating_node?: string
  state: ShardRoutingState
}

export type ShardRoutingState = 'UNASSIGNED' | 'INITIALIZING' | 'STARTED' | 'RELOCATING'

export interface ShardSearch {
  fetch_current: long
  fetch_time_in_millis: long
  fetch_total: long
  open_contexts: long
  query_current: long
  query_time_in_millis: long
  query_total: long
  scroll_current: long
  scroll_time_in_millis: long
  scroll_total: long
  suggest_current: long
  suggest_time_in_millis: long
  suggest_total: long
}

export interface ShardSegmentRouting {
  node: string
  primary: boolean
  state: string
}

export interface ShardSegments {
  count: long
  doc_values_memory_in_bytes: long
  file_sizes: Record<string, ShardFileSizeInfo>
  fixed_bit_set_memory_in_bytes: long
  index_writer_memory_in_bytes: long
  max_unsafe_auto_id_timestamp: long
  memory_in_bytes: long
  norms_memory_in_bytes: long
  points_memory_in_bytes: long
  stored_fields_memory_in_bytes: long
  terms_memory_in_bytes: long
  term_vectors_memory_in_bytes: long
  version_map_memory_in_bytes: long
}

export interface ShardSequenceNumber {
  global_checkpoint: long
  local_checkpoint: long
  max_seq_no: SequenceNumber
}

export interface ShardStatistics {
  failed: uint
  successful: uint
  total: uint
  failures?: Array<ShardFailure>
  skipped?: uint
}

export interface ShardStats {
  commit: ShardCommit
  completion: ShardCompletion
  docs: ShardDocs
  fielddata: ShardFielddata
  flush: ShardFlush
  get: ShardGet
  indexing: ShardIndexing
  merges: ShardMerges
  shard_path: ShardPath
  query_cache: ShardQueryCache
  recovery: ShardStatsRecovery
  refresh: ShardRefresh
  request_cache: ShardRequestCache
  retention_leases: ShardRetentionLeases
  routing: ShardRouting
  search: ShardSearch
  segments: ShardSegments
  seq_no: ShardSequenceNumber
  store: ShardStatsStore
  translog: ShardTransactionLog
  warmer: ShardWarmer
}

export interface ShardStatsRecovery {
  current_as_source: long
  current_as_target: long
  throttle_time_in_millis: long
}

export interface ShardStatsStore {
  reserved_in_bytes: long
  size_in_bytes: long
}

export interface ShardStore {
  allocation: ShardStoreAllocation
  allocation_id: Id
  attributes: Record<string, any>
  id: Id
  legacy_version: VersionNumber
  name: Name
  store_exception: ShardStoreException
  transport_address: string
}

export type ShardStoreAllocation = 'primary' | 'replica' | 'unused'

export interface ShardStoreException {
  reason: string
  type: string
}

export interface ShardStoreWrapper {
  stores: Array<ShardStore>
}

export interface ShardTransactionLog {
  earliest_last_modified_age: long
  operations: long
  size_in_bytes: long
  uncommitted_operations: long
  uncommitted_size_in_bytes: long
}

export interface ShardWarmer {
  current: long
  total: long
  total_time_in_millis: long
}

export interface ShardsOperationResponseBase extends ResponseBase {
  _shards: ShardStatistics
}

export interface ShardsSegment {
  num_committed_segments: integer
  routing: ShardSegmentRouting
  num_search_segments: integer
  segments: Record<string, Segment>
}

export interface ShingleTokenFilter extends TokenFilterBase {
  filler_token: string
  max_shingle_size: integer
  min_shingle_size: integer
  output_unigrams: boolean
  output_unigrams_if_no_shingles: boolean
  token_separator: string
}

export interface ShrinkIndexRequest extends RequestBase {
  index: IndexName
  target: IndexName
  master_timeout?: Time
  timeout?: Time
  wait_for_active_shards?: WaitForActiveShards
  body?: {
    aliases?: Record<IndexName, Alias>
    settings?: Record<string, any>
  }
}

export interface ShrinkIndexResponse extends AcknowledgedResponseBase {
  shards_acknowledged: boolean
  index: IndexName
}

export interface SignificantTermsAggregate<TKey = unknown> extends MultiBucketAggregate<TKey> {
  bg_count: long
  doc_count: long
}

export interface SignificantTermsAggregation extends BucketAggregationBase {
  background_filter?: QueryContainer
  chi_square?: ChiSquareHeuristic
  exclude?: string | Array<string>
  execution_hint?: TermsAggregationExecutionHint
  field?: Field
  gnd?: GoogleNormalizedDistanceHeuristic
  include?: string | Array<string>
  min_doc_count?: long
  mutual_information?: MutualInformationHeuristic
  percentage?: PercentageScoreHeuristic
  script_heuristic?: ScriptedHeuristic
  shard_min_doc_count?: long
  shard_size?: integer
  size?: integer
}

export interface SignificantTermsBucketKeys<TKey = unknown> {
}
export type SignificantTermsBucket<TKey = unknown> = SignificantTermsBucketKeys<TKey> |
    { [property: string]: Aggregate }

export interface SignificantTextAggregation extends BucketAggregationBase {
  background_filter?: QueryContainer
  chi_square?: ChiSquareHeuristic
  exclude?: string | Array<string>
  execution_hint?: TermsAggregationExecutionHint
  field?: Field
  filter_duplicate_text?: boolean
  gnd?: GoogleNormalizedDistanceHeuristic
  include?: string | Array<string>
  min_doc_count?: long
  mutual_information?: MutualInformationHeuristic
  percentage?: PercentageScoreHeuristic
  script_heuristic?: ScriptedHeuristic
  shard_min_doc_count?: long
  shard_size?: integer
  size?: integer
  source_fields?: Fields
}

export interface SimpleInput {
  payload: Record<string, any>
}

export type SimpleQueryStringFlags = 'NONE' | 'AND' | 'OR' | 'NOT' | 'PREFIX' | 'PHRASE' | 'PRECEDENCE' | 'ESCAPE' | 'WHITESPACE' | 'FUZZY' | 'NEAR' | 'SLOP' | 'ALL'

export interface SimpleQueryStringQuery extends QueryBase {
  analyzer?: string
  analyze_wildcard?: boolean
  auto_generate_synonyms_phrase_query?: boolean
  default_operator?: Operator
  fields?: Fields
  flags?: SimpleQueryStringFlags | string
  fuzzy_max_expansions?: integer
  fuzzy_prefix_length?: integer
  fuzzy_transpositions?: boolean
  lenient?: boolean
  minimum_should_match?: MinimumShouldMatch
  query?: string
  quote_field_suffix?: string
}

export interface SimulatePipelineDocument {
  _id?: Id
  _index?: IndexName
  _source: any
}

export interface SimulatePipelineRequest extends RequestBase {
  id?: Id
  verbose?: boolean
  body: {
    docs?: Array<SimulatePipelineDocument>
    pipeline?: Pipeline
  }
}

export interface SimulatePipelineResponse extends ResponseBase {
  docs: Array<PipelineSimulation>
}

export interface SimulatedActions {
  actions: Array<string>
  all: SimulatedActions
  use_all: boolean
}

export interface SingleBucketAggregateKeys extends AggregateBase {
  doc_count: double
}
export type SingleBucketAggregate = SingleBucketAggregateKeys |
    { [property: string]: Aggregate }

export interface SingleGroupSource {
  field: Field
  script: Script
}

export type Size = 'Raw' | 'k' | 'm' | 'g' | 't' | 'p'

export interface SizeField {
  enabled: boolean
}

export interface SlackActionResult {
  account?: string
  message: SlackMessage
}

export interface SlackAttachment {
  author_icon?: string
  author_link?: string
  author_name: string
  color?: string
  fallback?: string
  fields?: Array<SlackAttachmentField>
  footer?: string
  footer_icon?: string
  image_url?: string
  pretext?: string
  text?: string
  thumb_url?: string
  title: string
  title_link?: string
  ts?: DateString
}

export interface SlackAttachmentField {
  short: boolean
  title: string
  value: string
}

export interface SlackDynamicAttachment {
  attachment_template: SlackAttachment
  list_path: string
}

export interface SlackMessage {
  attachments: Array<SlackAttachment>
  dynamic_attachments?: SlackDynamicAttachment
  from: string
  icon?: string
  text: string
  to: Array<string>
}

export interface SlicedScroll {
  field?: Field
  id: integer
  max: integer
}

export interface SlmUsage extends XPackUsage {
  policy_count?: integer
  policy_stats?: SnapshotLifecycleStats
}

export interface SmoothingModelContainer {
  laplace: LaplaceSmoothingModel
  linear_interpolation: LinearInterpolationSmoothingModel
  stupid_backoff: StupidBackoffSmoothingModel
}

export interface SnapshotIndexStats {
  shards: Record<string, SnapshotShardsStatus>
  shards_stats: SnapshotShardsStats
  stats: SnapshotStats
}

export interface SnapshotInfo {
  data_streams: Array<string>
  duration_in_millis?: EpochMillis
  end_time?: DateString
  end_time_in_millis?: EpochMillis
  failures?: Array<SnapshotShardFailure>
  include_global_state?: boolean
  indices: Array<IndexName>
  metadata?: Record<string, any>
  reason?: string
  snapshot: string
  shards?: ShardStatistics
  start_time?: DateString
  start_time_in_millis?: EpochMillis
  state?: string
  uuid: Uuid
  version?: VersionString
  version_id?: VersionNumber
  feature_states?: Array<SnapshotInfoFeatureState>
}

export interface SnapshotInfoFeatureState {
  feature_name: string
  indices: Indices
}

export interface SnapshotLifecycleConfig {
  ignore_unavailable?: boolean
  include_global_state?: boolean
  indices: Indices
}

export interface SnapshotLifecycleInProgress {
  name: string
  start_time_millis: DateString
  state: string
  uuid: string
}

export interface SnapshotLifecycleInvocationRecord {
  snapshot_name: string
  time: DateString
}

export interface SnapshotLifecyclePolicy {
  config: SnapshotLifecycleConfig
  name: string
  repository: string
  retention: SnapshotRetentionConfiguration
  schedule: CronExpression
}

export interface SnapshotLifecyclePolicyMetadata {
  in_progress?: SnapshotLifecycleInProgress
  last_failure?: SnapshotLifecycleInvocationRecord
  last_success?: SnapshotLifecycleInvocationRecord
  modified_date?: DateString
  modified_date_millis: EpochMillis
  next_execution?: DateString
  next_execution_millis: EpochMillis
  policy: SnapshotLifecyclePolicy
  version: VersionNumber
  stats: SnapshotLifecycleStats
}

export interface SnapshotLifecycleStats {
  retention_deletion_time?: DateString
  retention_deletion_time_millis?: EpochMillis
  retention_failed?: long
  retention_runs?: long
  retention_timed_out?: long
  policy?: Id
  total_snapshots_deleted?: long
  snapshots_deleted?: long
  total_snapshot_deletion_failures?: long
  snapshot_deletion_failures?: long
  total_snapshots_failed?: long
  snapshots_failed?: long
  total_snapshots_taken?: long
  snapshots_taken?: long
}

export interface SnapshotRepository {
  type: string
  uuid?: Uuid
  settings: SnapshotRepositorySettings
}

export interface SnapshotRepositorySettings {
  chunk_size?: string
  compress?: string | boolean
  concurrent_streams?: string | integer
  location: string
  read_only?: string | boolean
  readonly?: string | boolean
}

export interface SnapshotRequest extends RequestBase {
  repository: Name
  snapshot: Name
  master_timeout?: Time
  wait_for_completion?: boolean
  body?: {
    ignore_unavailable?: boolean
    include_global_state?: boolean
    indices?: Indices
    metadata?: Record<string, any>
    partial?: boolean
  }
}

export interface SnapshotResponse extends ResponseBase {
  accepted?: boolean
  snapshot?: SnapshotInfo
}

export interface SnapshotResponseItem {
  repository: Name
  snapshots?: Array<SnapshotInfo>
  error?: ErrorCause
}

export interface SnapshotRestore {
  indices: Array<IndexName>
  snapshot: string
  shards: ShardStatistics
}

export interface SnapshotRetentionConfiguration {
  expire_after: Time
  max_count: integer
  min_count: integer
}

export interface SnapshotShardFailure {
  index: string
  node_id: string
  reason: string
  shard_id: string
  status: string
}

export interface SnapshotShardsStats {
  done: long
  failed: long
  finalizing: long
  initializing: long
  started: long
  total: long
}

export type SnapshotShardsStatsStage = 'DONE' | 'FAILURE' | 'FINALIZE' | 'INIT' | 'STARTED'

export interface SnapshotShardsStatsSummary {
  incremental: SnapshotShardsStatsSummaryItem
  total: SnapshotShardsStatsSummaryItem
  start_time_in_millis: long
  time_in_millis: long
}

export interface SnapshotShardsStatsSummaryItem {
  file_count: long
  size_in_bytes: long
}

export interface SnapshotShardsStatus {
  stage: SnapshotShardsStatsStage
  stats: SnapshotShardsStatsSummary
}

export interface SnapshotStats {
  incremental: FileCountSnapshotStats
  start_time_in_millis: long
  time_in_millis: long
  total: FileCountSnapshotStats
}

export interface SnapshotStatus {
  include_global_state: boolean
  indices: Record<string, SnapshotIndexStats>
  repository: string
  shards_stats: SnapshotShardsStats
  snapshot: string
  state: string
  stats: SnapshotStats
  uuid: Uuid
}

export interface SnapshotStatusRequest extends RequestBase {
  repository?: Name
  snapshot?: Names
  ignore_unavailable?: boolean
  master_timeout?: Time
}

export interface SnapshotStatusResponse extends ResponseBase {
  snapshots: Array<SnapshotStatus>
}

export type SnowballLanguage = 'Armenian' | 'Basque' | 'Catalan' | 'Danish' | 'Dutch' | 'English' | 'Finnish' | 'French' | 'German' | 'German2' | 'Hungarian' | 'Italian' | 'Kp' | 'Lovins' | 'Norwegian' | 'Porter' | 'Portuguese' | 'Romanian' | 'Russian' | 'Spanish' | 'Swedish' | 'Turkish'

export interface SnowballTokenFilter extends TokenFilterBase {
  language: SnowballLanguage
}

export type Sort = SortCombinations | Array<SortCombinations>

export type SortCombinations = Field | SortContainer | SortOrder

export interface SortContainerKeys {
  _score?: ScoreSort
  _doc?: ScoreSort
  _geo_distance?: GeoDistanceSort
  _script?: ScriptSort
}
export type SortContainer = SortContainerKeys |
    { [property: string]: FieldSort | SortOrder }

export type SortMode = 'min' | 'max' | 'sum' | 'avg' | 'median'

export type SortOrder = 'asc' | 'desc' | '_doc'

export interface SortProcessor extends ProcessorBase {
  field: Field
  order: SortOrder
  target_field: Field
}

export type SortResults = Array<long | double | string | null>

export interface SourceExistsRequest extends RequestBase {
  id: Id
  index: IndexName
  type?: Type
  preference?: string
  realtime?: boolean
  refresh?: boolean
  routing?: Routing
  source_enabled?: boolean
  source_excludes?: Fields
  source_includes?: Fields
  version?: VersionNumber
  version_type?: VersionType
}

export type SourceExistsResponse = boolean

export interface SourceField {
  compress?: boolean
  compress_threshold?: string
  enabled: boolean
  excludes?: Array<string>
  includes?: Array<string>
}

export interface SourceFilter {
  excludes?: Fields
  includes?: Fields
  exclude?: Fields
  include?: Fields
}

export interface SourceRequest extends RequestBase {
  id: Id
  index: IndexName
  type?: Type
  preference?: string
  realtime?: boolean
  refresh?: boolean
  routing?: Routing
  source_enabled?: boolean
  _source_excludes?: Fields
  _source_includes?: Fields
  version?: VersionNumber
  version_type?: VersionType
}

export interface SourceResponse<TDocument = unknown> extends ResponseBase {
  body: TDocument
}

export interface SpanContainingQuery extends QueryBase {
  big?: SpanQuery
  little?: SpanQuery
}

export interface SpanFieldMaskingQuery extends QueryBase {
  field?: Field
  query?: SpanQuery
}

export interface SpanFirstQuery extends QueryBase {
  end?: integer
  match?: SpanQuery
}

export interface SpanGapQuery extends QueryBase {
  field?: Field
  width?: integer
}

export interface SpanMultiTermQuery extends QueryBase {
  match?: QueryContainer
}

export interface SpanNearQuery extends QueryBase {
  clauses?: Array<SpanQuery>
  in_order?: boolean
  slop?: integer
}

export interface SpanNotQuery extends QueryBase {
  dist?: integer
  exclude?: SpanQuery
  include?: SpanQuery
  post?: integer
  pre?: integer
}

export interface SpanOrQuery extends QueryBase {
  clauses?: Array<SpanQuery>
}

export interface SpanQuery extends QueryBase {
  span_containing?: NamedQuery<SpanContainingQuery | string>
  field_masking_span?: NamedQuery<SpanFieldMaskingQuery | string>
  span_first?: NamedQuery<SpanFirstQuery | string>
  span_gap?: NamedQuery<SpanGapQuery | integer>
  span_multi?: SpanMultiTermQuery
  span_near?: NamedQuery<SpanNearQuery | string>
  span_not?: NamedQuery<SpanNotQuery | string>
  span_or?: NamedQuery<SpanOrQuery | string>
  span_term?: NamedQuery<SpanTermQuery | string>
  span_within?: NamedQuery<SpanWithinQuery | string>
}

export interface SpanTermQuery extends QueryBase {
  value: string
}

export interface SpanWithinQuery extends QueryBase {
  big?: SpanQuery
  little?: SpanQuery
}

export interface SplitIndexRequest extends RequestBase {
  index: IndexName
  target: IndexName
  master_timeout?: Time
  timeout?: Time
  wait_for_active_shards?: WaitForActiveShards
  body?: {
    aliases?: Record<IndexName, Alias>
    settings?: Record<string, any>
  }
}

export interface SplitIndexResponse extends AcknowledgedResponseBase {
  shards_acknowledged: boolean
  index: IndexName
}

export interface SplitProcessor extends ProcessorBase {
  field: Field
  ignore_missing?: boolean
  preserve_trailing?: boolean
  separator: string
  target_field?: Field
}

export interface SqlColumn {
  name: string
  type: string
}

export type SqlRow = Array<any>

export interface SqlUsage extends XPackUsage {
  features: Record<string, integer>
  queries: Record<string, QueryUsage>
}

export interface SslUsage {
  http: SecurityFeatureToggle
  transport: SecurityFeatureToggle
}

export interface StandardDeviationBounds {
  lower?: double
  upper?: double
  lower_population?: double
  upper_population?: double
  lower_sampling?: double
  upper_sampling?: double
}

export interface StandardTokenizer extends TokenizerBase {
  max_token_length: integer
}

export interface StartBasicLicenseRequest extends RequestBase {
  acknowledge?: boolean
}

export interface StartBasicLicenseResponse extends AcknowledgedResponseBase {
  acknowledge: Record<string, string | Array<string>>
  basic_was_started: boolean
  error_message: string
}

export interface StartDatafeedRequest extends RequestBase {
  datafeed_id: Id
  start?: Time
  body?: {
    end?: Time
    start?: Time
    timeout?: Time
  }
}

export interface StartDatafeedResponse extends ResponseBase {
  node: NodeIds
  started: boolean
}

export interface StartIlmRequest extends RequestBase {
}

export interface StartIlmResponse extends AcknowledgedResponseBase {
}

export interface StartRollupJobRequest extends RequestBase {
  id: Id
}

export interface StartRollupJobResponse extends ResponseBase {
  started: boolean
}

export interface StartSnapshotLifecycleManagementRequest extends RequestBase {
}

export interface StartSnapshotLifecycleManagementResponse extends AcknowledgedResponseBase {
}

export interface StartTransformRequest extends RequestBase {
  transform_id: Name
  timeout?: Time
}

export interface StartTransformResponse extends AcknowledgedResponseBase {
}

export interface StartTrialLicenseRequest extends RequestBase {
  acknowledge?: boolean
  type_query_string?: string
}

export interface StartTrialLicenseResponse extends AcknowledgedResponseBase {
  error_message?: string
  acknowledged: boolean
  trial_was_started: boolean
  type: LicenseType
}

export interface StartWatcherRequest extends RequestBase {
}

export interface StartWatcherResponse extends AcknowledgedResponseBase {
}

export interface StatsAggregate extends AggregateBase {
  count: double
  sum: double
  avg?: double
  max?: double
  min?: double
}

export interface StatsAggregation extends FormatMetricAggregationBase {
}

export interface StatsBucketAggregation extends PipelineAggregationBase {
}

export type Status = 'success' | 'failure' | 'simulated' | 'throttled'

export interface StemmerOverrideTokenFilter extends TokenFilterBase {
  rules: Array<string>
  rules_path: string
}

export interface StemmerTokenFilter extends TokenFilterBase {
  language: string
}

export interface StepKey {
  action: string
  name: string
  phase: string
}

export interface StopDatafeedRequest extends RequestBase {
  datafeed_id: Ids
  allow_no_match?: boolean
  force?: boolean
  body?: {
    force?: boolean
    timeout?: Time
  }
}

export interface StopDatafeedResponse extends ResponseBase {
  stopped: boolean
}

export interface StopIlmRequest extends RequestBase {
}

export interface StopIlmResponse extends AcknowledgedResponseBase {
}

export interface StopRollupJobRequest extends RequestBase {
  id: Id
  timeout?: Time
  wait_for_completion?: boolean
}

export interface StopRollupJobResponse extends ResponseBase {
  stopped: boolean
}

export interface StopSnapshotLifecycleManagementRequest extends RequestBase {
}

export interface StopSnapshotLifecycleManagementResponse extends AcknowledgedResponseBase {
}

export interface StopTokenFilter extends TokenFilterBase {
  ignore_case?: boolean
  remove_trailing?: boolean
  stopwords: StopWords
  stopwords_path?: string
}

export interface StopTransformRequest extends RequestBase {
  transform_id: Name
  allow_no_match?: boolean
  force?: boolean
  timeout?: Time
  wait_for_checkpoint?: boolean
  wait_for_completion?: boolean
}

export interface StopTransformResponse extends AcknowledgedResponseBase {
}

export interface StopWatcherRequest extends RequestBase {
}

export interface StopWatcherResponse extends AcknowledgedResponseBase {
}

export type StopWords = string | Array<string>

export interface StoreStats {
  size?: ByteSize
  size_in_bytes: integer
  reserved?: ByteSize
  reserved_in_bytes: integer
  total_data_set_size?: ByteSize
  total_data_set_size_in_bytes?: integer
}

export interface StoredRoleTemplate {
  template: StoredRoleTemplateId
  format?: RoleTemplateFormat
}

export interface StoredRoleTemplateId {
  id: string
}

export interface StoredScript {
  lang?: string
  source: string
}

export type StringDistance = 'internal' | 'damerau_levenshtein' | 'levenshtein' | 'jaro_winkler' | 'ngram'

export interface StringFielddata {
  format: StringFielddataFormat
}

export type StringFielddataFormat = 'paged_bytes' | 'disabled'

export interface StringStatsAggregate extends AggregateBase {
  count: long
  min_length: integer
  max_length: integer
  avg_length: double
  entropy: double
  distribution?: Record<string, double>
}

export interface StringStatsAggregation extends MetricAggregationBase {
  show_distribution?: boolean
}

export interface StupidBackoffSmoothingModel {
  discount: double
}

export interface Suggest<T = unknown> {
  length: integer
  offset: integer
  options: Array<SuggestOption<T>>
  text: string
}

export interface SuggestContainer {
  completion?: CompletionSuggester
  phrase?: PhraseSuggester
  prefix?: string
  regex?: string
  term?: TermSuggester
  text?: string
}

export interface SuggestContext {
  name: string
  path: Field
  type: string
}

export interface SuggestContextQuery {
  boost?: double
  context: Context
  neighbours?: Array<Distance> | Array<integer>
  precision?: Distance | integer
  prefix?: boolean
}

export interface SuggestFuzziness {
  fuzziness: Fuzziness
  min_length: integer
  prefix_length: integer
  transpositions: boolean
  unicode_aware: boolean
}

export type SuggestMode = 'missing' | 'popular' | 'always'

export type SuggestOption<TDocument> = CompletionSuggestOption<TDocument> | PhraseSuggestOption | TermSuggestOption

export type SuggestSort = 'score' | 'frequency'

export interface SuggesterBase {
  field: Field
  analyzer?: string
  size?: integer
}

export type SuggestionName = string

export interface SumAggregation extends FormatMetricAggregationBase {
}

export interface SumBucketAggregation extends PipelineAggregationBase {
}

export interface SyncedFlushRequest extends RequestBase {
  index?: Indices
  allow_no_indices?: boolean
  expand_wildcards?: ExpandWildcards
  ignore_unavailable?: boolean
}

export interface SyncedFlushResponse extends DictionaryResponseBase<IndexName, ShardStatistics> {
  _shards: ShardStatistics
}

export type SynonymFormat = 'solr' | 'wordnet'

export interface SynonymGraphTokenFilter extends TokenFilterBase {
  expand: boolean
  format: SynonymFormat
  lenient: boolean
  synonyms: Array<string>
  synonyms_path: string
  tokenizer: string
  updateable: boolean
}

export interface SynonymTokenFilter extends TokenFilterBase {
  expand: boolean
  format: SynonymFormat
  lenient: boolean
  synonyms: Array<string>
  synonyms_path: string
  tokenizer: string
  updateable: boolean
}

export interface TDigest {
  compression?: integer
}

export interface TDigestPercentilesAggregate extends AggregateBase {
  values: Record<string, double>
}

export interface TTestAggregation extends Aggregation {
  a?: TestPopulation
  b?: TestPopulation
  type?: TTestType
}

export type TTestType = 'paired' | 'homoscedastic' | 'heteroscedastic'

export interface TaskExecutingNode {
  attributes: Record<string, string>
  host: string
  ip: string
  name: string
  roles: Array<string>
  tasks: Record<TaskId, TaskState>
  transport_address: string
}

export type TaskId = string | integer

export interface TaskInfo {
  action: string
  cancellable: boolean
  children?: Array<TaskInfo>
  description?: string
  headers: Record<string, string>
  id: long
  node: string
  running_time_in_nanos: long
  start_time_in_millis: long
  status?: TaskStatus
  type: string
  parent_task_id?: Id
}

export interface TaskRetries {
  bulk: integer
  search: integer
}

export interface TaskState {
  action: string
  cancellable: boolean
  description?: string
  headers: Record<string, string>
  id: long
  node: string
  parent_task_id?: TaskId
  running_time_in_nanos: long
  start_time_in_millis: long
  status?: TaskStatus
  type: string
}

export interface TaskStatus {
  batches: long
  canceled?: string
  created: long
  deleted: long
  noops: long
  failures?: Array<string>
  requests_per_second: float
  retries: TaskRetries
  throttled?: Time
  throttled_millis: long
  throttled_until?: Time
  throttled_until_millis: long
  timed_out?: boolean
  took?: long
  total: long
  updated: long
  version_conflicts: long
}

export interface TemplateMapping {
  aliases: Record<IndexName, Alias>
  index_patterns: Array<string>
  mappings: TypeMapping
  order: integer
  settings: Record<string, any>
  version?: VersionNumber
}

export interface TermQuery extends QueryBase {
  value?: string | float | boolean
}

export interface TermSuggestOption {
  text: string
  freq?: long
  score: double
}

export interface TermSuggester extends SuggesterBase {
  lowercase_terms?: boolean
  max_edits?: integer
  max_inspections?: integer
  max_term_freq?: float
  min_doc_freq?: float
  min_word_length?: integer
  prefix_length?: integer
  shard_size?: integer
  sort?: SuggestSort
  string_distance?: StringDistance
  suggest_mode?: SuggestMode
  text?: string
}

export interface TermUserPrivileges {
  apps: boolean
}

export interface TermVector {
  field_statistics: FieldStatistics
  terms: Record<string, TermVectorTerm>
}

export interface TermVectorFilter {
  max_doc_freq?: integer
  max_num_terms?: integer
  max_term_freq?: integer
  max_word_length?: integer
  min_doc_freq?: integer
  min_term_freq?: integer
  min_word_length?: integer
}

export type TermVectorOption = 'no' | 'yes' | 'with_offsets' | 'with_positions' | 'with_positions_offsets' | 'with_positions_offsets_payloads'

export interface TermVectorTerm {
  doc_freq?: integer
  score?: double
  term_freq: integer
  tokens: Array<Token>
  ttf?: integer
}

export interface TermVectorsRequest<TDocument = unknown> extends RequestBase {
  index: IndexName
  id?: Id
  type?: Type
  fields?: Fields
  field_statistics?: boolean
  offsets?: boolean
  payloads?: boolean
  positions?: boolean
  preference?: string
  realtime?: boolean
  routing?: Routing
  term_statistics?: boolean
  version?: VersionNumber
  version_type?: VersionType
  body?: {
    doc?: TDocument
    filter?: TermVectorFilter
    per_field_analyzer?: Record<Field, string>
  }
}

export interface TermVectorsResponse extends ResponseBase {
  found: boolean
  _id: Id
  _index: IndexName
  term_vectors?: Record<Field, TermVector>
  took: long
  _type?: Type
  _version: VersionNumber
}

export interface TermVectorsResult {
  found: boolean
  id: Id
  index: IndexName
  term_vectors: Record<Field, TermVector>
  took: long
  version: VersionNumber
}

export interface TermsAggregate<TKey = unknown> extends MultiBucketAggregate<TKey> {
  doc_count_error_upper_bound: long
  sum_other_doc_count: long
}

export interface TermsAggregation extends BucketAggregationBase {
  collect_mode?: TermsAggregationCollectMode
  exclude?: string | Array<string>
  execution_hint?: TermsAggregationExecutionHint
  field?: Field
  include?: string | Array<string> | TermsInclude
  min_doc_count?: integer
  missing?: Missing
  missing_bucket?: boolean
  value_type?: string
  order?: TermsAggregationOrder
  script?: Script
  shard_size?: integer
  show_term_doc_count_error?: boolean
  size?: integer
}

export type TermsAggregationCollectMode = 'depth_first' | 'breadth_first'

export type TermsAggregationExecutionHint = 'map' | 'global_ordinals' | 'global_ordinals_hash' | 'global_ordinals_low_cardinality'

export type TermsAggregationOrder = SortOrder | Record<string, SortOrder> | Array<Record<string, SortOrder>>

export interface TermsInclude {
  num_partitions: long
  partition: long
}

export interface TermsQuery extends QueryBase {
  terms?: Array<string>
  index?: IndexName
  id?: Id
  path?: string
  routing?: Routing
}

export interface TermsRollupGrouping {
  fields: Fields
}

export interface TermsSetQuery extends QueryBase {
  minimum_should_match_field?: Field
  minimum_should_match_script?: Script
  terms?: Array<string>
}

export interface TestPopulation {
  field: Field
  script?: Script
  filter?: QueryContainer
}

export interface TextIndexPrefixes {
  max_chars: integer
  min_chars: integer
}

export interface TextProperty extends CorePropertyBase {
  analyzer?: string
  boost?: double
  eager_global_ordinals?: boolean
  fielddata?: boolean
  fielddata_frequency_filter?: FielddataFrequencyFilter
  index?: boolean
  index_options?: IndexOptions
  index_phrases?: boolean
  index_prefixes?: TextIndexPrefixes
  norms?: boolean
  position_increment_gap?: integer
  search_analyzer?: string
  search_quote_analyzer?: string
  term_vector?: TermVectorOption
  type: 'text'
}

export type TextQueryType = 'best_fields' | 'most_fields' | 'cross_fields' | 'phrase' | 'phrase_prefix' | 'bool_prefix'

export type TextToAnalyze = string | Array<string>

export interface ThreadCountStats {
  active: long
  completed: long
  largest: long
  queue: long
  rejected: long
  threads: long
}

export interface ThreadStats {
  count: long
  peak_count: long
}

export type ThreadType = 'cpu' | 'wait' | 'block'

export interface ThreeDimensionalPoint {
  lat: double
  lon: double
  z?: double
}

export interface ThrottleState {
  reason: string
  timestamp: DateString
}

export type Time = string | integer

export interface TimeOfDay {
  hour: Array<integer>
  minute: Array<integer>
}

export interface TimeOfMonth {
  at: Array<string>
  on: Array<integer>
}

export interface TimeOfWeek {
  at: Array<string>
  on: Array<Day>
}

export interface TimeOfYear {
  at: Array<string>
  int: Array<Month>
  on: Array<integer>
}

export type TimeSpan = string

export type Timestamp = string

export interface TimingStats {
  average_bucket_processing_time_ms?: double
  bucket_count: long
  exponential_average_bucket_processing_time_ms?: double
  exponential_average_bucket_processing_time_per_hour_ms: double
  job_id: Id
  total_bucket_processing_time_ms: double
  maximum_bucket_processing_time_ms?: double
  minimum_bucket_processing_time_ms?: double
}

export interface Token {
  end_offset?: integer
  payload?: string
  position: integer
  start_offset?: integer
}

export type TokenChar = 'letter' | 'digit' | 'whitespace' | 'punctuation' | 'symbol' | 'custom'

export interface TokenCountProperty extends DocValuesPropertyBase {
  analyzer?: string
  boost?: double
  index?: boolean
  null_value?: double
  enable_position_increments?: boolean
  type: 'token_count'
}

export interface TokenDetail {
  name: string
  tokens: Array<ExplainAnalyzeToken>
}

export type TokenFilter = AsciiFoldingTokenFilter | CommonGramsTokenFilter | ConditionTokenFilter | DelimitedPayloadTokenFilter | EdgeNGramTokenFilter | ElisionTokenFilter | FingerprintTokenFilter | HunspellTokenFilter | HyphenationDecompounderTokenFilter | KeepTypesTokenFilter | KeepWordsTokenFilter | KeywordMarkerTokenFilter | KStemTokenFilter | LengthTokenFilter | LimitTokenCountTokenFilter | LowercaseTokenFilter | MultiplexerTokenFilter | NGramTokenFilter | NoriPartOfSpeechTokenFilter | PatternCaptureTokenFilter | PatternReplaceTokenFilter | PorterStemTokenFilter | PredicateTokenFilter | RemoveDuplicatesTokenFilter | ReverseTokenFilter | ShingleTokenFilter | SnowballTokenFilter | StemmerOverrideTokenFilter | StemmerTokenFilter | StopTokenFilter | SynonymGraphTokenFilter | SynonymTokenFilter | TrimTokenFilter | TruncateTokenFilter | UniqueTokenFilter | UppercaseTokenFilter | WordDelimiterGraphTokenFilter | WordDelimiterTokenFilter

export interface TokenFilterBase {
  type: string
  version?: VersionString
}

export type Tokenizer = CharGroupTokenizer | EdgeNGramTokenizer | KeywordTokenizer | LetterTokenizer | LowercaseTokenizer | NGramTokenizer | NoriTokenizer | PathHierarchyTokenizer | StandardTokenizer | UaxEmailUrlTokenizer | WhitespaceTokenizer

export interface TokenizerBase {
  type: string
  version?: VersionString
}

export interface Tombstone {
  index: TombstoneIndex
  delete_date?: DateString
  delete_date_in_millis: long
}

export interface TombstoneIndex {
  index_name: Name
  index_uuid: Uuid
}

export interface TopHit {
  count: long
  value: any
}

export interface TopHitsAggregate extends AggregateBase {
  hits: HitsMetadata<Record<string, any>>
}

export interface TopHitsAggregation extends MetricAggregationBase {
  docvalue_fields?: Fields
  explain?: boolean
  from?: integer
  highlight?: Highlight
  script_fields?: Record<string, ScriptField>
  size?: integer
  sort?: Sort
  _source?: boolean | SourceFilter | Fields
  stored_fields?: Fields
  track_scores?: boolean
  version?: boolean
  seq_no_primary_term?: boolean
}

export interface TopMetrics {
  sort: Array<long | double | string>
  metrics: Record<string, long | double | string>
}

export interface TopMetricsAggregate extends AggregateBase {
  top: Array<TopMetrics>
}

export interface TopMetricsAggregation extends MetricAggregationBase {
  metrics?: TopMetricsValue | Array<TopMetricsValue>
  size?: integer
  sort?: Sort
}

export interface TopMetricsValue {
  field: Field
}

export interface TotalFileSystemStats {
  available: string
  available_in_bytes: long
  free: string
  free_in_bytes: long
  total: string
  total_in_bytes: long
}

export interface TotalHits {
  relation: TotalHitsRelation
  value: long
}

export type TotalHitsRelation = 'eq' | 'gte'

export interface Transform {
}

export interface TransformCheckpointStats {
  checkpoint: long
  checkpoint_progress?: TransformProgress
  timestamp?: DateString
  timestamp_millis: EpochMillis
  time_upper_bound?: DateString
  time_upper_bound_millis?: EpochMillis
}

export interface TransformCheckpointingInfo {
  changes_last_detected_at: long
  changes_last_detected_at_date_time?: DateString
  last: TransformCheckpointStats
  next?: TransformCheckpointStats
  operations_behind?: long
}

export interface TransformContainer {
  chain: ChainTransform
  script: ScriptTransform
  search: SearchTransform
}

export interface TransformDestination {
  index: IndexName
  pipeline?: string
}

export interface TransformIndexerStats {
  documents_indexed: long
  documents_processed: long
  exponential_avg_checkpoint_duration_ms: double
  exponential_avg_documents_indexed: double
  exponential_avg_documents_processed: double
  index_failures: long
  index_time_in_ms: long
  index_total: long
  pages_processed: long
  processing_time_in_ms: long
  processing_total: long
  search_failures: long
  search_time_in_ms: long
  search_total: long
  trigger_count: long
}

export interface TransformPivot {
  aggregations: Record<string, AggregationContainer>
  group_by: Record<string, SingleGroupSource>
  max_page_search_size?: integer
}

export interface TransformProgress {
  docs_indexed: long
  docs_processed: long
  docs_remaining: long
  percent_complete: double
  total_docs: long
}

export interface TransformSource {
  index: Indices
  query: QueryContainer
}

export interface TransformStats {
  checkpointing: TransformCheckpointingInfo
  id: Id
  node?: NodeAttributes
  reason?: string
  state: string
  stats: TransformIndexerStats
}

export interface TransformSyncContainer {
  time: TransformTimeSync
}

export interface TransformTimeSync {
  delay: Time
  field: Field
}

export interface TransientMetadata {
  enabled: boolean
}

export interface TranslateSqlRequest extends RequestBase {
  body: {
    fetch_size?: integer
    filter?: QueryContainer
    query?: string
    time_zone?: string
  }
}

export interface TranslateSqlResponse extends ResponseBase {
  size: long
  _source: boolean | Fields | SourceFilter
  fields: Array<Record<Field, string>>
  sort: Sort
}

export interface TranslogStats {
  earliest_last_modified_age: long
  operations: long
  size?: string
  size_in_bytes: long
  uncommitted_operations: integer
  uncommitted_size?: string
  uncommitted_size_in_bytes: long
}

export interface TransportStats {
  rx_count: long
  rx_size: string
  rx_size_in_bytes: long
  server_open: integer
  tx_count: long
  tx_size: string
  tx_size_in_bytes: long
}

export interface TriggerContainer {
  schedule: ScheduleContainer
}

export interface TriggerEventContainer {
  schedule: ScheduleTriggerEvent
}

export interface TriggerEventResult {
  manual: TriggerEventContainer
  triggered_time: DateString
  type: string
}

export interface TrimProcessor extends ProcessorBase {
  field: Field
  ignore_missing?: boolean
  target_field?: Field
}

export interface TrimTokenFilter extends TokenFilterBase {
}

export interface TruncateTokenFilter extends TokenFilterBase {
  length: integer
}

export interface TwoDimensionalPoint {
  lat: double
  lon: double
}

export type Type = string

export interface TypeExistsRequest extends RequestBase {
  index: Indices
  type: Types
  allow_no_indices?: boolean
  expand_wildcards?: ExpandWildcards
  ignore_unavailable?: boolean
  local?: boolean
}

export type TypeExistsResponse = boolean

export interface TypeFieldMappings {
  mappings: Record<Field, FieldMapping>
}

export interface TypeMapping {
  all_field?: AllField
  date_detection?: boolean
  dynamic?: boolean | DynamicMapping
  dynamic_date_formats?: Array<string>
  dynamic_templates?: Record<string, DynamicTemplate> | Array<Record<string, DynamicTemplate>>
  _field_names?: FieldNamesField
  index_field?: IndexField
  _meta?: IndexMetaData
  numeric_detection?: boolean
  properties?: Record<PropertyName, Property>
  _routing?: RoutingField
  _size?: SizeField
  _source?: SourceField
  runtime?: Record<string, RuntimeField>
}

export interface TypeQuery extends QueryBase {
  value: string
}

export type Types = Type | Array<Type>

export interface UaxEmailUrlTokenizer extends TokenizerBase {
  max_token_length: integer
}

export interface UnassignedInformation {
  at: DateString
  last_allocation_status?: string
  reason: UnassignedInformationReason
  details?: string
  failed_allocation_attempts?: integer
  delayed?: boolean
  allocation_status?: string
}

export type UnassignedInformationReason = 'INDEX_CREATED' | 'CLUSTER_RECOVERED' | 'INDEX_REOPENED' | 'DANGLING_INDEX_IMPORTED' | 'NEW_INDEX_RESTORED' | 'EXISTING_INDEX_RESTORED' | 'REPLICA_ADDED' | 'ALLOCATION_FAILED' | 'NODE_LEFT' | 'REROUTE_CANCELLED' | 'REINITIALIZED' | 'REALLOCATED_REPLICA' | 'PRIMARY_FAILED' | 'FORCED_EMPTY_PRIMARY' | 'MANUAL_ALLOCATION'

export interface UnfollowIndexRequest extends RequestBase {
  index: IndexName
}

export interface UnfollowIndexResponse extends AcknowledgedResponseBase {
}

export interface UnfreezeIndexRequest extends RequestBase {
  index: IndexName
  allow_no_indices?: boolean
  expand_wildcards?: ExpandWildcards
  ignore_unavailable?: boolean
  master_timeout?: Time
  timeout?: Time
  wait_for_active_shards?: string
}

export interface UnfreezeIndexResponse extends AcknowledgedResponseBase {
  shards_acknowledged: boolean
}

export interface UniqueTokenFilter extends TokenFilterBase {
  only_on_same_position: boolean
}

export interface UpdateByQueryRequest extends RequestBase {
  index: Indices
  type?: Types
  allow_no_indices?: boolean
  analyzer?: string
  analyze_wildcard?: boolean
  conflicts?: Conflicts
  default_operator?: DefaultOperator
  df?: string
  expand_wildcards?: ExpandWildcards
  from?: long
  ignore_unavailable?: boolean
  lenient?: boolean
  pipeline?: string
  preference?: string
  query_on_query_string?: string
  refresh?: boolean
  request_cache?: boolean
  requests_per_second?: long
  routing?: Routing
  scroll?: Time
  scroll_size?: long
  search_timeout?: Time
  search_type?: SearchType
  size?: long
  slices?: long
  sort?: Array<string>
  source_enabled?: boolean
  source_excludes?: Fields
  source_includes?: Fields
  stats?: Array<string>
  terminate_after?: long
  timeout?: Time
  version?: boolean
  version_type?: boolean
  wait_for_active_shards?: WaitForActiveShards
  wait_for_completion?: boolean
  body?: {
    max_docs?: long
    query?: QueryContainer
    script?: Script
    slice?: SlicedScroll
    conflicts?: Conflicts
  }
}

export interface UpdateByQueryResponse extends ResponseBase {
  batches?: long
  failures?: Array<BulkIndexByScrollFailure>
  noops?: long
  deleted?: long
  requests_per_second?: float
  retries?: Retries
  task?: TaskId
  timed_out?: boolean
  took?: long
  total?: long
  updated?: long
  version_conflicts?: long
  throttled_millis?: ulong
  throttled_until_millis?: ulong
}

export interface UpdateByQueryRethrottleNode {
  attributes: Record<string, string>
  host: string
  transport_address: string
  ip: string
  name: Name
  roles: Array<string>
  tasks: Record<TaskId, TaskInfo>
}

export interface UpdateByQueryRethrottleRequest extends RequestBase {
  task_id: Id
  requests_per_second?: long
}

export interface UpdateByQueryRethrottleResponse extends ResponseBase {
  nodes: Record<string, UpdateByQueryRethrottleNode>
}

export interface UpdateDatafeedRequest extends RequestBase {
  datafeed_id: Id
  allow_no_indices?: boolean
  expand_wildcards?: ExpandWildcards
  ignore_throttled?: boolean
  ignore_unavailable?: boolean
  body: {
    aggregations?: Record<string, AggregationContainer>
    chunking_config?: ChunkingConfig
    delayed_data_check_config?: DelayedDataCheckConfig
    frequency?: Time
    indexes?: Indices
    indices?: Indices
    indices_options?: DatafeedIndicesOptions
    job_id?: Id
    max_empty_searches?: integer
    query?: QueryContainer
    query_delay?: Time
    script_fields?: Record<string, ScriptField>
    scroll_size?: integer
  }
}

export interface UpdateDatafeedResponse extends ResponseBase {
  aggregations?: Record<string, AggregationContainer>
  chunking_config?: ChunkingConfig
  datafeed_id: Id
  frequency?: Time
  indices: Indices
  job_id: string
  max_empty_searches?: integer
  query: QueryContainer
  query_delay: Time
  script_fields?: Record<string, ScriptField>
  scroll_size: integer
  indices_options: DatafeedIndicesOptions
  delayed_data_check_config: DelayedDataCheckConfig
}

export interface UpdateFilterRequest extends RequestBase {
  filter_id: Id
  body: {
    add_items?: Array<string>
    description?: string
    remove_items?: Array<string>
  }
}

export interface UpdateFilterResponse extends ResponseBase {
  description: string
  filter_id: string
  items: Array<string>
}

export interface UpdateIndexSettingsRequest extends RequestBase {
  index?: Indices
  allow_no_indices?: boolean
  expand_wildcards?: ExpandWildcards
  flat_settings?: boolean
  ignore_unavailable?: boolean
  master_timeout?: Time
  preserve_existing?: boolean
  timeout?: Time
  body: {
    index?: Record<string, any>
    refresh_interval?: Time
    number_of_replicas?: integer
  }
}

export interface UpdateIndexSettingsResponse extends AcknowledgedResponseBase {
}

export interface UpdateJobRequest extends RequestBase {
  job_id: Id
  body: {
    allow_lazy_open?: boolean
    analysis_limits?: AnalysisMemoryLimit
    background_persist_interval?: Time
    custom_settings?: Record<string, any>
    categorization_filters?: Array<string>
    description?: string
    model_plot_config?: ModelPlotConfigEnabled
    model_snapshot_retention_days?: long
    renormalization_window_days?: long
    results_retention_days?: long
    groups?: Array<string>
    detectors?: Array<Detector>
  }
}

export interface UpdateJobResponse extends ResponseBase {
}

export interface UpdateModelSnapshotRequest extends RequestBase {
  job_id: Id
  snapshot_id: Id
  body: {
    description?: string
    retain?: boolean
  }
}

export interface UpdateModelSnapshotResponse extends AcknowledgedResponseBase {
  model: ModelSnapshot
}

export interface UpdateRequest<TDocument = unknown, TPartialDocument = unknown> extends RequestBase {
  id: Id
  index: IndexName
  type?: Type
  if_primary_term?: long
  if_seq_no?: SequenceNumber
  lang?: string
  refresh?: Refresh
  require_alias?: boolean
  retry_on_conflict?: long
  routing?: Routing
  source_enabled?: boolean
  timeout?: Time
  wait_for_active_shards?: WaitForActiveShards
  _source?: boolean | string | Array<string>
  _source_excludes?: Fields
  _source_includes?: Fields
  body: {
    detect_noop?: boolean
    doc?: TPartialDocument
    doc_as_upsert?: boolean
    script?: Script
    scripted_upsert?: boolean
    _source?: boolean | SourceFilter
    upsert?: TDocument
  }
}

export interface UpdateResponse<TDocument = unknown> extends WriteResponseBase {
  get?: InlineGet<TDocument>
}

export interface UpdateTransformRequest extends RequestBase {
  transform_id: Name
  defer_validation?: boolean
  body: {
    description?: string
    dest?: TransformDestination
    frequency?: Time
    source?: TransformSource
    sync?: TransformSyncContainer
  }
}

export interface UpdateTransformResponse extends ResponseBase {
  create_time: long
  create_time_date_time: DateString
  description: string
  dest: TransformDestination
  frequency: Time
  id: Id
  pivot: TransformPivot
  source: TransformSource
  sync: TransformSyncContainer
  version: VersionString
}

export interface UppercaseProcessor extends ProcessorBase {
  field: Field
  ignore_missing?: boolean
  target_field?: Field
}

export interface UppercaseTokenFilter extends TokenFilterBase {
}

export type Uri = string

export type UrlConfig = BaseUrlConfig | KibanaUrlConfig

export interface UrlDecodeProcessor extends ProcessorBase {
  field: Field
  ignore_missing?: boolean
  target_field?: Field
}

export interface UsageCount {
  active: long
  total: long
}

export interface UserAgentProcessor extends ProcessorBase {
  field: Field
  ignore_missing: boolean
  options: Array<UserAgentProperty>
  regex_file: string
  target_field: Field
}

export type UserAgentProperty = 'NAME' | 'MAJOR' | 'MINOR' | 'PATCH' | 'OS' | 'OS_NAME' | 'OS_MAJOR' | 'OS_MINOR' | 'DEVICE' | 'BUILD'

export interface UserIndicesPrivileges {
  field_security?: FieldSecuritySettings
  names: Array<string>
  privileges: Array<string>
  query?: QueryUserPrivileges
  allow_restricted_indices: boolean
}

export interface UserRealm {
  name: string
  type: string
}

export type Uuid = string

export interface ValidateDetectorRequest extends RequestBase {
  body: Detector
}

export interface ValidateDetectorResponse extends AcknowledgedResponseBase {
}

export interface ValidateJobRequest extends RequestBase {
  body: {
    job_id?: Id
    analysis_config?: AnalysisConfig
    analysis_limits?: AnalysisLimits
    data_description?: DataDescription
    description?: string
    model_plot?: ModelPlotConfig
    model_snapshot_retention_days?: long
    results_index_name?: IndexName
  }
}

export interface ValidateJobResponse extends AcknowledgedResponseBase {
}

export interface ValidateQueryRequest extends RequestBase {
  index?: Indices
  type?: Types
  allow_no_indices?: boolean
  all_shards?: boolean
  analyzer?: string
  analyze_wildcard?: boolean
  default_operator?: DefaultOperator
  df?: string
  expand_wildcards?: ExpandWildcards
  explain?: boolean
  ignore_unavailable?: boolean
  lenient?: boolean
  query_on_query_string?: string
  rewrite?: boolean
  q?: string
  body?: {
    query?: QueryContainer
  }
}

export interface ValidateQueryResponse extends ResponseBase {
  explanations?: Array<ValidationExplanation>
  _shards?: ShardStatistics
  valid: boolean
  error?: string
}

export interface ValidationExplanation {
  error?: string
  explanation?: string
  index: IndexName
  valid: boolean
}

export interface ValueAggregate extends AggregateBase {
  value: double
  value_as_string?: string
}

export interface ValueCountAggregation extends FormattableMetricAggregation {
}

export type ValueType = 'string' | 'long' | 'double' | 'number' | 'date' | 'date_nanos' | 'ip' | 'numeric' | 'geo_point' | 'boolean'

export interface VariableWidthHistogramAggregation {
  field?: Field
  buckets?: integer
  shard_size?: integer
  initial_buffer?: integer
}

export interface VectorUsage extends XPackUsage {
  dense_vector_dims_avg_count: integer
  dense_vector_fields_count: integer
  sparse_vector_fields_count?: integer
}

export interface VerifyRepositoryRequest extends RequestBase {
  repository: Name
  master_timeout?: Time
  timeout?: Time
}

export interface VerifyRepositoryResponse extends ResponseBase {
  nodes: Record<string, CompactNodeInfo>
}

export type VersionNumber = long

export interface VersionProperty extends DocValuesPropertyBase {
  type: 'version'
}

export type VersionString = string

export type VersionType = 'internal' | 'external' | 'external_gte' | 'force'

export interface VotingConfigExclusionsItem {
  node_id: Id
  node_name: Name
}

export type WaitForActiveShardOptions = 'all'

export type WaitForActiveShards = integer | WaitForActiveShardOptions

export type WaitForEvents = 'immediate' | 'urgent' | 'high' | 'normal' | 'low' | 'languid'

export type WaitForStatus = 'green' | 'yellow' | 'red'

export interface WarmerStats {
  current: long
  total: long
  total_time?: string
  total_time_in_millis: long
}

export interface Watch {
  actions: Record<IndexName, Action>
  condition: ConditionContainer
  input: InputContainer
  metadata?: Record<string, any>
  status?: WatchStatus
  throttle_period?: string
  transform?: TransformContainer
  trigger: TriggerContainer
}

export interface WatchRecord {
  condition: ConditionContainer
  input: InputContainer
  messages: Array<string>
  metadata: Record<string, any>
  node: string
  result: ExecutionResult
  state: ActionExecutionState
  trigger_event: TriggerEventResult
  user: string
  watch_id: Id
}

export interface WatchRecordQueuedStats {
  execution_time: DateString
}

export interface WatchRecordStats extends WatchRecordQueuedStats {
  execution_phase: ExecutionPhase
  triggered_time: DateString
  executed_actions?: Array<string>
  watch_id: Id
  watch_record_id: Id
}

export interface WatchStatus {
  actions: Record<IndexName, ActionStatus>
  last_checked?: DateString
  last_met_condition?: DateString
  state: ActivationState
  version: VersionNumber
  execution_state?: string
}

export interface WatcherActionTotalsUsage {
  total: long
  total_time_in_ms: long
}

export interface WatcherActionsUsage {
  actions: Record<Name, WatcherActionTotalsUsage>
}

export interface WatcherNodeStats {
  current_watches?: Array<WatchRecordStats>
  execution_thread_pool: ExecutionThreadPool
  queued_watches?: Array<WatchRecordQueuedStats>
  watch_count: long
  watcher_state: WatcherState
  node_id: Id
}

export type WatcherState = 'stopped' | 'starting' | 'started' | 'stopping'

export interface WatcherStatsRequest extends RequestBase {
  metric?: Metrics
  emit_stacktraces?: boolean
}

export interface WatcherStatsResponse extends ResponseBase {
  cluster_name: string
  manually_stopped: boolean
  stats: Array<WatcherNodeStats>
  _nodes: NodeStatistics
}

export interface WatcherUsage extends XPackUsage {
  execution: WatcherActionsUsage
  watch: WatcherWatchUsage
  count: UsageCount
}

export interface WatcherWatchTriggerScheduleUsage extends UsageCount {
  cron: UsageCount
  _all: UsageCount
}

export interface WatcherWatchTriggerUsage {
  schedule?: WatcherWatchTriggerScheduleUsage
  _all: UsageCount
}

export interface WatcherWatchUsage {
  input: Record<Name, UsageCount>
  condition?: Record<Name, UsageCount>
  action?: Record<Name, UsageCount>
  trigger: WatcherWatchTriggerUsage
}

export interface WebhookActionResult {
  request: HttpInputRequestResult
  response?: HttpInputResponseResult
}

export interface WeightedAverageAggregation extends Aggregation {
  format?: string
  value?: WeightedAverageValue
  value_type?: ValueType
  weight?: WeightedAverageValue
}

export interface WeightedAverageValue {
  field?: Field
  missing?: double
  script?: Script
}

export interface WhitespaceTokenizer extends TokenizerBase {
  max_token_length: integer
}

export interface WildcardProperty extends DocValuesPropertyBase {
  type: 'wildcard'
}

export interface WildcardQuery extends QueryBase {
  rewrite?: MultiTermQueryRewrite
  value: string
}

export interface WordDelimiterGraphTokenFilter extends TokenFilterBase {
  adjust_offsets: boolean
  catenate_all: boolean
  catenate_numbers: boolean
  catenate_words: boolean
  generate_number_parts: boolean
  generate_word_parts: boolean
  preserve_original: boolean
  protected_words: Array<string>
  protected_words_path: string
  split_on_case_change: boolean
  split_on_numerics: boolean
  stem_english_possessive: boolean
  type_table: Array<string>
  type_table_path: string
}

export interface WordDelimiterTokenFilter extends TokenFilterBase {
  catenate_all: boolean
  catenate_numbers: boolean
  catenate_words: boolean
  generate_number_parts: boolean
  generate_word_parts: boolean
  preserve_original: boolean
  protected_words: Array<string>
  protected_words_path: string
  split_on_case_change: boolean
  split_on_numerics: boolean
  stem_english_possessive: boolean
  type_table: Array<string>
  type_table_path: string
}

export interface WriteResponseBase extends ResponseBase {
  _id: Id
  _index: IndexName
  _primary_term: long
  result: Result
  _seq_no: SequenceNumber
  _shards: ShardStatistics
  _type?: Type
  _version: VersionNumber
  forced_refresh?: boolean
  error?: ErrorCause
}

export interface XPackBuildInformation {
  date: DateString
  hash: string
}

export interface XPackFeature {
  available: boolean
  description?: string
  enabled: boolean
  native_code_info?: NativeCodeInformation
}

export interface XPackFeatures {
  aggregate_metric: XPackFeature
  analytics: XPackFeature
  ccr: XPackFeature
  data_frame?: XPackFeature
  data_science?: XPackFeature
  data_streams: XPackFeature
  data_tiers: XPackFeature
  enrich: XPackFeature
  eql: XPackFeature
  flattened?: XPackFeature
  frozen_indices: XPackFeature
  graph: XPackFeature
  ilm: XPackFeature
  logstash: XPackFeature
  ml: XPackFeature
  monitoring: XPackFeature
  rollup: XPackFeature
  runtime_fields?: XPackFeature
  searchable_snapshots: XPackFeature
  security: XPackFeature
  slm: XPackFeature
  spatial: XPackFeature
  sql: XPackFeature
  transform: XPackFeature
  vectors: XPackFeature
  voting_only: XPackFeature
  watcher: XPackFeature
}

export interface XPackInfoRequest extends RequestBase {
  categories?: Array<string>
}

export interface XPackInfoResponse extends ResponseBase {
  build: XPackBuildInformation
  features: XPackFeatures
  license: MinimalLicenseInformation
  tagline: string
}

export interface XPackRole {
  cluster: Array<string>
  indices: Array<IndicesPrivileges>
  metadata: Record<string, any>
  run_as: Array<string>
  transient_metadata: TransientMetadata
  applications: Array<ApplicationPrivileges>
  role_templates?: Array<RoleTemplate>
}

export interface XPackRoleMapping {
  enabled: boolean
  metadata: Record<string, any>
  roles: Array<string>
  rules: RoleMappingRuleBase
}

export interface XPackUsage {
  available: boolean
  enabled: boolean
}

export interface XPackUsageRequest extends RequestBase {
  master_timeout?: Time
}

export interface XPackUsageResponse extends ResponseBase {
  aggregate_metric: XPackUsage
  analytics: AnalyticsUsage
  watcher: WatcherUsage
  ccr: CcrUsage
  data_frame?: XPackUsage
  data_science?: XPackUsage
  data_streams?: DataStreamsUsage
  data_tiers: DataTiersUsage
  enrich?: XPackUsage
  eql: EqlUsage
  flattened?: FlattenedUsage
  frozen_indices: FrozenIndicesUsage
  graph: XPackUsage
  ilm: IlmUsage
  logstash: XPackUsage
  ml: MachineLearningUsage
  monitoring: MonitoringUsage
  rollup: XPackUsage
  runtime_fields?: RuntimeFieldsUsage
  spatial: XPackUsage
  searchable_snapshots: SearchableSnapshotsUsage
  security: SecurityUsage
  slm: SlmUsage
  sql: SqlUsage
  transform: XPackUsage
  vectors: VectorUsage
  voting_only: XPackUsage
}

export interface XPackUser {
  email?: string
  full_name?: string
  metadata: Record<string, any>
  roles: Array<string>
  username: string
  enabled: boolean
}

export type ZeroTermsQuery = 'all' | 'none'

export type double = number

export type float = number

export type integer = number

export type long = number

export type uint = number

export type ulong = number

export interface CommonCatQueryParameters {
  format?: string
  h?: Names
  help?: boolean
  local?: boolean
  master_timeout?: Time
  s?: Array<string>
  v?: boolean
}

export interface CommonQueryParameters {
  error_trace?: boolean
  filter_path?: string | Array<string>
  human?: boolean
  pretty?: boolean
  source_query_string?: string
}
<|MERGE_RESOLUTION|>--- conflicted
+++ resolved
@@ -8339,10 +8339,7 @@
 
 export interface ModelPlotConfigEnabled {
   enabled: boolean
-<<<<<<< HEAD
   annotations_enabled?: boolean
-=======
->>>>>>> ff3acb23
   terms?: string
 }
 
