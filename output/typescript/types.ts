/*
 * Licensed to Elasticsearch B.V. under one or more contributor
 * license agreements. See the NOTICE file distributed with
 * this work for additional information regarding copyright
 * ownership. Elasticsearch B.V. licenses this file to you under
 * the Apache License, Version 2.0 (the "License"); you may
 * not use this file except in compliance with the License.
 * You may obtain a copy of the License at
 *
 *    http://www.apache.org/licenses/LICENSE-2.0
 *
 * Unless required by applicable law or agreed to in writing,
 * software distributed under the License is distributed on an
 * "AS IS" BASIS, WITHOUT WARRANTIES OR CONDITIONS OF ANY
 * KIND, either express or implied.  See the License for the
 * specific language governing permissions and limitations
 * under the License.
 */

export interface BulkCreateOperation extends BulkWriteOperation {
}

export interface BulkDeleteOperation extends BulkOperationBase {
}

export interface BulkIndexOperation extends BulkWriteOperation {
}

export interface BulkOperationBase {
  _id?: Id
  _index?: IndexName
  routing?: Routing
  if_primary_term?: long
  if_seq_no?: SequenceNumber
  version?: VersionNumber
  version_type?: VersionType
}

export interface BulkOperationContainer {
  index?: BulkIndexOperation
  create?: BulkCreateOperation
  update?: BulkUpdateOperation
  delete?: BulkDeleteOperation
}

export type BulkOperationType = 'index' | 'create' | 'update' | 'delete'

export interface BulkRequest<TDocument = unknown, TPartialDocument = unknown> extends RequestBase {
  index?: IndexName
  pipeline?: string
  refresh?: Refresh
  routing?: Routing
  _source?: SearchSourceConfigParam
  _source_excludes?: Fields
  _source_includes?: Fields
  timeout?: Time
  wait_for_active_shards?: WaitForActiveShards
  require_alias?: boolean
  body?: (BulkOperationContainer | BulkUpdateAction<TDocument, TPartialDocument> | TDocument)[]
}

export interface BulkResponse {
  errors: boolean
  items: Partial<Record<BulkOperationType, BulkResponseItem>>[]
  took: long
  ingest_took?: long
}

export interface BulkResponseItem {
  _id?: string | null
  _index: string
  status: integer
  error?: ErrorCause
  _primary_term?: long
  result?: string
  _seq_no?: SequenceNumber
  _shards?: ShardStatistics
  _version?: VersionNumber
  forced_refresh?: boolean
  get?: InlineGet<Record<string, any>>
}

export interface BulkUpdateAction<TDocument = unknown, TPartialDocument = unknown> {
  detect_noop?: boolean
  doc?: TPartialDocument
  doc_as_upsert?: boolean
  script?: Script
  scripted_upsert?: boolean
  _source?: SearchSourceConfig
  upsert?: TDocument
}

export interface BulkUpdateOperation extends BulkOperationBase {
  require_alias?: boolean
  retry_on_conflict?: integer
}

export interface BulkWriteOperation extends BulkOperationBase {
  dynamic_templates?: Record<string, string>
  pipeline?: string
  require_alias?: boolean
}

export interface ClearScrollRequest extends RequestBase {
  scroll_id?: Ids
  body?: {
    scroll_id?: Ids
  }
}

export interface ClearScrollResponse {
  succeeded: boolean
  num_freed: integer
}

export interface ClosePointInTimeRequest extends RequestBase {
  body?: {
    id: Id
  }
}

export interface ClosePointInTimeResponse {
  succeeded: boolean
  num_freed: integer
}

export interface CountRequest extends RequestBase {
  index?: Indices
  allow_no_indices?: boolean
  analyzer?: string
  analyze_wildcard?: boolean
  default_operator?: QueryDslOperator
  df?: string
  expand_wildcards?: ExpandWildcards
  ignore_throttled?: boolean
  ignore_unavailable?: boolean
  lenient?: boolean
  min_score?: double
  preference?: string
  routing?: Routing
  terminate_after?: long
  q?: string
  body?: {
    query?: QueryDslQueryContainer
  }
}

export interface CountResponse {
  count: long
  _shards: ShardStatistics
}

export interface CreateRequest<TDocument = unknown> extends RequestBase {
  id: Id
  index: IndexName
  pipeline?: string
  refresh?: Refresh
  routing?: Routing
  timeout?: Time
  version?: VersionNumber
  version_type?: VersionType
  wait_for_active_shards?: WaitForActiveShards
  body?: TDocument
}

export interface CreateResponse extends WriteResponseBase {
}

export interface DeleteRequest extends RequestBase {
  id: Id
  index: IndexName
  if_primary_term?: long
  if_seq_no?: SequenceNumber
  refresh?: Refresh
  routing?: Routing
  timeout?: Time
  version?: VersionNumber
  version_type?: VersionType
  wait_for_active_shards?: WaitForActiveShards
}

export interface DeleteResponse extends WriteResponseBase {
}

export interface DeleteByQueryRequest extends RequestBase {
  index: Indices
  allow_no_indices?: boolean
  analyzer?: string
  analyze_wildcard?: boolean
  conflicts?: Conflicts
  default_operator?: QueryDslOperator
  df?: string
  expand_wildcards?: ExpandWildcards
  from?: long
  ignore_unavailable?: boolean
  lenient?: boolean
  max_docs?: long
  preference?: string
  refresh?: boolean
  request_cache?: boolean
  requests_per_second?: long
  routing?: Routing
  q?: string
  scroll?: Time
  scroll_size?: long
  search_timeout?: Time
  search_type?: SearchType
  slices?: long
  sort?: string[]
  stats?: string[]
  terminate_after?: long
  timeout?: Time
  version?: boolean
  wait_for_active_shards?: WaitForActiveShards
  wait_for_completion?: boolean
  body?: {
    max_docs?: long
    query?: QueryDslQueryContainer
    slice?: SlicedScroll
  }
}

export interface DeleteByQueryResponse {
  batches?: long
  deleted?: long
  failures?: BulkIndexByScrollFailure[]
  noops?: long
  requests_per_second?: float
  retries?: Retries
  slice_id?: integer
  task?: TaskId
  throttled_millis?: long
  throttled_until_millis?: long
  timed_out?: boolean
  took?: long
  total?: long
  version_conflicts?: long
}

export interface DeleteByQueryRethrottleRequest extends RequestBase {
  task_id: Id
  requests_per_second?: long
}

export interface DeleteByQueryRethrottleResponse extends TasksListResponse {
}

export interface DeleteScriptRequest extends RequestBase {
  id: Id
  master_timeout?: Time
  timeout?: Time
}

export interface DeleteScriptResponse extends AcknowledgedResponseBase {
}

export interface ExistsRequest extends RequestBase {
  id: Id
  index: IndexName
  preference?: string
  realtime?: boolean
  refresh?: boolean
  routing?: Routing
  _source?: SearchSourceConfigParam
  _source_excludes?: Fields
  _source_includes?: Fields
  stored_fields?: Fields
  version?: VersionNumber
  version_type?: VersionType
}

export type ExistsResponse = boolean

export interface ExistsSourceRequest extends RequestBase {
  id: Id
  index: IndexName
  preference?: string
  realtime?: boolean
  refresh?: boolean
  routing?: Routing
  _source?: SearchSourceConfigParam
  _source_excludes?: Fields
  _source_includes?: Fields
  version?: VersionNumber
  version_type?: VersionType
}

export type ExistsSourceResponse = boolean

export interface ExplainExplanation {
  description: string
  details: ExplainExplanationDetail[]
  value: float
}

export interface ExplainExplanationDetail {
  description: string
  details?: ExplainExplanationDetail[]
  value: float
}

export interface ExplainRequest extends RequestBase {
  id: Id
  index: IndexName
  analyzer?: string
  analyze_wildcard?: boolean
  default_operator?: QueryDslOperator
  df?: string
  lenient?: boolean
  preference?: string
  routing?: Routing
  _source?: SearchSourceConfigParam
  _source_excludes?: Fields
  _source_includes?: Fields
  stored_fields?: Fields
  q?: string
  body?: {
    query?: QueryDslQueryContainer
  }
}

export interface ExplainResponse<TDocument = unknown> {
  _index: IndexName
  _id: Id
  matched: boolean
  explanation?: ExplainExplanationDetail
  get?: InlineGet<TDocument>
}

export interface FieldCapsFieldCapability {
  aggregatable: boolean
  indices?: Indices
  meta?: Metadata
  non_aggregatable_indices?: Indices
  non_searchable_indices?: Indices
  searchable: boolean
  type: string
  metadata_field?: boolean
  time_series_dimension?: boolean
  time_series_metric?: MappingTimeSeriesMetricType
  non_dimension_indices?: IndexName[]
  metric_conflicts_indices?: IndexName[]
}

export interface FieldCapsRequest extends RequestBase {
  index?: Indices
  allow_no_indices?: boolean
  expand_wildcards?: ExpandWildcards
  fields?: Fields
  ignore_unavailable?: boolean
  include_unmapped?: boolean
  body?: {
    index_filter?: QueryDslQueryContainer
    runtime_mappings?: MappingRuntimeFields
  }
}

export interface FieldCapsResponse {
  indices: Indices
  fields: Record<Field, Record<string, FieldCapsFieldCapability>>
}

export interface GetGetResult<TDocument = unknown> {
  _index: IndexName
  fields?: Record<string, any>
  found: boolean
  _id: Id
  _primary_term?: long
  _routing?: string
  _seq_no?: SequenceNumber
  _source?: TDocument
  _version?: VersionNumber
}

export interface GetRequest extends RequestBase {
  id: Id
  index: IndexName
  preference?: string
  realtime?: boolean
  refresh?: boolean
  routing?: Routing
  _source?: SearchSourceConfigParam
  _source_excludes?: Fields
  _source_includes?: Fields
  stored_fields?: Fields
  version?: VersionNumber
  version_type?: VersionType
}

export type GetResponse<TDocument = unknown> = GetGetResult<TDocument>

export interface GetScriptRequest extends RequestBase {
  id: Id
  master_timeout?: Time
}

export interface GetScriptResponse {
  _id: Id
  found: boolean
  script?: StoredScript
}

export interface GetScriptContextContext {
  methods: GetScriptContextContextMethod[]
  name: Name
}

export interface GetScriptContextContextMethod {
  name: Name
  return_type: string
  params: GetScriptContextContextMethodParam[]
}

export interface GetScriptContextContextMethodParam {
  name: Name
  type: string
}

export interface GetScriptContextRequest extends RequestBase {
}

export interface GetScriptContextResponse {
  contexts: GetScriptContextContext[]
}

export interface GetScriptLanguagesLanguageContext {
  contexts: string[]
  language: ScriptLanguage
}

export interface GetScriptLanguagesRequest extends RequestBase {
}

export interface GetScriptLanguagesResponse {
  language_contexts: GetScriptLanguagesLanguageContext[]
  types_allowed: string[]
}

export interface GetSourceRequest {
  id: Id
  index: IndexName
  preference?: string
  realtime?: boolean
  refresh?: boolean
  routing?: Routing
  _source?: SearchSourceConfigParam
  _source_excludes?: Fields
  _source_includes?: Fields
  stored_fields?: Fields
  version?: VersionNumber
  version_type?: VersionType
}

export type GetSourceResponse<TDocument = unknown> = TDocument

export interface IndexRequest<TDocument = unknown> extends RequestBase {
  id?: Id
  index: IndexName
  if_primary_term?: long
  if_seq_no?: SequenceNumber
  op_type?: OpType
  pipeline?: string
  refresh?: Refresh
  routing?: Routing
  timeout?: Time
  version?: VersionNumber
  version_type?: VersionType
  wait_for_active_shards?: WaitForActiveShards
  require_alias?: boolean
  body?: TDocument
}

export interface IndexResponse extends WriteResponseBase {
}

export interface InfoRequest extends RequestBase {
}

export interface InfoResponse {
  cluster_name: Name
  cluster_uuid: Uuid
  name: Name
  tagline: string
  version: ElasticsearchVersionInfo
}

export interface KnnSearchRequest extends RequestBase {
  index: Indices
  routing?: Routing
  body?: {
    _source?: SearchSourceConfig
    docvalue_fields?: (QueryDslFieldAndFormat | Field)[]
    stored_fields?: Fields
    fields?: Fields
    knn: KnnSearchQuery
  }
}

export interface KnnSearchResponse<TDocument = unknown> {
  took: long
  timed_out: boolean
  _shards: ShardStatistics
  hits: SearchHitsMetadata<TDocument>
  fields?: Record<string, any>
  max_score?: double
}

export interface KnnSearchQuery {
  field: Field
  query_vector: KnnSearchQueryVector
  k: long
  num_candidates: long
}

export type KnnSearchQueryVector = double[]

export interface MgetMultiGetError {
  error: ErrorCause
  _id: Id
  _index: IndexName
}

export interface MgetOperation {
  _id: Id
  _index?: IndexName
  routing?: Routing
  _source?: SearchSourceConfig
  stored_fields?: Fields
  version?: VersionNumber
  version_type?: VersionType
}

export interface MgetRequest extends RequestBase {
  index?: IndexName
  preference?: string
  realtime?: boolean
  refresh?: boolean
  routing?: Routing
  _source?: SearchSourceConfigParam
  _source_excludes?: Fields
  _source_includes?: Fields
  stored_fields?: Fields
  body?: {
    docs?: MgetOperation[]
    ids?: Ids
  }
}

export interface MgetResponse<TDocument = unknown> {
  docs: MgetResponseItem<TDocument>[]
}

export type MgetResponseItem<TDocument = unknown> = GetGetResult<TDocument> | MgetMultiGetError

export interface MsearchMultiSearchItem<TDocument = unknown> extends SearchResponse<TDocument> {
  status?: integer
}

export interface MsearchMultiSearchResult<TDocument = unknown> {
  took: long
  responses: MsearchResponseItem<TDocument>[]
}

export interface MsearchMultisearchBody {
  aggregations?: Record<string, AggregationsAggregationContainer>
  aggs?: Record<string, AggregationsAggregationContainer>
  query?: QueryDslQueryContainer
  from?: integer
  size?: integer
  pit?: SearchPointInTimeReference
  track_total_hits?: SearchTrackHits
  suggest?: SearchSuggester
}

export interface MsearchMultisearchHeader {
  allow_no_indices?: boolean
  expand_wildcards?: ExpandWildcards
  ignore_unavailable?: boolean
  index?: Indices
  preference?: string
  request_cache?: boolean
  routing?: string
  search_type?: SearchType
}

export interface MsearchRequest extends RequestBase {
  index?: Indices
  allow_no_indices?: boolean
  ccs_minimize_roundtrips?: boolean
  expand_wildcards?: ExpandWildcards
  ignore_throttled?: boolean
  ignore_unavailable?: boolean
  max_concurrent_searches?: long
  max_concurrent_shard_requests?: long
  pre_filter_shard_size?: long
  search_type?: SearchType
  rest_total_hits_as_int?: boolean
  typed_keys?: boolean
  body?: MsearchRequestItem[]
}

export type MsearchRequestItem = MsearchMultisearchHeader | MsearchMultisearchBody

export type MsearchResponse<TDocument = unknown> = MsearchMultiSearchResult<TDocument>

export type MsearchResponseItem<TDocument = unknown> = MsearchMultiSearchItem<TDocument> | ErrorResponseBase

export interface MsearchTemplateRequest extends RequestBase {
  index?: Indices
  ccs_minimize_roundtrips?: boolean
  max_concurrent_searches?: long
  search_type?: SearchType
  rest_total_hits_as_int?: boolean
  typed_keys?: boolean
  body?: MsearchTemplateRequestItem[]
}

export type MsearchTemplateRequestItem = MsearchMultisearchHeader | MsearchTemplateTemplateConfig

export type MsearchTemplateResponse<TDocument = unknown> = MsearchMultiSearchResult<TDocument>

export interface MsearchTemplateTemplateConfig {
  explain?: boolean
  id?: Id
  params?: Record<string, any>
  profile?: boolean
  source?: string
}

export interface MtermvectorsOperation {
  _id: Id
  _index?: IndexName
  doc?: any
  fields?: Fields
  field_statistics?: boolean
  filter?: TermvectorsFilter
  offsets?: boolean
  payloads?: boolean
  positions?: boolean
  routing?: Routing
  term_statistics?: boolean
  version?: VersionNumber
  version_type?: VersionType
}

export interface MtermvectorsRequest extends RequestBase {
  index?: IndexName
  ids?: Id[]
  fields?: Fields
  field_statistics?: boolean
  offsets?: boolean
  payloads?: boolean
  positions?: boolean
  preference?: string
  realtime?: boolean
  routing?: Routing
  term_statistics?: boolean
  version?: VersionNumber
  version_type?: VersionType
  body?: {
    docs?: MtermvectorsOperation[]
    ids?: Id[]
  }
}

export interface MtermvectorsResponse {
  docs: MtermvectorsTermVectorsResult[]
}

export interface MtermvectorsTermVectorsResult {
  _id: Id
  _index: IndexName
  _version?: VersionNumber
  took?: long
  found?: boolean
  term_vectors?: Record<Field, TermvectorsTermVector>
  error?: ErrorCause
}

export interface OpenPointInTimeRequest extends RequestBase {
  index: Indices
  keep_alive: Time
}

export interface OpenPointInTimeResponse {
  id: Id
}

export interface PingRequest extends RequestBase {
}

export type PingResponse = boolean

export interface PutScriptRequest extends RequestBase {
  id: Id
  context?: Name
  master_timeout?: Time
  timeout?: Time
  body?: {
    script: StoredScript
  }
}

export interface PutScriptResponse extends AcknowledgedResponseBase {
}

export interface RankEvalDocumentRating {
  _id: Id
  _index: IndexName
  rating: integer
}

export interface RankEvalRankEvalHit {
  _id: Id
  _index: IndexName
  _score: double
}

export interface RankEvalRankEvalHitItem {
  hit: RankEvalRankEvalHit
  rating?: double | null
}

export interface RankEvalRankEvalMetric {
  precision?: RankEvalRankEvalMetricPrecision
  recall?: RankEvalRankEvalMetricRecall
  mean_reciprocal_rank?: RankEvalRankEvalMetricMeanReciprocalRank
  dcg?: RankEvalRankEvalMetricDiscountedCumulativeGain
  expected_reciprocal_rank?: RankEvalRankEvalMetricExpectedReciprocalRank
}

export interface RankEvalRankEvalMetricBase {
  k?: integer
}

export interface RankEvalRankEvalMetricDetail {
  metric_score: double
  unrated_docs: RankEvalUnratedDocument[]
  hits: RankEvalRankEvalHitItem[]
  metric_details: Record<string, Record<string, any>>
}

export interface RankEvalRankEvalMetricDiscountedCumulativeGain extends RankEvalRankEvalMetricBase {
  normalize?: boolean
}

export interface RankEvalRankEvalMetricExpectedReciprocalRank extends RankEvalRankEvalMetricBase {
  maximum_relevance: integer
}

export interface RankEvalRankEvalMetricMeanReciprocalRank extends RankEvalRankEvalMetricRatingTreshold {
}

export interface RankEvalRankEvalMetricPrecision extends RankEvalRankEvalMetricRatingTreshold {
  ignore_unlabeled?: boolean
}

export interface RankEvalRankEvalMetricRatingTreshold extends RankEvalRankEvalMetricBase {
  relevant_rating_threshold?: integer
}

export interface RankEvalRankEvalMetricRecall extends RankEvalRankEvalMetricRatingTreshold {
}

export interface RankEvalRankEvalQuery {
  query: QueryDslQueryContainer
  size?: integer
}

export interface RankEvalRankEvalRequestItem {
  id: Id
  request?: RankEvalRankEvalQuery
  ratings: RankEvalDocumentRating[]
  template_id?: Id
  params?: Record<string, any>
}

export interface RankEvalRequest extends RequestBase {
  index: Indices
  allow_no_indices?: boolean
  expand_wildcards?: ExpandWildcards
  ignore_unavailable?: boolean
  search_type?: string
  body?: {
    requests: RankEvalRankEvalRequestItem[]
    metric?: RankEvalRankEvalMetric
  }
}

export interface RankEvalResponse {
  metric_score: double
  details: Record<Id, RankEvalRankEvalMetricDetail>
  failures: Record<string, any>
}

export interface RankEvalUnratedDocument {
  _id: Id
  _index: IndexName
}

export interface ReindexDestination {
  index: IndexName
  op_type?: OpType
  pipeline?: string
  routing?: Routing
  version_type?: VersionType
}

export interface ReindexRemoteSource {
  connect_timeout: Time
  host: Host
  username: Username
  password: Password
  socket_timeout: Time
}

export interface ReindexRequest extends RequestBase {
  refresh?: boolean
  requests_per_second?: long
  scroll?: Time
  slices?: long
  timeout?: Time
  wait_for_active_shards?: WaitForActiveShards
  wait_for_completion?: boolean
  require_alias?: boolean
  body?: {
    conflicts?: Conflicts
    dest?: ReindexDestination
    max_docs?: long
    script?: Script
    size?: long
    source?: ReindexSource
  }
}

export interface ReindexResponse {
  batches?: long
  created?: long
  deleted?: long
  failures?: BulkIndexByScrollFailure[]
  noops?: long
  retries?: Retries
  requests_per_second?: long
  slice_id?: integer
  task?: TaskId
  throttled_millis?: EpochMillis
  throttled_until_millis?: EpochMillis
  timed_out?: boolean
  took?: Time
  total?: long
  updated?: long
  version_conflicts?: long
}

export interface ReindexSource {
  index: Indices
  query?: QueryDslQueryContainer
  remote?: ReindexRemoteSource
  size?: integer
  slice?: SlicedScroll
  sort?: Sort
  _source?: Fields
  runtime_mappings?: MappingRuntimeFields
}

export interface ReindexRethrottleReindexNode extends SpecUtilsBaseNode {
  tasks: Record<TaskId, ReindexRethrottleReindexTask>
}

export interface ReindexRethrottleReindexStatus {
  batches: long
  created: long
  deleted: long
  noops: long
  requests_per_second: float
  retries: Retries
  throttled_millis: long
  throttled_until_millis: long
  total: long
  updated: long
  version_conflicts: long
}

export interface ReindexRethrottleReindexTask {
  action: string
  cancellable: boolean
  description: string
  id: long
  node: Name
  running_time_in_nanos: long
  start_time_in_millis: long
  status: ReindexRethrottleReindexStatus
  type: string
  headers: HttpHeaders
}

export interface ReindexRethrottleRequest extends RequestBase {
  task_id: Id
  requests_per_second?: long
}

export interface ReindexRethrottleResponse {
  nodes: Record<string, ReindexRethrottleReindexNode>
}

export interface RenderSearchTemplateRequest extends RequestBase {
  id?: Id
  body?: {
    file?: string
    params?: Record<string, any>
    source?: string
  }
}

export interface RenderSearchTemplateResponse {
  template_output: Record<string, any>
}

export interface ScriptsPainlessExecutePainlessContextSetup {
  document: any
  index: IndexName
  query: QueryDslQueryContainer
}

export interface ScriptsPainlessExecuteRequest extends RequestBase {
  body?: {
    context?: string
    context_setup?: ScriptsPainlessExecutePainlessContextSetup
    script?: InlineScript | string
  }
}

export interface ScriptsPainlessExecuteResponse<TResult = unknown> {
  result: TResult
}

export interface ScrollRequest extends RequestBase {
  scroll_id?: ScrollId
  scroll?: Time
  rest_total_hits_as_int?: boolean
  body?: {
    scroll?: Time
    scroll_id: ScrollId
  }
}

export interface ScrollResponse<TDocument = unknown> extends SearchResponse<TDocument> {
}

export interface SearchRequest extends RequestBase {
  index?: Indices
  allow_no_indices?: boolean
  allow_partial_search_results?: boolean
  analyzer?: string
  analyze_wildcard?: boolean
  batched_reduce_size?: long
  ccs_minimize_roundtrips?: boolean
  default_operator?: QueryDslOperator
  df?: string
  docvalue_fields?: Fields
  expand_wildcards?: ExpandWildcards
  explain?: boolean
  ignore_throttled?: boolean
  ignore_unavailable?: boolean
  lenient?: boolean
  max_concurrent_shard_requests?: long
  min_compatible_shard_node?: VersionString
  preference?: string
  pre_filter_shard_size?: long
  request_cache?: boolean
  routing?: Routing
  scroll?: Time
  search_type?: SearchType
  stats?: string[]
  stored_fields?: Fields
  suggest_field?: Field
  suggest_mode?: SuggestMode
  suggest_size?: long
  suggest_text?: string
  terminate_after?: long
  timeout?: Time
  track_total_hits?: SearchTrackHits
  track_scores?: boolean
  typed_keys?: boolean
  rest_total_hits_as_int?: boolean
  version?: boolean
  _source?: SearchSourceConfigParam
  _source_excludes?: Fields
  _source_includes?: Fields
  seq_no_primary_term?: boolean
  q?: string
  size?: integer
  from?: integer
  sort?: string | string[]
  body?: {
    aggregations?: Record<string, AggregationsAggregationContainer>
    aggs?: Record<string, AggregationsAggregationContainer>
    collapse?: SearchFieldCollapse
    explain?: boolean
    from?: integer
    highlight?: SearchHighlight
    track_total_hits?: SearchTrackHits
    indices_boost?: Record<IndexName, double>[]
    docvalue_fields?: (QueryDslFieldAndFormat | Field)[]
    min_score?: double
    post_filter?: QueryDslQueryContainer
    profile?: boolean
    query?: QueryDslQueryContainer
    rescore?: SearchRescore | SearchRescore[]
    script_fields?: Record<string, ScriptField>
    search_after?: SortResults
    size?: integer
    slice?: SlicedScroll
    sort?: Sort
    _source?: SearchSourceConfig
    fields?: (QueryDslFieldAndFormat | Field)[]
    suggest?: SearchSuggester
    terminate_after?: long
    timeout?: string
    track_scores?: boolean
    version?: boolean
    seq_no_primary_term?: boolean
    stored_fields?: Fields
    pit?: SearchPointInTimeReference
    runtime_mappings?: MappingRuntimeFields
    stats?: string[]
  }
}

export interface SearchResponse<TDocument = unknown> {
  took: long
  timed_out: boolean
  _shards: ShardStatistics
  hits: SearchHitsMetadata<TDocument>
  aggregations?: Record<AggregateName, AggregationsAggregate>
  _clusters?: ClusterStatistics
  fields?: Record<string, any>
  max_score?: double
  num_reduce_phases?: long
  profile?: SearchProfile
  pit_id?: Id
  _scroll_id?: ScrollId
  suggest?: Record<SuggestionName, SearchSuggest<TDocument>[]>
  terminated_early?: boolean
}

export interface SearchAggregationBreakdown {
  build_aggregation: long
  build_aggregation_count: long
  build_leaf_collector: long
  build_leaf_collector_count: long
  collect: long
  collect_count: long
  initialize: long
  initialize_count: long
  post_collection?: long
  post_collection_count?: long
  reduce: long
  reduce_count: long
}

export interface SearchAggregationProfile {
  breakdown: SearchAggregationBreakdown
  description: string
  time_in_nanos: long
  type: string
  debug?: SearchAggregationProfileDebug
  children?: SearchAggregationProfile[]
}

export interface SearchAggregationProfileDebug {
  segments_with_multi_valued_ords?: integer
  collection_strategy?: string
  segments_with_single_valued_ords?: integer
  total_buckets?: integer
  built_buckets?: integer
  result_strategy?: string
  has_filter?: boolean
  delegate?: string
  delegate_debug?: SearchAggregationProfileDebug
  chars_fetched?: integer
  extract_count?: integer
  extract_ns?: integer
  values_fetched?: integer
  collect_analyzed_ns?: integer
  collect_analyzed_count?: integer
  surviving_buckets?: integer
  ordinals_collectors_used?: integer
  ordinals_collectors_overhead_too_high?: integer
  string_hashing_collectors_used?: integer
  numeric_collectors_used?: integer
  empty_collectors_used?: integer
  deferred_aggregators?: string[]
  segments_with_doc_count_field?: integer
  segments_with_deleted_docs?: integer
  filters?: SearchAggregationProfileDelegateDebugFilter[]
  segments_counted?: integer
  segments_collected?: integer
}

export interface SearchAggregationProfileDelegateDebugFilter {
  results_from_metadata?: integer
  query?: string
  specialized_for?: string
}

export type SearchBoundaryScanner = 'chars' | 'sentence' | 'word'

export interface SearchCollector {
  name: string
  reason: string
  time_in_nanos: long
  children?: SearchCollector[]
}

export interface SearchCompletionContext {
  boost?: double
  context: SearchContext
  neighbours?: GeoHashPrecision[]
  precision?: GeoHashPrecision
  prefix?: boolean
}

export interface SearchCompletionSuggest<TDocument = unknown> extends SearchSuggestBase {
  options: SearchCompletionSuggestOption<TDocument>[]
}

export interface SearchCompletionSuggestOption<TDocument = unknown> {
  collate_match?: boolean
  contexts?: Record<string, SearchContext[]>
  fields?: Record<string, any>
  _id: string
  _index: IndexName
  _routing?: Routing
  _score?: double
  _source?: TDocument
  text: string
}

export interface SearchCompletionSuggester extends SearchSuggesterBase {
  contexts?: Record<Field, SearchCompletionContext | SearchContext | (SearchCompletionContext | SearchContext)[]>
  fuzzy?: SearchSuggestFuzziness
  prefix?: string
  regex?: string
  skip_duplicates?: boolean
}

export type SearchContext = string | GeoLocation

export interface SearchDirectGenerator {
  field: Field
  max_edits?: integer
  max_inspections?: float
  max_term_freq?: float
  min_doc_freq?: float
  min_word_length?: integer
  post_filter?: string
  pre_filter?: string
  prefix_length?: integer
  size?: integer
  suggest_mode?: SuggestMode
}

export interface SearchFetchProfile {
  type: string
  description: string
  time_in_nanos: long
  breakdown: SearchFetchProfileBreakdown
  debug?: SearchFetchProfileDebug
  children?: SearchFetchProfile[]
}

export interface SearchFetchProfileBreakdown {
  load_stored_fields?: integer
  load_stored_fields_count?: integer
  next_reader?: integer
  next_reader_count?: integer
  process_count?: integer
  process?: integer
}

export interface SearchFetchProfileDebug {
  stored_fields?: string[]
  fast_path?: integer
}

export interface SearchFieldCollapse {
  field: Field
  inner_hits?: SearchInnerHits | SearchInnerHits[]
  max_concurrent_group_searches?: integer
  collapse?: SearchFieldCollapse
}

export interface SearchFieldSuggester {
  completion?: SearchCompletionSuggester
  phrase?: SearchPhraseSuggester
  prefix?: string
  regex?: string
  term?: SearchTermSuggester
  text?: string
}

export interface SearchHighlight {
  fields: Record<Field, SearchHighlightField>
  type?: SearchHighlighterType
  boundary_chars?: string
  boundary_max_scan?: integer
  boundary_scanner?: SearchBoundaryScanner
  boundary_scanner_locale?: string
  encoder?: SearchHighlighterEncoder
  fragmenter?: SearchHighlighterFragmenter
  fragment_offset?: integer
  fragment_size?: integer
  max_fragment_length?: integer
  no_match_size?: integer
  number_of_fragments?: integer
  order?: SearchHighlighterOrder
  post_tags?: string[]
  pre_tags?: string[]
  require_field_match?: boolean
  tags_schema?: SearchHighlighterTagsSchema
  highlight_query?: QueryDslQueryContainer
  max_analyzed_offset?: string | integer
}

export interface SearchHighlightField {
  boundary_chars?: string
  boundary_max_scan?: integer
  boundary_scanner?: SearchBoundaryScanner
  boundary_scanner_locale?: string
  field?: Field
  force_source?: boolean
  fragmenter?: SearchHighlighterFragmenter
  fragment_offset?: integer
  fragment_size?: integer
  highlight_query?: QueryDslQueryContainer
  matched_fields?: Fields
  max_fragment_length?: integer
  no_match_size?: integer
  number_of_fragments?: integer
  order?: SearchHighlighterOrder
  phrase_limit?: integer
  post_tags?: string[]
  pre_tags?: string[]
  require_field_match?: boolean
  tags_schema?: SearchHighlighterTagsSchema
  type?: SearchHighlighterType
}

export type SearchHighlighterEncoder = 'default' | 'html'

export type SearchHighlighterFragmenter = 'simple' | 'span'

export type SearchHighlighterOrder = 'score'

export type SearchHighlighterTagsSchema = 'styled'

export type SearchHighlighterType = 'plain' | 'fvh' | 'unified'| string

export interface SearchHit<TDocument = unknown> {
  _index: IndexName
  _id: Id
  _score?: double | null
  _explanation?: ExplainExplanation
  fields?: Record<string, any>
  highlight?: Record<string, string[]>
  inner_hits?: Record<string, SearchInnerHitsResult>
  matched_queries?: string[]
  _nested?: SearchNestedIdentity
  _ignored?: string[]
  ignored_field_values?: Record<string, string[]>
  _shard?: string
  _node?: string
  _routing?: string
  _source?: TDocument
  _seq_no?: SequenceNumber
  _primary_term?: long
  _version?: VersionNumber
  sort?: SortResults
}

export interface SearchHitsMetadata<T = unknown> {
  total?: SearchTotalHits | long
  hits: SearchHit<T>[]
  max_score?: double | null
}

export interface SearchInnerHits {
  name?: Name
  size?: integer
  from?: integer
  collapse?: SearchFieldCollapse
  docvalue_fields?: (QueryDslFieldAndFormat | Field)[]
  explain?: boolean
  highlight?: SearchHighlight
  ignore_unmapped?: boolean
  script_fields?: Record<Field, ScriptField>
  seq_no_primary_term?: boolean
  fields?: Fields
  sort?: Sort
  _source?: SearchSourceConfig
  stored_field?: Fields
  track_scores?: boolean
  version?: boolean
}

export interface SearchInnerHitsResult {
  hits: SearchHitsMetadata<any>
}

export interface SearchLaplaceSmoothingModel {
  alpha: double
}

export interface SearchLinearInterpolationSmoothingModel {
  bigram_lambda: double
  trigram_lambda: double
  unigram_lambda: double
}

export interface SearchNestedIdentity {
  field: Field
  offset: integer
  _nested?: SearchNestedIdentity
}

export interface SearchPhraseSuggest extends SearchSuggestBase {
  options: SearchPhraseSuggestOption
}

export interface SearchPhraseSuggestCollate {
  params?: Record<string, any>
  prune?: boolean
  query: SearchPhraseSuggestCollateQuery
}

export interface SearchPhraseSuggestCollateQuery {
  id?: Id
  source?: string
}

export interface SearchPhraseSuggestHighlight {
  post_tag: string
  pre_tag: string
}

export interface SearchPhraseSuggestOption {
  text: string
  highlighted: string
  score: double
}

export interface SearchPhraseSuggester extends SearchSuggesterBase {
  collate?: SearchPhraseSuggestCollate
  confidence?: double
  direct_generator?: SearchDirectGenerator[]
  force_unigrams?: boolean
  gram_size?: integer
  highlight?: SearchPhraseSuggestHighlight
  max_errors?: double
  real_word_error_likelihood?: double
  separator?: string
  shard_size?: integer
  smoothing?: SearchSmoothingModelContainer
  text?: string
  token_limit?: integer
}

export interface SearchPointInTimeReference {
  id: Id
  keep_alive?: Time
}

export interface SearchProfile {
  shards: SearchShardProfile[]
}

export interface SearchQueryBreakdown {
  advance: long
  advance_count: long
  build_scorer: long
  build_scorer_count: long
  create_weight: long
  create_weight_count: long
  match: long
  match_count: long
  shallow_advance: long
  shallow_advance_count: long
  next_doc: long
  next_doc_count: long
  score: long
  score_count: long
  compute_max_score: long
  compute_max_score_count: long
  set_min_competitive_score: long
  set_min_competitive_score_count: long
}

export interface SearchQueryProfile {
  breakdown: SearchQueryBreakdown
  description: string
  time_in_nanos: long
  type: string
  children?: SearchQueryProfile[]
}

export interface SearchRescore {
  query: SearchRescoreQuery
  window_size?: integer
}

export interface SearchRescoreQuery {
  rescore_query: QueryDslQueryContainer
  query_weight?: double
  rescore_query_weight?: double
  score_mode?: SearchScoreMode
}

export type SearchScoreMode = 'avg' | 'max' | 'min' | 'multiply' | 'total'

export interface SearchSearchProfile {
  collector: SearchCollector[]
  query: SearchQueryProfile[]
  rewrite_time: long
}

export interface SearchShardProfile {
  aggregations: SearchAggregationProfile[]
  id: string
  searches: SearchSearchProfile[]
  fetch?: SearchFetchProfile
}

export interface SearchSmoothingModelContainer {
  laplace?: SearchLaplaceSmoothingModel
  linear_interpolation?: SearchLinearInterpolationSmoothingModel
  stupid_backoff?: SearchStupidBackoffSmoothingModel
}

export type SearchSourceConfig = boolean | SearchSourceFilter | Fields

export type SearchSourceConfigParam = boolean | Fields

export interface SearchSourceFilter {
  excludes?: Fields
  exclude?: Fields
  includes?: Fields
  include?: Fields
}

export type SearchStringDistance = 'internal' | 'damerau_levenshtein' | 'levenshtein' | 'jaro_winkler' | 'ngram'

export interface SearchStupidBackoffSmoothingModel {
  discount: double
}

export type SearchSuggest<TDocument = unknown> = SearchCompletionSuggest<TDocument> | SearchPhraseSuggest | SearchTermSuggest

export interface SearchSuggestBase {
  length: integer
  offset: integer
  text: string
}

export interface SearchSuggestFuzziness {
  fuzziness: Fuzziness
  min_length: integer
  prefix_length: integer
  transpositions: boolean
  unicode_aware: boolean
}

export type SearchSuggestSort = 'score' | 'frequency'

export interface SearchSuggesterKeys {
  text?: string
}
export type SearchSuggester = SearchSuggesterKeys
  & { [property: string]: SearchFieldSuggester | string }

export interface SearchSuggesterBase {
  field: Field
  analyzer?: string
  size?: integer
}

export interface SearchTermSuggest extends SearchSuggestBase {
  options: SearchTermSuggestOption
}

export interface SearchTermSuggestOption {
  text: string
  freq: long
  score: double
}

export interface SearchTermSuggester extends SearchSuggesterBase {
  lowercase_terms?: boolean
  max_edits?: integer
  max_inspections?: integer
  max_term_freq?: float
  min_doc_freq?: float
  min_word_length?: integer
  prefix_length?: integer
  shard_size?: integer
  sort?: SearchSuggestSort
  string_distance?: SearchStringDistance
  suggest_mode?: SuggestMode
  text?: string
}

export interface SearchTotalHits {
  relation: SearchTotalHitsRelation
  value: long
}

export type SearchTotalHitsRelation = 'eq' | 'gte'

export type SearchTrackHits = boolean | integer

export interface SearchMvtRequest extends RequestBase {
  index: Indices
  field: Field
  zoom: SearchMvtZoomLevel
  x: SearchMvtCoordinate
  y: SearchMvtCoordinate
  exact_bounds?: boolean
  extent?: integer
  grid_precision?: integer
  grid_type?: SearchMvtGridType
  size?: integer
  body?: {
    aggs?: Record<string, AggregationsAggregationContainer>
    exact_bounds?: boolean
    extent?: integer
    fields?: Fields
    grid_precision?: integer
    grid_type?: SearchMvtGridType
    query?: QueryDslQueryContainer
    runtime_mappings?: MappingRuntimeFields
    size?: integer
    sort?: Sort
    track_total_hits?: SearchTrackHits
  }
}

export type SearchMvtResponse = MapboxVectorTiles

export type SearchMvtCoordinate = integer

export type SearchMvtGridType = 'grid' | 'point' | 'centroid'

export type SearchMvtZoomLevel = integer

export interface SearchShardsRequest extends RequestBase {
  index?: Indices
  allow_no_indices?: boolean
  expand_wildcards?: ExpandWildcards
  ignore_unavailable?: boolean
  local?: boolean
  preference?: string
  routing?: Routing
}

export interface SearchShardsResponse {
  nodes: Record<string, NodeAttributes>
  shards: NodeShard[][]
  indices: Record<IndexName, SearchShardsShardStoreIndex>
}

export interface SearchShardsShardStoreIndex {
  aliases?: Name[]
  filter?: QueryDslQueryContainer
}

export interface SearchTemplateRequest extends RequestBase {
  index?: Indices
  allow_no_indices?: boolean
  ccs_minimize_roundtrips?: boolean
  expand_wildcards?: ExpandWildcards
  explain?: boolean
  ignore_throttled?: boolean
  ignore_unavailable?: boolean
  preference?: string
  profile?: boolean
  routing?: Routing
  scroll?: Time
  search_type?: SearchType
  rest_total_hits_as_int?: boolean
  typed_keys?: boolean
  body?: {
    explain?: boolean
    id?: Id
    params?: Record<string, any>
    profile?: boolean
    source?: string
  }
}

export interface SearchTemplateResponse<TDocument = unknown> {
  took: long
  timed_out: boolean
  _shards: ShardStatistics
  hits: SearchHitsMetadata<TDocument>
  aggregations?: Record<AggregateName, AggregationsAggregate>
  _clusters?: ClusterStatistics
  fields?: Record<string, any>
  max_score?: double
  num_reduce_phases?: long
  profile?: SearchProfile
  pit_id?: Id
  _scroll_id?: ScrollId
  suggest?: Record<SuggestionName, SearchSuggest<TDocument>[]>
  terminated_early?: boolean
}

export interface TermsEnumRequest extends RequestBase {
  index: IndexName
  body?: {
    field: Field
    size?: integer
    timeout?: Time
    case_insensitive?: boolean
    index_filter?: QueryDslQueryContainer
    string?: string
    search_after?: string
  }
}

export interface TermsEnumResponse {
  _shards: ShardStatistics
  terms: string[]
  complete: boolean
}

export interface TermvectorsFieldStatistics {
  doc_count: integer
  sum_doc_freq: long
  sum_ttf: long
}

export interface TermvectorsFilter {
  max_doc_freq?: integer
  max_num_terms?: integer
  max_term_freq?: integer
  max_word_length?: integer
  min_doc_freq?: integer
  min_term_freq?: integer
  min_word_length?: integer
}

export interface TermvectorsRequest<TDocument = unknown> extends RequestBase {
  index: IndexName
  id?: Id
  fields?: Fields
  field_statistics?: boolean
  offsets?: boolean
  payloads?: boolean
  positions?: boolean
  preference?: string
  realtime?: boolean
  routing?: Routing
  term_statistics?: boolean
  version?: VersionNumber
  version_type?: VersionType
  body?: {
    doc?: TDocument
    filter?: TermvectorsFilter
    per_field_analyzer?: Record<Field, string>
  }
}

export interface TermvectorsResponse {
  found: boolean
  _id: Id
  _index: IndexName
  term_vectors?: Record<Field, TermvectorsTermVector>
  took: long
  _version: VersionNumber
}

export interface TermvectorsTerm {
  doc_freq?: integer
  score?: double
  term_freq: integer
  tokens: TermvectorsToken[]
  ttf?: integer
}

export interface TermvectorsTermVector {
  field_statistics: TermvectorsFieldStatistics
  terms: Record<string, TermvectorsTerm>
}

export interface TermvectorsToken {
  end_offset?: integer
  payload?: string
  position: integer
  start_offset?: integer
}

export interface UpdateRequest<TDocument = unknown, TPartialDocument = unknown> extends RequestBase {
  id: Id
  index: IndexName
  if_primary_term?: long
  if_seq_no?: SequenceNumber
  lang?: string
  refresh?: Refresh
  require_alias?: boolean
  retry_on_conflict?: integer
  routing?: Routing
  timeout?: Time
  wait_for_active_shards?: WaitForActiveShards
  _source?: SearchSourceConfigParam
  _source_excludes?: Fields
  _source_includes?: Fields
  body?: {
    detect_noop?: boolean
    doc?: TPartialDocument
    doc_as_upsert?: boolean
    script?: Script
    scripted_upsert?: boolean
    _source?: SearchSourceConfig
    upsert?: TDocument
  }
}

export interface UpdateResponse<TDocument = unknown> extends WriteResponseBase {
  get?: InlineGet<TDocument>
}

export interface UpdateByQueryRequest extends RequestBase {
  index: Indices
  allow_no_indices?: boolean
  analyzer?: string
  analyze_wildcard?: boolean
  conflicts?: Conflicts
  default_operator?: QueryDslOperator
  df?: string
  expand_wildcards?: ExpandWildcards
  from?: long
  ignore_unavailable?: boolean
  lenient?: boolean
  max_docs?: long
  pipeline?: string
  preference?: string
  refresh?: boolean
  request_cache?: boolean
  requests_per_second?: long
  routing?: Routing
  scroll?: Time
  scroll_size?: long
  search_timeout?: Time
  search_type?: SearchType
  slices?: long
  sort?: string[]
  stats?: string[]
  terminate_after?: long
  timeout?: Time
  version?: boolean
  version_type?: boolean
  wait_for_active_shards?: WaitForActiveShards
  wait_for_completion?: boolean
  body?: {
    max_docs?: long
    query?: QueryDslQueryContainer
    script?: Script
    slice?: SlicedScroll
    conflicts?: Conflicts
  }
}

export interface UpdateByQueryResponse {
  batches?: long
  failures?: BulkIndexByScrollFailure[]
  noops?: long
  deleted?: long
  requests_per_second?: float
  retries?: Retries
  task?: TaskId
  timed_out?: boolean
  took?: long
  total?: long
  updated?: long
  version_conflicts?: long
  throttled_millis?: ulong
  throttled_until_millis?: ulong
}

export interface UpdateByQueryRethrottleRequest extends RequestBase {
  task_id: Id
  requests_per_second?: long
}

export interface UpdateByQueryRethrottleResponse {
  nodes: Record<string, UpdateByQueryRethrottleUpdateByQueryRethrottleNode>
}

export interface UpdateByQueryRethrottleUpdateByQueryRethrottleNode extends SpecUtilsBaseNode {
  tasks: Record<TaskId, TasksTaskInfo>
}

export interface SpecUtilsBaseNode {
  attributes: Record<string, string>
  host: Host
  ip: Ip
  name: Name
  roles?: NodeRoles
  transport_address: TransportAddress
}

export type SpecUtilsVoid = void

export interface AcknowledgedResponseBase {
  acknowledged: boolean
}

export type AggregateName = string

export interface BulkIndexByScrollFailure {
  cause: ErrorCause
  id: Id
  index: IndexName
  status: integer
  type: string
}

export interface BulkStats {
  total_operations: long
  total_time?: string
  total_time_in_millis: long
  total_size?: ByteSize
  total_size_in_bytes: long
  avg_time?: string
  avg_time_in_millis: long
  avg_size?: ByteSize
  avg_size_in_bytes: long
}

export type ByteSize = long | string

export type Bytes = 'b' | 'kb' | 'mb' | 'gb' | 'tb' | 'pb'

export type CategoryId = string

export interface ClusterStatistics {
  skipped: integer
  successful: integer
  total: integer
}

export interface CompletionStats {
  size_in_bytes: long
  size?: ByteSize
  fields?: Record<Field, FieldSizeUsage>
}

export type Conflicts = 'abort' | 'proceed'

export interface CoordsGeoBounds {
  top: double
  bottom: double
  left: double
  right: double
}

export type DFIIndependenceMeasure = 'standardized' | 'saturated' | 'chisquared'

export type DFRAfterEffect = 'no' | 'b' | 'l'

export type DFRBasicModel = 'be' | 'd' | 'g' | 'if' | 'in' | 'ine' | 'p'

export type DataStreamName = string

export type DataStreamNames = DataStreamName | DataStreamName[]

export type DateFormat = string

export type DateMath = string

export type DateMathTime = string

export type DateOrEpochMillis = DateString | EpochMillis

export type DateString = string

export interface DictionaryResponseBase<TKey = unknown, TValue = unknown> {
  [key: string]: TValue
}

export type Distance = string

export type DistanceUnit = 'in' | 'ft' | 'yd' | 'mi' | 'nmi' | 'km' | 'm' | 'cm' | 'mm'

export interface DocStats {
  count: long
  deleted?: long
}

export interface ElasticsearchVersionInfo {
  build_date: DateString
  build_flavor: string
  build_hash: string
  build_snapshot: boolean
  build_type: string
  lucene_version: VersionString
  minimum_index_compatibility_version: VersionString
  minimum_wire_compatibility_version: VersionString
  number: string
}

export interface EmptyObject {
  [key: string]: never
}

export type EpochMillis = string | long

export interface ErrorCauseKeys {
  type: string
  reason: string
  stack_trace?: string
  caused_by?: ErrorCause
  root_cause?: ErrorCause[]
  suppressed?: ErrorCause[]
}
export type ErrorCause = ErrorCauseKeys
  & { [property: string]: any }

export interface ErrorResponseBase {
  error: ErrorCause
  status: integer
}

export type ExpandWildcard = 'all' | 'open' | 'closed' | 'hidden' | 'none'

export type ExpandWildcards = ExpandWildcard | ExpandWildcard[]

export type Field = string

export interface FieldMemoryUsage {
  memory_size?: ByteSize
  memory_size_in_bytes: long
}

export interface FieldSizeUsage {
  size?: ByteSize
  size_in_bytes: long
}

export interface FieldSort {
  missing?: AggregationsMissing
  mode?: SortMode
  nested?: NestedSortValue
  order?: SortOrder
  unmapped_type?: MappingFieldType
  numeric_type?: FieldSortNumericType
  format?: string
}

export type FieldSortNumericType = 'long' | 'double' | 'date' | 'date_nanos'

export type FieldValue = long | double | string | boolean

export interface FielddataStats {
  evictions?: long
  memory_size?: ByteSize
  memory_size_in_bytes: long
  fields?: Record<Field, FieldMemoryUsage>
}

export type Fields = Field | Field[]

export interface FlushStats {
  periodic: long
  total: long
  total_time?: string
  total_time_in_millis: long
}

export type Fuzziness = string | integer

export type GeoBounds = CoordsGeoBounds | TopLeftBottomRightGeoBounds | TopRightBottomLeftGeoBounds | WktGeoBounds

export interface GeoDistanceSortKeys {
  mode?: SortMode
  distance_type?: GeoDistanceType
  ignore_unmapped?: boolean
  order?: SortOrder
  unit?: DistanceUnit
}
export type GeoDistanceSort = GeoDistanceSortKeys
  & { [property: string]: GeoLocation | GeoLocation[] | SortMode | GeoDistanceType | boolean | SortOrder | DistanceUnit }

export type GeoDistanceType = 'arc' | 'plane'

export type GeoHash = string

export interface GeoHashLocation {
  geohash: GeoHash
}

export type GeoHashPrecision = number | string

export interface GeoLine {
  type: string
  coordinates: double[][]
}

export type GeoLocation = LatLonGeoLocation | GeoHashLocation | double[] | string

export type GeoShape = any

export type GeoShapeRelation = 'intersects' | 'disjoint' | 'within' | 'contains'

export type GeoTile = string

export type GeoTilePrecision = number

export interface GetStats {
  current: long
  exists_time?: string
  exists_time_in_millis: long
  exists_total: long
  missing_time?: string
  missing_time_in_millis: long
  missing_total: long
  time?: string
  time_in_millis: long
  total: long
}

export type HealthStatus = 'green' | 'GREEN' | 'yellow' | 'YELLOW' | 'red' | 'RED'

export type Host = string

export type HttpHeaders = Record<string, string | string[]>

export type IBDistribution = 'll' | 'spl'

export type IBLambda = 'df' | 'ttf'

export type Id = string | number

export type Ids = Id | Id[]

export type IndexAlias = string

export type IndexName = string

export type IndexPattern = string

export type IndexPatterns = IndexPattern[]

export interface IndexingStats {
  index_current: long
  delete_current: long
  delete_time?: string
  delete_time_in_millis: long
  delete_total: long
  is_throttled: boolean
  noop_update_total: long
  throttle_time?: string
  throttle_time_in_millis: long
  index_time?: string
  index_time_in_millis: long
  index_total: long
  index_failed: long
  types?: Record<string, IndexingStats>
}

export type Indices = IndexName | IndexName[]

export interface IndicesOptions {
  allow_no_indices?: boolean
  expand_wildcards?: ExpandWildcards
  ignore_unavailable?: boolean
  ignore_throttled?: boolean
}

export interface IndicesResponseBase extends AcknowledgedResponseBase {
  _shards?: ShardStatistics
}

export interface InlineGetKeys<TDocument = unknown> {
  fields?: Record<string, any>
  found: boolean
  _seq_no?: SequenceNumber
  _primary_term?: long
  _routing?: Routing
  _source: TDocument
}
export type InlineGet<TDocument = unknown> = InlineGetKeys<TDocument>
  & { [property: string]: any }

export interface InlineScript extends ScriptBase {
  lang?: ScriptLanguage
  options?: Record<string, string>
  source: string
}

export type Ip = string

export interface LatLonGeoLocation {
  lat: double
  lon: double
}

export type Level = 'cluster' | 'indices' | 'shards'

export type LifecycleOperationMode = 'RUNNING' | 'STOPPING' | 'STOPPED'

export type MapboxVectorTiles = ArrayBuffer

export interface MergesStats {
  current: long
  current_docs: long
  current_size?: string
  current_size_in_bytes: long
  total: long
  total_auto_throttle?: string
  total_auto_throttle_in_bytes: long
  total_docs: long
  total_size?: string
  total_size_in_bytes: long
  total_stopped_time?: string
  total_stopped_time_in_millis: long
  total_throttled_time?: string
  total_throttled_time_in_millis: long
  total_time?: string
  total_time_in_millis: long
}

export type Metadata = Record<string, any>

export type Metrics = string | string[]

export type MinimumShouldMatch = integer | string

export type MultiTermQueryRewrite = string

export type Name = string

export type Names = Name | Name[]

export type Namespace = string

export interface NestedSortValue {
  filter?: QueryDslQueryContainer
  max_children?: integer
  nested?: NestedSortValue
  path: Field
}

export interface NodeAttributes {
  attributes: Record<string, string>
  ephemeral_id: Id
  id?: Id
  name: NodeName
  transport_address: TransportAddress
  roles?: NodeRoles
}

export type NodeId = string

export type NodeIds = NodeId | NodeId[]

export type NodeName = string

export type NodeRole = 'master' | 'data' | 'data_cold' | 'data_content' | 'data_frozen' | 'data_hot' | 'data_warm' | 'client' | 'ingest' | 'ml' | 'voting_only' | 'transform' | 'remote_cluster_client' | 'coordinating_only'

export type NodeRoles = NodeRole[]

export interface NodeShard {
  state: IndicesStatsShardRoutingState
  primary: boolean
  node?: NodeName
  shard: integer
  index: IndexName
  allocation_id?: Record<string, Id>
  recovery_source?: Record<string, Id>
  unassigned_info?: ClusterAllocationExplainUnassignedInformation
  relocating_node?: NodeId | null
}

export interface NodeStatistics {
  failures?: ErrorCause[]
  total: integer
  successful: integer
  failed: integer
}

export type Normalization = 'no' | 'h1' | 'h2' | 'h3' | 'z'

export type OpType = 'index' | 'create'

export type Password = string

export type Percentage = string | float

export type PipelineName = string

export interface PluginStats {
  classname: string
  description: string
  elasticsearch_version: VersionString
  extended_plugins: string[]
  has_native_controller: boolean
  java_version: VersionString
  name: Name
  version: VersionString
  licensed: boolean
  type: string
}

export type PropertyName = string

export interface QueryCacheStats {
  cache_count: integer
  cache_size: integer
  evictions: integer
  hit_count: integer
  memory_size?: ByteSize
  memory_size_in_bytes: integer
  miss_count: integer
  total_count: integer
}

export interface RecoveryStats {
  current_as_source: long
  current_as_target: long
  throttle_time?: string
  throttle_time_in_millis: long
}

export type Refresh = boolean | 'true' | 'false' | 'wait_for'

export interface RefreshStats {
  external_total: long
  external_total_time_in_millis: long
  listeners: long
  total: long
  total_time?: string
  total_time_in_millis: long
}

export type RelationName = string

export interface RequestBase extends SpecUtilsCommonQueryParameters {
}

export interface RequestCacheStats {
  evictions: long
  hit_count: long
  memory_size?: string
  memory_size_in_bytes: long
  miss_count: long
}

export type Result = 'created' | 'updated' | 'deleted' | 'not_found' | 'noop'

export interface Retries {
  bulk: long
  search: long
}

export type Routing = string

export interface ScoreSort {
  order?: SortOrder
}

export type Script = InlineScript | string | StoredScriptId

export interface ScriptBase {
  params?: Record<string, any>
}

export interface ScriptField {
  script: Script
  ignore_failure?: boolean
}

export type ScriptLanguage = 'painless' | 'expression' | 'mustache' | 'java'| string

export interface ScriptSort {
  order?: SortOrder
  script: Script
  type?: ScriptSortType
  mode?: SortMode
  nested?: NestedSortValue
}

export type ScriptSortType = 'string' | 'number'

export interface ScriptTransform {
  lang?: string
  params?: Record<string, any>
  source?: string
  id?: string
}

export type ScrollId = string

export interface SearchStats {
  fetch_current: long
  fetch_time_in_millis: long
  fetch_total: long
  open_contexts?: long
  query_current: long
  query_time_in_millis: long
  query_total: long
  scroll_current: long
  scroll_time_in_millis: long
  scroll_total: long
  suggest_current: long
  suggest_time_in_millis: long
  suggest_total: long
  groups?: Record<string, SearchStats>
}

export interface SearchTransform {
  request: WatcherSearchInputRequestDefinition
  timeout: Time
}

export type SearchType = 'query_then_fetch' | 'dfs_query_then_fetch'

export interface SegmentsStats {
  count: integer
  doc_values_memory?: ByteSize
  doc_values_memory_in_bytes: integer
  file_sizes: Record<string, IndicesStatsShardFileSizeInfo>
  fixed_bit_set?: ByteSize
  fixed_bit_set_memory_in_bytes: integer
  index_writer_memory?: ByteSize
  index_writer_max_memory_in_bytes?: integer
  index_writer_memory_in_bytes: integer
  max_unsafe_auto_id_timestamp: long
  memory?: ByteSize
  memory_in_bytes: integer
  norms_memory?: ByteSize
  norms_memory_in_bytes: integer
  points_memory?: ByteSize
  points_memory_in_bytes: integer
  stored_memory?: ByteSize
  stored_fields_memory_in_bytes: integer
  terms_memory_in_bytes: integer
  terms_memory?: ByteSize
  term_vectory_memory?: ByteSize
  term_vectors_memory_in_bytes: integer
  version_map_memory?: ByteSize
  version_map_memory_in_bytes: integer
}

export type SequenceNumber = long

export type Service = string

export interface ShardFailure {
  index?: IndexName
  node?: string
  reason: ErrorCause
  shard: integer
  status?: string
}

export interface ShardStatistics {
  failed: uint
  successful: uint
  total: uint
  failures?: ShardFailure[]
  skipped?: uint
}

export interface ShardsOperationResponseBase {
  _shards: ShardStatistics
}

export interface SlicedScroll {
  field?: Field
  id: integer
  max: integer
}

export type Sort = SortCombinations | SortCombinations[]

export type SortCombinations = Field | SortOptions

export type SortMode = 'min' | 'max' | 'sum' | 'avg' | 'median'

export interface SortOptionsKeys {
  _score?: ScoreSort
  _doc?: ScoreSort
  _geo_distance?: GeoDistanceSort
  _script?: ScriptSort
}
export type SortOptions = SortOptionsKeys
  & { [property: string]: FieldSort | SortOrder | ScoreSort | GeoDistanceSort | ScriptSort }

export type SortOrder = 'asc' | 'desc'

export type SortResults = (long | double | string | null)[]

export interface StoreStats {
  size?: ByteSize
  size_in_bytes: integer
  reserved?: ByteSize
  reserved_in_bytes: integer
  total_data_set_size?: ByteSize
  total_data_set_size_in_bytes?: integer
}

export interface StoredScript {
  lang: ScriptLanguage
  options?: Record<string, string>
  source: string
}

export interface StoredScriptId extends ScriptBase {
  id: Id
}

export type SuggestMode = 'missing' | 'popular' | 'always'

export type SuggestionName = string

export interface TaskFailure {
  task_id: long
  node_id: NodeId
  status: string
  reason: ErrorCause
}

export type TaskId = string | integer

export type ThreadType = 'cpu' | 'wait' | 'block' | 'gpu' | 'mem'

export type Time = string | integer

export type TimeSpan = string

export type TimeUnit = 'nanos' | 'micros' | 'ms' | 's' | 'm' | 'h' | 'd'

export type TimeZone = string

export type Timestamp = string

export interface TopLeftBottomRightGeoBounds {
  top_left: GeoLocation
  bottom_right: GeoLocation
}

export interface TopRightBottomLeftGeoBounds {
  top_right: GeoLocation
  bottom_left: GeoLocation
}

export interface TransformContainer {
  chain?: TransformContainer[]
  script?: ScriptTransform
  search?: SearchTransform
}

export interface TranslogStats {
  earliest_last_modified_age: long
  operations: long
  size?: string
  size_in_bytes: long
  uncommitted_operations: integer
  uncommitted_size?: string
  uncommitted_size_in_bytes: long
}

export type TransportAddress = string

export type Username = string

export type Uuid = string

export type VersionNumber = long

export type VersionString = string

export type VersionType = 'internal' | 'external' | 'external_gte' | 'force'

export type WaitForActiveShardOptions = 'all'

export type WaitForActiveShards = integer | WaitForActiveShardOptions

export type WaitForEvents = 'immediate' | 'urgent' | 'high' | 'normal' | 'low' | 'languid'

export interface WarmerStats {
  current: long
  total: long
  total_time?: string
  total_time_in_millis: long
}

export interface WktGeoBounds {
  wkt: string
}

export interface WriteResponseBase {
  _id: Id
  _index: IndexName
  _primary_term: long
  result: Result
  _seq_no: SequenceNumber
  _shards: ShardStatistics
  _version: VersionNumber
  forced_refresh?: boolean
}

export type byte = number

export type double = number

export type float = number

export type integer = number

export type long = number

export type short = number

export type uint = number

export type ulong = number

export interface AggregationsAdjacencyMatrixAggregate extends AggregationsMultiBucketAggregateBase<AggregationsAdjacencyMatrixBucket> {
}

export interface AggregationsAdjacencyMatrixAggregation extends AggregationsBucketAggregationBase {
  filters?: Record<string, QueryDslQueryContainer>
}

export interface AggregationsAdjacencyMatrixBucketKeys extends AggregationsMultiBucketBase {
}
export type AggregationsAdjacencyMatrixBucket = AggregationsAdjacencyMatrixBucketKeys
  & { [property: string]: AggregationsAggregate | long }

export type AggregationsAggregate = AggregationsCardinalityAggregate | AggregationsHdrPercentilesAggregate | AggregationsHdrPercentileRanksAggregate | AggregationsTDigestPercentilesAggregate | AggregationsTDigestPercentileRanksAggregate | AggregationsPercentilesBucketAggregate | AggregationsMedianAbsoluteDeviationAggregate | AggregationsMinAggregate | AggregationsMaxAggregate | AggregationsSumAggregate | AggregationsAvgAggregate | AggregationsWeightedAvgAggregate | AggregationsValueCountAggregate | AggregationsSimpleValueAggregate | AggregationsDerivativeAggregate | AggregationsBucketMetricValueAggregate | AggregationsStatsAggregate | AggregationsStatsBucketAggregate | AggregationsExtendedStatsAggregate | AggregationsExtendedStatsBucketAggregate | AggregationsGeoBoundsAggregate | AggregationsGeoCentroidAggregate | AggregationsHistogramAggregate | AggregationsDateHistogramAggregate | AggregationsAutoDateHistogramAggregate | AggregationsVariableWidthHistogramAggregate | AggregationsStringTermsAggregate | AggregationsLongTermsAggregate | AggregationsDoubleTermsAggregate | AggregationsUnmappedTermsAggregate | AggregationsLongRareTermsAggregate | AggregationsStringRareTermsAggregate | AggregationsUnmappedRareTermsAggregate | AggregationsMultiTermsAggregate | AggregationsMissingAggregate | AggregationsNestedAggregate | AggregationsReverseNestedAggregate | AggregationsGlobalAggregate | AggregationsFilterAggregate | AggregationsChildrenAggregate | AggregationsParentAggregate | AggregationsSamplerAggregate | AggregationsUnmappedSamplerAggregate | AggregationsGeoHashGridAggregate | AggregationsGeoTileGridAggregate | AggregationsRangeAggregate | AggregationsDateRangeAggregate | AggregationsGeoDistanceAggregate | AggregationsIpRangeAggregate | AggregationsFiltersAggregate | AggregationsAdjacencyMatrixAggregate | AggregationsSignificantLongTermsAggregate | AggregationsSignificantStringTermsAggregate | AggregationsUnmappedSignificantTermsAggregate | AggregationsCompositeAggregate | AggregationsScriptedMetricAggregate | AggregationsTopHitsAggregate | AggregationsInferenceAggregate | AggregationsStringStatsAggregate | AggregationsBoxPlotAggregate | AggregationsTopMetricsAggregate | AggregationsTTestAggregate | AggregationsRateAggregate | AggregationsCumulativeCardinalityAggregate | AggregationsMatrixStatsAggregate | AggregationsGeoLineAggregate

export interface AggregationsAggregateBase {
  meta?: Metadata
}

export interface AggregationsAggregation {
  meta?: Metadata
  name?: string
}

export interface AggregationsAggregationContainer {
  aggregations?: Record<string, AggregationsAggregationContainer>
  aggs?: Record<string, AggregationsAggregationContainer>
  meta?: Metadata
  adjacency_matrix?: AggregationsAdjacencyMatrixAggregation
  auto_date_histogram?: AggregationsAutoDateHistogramAggregation
  avg?: AggregationsAverageAggregation
  avg_bucket?: AggregationsAverageBucketAggregation
  boxplot?: AggregationsBoxplotAggregation
  bucket_script?: AggregationsBucketScriptAggregation
  bucket_selector?: AggregationsBucketSelectorAggregation
  bucket_sort?: AggregationsBucketSortAggregation
  bucket_count_ks_test?: AggregationsBucketKsAggregation
  bucket_correlation?: AggregationsBucketCorrelationAggregation
  cardinality?: AggregationsCardinalityAggregation
  categorize_text?: AggregationsCategorizeTextAggregation
  children?: AggregationsChildrenAggregation
  composite?: AggregationsCompositeAggregation
  cumulative_cardinality?: AggregationsCumulativeCardinalityAggregation
  cumulative_sum?: AggregationsCumulativeSumAggregation
  date_histogram?: AggregationsDateHistogramAggregation
  date_range?: AggregationsDateRangeAggregation
  derivative?: AggregationsDerivativeAggregation
  diversified_sampler?: AggregationsDiversifiedSamplerAggregation
  extended_stats?: AggregationsExtendedStatsAggregation
  extended_stats_bucket?: AggregationsExtendedStatsBucketAggregation
  filter?: QueryDslQueryContainer
  filters?: AggregationsFiltersAggregation
  geo_bounds?: AggregationsGeoBoundsAggregation
  geo_centroid?: AggregationsGeoCentroidAggregation
  geo_distance?: AggregationsGeoDistanceAggregation
  geohash_grid?: AggregationsGeoHashGridAggregation
  geo_line?: AggregationsGeoLineAggregation
  geotile_grid?: AggregationsGeoTileGridAggregation
  global?: AggregationsGlobalAggregation
  histogram?: AggregationsHistogramAggregation
  ip_range?: AggregationsIpRangeAggregation
  inference?: AggregationsInferenceAggregation
  line?: AggregationsGeoLineAggregation
  matrix_stats?: AggregationsMatrixStatsAggregation
  max?: AggregationsMaxAggregation
  max_bucket?: AggregationsMaxBucketAggregation
  median_absolute_deviation?: AggregationsMedianAbsoluteDeviationAggregation
  min?: AggregationsMinAggregation
  min_bucket?: AggregationsMinBucketAggregation
  missing?: AggregationsMissingAggregation
  moving_avg?: AggregationsMovingAverageAggregation
  moving_percentiles?: AggregationsMovingPercentilesAggregation
  moving_fn?: AggregationsMovingFunctionAggregation
  multi_terms?: AggregationsMultiTermsAggregation
  nested?: AggregationsNestedAggregation
  normalize?: AggregationsNormalizeAggregation
  parent?: AggregationsParentAggregation
  percentile_ranks?: AggregationsPercentileRanksAggregation
  percentiles?: AggregationsPercentilesAggregation
  percentiles_bucket?: AggregationsPercentilesBucketAggregation
  range?: AggregationsRangeAggregation
  rare_terms?: AggregationsRareTermsAggregation
  rate?: AggregationsRateAggregation
  reverse_nested?: AggregationsReverseNestedAggregation
  sampler?: AggregationsSamplerAggregation
  scripted_metric?: AggregationsScriptedMetricAggregation
  serial_diff?: AggregationsSerialDifferencingAggregation
  significant_terms?: AggregationsSignificantTermsAggregation
  significant_text?: AggregationsSignificantTextAggregation
  stats?: AggregationsStatsAggregation
  stats_bucket?: AggregationsStatsBucketAggregation
  string_stats?: AggregationsStringStatsAggregation
  sum?: AggregationsSumAggregation
  sum_bucket?: AggregationsSumBucketAggregation
  terms?: AggregationsTermsAggregation
  top_hits?: AggregationsTopHitsAggregation
  t_test?: AggregationsTTestAggregation
  top_metrics?: AggregationsTopMetricsAggregation
  value_count?: AggregationsValueCountAggregation
  weighted_avg?: AggregationsWeightedAverageAggregation
  variable_width_histogram?: AggregationsVariableWidthHistogramAggregation
}

export interface AggregationsAggregationRange {
  from?: double | string | null
  key?: string
  to?: double | string | null
}

export interface AggregationsArrayPercentilesItem {
  key: string
  value: double | null
  value_as_string?: string
}

export interface AggregationsAutoDateHistogramAggregate extends AggregationsMultiBucketAggregateBase<AggregationsDateHistogramBucket> {
  interval: DateMathTime
}

export interface AggregationsAutoDateHistogramAggregation extends AggregationsBucketAggregationBase {
  buckets?: integer
  field?: Field
  format?: string
  minimum_interval?: AggregationsMinimumInterval
  missing?: DateString
  offset?: string
  params?: Record<string, any>
  script?: Script
  time_zone?: string
}

export interface AggregationsAverageAggregation extends AggregationsFormatMetricAggregationBase {
}

export interface AggregationsAverageBucketAggregation extends AggregationsPipelineAggregationBase {
}

export interface AggregationsAvgAggregate extends AggregationsSingleMetricAggregateBase {
}

export interface AggregationsBoxPlotAggregate extends AggregationsAggregateBase {
  min: double
  max: double
  q1: double
  q2: double
  q3: double
  lower: double
  upper: double
  min_as_string?: string
  max_as_string?: string
  q1_as_string?: string
  q2_as_string?: string
  q3_as_string?: string
  lower_as_string?: string
  upper_as_string?: string
}

export interface AggregationsBoxplotAggregation extends AggregationsMetricAggregationBase {
  compression?: double
}

export interface AggregationsBucketAggregationBase extends AggregationsAggregation {
}

export interface AggregationsBucketCorrelationAggregation extends AggregationsBucketPathAggregation {
  function: AggregationsBucketCorrelationFunction
}

export interface AggregationsBucketCorrelationFunction {
  count_correlation: AggregationsBucketCorrelationFunctionCountCorrelation
}

export interface AggregationsBucketCorrelationFunctionCountCorrelation {
  indicator: AggregationsBucketCorrelationFunctionCountCorrelationIndicator
}

export interface AggregationsBucketCorrelationFunctionCountCorrelationIndicator {
  doc_count: integer
  expectations: double[]
  fractions?: double[]
}

export interface AggregationsBucketKsAggregation extends AggregationsBucketPathAggregation {
  alternative?: string[]
  fractions?: double[]
  sampling_method?: string
}

export interface AggregationsBucketMetricValueAggregate extends AggregationsSingleMetricAggregateBase {
  keys: string[]
}

export interface AggregationsBucketPathAggregation extends AggregationsAggregation {
  buckets_path?: AggregationsBucketsPath
}

export interface AggregationsBucketScriptAggregation extends AggregationsPipelineAggregationBase {
  script?: Script
}

export interface AggregationsBucketSelectorAggregation extends AggregationsPipelineAggregationBase {
  script?: Script
}

export interface AggregationsBucketSortAggregation extends AggregationsAggregation {
  from?: integer
  gap_policy?: AggregationsGapPolicy
  size?: integer
  sort?: Sort
}

export type AggregationsBuckets<TBucket = unknown> = Record<string, TBucket> | TBucket[]

export type AggregationsBucketsPath = string | string[] | Record<string, string>

export type AggregationsCalendarInterval = 'second' | '1s' | 'minute' | '1m' | 'hour' | '1h' | 'day' | '1d' | 'week' | '1w' | 'month' | '1M' | 'quarter' | '1q' | 'year' | '1Y'

export interface AggregationsCardinalityAggregate extends AggregationsAggregateBase {
  value: long
}

export interface AggregationsCardinalityAggregation extends AggregationsMetricAggregationBase {
  precision_threshold?: integer
  rehash?: boolean
}

export interface AggregationsCategorizeTextAggregation extends AggregationsAggregation {
  field: Field
  max_unique_tokens?: integer
  max_matched_tokens?: integer
  similarity_threshold?: integer
  categorization_filters?: string[]
  categorization_analyzer?: AggregationsCategorizeTextAnalyzer
  shard_size?: integer
  size?: integer
  min_doc_count?: integer
  shard_min_doc_count?: integer
}

export type AggregationsCategorizeTextAnalyzer = string | AggregationsCustomCategorizeTextAnalyzer

export interface AggregationsChiSquareHeuristic {
  background_is_superset: boolean
  include_negatives: boolean
}

export interface AggregationsChildrenAggregateKeys extends AggregationsSingleBucketAggregateBase {
}
export type AggregationsChildrenAggregate = AggregationsChildrenAggregateKeys
  & { [property: string]: AggregationsAggregate | long | Metadata }

export interface AggregationsChildrenAggregation extends AggregationsBucketAggregationBase {
  type?: RelationName
}

export interface AggregationsClassificationInferenceOptions {
  num_top_classes?: integer
  num_top_feature_importance_values?: integer
  prediction_field_type?: string
  results_field?: string
  top_classes_results_field?: string
}

export interface AggregationsCompositeAggregate extends AggregationsMultiBucketAggregateBase<AggregationsCompositeBucket> {
  after_key?: Record<string, any>
}

export interface AggregationsCompositeAggregation extends AggregationsBucketAggregationBase {
  after?: Record<string, string | float | null>
  size?: integer
  sources?: Record<string, AggregationsCompositeAggregationSource>[]
}

export interface AggregationsCompositeAggregationSource {
  terms?: AggregationsTermsAggregation
  histogram?: AggregationsHistogramAggregation
  date_histogram?: AggregationsDateHistogramAggregation
  geotile_grid?: AggregationsGeoTileGridAggregation
}

export interface AggregationsCompositeBucketKeys extends AggregationsMultiBucketBase {
  key: Record<string, any>
}
export type AggregationsCompositeBucket = AggregationsCompositeBucketKeys
  & { [property: string]: AggregationsAggregate | Record<string, any> | long }

export interface AggregationsCumulativeCardinalityAggregate extends AggregationsAggregateBase {
  value: long
  value_as_string?: string
}

export interface AggregationsCumulativeCardinalityAggregation extends AggregationsPipelineAggregationBase {
}

export interface AggregationsCumulativeSumAggregation extends AggregationsPipelineAggregationBase {
}

export interface AggregationsCustomCategorizeTextAnalyzer {
  char_filter?: string[]
  tokenizer?: string
  filter?: string[]
}

export interface AggregationsDateHistogramAggregate extends AggregationsMultiBucketAggregateBase<AggregationsDateHistogramBucket> {
}

export interface AggregationsDateHistogramAggregation extends AggregationsBucketAggregationBase {
  calendar_interval?: AggregationsCalendarInterval
  extended_bounds?: AggregationsExtendedBounds<AggregationsFieldDateMath>
  hard_bounds?: AggregationsExtendedBounds<AggregationsFieldDateMath>
  field?: Field
  fixed_interval?: Time
  format?: string
  interval?: Time
  min_doc_count?: integer
  missing?: DateString
  offset?: Time
  order?: AggregationsHistogramOrder
  params?: Record<string, any>
  script?: Script
  time_zone?: string
  keyed?: boolean
}

export interface AggregationsDateHistogramBucketKeys extends AggregationsMultiBucketBase {
  key_as_string?: string
  key: EpochMillis
}
export type AggregationsDateHistogramBucket = AggregationsDateHistogramBucketKeys
  & { [property: string]: AggregationsAggregate | string | EpochMillis | long }

export interface AggregationsDateRangeAggregate extends AggregationsRangeAggregate {
}

export interface AggregationsDateRangeAggregation extends AggregationsBucketAggregationBase {
  field?: Field
  format?: string
  missing?: AggregationsMissing
  ranges?: AggregationsDateRangeExpression[]
  time_zone?: string
  keyed?: boolean
}

export interface AggregationsDateRangeExpression {
  from?: AggregationsFieldDateMath
  key?: string
  to?: AggregationsFieldDateMath
}

export interface AggregationsDerivativeAggregate extends AggregationsSingleMetricAggregateBase {
  normalized_value?: double
  normalized_value_as_string?: string
}

export interface AggregationsDerivativeAggregation extends AggregationsPipelineAggregationBase {
}

export interface AggregationsDiversifiedSamplerAggregation extends AggregationsBucketAggregationBase {
  execution_hint?: AggregationsSamplerAggregationExecutionHint
  max_docs_per_value?: integer
  script?: Script
  shard_size?: integer
  field?: Field
}

export interface AggregationsDoubleTermsAggregate extends AggregationsTermsAggregateBase<AggregationsDoubleTermsBucket> {
}

export interface AggregationsDoubleTermsBucketKeys extends AggregationsTermsBucketBase {
  key: double
  key_as_string?: string
}
export type AggregationsDoubleTermsBucket = AggregationsDoubleTermsBucketKeys
  & { [property: string]: AggregationsAggregate | double | string | long }

export interface AggregationsEwmaModelSettings {
  alpha?: float
}

export interface AggregationsEwmaMovingAverageAggregation extends AggregationsMovingAverageAggregationBase {
  model: 'ewma'
  settings: AggregationsEwmaModelSettings
}

export interface AggregationsExtendedBounds<T = unknown> {
  max: T
  min: T
}

export interface AggregationsExtendedStatsAggregate extends AggregationsStatsAggregate {
  sum_of_squares: double | null
  variance: double | null
  variance_population: double | null
  variance_sampling: double | null
  std_deviation: double | null
  std_deviation_bounds?: AggregationsStandardDeviationBounds
  sum_of_squares_as_string?: string
  variance_as_string?: string
  variance_population_as_string?: string
  variance_sampling_as_string?: string
  std_deviation_as_string?: string
  std_deviation_bounds_as_string?: AggregationsStandardDeviationBoundsAsString
}

export interface AggregationsExtendedStatsAggregation extends AggregationsFormatMetricAggregationBase {
  sigma?: double
}

export interface AggregationsExtendedStatsBucketAggregate extends AggregationsExtendedStatsAggregate {
}

export interface AggregationsExtendedStatsBucketAggregation extends AggregationsPipelineAggregationBase {
  sigma?: double
}

export type AggregationsFieldDateMath = DateMath | double

export interface AggregationsFilterAggregateKeys extends AggregationsSingleBucketAggregateBase {
}
export type AggregationsFilterAggregate = AggregationsFilterAggregateKeys
  & { [property: string]: AggregationsAggregate | long | Metadata }

export interface AggregationsFiltersAggregate extends AggregationsMultiBucketAggregateBase<AggregationsFiltersBucket> {
}

export interface AggregationsFiltersAggregation extends AggregationsBucketAggregationBase {
  filters?: AggregationsBuckets<QueryDslQueryContainer>
  other_bucket?: boolean
  other_bucket_key?: string
  keyed?: boolean
}

export interface AggregationsFiltersBucketKeys extends AggregationsMultiBucketBase {
}
export type AggregationsFiltersBucket = AggregationsFiltersBucketKeys
  & { [property: string]: AggregationsAggregate | long }

export interface AggregationsFormatMetricAggregationBase extends AggregationsMetricAggregationBase {
  format?: string
}

export interface AggregationsFormattableMetricAggregation extends AggregationsMetricAggregationBase {
  format?: string
}

export type AggregationsGapPolicy = 'skip' | 'insert_zeros'

export interface AggregationsGeoBoundsAggregate extends AggregationsAggregateBase {
  bounds: GeoBounds
}

export interface AggregationsGeoBoundsAggregation extends AggregationsMetricAggregationBase {
  wrap_longitude?: boolean
}

export interface AggregationsGeoCentroidAggregate extends AggregationsAggregateBase {
  count: long
  location?: GeoLocation
}

export interface AggregationsGeoCentroidAggregation extends AggregationsMetricAggregationBase {
  count?: long
  location?: GeoLocation
}

export interface AggregationsGeoDistanceAggregate extends AggregationsRangeAggregate {
}

export interface AggregationsGeoDistanceAggregation extends AggregationsBucketAggregationBase {
  distance_type?: GeoDistanceType
  field?: Field
  origin?: GeoLocation
  ranges?: AggregationsAggregationRange[]
  unit?: DistanceUnit
}

export interface AggregationsGeoHashGridAggregate extends AggregationsMultiBucketAggregateBase<AggregationsGeoHashGridBucket> {
}

export interface AggregationsGeoHashGridAggregation extends AggregationsBucketAggregationBase {
  bounds?: GeoBounds
  field?: Field
  precision?: GeoHashPrecision
  shard_size?: integer
  size?: integer
}

export interface AggregationsGeoHashGridBucketKeys extends AggregationsMultiBucketBase {
  key: GeoHash
}
export type AggregationsGeoHashGridBucket = AggregationsGeoHashGridBucketKeys
  & { [property: string]: AggregationsAggregate | GeoHash | long }

export interface AggregationsGeoLineAggregate extends AggregationsAggregateBase {
  type: string
  geometry: GeoLine
}

export interface AggregationsGeoLineAggregation {
  point: AggregationsGeoLinePoint
  sort: AggregationsGeoLineSort
  include_sort?: boolean
  sort_order?: SortOrder
  size?: integer
}

export interface AggregationsGeoLinePoint {
  field: Field
}

export interface AggregationsGeoLineSort {
  field: Field
}

export interface AggregationsGeoTileGridAggregate extends AggregationsMultiBucketAggregateBase<AggregationsGeoTileGridBucket> {
}

export interface AggregationsGeoTileGridAggregation extends AggregationsBucketAggregationBase {
  field?: Field
  precision?: GeoTilePrecision
  shard_size?: integer
  size?: integer
  bounds?: GeoBounds
}

export interface AggregationsGeoTileGridBucketKeys extends AggregationsMultiBucketBase {
  key: GeoTile
}
export type AggregationsGeoTileGridBucket = AggregationsGeoTileGridBucketKeys
  & { [property: string]: AggregationsAggregate | GeoTile | long }

export interface AggregationsGlobalAggregateKeys extends AggregationsSingleBucketAggregateBase {
}
export type AggregationsGlobalAggregate = AggregationsGlobalAggregateKeys
  & { [property: string]: AggregationsAggregate | long | Metadata }

export interface AggregationsGlobalAggregation extends AggregationsBucketAggregationBase {
}

export interface AggregationsGoogleNormalizedDistanceHeuristic {
  background_is_superset?: boolean
}

export interface AggregationsHdrMethod {
  number_of_significant_value_digits?: integer
}

export interface AggregationsHdrPercentileRanksAggregate extends AggregationsPercentilesAggregateBase {
}

export interface AggregationsHdrPercentilesAggregate extends AggregationsPercentilesAggregateBase {
}

export interface AggregationsHistogramAggregate extends AggregationsMultiBucketAggregateBase<AggregationsHistogramBucket> {
}

export interface AggregationsHistogramAggregation extends AggregationsBucketAggregationBase {
  extended_bounds?: AggregationsExtendedBounds<double>
  hard_bounds?: AggregationsExtendedBounds<double>
  field?: Field
  interval?: double
  min_doc_count?: integer
  missing?: double
  offset?: double
  order?: AggregationsHistogramOrder
  script?: Script
  format?: string
  keyed?: boolean
}

export interface AggregationsHistogramBucketKeys extends AggregationsMultiBucketBase {
  key_as_string?: string
  key: double
}
export type AggregationsHistogramBucket = AggregationsHistogramBucketKeys
  & { [property: string]: AggregationsAggregate | string | double | long }

export interface AggregationsHistogramOrder {
  _count?: SortOrder
  _key?: SortOrder
}

export interface AggregationsHoltLinearModelSettings {
  alpha?: float
  beta?: float
}

export interface AggregationsHoltMovingAverageAggregation extends AggregationsMovingAverageAggregationBase {
  model: 'holt'
  settings: AggregationsHoltLinearModelSettings
}

export interface AggregationsHoltWintersModelSettings {
  alpha?: float
  beta?: float
  gamma?: float
  pad?: boolean
  period?: integer
  type?: AggregationsHoltWintersType
}

export interface AggregationsHoltWintersMovingAverageAggregation extends AggregationsMovingAverageAggregationBase {
  model: 'holt_winters'
  settings: AggregationsHoltWintersModelSettings
}

export type AggregationsHoltWintersType = 'add' | 'mult'

export interface AggregationsInferenceAggregateKeys extends AggregationsAggregateBase {
  value?: FieldValue
  feature_importance?: AggregationsInferenceFeatureImportance[]
  top_classes?: AggregationsInferenceTopClassEntry[]
  warning?: string
}
export type AggregationsInferenceAggregate = AggregationsInferenceAggregateKeys
  & { [property: string]: any }

export interface AggregationsInferenceAggregation extends AggregationsPipelineAggregationBase {
  model_id: Name
  inference_config?: AggregationsInferenceConfigContainer
}

export interface AggregationsInferenceClassImportance {
  class_name: string
  importance: double
}

export interface AggregationsInferenceConfigContainer {
  regression?: AggregationsRegressionInferenceOptions
  classification?: AggregationsClassificationInferenceOptions
}

export interface AggregationsInferenceFeatureImportance {
  feature_name: string
  importance?: double
  classes?: AggregationsInferenceClassImportance[]
}

export interface AggregationsInferenceTopClassEntry {
  class_name: FieldValue
  class_probability: double
  class_score: double
}

export interface AggregationsIpRangeAggregate extends AggregationsMultiBucketAggregateBase<AggregationsIpRangeBucket> {
}

export interface AggregationsIpRangeAggregation extends AggregationsBucketAggregationBase {
  field?: Field
  ranges?: AggregationsIpRangeAggregationRange[]
}

export interface AggregationsIpRangeAggregationRange {
  from?: string | null
  mask?: string
  to?: string | null
}

export interface AggregationsIpRangeBucketKeys extends AggregationsMultiBucketBase {
  from?: string
  to?: string
}
export type AggregationsIpRangeBucket = AggregationsIpRangeBucketKeys
  & { [property: string]: AggregationsAggregate | string | long }

export type AggregationsKeyedPercentiles = Record<string, string | long | null>

export interface AggregationsLinearMovingAverageAggregation extends AggregationsMovingAverageAggregationBase {
  model: 'linear'
  settings: EmptyObject
}

export interface AggregationsLongRareTermsAggregate extends AggregationsMultiBucketAggregateBase<AggregationsLongRareTermsBucket> {
}

export interface AggregationsLongRareTermsBucketKeys extends AggregationsMultiBucketBase {
  key: long
  key_as_string?: string
}
export type AggregationsLongRareTermsBucket = AggregationsLongRareTermsBucketKeys
  & { [property: string]: AggregationsAggregate | long | string }

export interface AggregationsLongTermsAggregate extends AggregationsTermsAggregateBase<AggregationsLongTermsBucket> {
}

export interface AggregationsLongTermsBucketKeys extends AggregationsTermsBucketBase {
  key: long
  key_as_string?: string
}
export type AggregationsLongTermsBucket = AggregationsLongTermsBucketKeys
  & { [property: string]: AggregationsAggregate | long | string }

export interface AggregationsMatrixAggregation extends AggregationsAggregation {
  fields?: Fields
  missing?: Record<Field, double>
}

export interface AggregationsMatrixStatsAggregate extends AggregationsAggregateBase {
  doc_count: long
  fields: AggregationsMatrixStatsFields[]
}

export interface AggregationsMatrixStatsAggregation extends AggregationsMatrixAggregation {
  mode?: SortMode
}

export interface AggregationsMatrixStatsFields {
  name: Field
  count: long
  mean: double
  variance: double
  skewness: double
  kurtosis: double
  covariance: Record<Field, double>
  correlation: Record<Field, double>
}

export interface AggregationsMaxAggregate extends AggregationsSingleMetricAggregateBase {
}

export interface AggregationsMaxAggregation extends AggregationsFormatMetricAggregationBase {
}

export interface AggregationsMaxBucketAggregation extends AggregationsPipelineAggregationBase {
}

export interface AggregationsMedianAbsoluteDeviationAggregate extends AggregationsSingleMetricAggregateBase {
}

export interface AggregationsMedianAbsoluteDeviationAggregation extends AggregationsFormatMetricAggregationBase {
  compression?: double
}

export interface AggregationsMetricAggregationBase {
  field?: Field
  missing?: AggregationsMissing
  script?: Script
}

export interface AggregationsMinAggregate extends AggregationsSingleMetricAggregateBase {
}

export interface AggregationsMinAggregation extends AggregationsFormatMetricAggregationBase {
}

export interface AggregationsMinBucketAggregation extends AggregationsPipelineAggregationBase {
}

export type AggregationsMinimumInterval = 'second' | 'minute' | 'hour' | 'day' | 'month' | 'year'

export type AggregationsMissing = string | integer | double | boolean

export interface AggregationsMissingAggregateKeys extends AggregationsSingleBucketAggregateBase {
}
export type AggregationsMissingAggregate = AggregationsMissingAggregateKeys
  & { [property: string]: AggregationsAggregate | long | Metadata }

export interface AggregationsMissingAggregation extends AggregationsBucketAggregationBase {
  field?: Field
  missing?: AggregationsMissing
}

export type AggregationsMissingOrder = 'first' | 'last' | 'default'

export type AggregationsMovingAverageAggregation = AggregationsLinearMovingAverageAggregation | AggregationsSimpleMovingAverageAggregation | AggregationsEwmaMovingAverageAggregation | AggregationsHoltMovingAverageAggregation | AggregationsHoltWintersMovingAverageAggregation

export interface AggregationsMovingAverageAggregationBase extends AggregationsPipelineAggregationBase {
  minimize?: boolean
  predict?: integer
  window?: integer
}

export interface AggregationsMovingFunctionAggregation extends AggregationsPipelineAggregationBase {
  script?: string
  shift?: integer
  window?: integer
}

export interface AggregationsMovingPercentilesAggregation extends AggregationsPipelineAggregationBase {
  window?: integer
  shift?: integer
  keyed?: boolean
}

export interface AggregationsMultiBucketAggregateBase<TBucket = unknown> extends AggregationsAggregateBase {
  buckets: AggregationsBuckets<TBucket>
}

export interface AggregationsMultiBucketBase {
  doc_count: long
}

export interface AggregationsMultiTermLookup {
  field: Field
}

export interface AggregationsMultiTermsAggregate extends AggregationsTermsAggregateBase<AggregationsMultiTermsBucket> {
}

export interface AggregationsMultiTermsAggregation extends AggregationsBucketAggregationBase {
  terms: AggregationsMultiTermLookup[]
}

export interface AggregationsMultiTermsBucketKeys extends AggregationsMultiBucketBase {
  key: (long | double | string)[]
  key_as_string?: string
  doc_count_error_upper_bound?: long
}
export type AggregationsMultiTermsBucket = AggregationsMultiTermsBucketKeys
  & { [property: string]: AggregationsAggregate | (long | double | string)[] | string | long }

export interface AggregationsMutualInformationHeuristic {
  background_is_superset?: boolean
  include_negatives?: boolean
}

export interface AggregationsNestedAggregateKeys extends AggregationsSingleBucketAggregateBase {
}
export type AggregationsNestedAggregate = AggregationsNestedAggregateKeys
  & { [property: string]: AggregationsAggregate | long | Metadata }

export interface AggregationsNestedAggregation extends AggregationsBucketAggregationBase {
  path?: Field
}

export interface AggregationsNormalizeAggregation extends AggregationsPipelineAggregationBase {
  method?: AggregationsNormalizeMethod
}

export type AggregationsNormalizeMethod = 'rescale_0_1' | 'rescale_0_100' | 'percent_of_sum' | 'mean' | 'z-score' | 'softmax'

export interface AggregationsParentAggregateKeys extends AggregationsSingleBucketAggregateBase {
}
export type AggregationsParentAggregate = AggregationsParentAggregateKeys
  & { [property: string]: AggregationsAggregate | long | Metadata }

export interface AggregationsParentAggregation extends AggregationsBucketAggregationBase {
  type?: RelationName
}

export interface AggregationsPercentageScoreHeuristic {
  [key: string]: never
}

export interface AggregationsPercentileRanksAggregation extends AggregationsFormatMetricAggregationBase {
  keyed?: boolean
  values?: double[] | null
  hdr?: AggregationsHdrMethod
  tdigest?: AggregationsTDigest
}

export type AggregationsPercentiles = AggregationsKeyedPercentiles | AggregationsArrayPercentilesItem[]

export interface AggregationsPercentilesAggregateBase extends AggregationsAggregateBase {
  values: AggregationsPercentiles
}

export interface AggregationsPercentilesAggregation extends AggregationsFormatMetricAggregationBase {
  keyed?: boolean
  percents?: double[]
  hdr?: AggregationsHdrMethod
  tdigest?: AggregationsTDigest
}

export interface AggregationsPercentilesBucketAggregate extends AggregationsPercentilesAggregateBase {
}

export interface AggregationsPercentilesBucketAggregation extends AggregationsPipelineAggregationBase {
  percents?: double[]
}

export interface AggregationsPipelineAggregationBase extends AggregationsBucketPathAggregation {
  format?: string
  gap_policy?: AggregationsGapPolicy
}

export interface AggregationsRangeAggregate extends AggregationsMultiBucketAggregateBase<AggregationsRangeBucket> {
}

export interface AggregationsRangeAggregation extends AggregationsBucketAggregationBase {
  field?: Field
  missing?: integer
  ranges?: AggregationsAggregationRange[]
  script?: Script
  keyed?: boolean
  format?: string
}

export interface AggregationsRangeBucketKeys extends AggregationsMultiBucketBase {
  from?: double
  to?: double
  from_as_string?: string
  to_as_string?: string
  key?: string
}
export type AggregationsRangeBucket = AggregationsRangeBucketKeys
  & { [property: string]: AggregationsAggregate | double | string | long }

export interface AggregationsRareTermsAggregation extends AggregationsBucketAggregationBase {
  exclude?: AggregationsTermsExclude
  field?: Field
  include?: AggregationsTermsInclude
  max_doc_count?: long
  missing?: AggregationsMissing
  precision?: double
  value_type?: string
}

export interface AggregationsRateAggregate extends AggregationsAggregateBase {
  value: double
  value_as_string?: string
}

export interface AggregationsRateAggregation extends AggregationsFormatMetricAggregationBase {
  unit?: AggregationsCalendarInterval
  mode?: AggregationsRateMode
}

export type AggregationsRateMode = 'sum' | 'value_count'

export interface AggregationsRegressionInferenceOptions {
  results_field?: Field
  num_top_feature_importance_values?: integer
}

export interface AggregationsReverseNestedAggregateKeys extends AggregationsSingleBucketAggregateBase {
}
export type AggregationsReverseNestedAggregate = AggregationsReverseNestedAggregateKeys
  & { [property: string]: AggregationsAggregate | long | Metadata }

export interface AggregationsReverseNestedAggregation extends AggregationsBucketAggregationBase {
  path?: Field
}

export interface AggregationsSamplerAggregateKeys extends AggregationsSingleBucketAggregateBase {
}
export type AggregationsSamplerAggregate = AggregationsSamplerAggregateKeys
  & { [property: string]: AggregationsAggregate | long | Metadata }

export interface AggregationsSamplerAggregation extends AggregationsBucketAggregationBase {
  shard_size?: integer
}

export type AggregationsSamplerAggregationExecutionHint = 'map' | 'global_ordinals' | 'bytes_hash'

export interface AggregationsScriptedHeuristic {
  script: Script
}

export interface AggregationsScriptedMetricAggregate extends AggregationsAggregateBase {
  value: any
}

export interface AggregationsScriptedMetricAggregation extends AggregationsMetricAggregationBase {
  combine_script?: Script
  init_script?: Script
  map_script?: Script
  params?: Record<string, any>
  reduce_script?: Script
}

export interface AggregationsSerialDifferencingAggregation extends AggregationsPipelineAggregationBase {
  lag?: integer
}

export interface AggregationsSignificantLongTermsAggregate extends AggregationsMultiBucketAggregateBase<AggregationsSignificantLongTermsBucket> {
}

export interface AggregationsSignificantLongTermsBucketKeys extends AggregationsSignificantTermsBucketBase {
  key: long
  key_as_string?: string
}
export type AggregationsSignificantLongTermsBucket = AggregationsSignificantLongTermsBucketKeys
  & { [property: string]: AggregationsAggregate | long | string | double }

export interface AggregationsSignificantStringTermsAggregate extends AggregationsMultiBucketAggregateBase<AggregationsSignificantStringTermsBucket> {
}

export interface AggregationsSignificantStringTermsBucketKeys extends AggregationsSignificantTermsBucketBase {
  key: string
}
export type AggregationsSignificantStringTermsBucket = AggregationsSignificantStringTermsBucketKeys
  & { [property: string]: AggregationsAggregate | string | double | long }

export interface AggregationsSignificantTermsAggregation extends AggregationsBucketAggregationBase {
  background_filter?: QueryDslQueryContainer
  chi_square?: AggregationsChiSquareHeuristic
  exclude?: AggregationsTermsExclude
  execution_hint?: AggregationsTermsAggregationExecutionHint
  field?: Field
  gnd?: AggregationsGoogleNormalizedDistanceHeuristic
  include?: string | string[]
  min_doc_count?: long
  mutual_information?: AggregationsMutualInformationHeuristic
  percentage?: AggregationsPercentageScoreHeuristic
  script_heuristic?: AggregationsScriptedHeuristic
  shard_min_doc_count?: long
  shard_size?: integer
  size?: integer
}

export interface AggregationsSignificantTermsBucketBase extends AggregationsMultiBucketBase {
  score: double
  bg_count: long
}

export interface AggregationsSignificantTextAggregation extends AggregationsBucketAggregationBase {
  background_filter?: QueryDslQueryContainer
  chi_square?: AggregationsChiSquareHeuristic
  exclude?: AggregationsTermsExclude
  execution_hint?: AggregationsTermsAggregationExecutionHint
  field?: Field
  filter_duplicate_text?: boolean
  gnd?: AggregationsGoogleNormalizedDistanceHeuristic
  include?: string | string[]
  min_doc_count?: long
  mutual_information?: AggregationsMutualInformationHeuristic
  percentage?: AggregationsPercentageScoreHeuristic
  script_heuristic?: AggregationsScriptedHeuristic
  shard_min_doc_count?: long
  shard_size?: integer
  size?: integer
  source_fields?: Fields
}

export interface AggregationsSimpleMovingAverageAggregation extends AggregationsMovingAverageAggregationBase {
  model: 'simple'
  settings: EmptyObject
}

export interface AggregationsSimpleValueAggregate extends AggregationsSingleMetricAggregateBase {
}

export interface AggregationsSingleBucketAggregateBase extends AggregationsAggregateBase {
  doc_count: long
}

export interface AggregationsSingleMetricAggregateBase extends AggregationsAggregateBase {
  value: double | null
  value_as_string?: string
}

export interface AggregationsStandardDeviationBounds {
  upper: double | null
  lower: double | null
  upper_population: double | null
  lower_population: double | null
  upper_sampling: double | null
  lower_sampling: double | null
}

export interface AggregationsStandardDeviationBoundsAsString {
  upper: string
  lower: string
  upper_population: string
  lower_population: string
  upper_sampling: string
  lower_sampling: string
}

export interface AggregationsStatsAggregate extends AggregationsAggregateBase {
  count: long
  min: double | null
  max: double | null
  avg: double | null
  sum: double
  min_as_string?: string
  max_as_string?: string
  avg_as_string?: string
  sum_as_string?: string
}

export interface AggregationsStatsAggregation extends AggregationsFormatMetricAggregationBase {
}

export interface AggregationsStatsBucketAggregate extends AggregationsStatsAggregate {
}

export interface AggregationsStatsBucketAggregation extends AggregationsPipelineAggregationBase {
}

export interface AggregationsStringRareTermsAggregate extends AggregationsMultiBucketAggregateBase<AggregationsStringRareTermsBucket> {
}

export interface AggregationsStringRareTermsBucketKeys extends AggregationsMultiBucketBase {
  key: string
}
export type AggregationsStringRareTermsBucket = AggregationsStringRareTermsBucketKeys
  & { [property: string]: AggregationsAggregate | string | long }

export interface AggregationsStringStatsAggregate extends AggregationsAggregateBase {
  count: long
  min_length: integer | null
  max_length: integer | null
  avg_length: double | null
  entropy: double | null
  distribution?: Record<string, double> | null
  min_length_as_string?: string
  max_length_as_string?: string
  avg_length_as_string?: string
}

export interface AggregationsStringStatsAggregation extends AggregationsMetricAggregationBase {
  show_distribution?: boolean
}

export interface AggregationsStringTermsAggregate extends AggregationsTermsAggregateBase<AggregationsStringTermsBucket> {
}

export interface AggregationsStringTermsBucketKeys extends AggregationsTermsBucketBase {
  key: string
}
export type AggregationsStringTermsBucket = AggregationsStringTermsBucketKeys
  & { [property: string]: AggregationsAggregate | string | long }

export interface AggregationsSumAggregate extends AggregationsSingleMetricAggregateBase {
}

export interface AggregationsSumAggregation extends AggregationsFormatMetricAggregationBase {
}

export interface AggregationsSumBucketAggregation extends AggregationsPipelineAggregationBase {
}

export interface AggregationsTDigest {
  compression?: integer
}

export interface AggregationsTDigestPercentileRanksAggregate extends AggregationsPercentilesAggregateBase {
}

export interface AggregationsTDigestPercentilesAggregate extends AggregationsPercentilesAggregateBase {
}

export interface AggregationsTTestAggregate extends AggregationsAggregateBase {
  value: double | null
  value_as_string?: string
}

export interface AggregationsTTestAggregation extends AggregationsAggregation {
  a?: AggregationsTestPopulation
  b?: AggregationsTestPopulation
  type?: AggregationsTTestType
}

export type AggregationsTTestType = 'paired' | 'homoscedastic' | 'heteroscedastic'

export interface AggregationsTermsAggregateBase<TBucket = unknown> extends AggregationsMultiBucketAggregateBase<TBucket> {
  doc_count_error_upper_bound?: long
  sum_other_doc_count: long
}

export interface AggregationsTermsAggregation extends AggregationsBucketAggregationBase {
  collect_mode?: AggregationsTermsAggregationCollectMode
  exclude?: AggregationsTermsExclude
  execution_hint?: AggregationsTermsAggregationExecutionHint
  field?: Field
  include?: AggregationsTermsInclude
  min_doc_count?: integer
  missing?: AggregationsMissing
  missing_order?: AggregationsMissingOrder
  missing_bucket?: boolean
  value_type?: string
  order?: AggregationsTermsAggregationOrder
  script?: Script
  shard_size?: integer
  show_term_doc_count_error?: boolean
  size?: integer
  format?: string
}

export type AggregationsTermsAggregationCollectMode = 'depth_first' | 'breadth_first'

export type AggregationsTermsAggregationExecutionHint = 'map' | 'global_ordinals' | 'global_ordinals_hash' | 'global_ordinals_low_cardinality'

export type AggregationsTermsAggregationOrder = Record<Field, SortOrder> | Record<Field, SortOrder>[]

export interface AggregationsTermsBucketBase extends AggregationsMultiBucketBase {
  doc_count_error?: long
}

export type AggregationsTermsExclude = string | string[]

export type AggregationsTermsInclude = string | string[] | AggregationsTermsPartition

export interface AggregationsTermsPartition {
  num_partitions: long
  partition: long
}

export interface AggregationsTestPopulation {
  field: Field
  script?: Script
  filter?: QueryDslQueryContainer
}

export interface AggregationsTopHitsAggregate extends AggregationsAggregateBase {
  hits: SearchHitsMetadata<any>
}

export interface AggregationsTopHitsAggregation extends AggregationsMetricAggregationBase {
  docvalue_fields?: Fields
  explain?: boolean
  from?: integer
  highlight?: SearchHighlight
  script_fields?: Record<string, ScriptField>
  size?: integer
  sort?: Sort
  _source?: SearchSourceConfig
  stored_fields?: Fields
  track_scores?: boolean
  version?: boolean
  seq_no_primary_term?: boolean
}

export interface AggregationsTopMetrics {
  sort: (FieldValue | null)[]
  metrics: Record<string, FieldValue | null>
}

export interface AggregationsTopMetricsAggregate extends AggregationsAggregateBase {
  top: AggregationsTopMetrics[]
}

export interface AggregationsTopMetricsAggregation extends AggregationsMetricAggregationBase {
  metrics?: AggregationsTopMetricsValue | AggregationsTopMetricsValue[]
  size?: integer
  sort?: Sort
}

export interface AggregationsTopMetricsValue {
  field: Field
}

export interface AggregationsUnmappedRareTermsAggregate extends AggregationsMultiBucketAggregateBase<SpecUtilsVoid> {
}

export interface AggregationsUnmappedSamplerAggregateKeys extends AggregationsSingleBucketAggregateBase {
}
export type AggregationsUnmappedSamplerAggregate = AggregationsUnmappedSamplerAggregateKeys
  & { [property: string]: AggregationsAggregate | long | Metadata }

export interface AggregationsUnmappedSignificantTermsAggregate extends AggregationsMultiBucketAggregateBase<SpecUtilsVoid> {
}

export interface AggregationsUnmappedTermsAggregate extends AggregationsTermsAggregateBase<SpecUtilsVoid> {
}

export interface AggregationsValueCountAggregate extends AggregationsSingleMetricAggregateBase {
}

export interface AggregationsValueCountAggregation extends AggregationsFormattableMetricAggregation {
}

export type AggregationsValueType = 'string' | 'long' | 'double' | 'number' | 'date' | 'date_nanos' | 'ip' | 'numeric' | 'geo_point' | 'boolean'

export interface AggregationsVariableWidthHistogramAggregate extends AggregationsMultiBucketAggregateBase<AggregationsVariableWidthHistogramBucket> {
}

export interface AggregationsVariableWidthHistogramAggregation {
  field?: Field
  buckets?: integer
  shard_size?: integer
  initial_buffer?: integer
}

export interface AggregationsVariableWidthHistogramBucketKeys extends AggregationsMultiBucketBase {
  min: double
  key: double
  max: double
  min_as_string?: string
  key_as_string?: string
  max_as_string?: string
}
export type AggregationsVariableWidthHistogramBucket = AggregationsVariableWidthHistogramBucketKeys
  & { [property: string]: AggregationsAggregate | double | string | long }

export interface AggregationsWeightedAverageAggregation extends AggregationsAggregation {
  format?: string
  value?: AggregationsWeightedAverageValue
  value_type?: AggregationsValueType
  weight?: AggregationsWeightedAverageValue
}

export interface AggregationsWeightedAverageValue {
  field?: Field
  missing?: double
  script?: Script
}

export interface AggregationsWeightedAvgAggregate extends AggregationsSingleMetricAggregateBase {
}

export type AnalysisAnalyzer = AnalysisCustomAnalyzer | AnalysisFingerprintAnalyzer | AnalysisKeywordAnalyzer | AnalysisLanguageAnalyzer | AnalysisNoriAnalyzer | AnalysisPatternAnalyzer | AnalysisSimpleAnalyzer | AnalysisStandardAnalyzer | AnalysisStopAnalyzer | AnalysisWhitespaceAnalyzer | AnalysisIcuAnalyzer | AnalysisKuromojiAnalyzer | AnalysisSnowballAnalyzer | AnalysisDutchAnalyzer

export interface AnalysisAsciiFoldingTokenFilter extends AnalysisTokenFilterBase {
  type: 'asciifolding'
  preserve_original: boolean
}

export type AnalysisCharFilter = string | AnalysisCharFilterDefinition

export interface AnalysisCharFilterBase {
  version?: VersionString
}

export type AnalysisCharFilterDefinition = AnalysisHtmlStripCharFilter | AnalysisMappingCharFilter | AnalysisPatternReplaceCharFilter | AnalysisIcuNormalizationCharFilter | AnalysisKuromojiIterationMarkCharFilter

export interface AnalysisCharGroupTokenizer extends AnalysisTokenizerBase {
  type: 'char_group'
  tokenize_on_chars: string[]
  max_token_length?: integer
}

export interface AnalysisCommonGramsTokenFilter extends AnalysisTokenFilterBase {
  type: 'common_grams'
  common_words?: string[]
  common_words_path?: string
  ignore_case?: boolean
  query_mode?: boolean
}

export interface AnalysisCompoundWordTokenFilterBase extends AnalysisTokenFilterBase {
  hyphenation_patterns_path?: string
  max_subword_size?: integer
  min_subword_size?: integer
  min_word_size?: integer
  only_longest_match?: boolean
  word_list?: string[]
  word_list_path?: string
}

export interface AnalysisConditionTokenFilter extends AnalysisTokenFilterBase {
  type: 'condition'
  filter: string[]
  script: Script
}

export interface AnalysisCustomAnalyzer {
  type: 'custom'
  char_filter?: string[]
  filter?: string[]
  position_increment_gap?: integer
  position_offset_gap?: integer
  tokenizer: string
}

export interface AnalysisCustomNormalizer {
  type: 'custom'
  char_filter?: string[]
  filter?: string[]
}

export type AnalysisDelimitedPayloadEncoding = 'int' | 'float' | 'identity'

export interface AnalysisDelimitedPayloadTokenFilter extends AnalysisTokenFilterBase {
  type: 'delimited_payload'
  delimiter: string
  encoding: AnalysisDelimitedPayloadEncoding
}

export interface AnalysisDictionaryDecompounderTokenFilter extends AnalysisCompoundWordTokenFilterBase {
  type: 'dictionary_decompounder'
}

export interface AnalysisDutchAnalyzer {
  type: 'dutch'
  stopwords?: AnalysisStopWords
}

export type AnalysisEdgeNGramSide = 'front' | 'back'

export interface AnalysisEdgeNGramTokenFilter extends AnalysisTokenFilterBase {
  type: 'edge_ngram'
  max_gram: integer
  min_gram: integer
  side?: AnalysisEdgeNGramSide
  preserve_original?: boolean
}

export interface AnalysisEdgeNGramTokenizer extends AnalysisTokenizerBase {
  type: 'edge_ngram'
  custom_token_chars?: string
  max_gram: integer
  min_gram: integer
  token_chars: AnalysisTokenChar[]
}

export interface AnalysisElisionTokenFilter extends AnalysisTokenFilterBase {
  type: 'elision'
  articles: string[]
  articles_case: boolean
}

export interface AnalysisFingerprintAnalyzer {
  type: 'fingerprint'
  version?: VersionString
  max_output_size: integer
  preserve_original: boolean
  separator: string
  stopwords?: AnalysisStopWords
  stopwords_path?: string
}

export interface AnalysisFingerprintTokenFilter extends AnalysisTokenFilterBase {
  type: 'fingerprint'
  max_output_size: integer
  separator: string
}

export interface AnalysisHtmlStripCharFilter extends AnalysisCharFilterBase {
  type: 'html_strip'
}

export interface AnalysisHunspellTokenFilter extends AnalysisTokenFilterBase {
  type: 'hunspell'
  dedup: boolean
  dictionary: string
  locale: string
  longest_only: boolean
}

export interface AnalysisHyphenationDecompounderTokenFilter extends AnalysisCompoundWordTokenFilterBase {
  type: 'hyphenation_decompounder'
}

export interface AnalysisIcuAnalyzer {
  type: 'icu_analyzer'
  method: AnalysisIcuNormalizationType
  mode: AnalysisIcuNormalizationMode
}

export type AnalysisIcuCollationAlternate = 'shifted' | 'non-ignorable'

export type AnalysisIcuCollationCaseFirst = 'lower' | 'upper'

export type AnalysisIcuCollationDecomposition = 'no' | 'identical'

export type AnalysisIcuCollationStrength = 'primary' | 'secondary' | 'tertiary' | 'quaternary' | 'identical'

export interface AnalysisIcuCollationTokenFilter extends AnalysisTokenFilterBase {
  type: 'icu_collation'
  alternate: AnalysisIcuCollationAlternate
  caseFirst: AnalysisIcuCollationCaseFirst
  caseLevel: boolean
  country: string
  decomposition: AnalysisIcuCollationDecomposition
  hiraganaQuaternaryMode: boolean
  language: string
  numeric: boolean
  strength: AnalysisIcuCollationStrength
  variableTop?: string
  variant: string
}

export interface AnalysisIcuFoldingTokenFilter extends AnalysisTokenFilterBase {
  type: 'icu_folding'
  unicode_set_filter: string
}

export interface AnalysisIcuNormalizationCharFilter extends AnalysisCharFilterBase {
  type: 'icu_normalizer'
  mode?: AnalysisIcuNormalizationMode
  name?: AnalysisIcuNormalizationType
}

export type AnalysisIcuNormalizationMode = 'decompose' | 'compose'

export interface AnalysisIcuNormalizationTokenFilter extends AnalysisTokenFilterBase {
  type: 'icu_normalizer'
  name: AnalysisIcuNormalizationType
}

export type AnalysisIcuNormalizationType = 'nfc' | 'nfkc' | 'nfkc_cf'

export interface AnalysisIcuTokenizer extends AnalysisTokenizerBase {
  type: 'icu_tokenizer'
  rule_files: string
}

export type AnalysisIcuTransformDirection = 'forward' | 'reverse'

export interface AnalysisIcuTransformTokenFilter extends AnalysisTokenFilterBase {
  type: 'icu_transform'
  dir: AnalysisIcuTransformDirection
  id: string
}

export interface AnalysisKStemTokenFilter extends AnalysisTokenFilterBase {
  type: 'kstem'
}

export type AnalysisKeepTypesMode = 'include' | 'exclude'

export interface AnalysisKeepTypesTokenFilter extends AnalysisTokenFilterBase {
  type: 'keep_types'
  mode?: AnalysisKeepTypesMode
  types?: string[]
}

export interface AnalysisKeepWordsTokenFilter extends AnalysisTokenFilterBase {
  type: 'keep'
  keep_words?: string[]
  keep_words_case?: boolean
  keep_words_path?: string
}

export interface AnalysisKeywordAnalyzer {
  type: 'keyword'
  version?: VersionString
}

export interface AnalysisKeywordMarkerTokenFilter extends AnalysisTokenFilterBase {
  type: 'keyword_marker'
  ignore_case?: boolean
  keywords?: string[]
  keywords_path?: string
  keywords_pattern?: string
}

export interface AnalysisKeywordTokenizer extends AnalysisTokenizerBase {
  type: 'keyword'
  buffer_size: integer
}

export interface AnalysisKuromojiAnalyzer {
  type: 'kuromoji'
  mode: AnalysisKuromojiTokenizationMode
  user_dictionary?: string
}

export interface AnalysisKuromojiIterationMarkCharFilter extends AnalysisCharFilterBase {
  type: 'kuromoji_iteration_mark'
  normalize_kana: boolean
  normalize_kanji: boolean
}

export interface AnalysisKuromojiPartOfSpeechTokenFilter extends AnalysisTokenFilterBase {
  type: 'kuromoji_part_of_speech'
  stoptags: string[]
}

export interface AnalysisKuromojiReadingFormTokenFilter extends AnalysisTokenFilterBase {
  type: 'kuromoji_readingform'
  use_romaji: boolean
}

export interface AnalysisKuromojiStemmerTokenFilter extends AnalysisTokenFilterBase {
  type: 'kuromoji_stemmer'
  minimum_length: integer
}

export type AnalysisKuromojiTokenizationMode = 'normal' | 'search' | 'extended'

export interface AnalysisKuromojiTokenizer extends AnalysisTokenizerBase {
  type: 'kuromoji_tokenizer'
  discard_punctuation?: boolean
  mode: AnalysisKuromojiTokenizationMode
  nbest_cost?: integer
  nbest_examples?: string
  user_dictionary?: string
  user_dictionary_rules?: string[]
  discard_compound_token?: boolean
}

export type AnalysisLanguage = 'Arabic' | 'Armenian' | 'Basque' | 'Brazilian' | 'Bulgarian' | 'Catalan' | 'Chinese' | 'Cjk' | 'Czech' | 'Danish' | 'Dutch' | 'English' | 'Estonian' | 'Finnish' | 'French' | 'Galician' | 'German' | 'Greek' | 'Hindi' | 'Hungarian' | 'Indonesian' | 'Irish' | 'Italian' | 'Latvian' | 'Norwegian' | 'Persian' | 'Portuguese' | 'Romanian' | 'Russian' | 'Sorani' | 'Spanish' | 'Swedish' | 'Turkish' | 'Thai'

export interface AnalysisLanguageAnalyzer {
  type: 'language'
  version?: VersionString
  language: AnalysisLanguage
  stem_exclusion: string[]
  stopwords?: AnalysisStopWords
  stopwords_path?: string
}

export interface AnalysisLengthTokenFilter extends AnalysisTokenFilterBase {
  type: 'length'
  max: integer
  min: integer
}

export interface AnalysisLetterTokenizer extends AnalysisTokenizerBase {
  type: 'letter'
}

export interface AnalysisLimitTokenCountTokenFilter extends AnalysisTokenFilterBase {
  type: 'limit'
  consume_all_tokens: boolean
  max_token_count: integer
}

export interface AnalysisLowercaseNormalizer {
  type: 'lowercase'
}

export interface AnalysisLowercaseTokenFilter extends AnalysisTokenFilterBase {
  type: 'lowercase'
  language?: string
}

export interface AnalysisLowercaseTokenizer extends AnalysisTokenizerBase {
  type: 'lowercase'
}

export interface AnalysisMappingCharFilter extends AnalysisCharFilterBase {
  type: 'mapping'
  mappings: string[]
  mappings_path?: string
}

export interface AnalysisMultiplexerTokenFilter extends AnalysisTokenFilterBase {
  type: 'multiplexer'
  filters: string[]
  preserve_original: boolean
}

export interface AnalysisNGramTokenFilter extends AnalysisTokenFilterBase {
  type: 'ngram'
  max_gram?: integer
  min_gram?: integer
  preserve_original?: boolean
}

export interface AnalysisNGramTokenizer extends AnalysisTokenizerBase {
  type: 'ngram'
  custom_token_chars?: string
  max_gram: integer
  min_gram: integer
  token_chars: AnalysisTokenChar[]
}

export interface AnalysisNoriAnalyzer {
  type: 'nori'
  version?: VersionString
  decompound_mode?: AnalysisNoriDecompoundMode
  stoptags?: string[]
  user_dictionary?: string
}

export type AnalysisNoriDecompoundMode = 'discard' | 'none' | 'mixed'

export interface AnalysisNoriPartOfSpeechTokenFilter extends AnalysisTokenFilterBase {
  type: 'nori_part_of_speech'
  stoptags: string[]
}

export interface AnalysisNoriTokenizer extends AnalysisTokenizerBase {
  type: 'nori_tokenizer'
  decompound_mode?: AnalysisNoriDecompoundMode
  discard_punctuation?: boolean
  user_dictionary?: string
  user_dictionary_rules?: string[]
}

export type AnalysisNormalizer = AnalysisLowercaseNormalizer | AnalysisCustomNormalizer

export interface AnalysisPathHierarchyTokenizer extends AnalysisTokenizerBase {
  type: 'path_hierarchy'
  buffer_size: integer
  delimiter: string
  replacement: string
  reverse: boolean
  skip: integer
}

export interface AnalysisPatternAnalyzer {
  type: 'pattern'
  version?: VersionString
  flags?: string
  lowercase?: boolean
  pattern: string
  stopwords?: AnalysisStopWords
}

export interface AnalysisPatternCaptureTokenFilter extends AnalysisTokenFilterBase {
  type: 'pattern_capture'
  patterns: string[]
  preserve_original: boolean
}

export interface AnalysisPatternReplaceCharFilter extends AnalysisCharFilterBase {
  type: 'pattern_replace'
  flags: string
  pattern: string
  replacement: string
}

export interface AnalysisPatternReplaceTokenFilter extends AnalysisTokenFilterBase {
  type: 'pattern_replace'
  flags: string
  pattern: string
  replacement: string
}

export interface AnalysisPatternTokenizer extends AnalysisTokenizerBase {
  type: 'pattern'
  flags: string
  group: integer
  pattern: string
}

export type AnalysisPhoneticEncoder = 'metaphone' | 'double_metaphone' | 'soundex' | 'refined_soundex' | 'caverphone1' | 'caverphone2' | 'cologne' | 'nysiis' | 'koelnerphonetik' | 'haasephonetik' | 'beider_morse' | 'daitch_mokotoff'

export type AnalysisPhoneticLanguage = 'any' | 'common' | 'cyrillic' | 'english' | 'french' | 'german' | 'hebrew' | 'hungarian' | 'polish' | 'romanian' | 'russian' | 'spanish'

export type AnalysisPhoneticNameType = 'generic' | 'ashkenazi' | 'sephardic'

export type AnalysisPhoneticRuleType = 'approx' | 'exact'

export interface AnalysisPhoneticTokenFilter extends AnalysisTokenFilterBase {
  type: 'phonetic'
  encoder: AnalysisPhoneticEncoder
  languageset: AnalysisPhoneticLanguage[]
  max_code_len?: integer
  name_type: AnalysisPhoneticNameType
  replace?: boolean
  rule_type: AnalysisPhoneticRuleType
}

export interface AnalysisPorterStemTokenFilter extends AnalysisTokenFilterBase {
  type: 'porter_stem'
}

export interface AnalysisPredicateTokenFilter extends AnalysisTokenFilterBase {
  type: 'predicate_token_filter'
  script: Script
}

export interface AnalysisRemoveDuplicatesTokenFilter extends AnalysisTokenFilterBase {
  type: 'remove_duplicates'
}

export interface AnalysisReverseTokenFilter extends AnalysisTokenFilterBase {
  type: 'reverse'
}

export interface AnalysisShingleTokenFilter extends AnalysisTokenFilterBase {
  type: 'shingle'
  filler_token?: string
  max_shingle_size?: integer | string
  min_shingle_size?: integer | string
  output_unigrams?: boolean
  output_unigrams_if_no_shingles?: boolean
  token_separator?: string
}

export interface AnalysisSimpleAnalyzer {
  type: 'simple'
  version?: VersionString
}

export interface AnalysisSnowballAnalyzer {
  type: 'snowball'
  version?: VersionString
  language: AnalysisSnowballLanguage
  stopwords?: AnalysisStopWords
}

export type AnalysisSnowballLanguage = 'Armenian' | 'Basque' | 'Catalan' | 'Danish' | 'Dutch' | 'English' | 'Finnish' | 'French' | 'German' | 'German2' | 'Hungarian' | 'Italian' | 'Kp' | 'Lovins' | 'Norwegian' | 'Porter' | 'Portuguese' | 'Romanian' | 'Russian' | 'Spanish' | 'Swedish' | 'Turkish'

export interface AnalysisSnowballTokenFilter extends AnalysisTokenFilterBase {
  type: 'snowball'
  language: AnalysisSnowballLanguage
}

export interface AnalysisStandardAnalyzer {
  type: 'standard'
  max_token_length?: integer
  stopwords?: AnalysisStopWords
}

export interface AnalysisStandardTokenizer extends AnalysisTokenizerBase {
  type: 'standard'
  max_token_length?: integer
}

export interface AnalysisStemmerOverrideTokenFilter extends AnalysisTokenFilterBase {
  type: 'stemmer_override'
  rules?: string[]
  rules_path?: string
}

export interface AnalysisStemmerTokenFilter extends AnalysisTokenFilterBase {
  type: 'stemmer'
  language: string
}

export interface AnalysisStopAnalyzer {
  type: 'stop'
  version?: VersionString
  stopwords?: AnalysisStopWords
  stopwords_path?: string
}

export interface AnalysisStopTokenFilter extends AnalysisTokenFilterBase {
  type: 'stop'
  ignore_case?: boolean
  remove_trailing?: boolean
  stopwords: AnalysisStopWords
  stopwords_path?: string
}

export type AnalysisStopWords = string | string[]

export type AnalysisSynonymFormat = 'solr' | 'wordnet'

export interface AnalysisSynonymGraphTokenFilter extends AnalysisTokenFilterBase {
  type: 'synonym_graph'
  expand?: boolean
  format?: AnalysisSynonymFormat
  lenient?: boolean
  synonyms?: string[]
  synonyms_path?: string
  tokenizer?: string
  updateable?: boolean
}

export interface AnalysisSynonymTokenFilter extends AnalysisTokenFilterBase {
  type: 'synonym'
  expand?: boolean
  format?: AnalysisSynonymFormat
  lenient?: boolean
  synonyms?: string[]
  synonyms_path?: string
  tokenizer?: string
  updateable?: boolean
}

export type AnalysisTokenChar = 'letter' | 'digit' | 'whitespace' | 'punctuation' | 'symbol' | 'custom'

export type AnalysisTokenFilter = string | AnalysisTokenFilterDefinition

export interface AnalysisTokenFilterBase {
  version?: VersionString
}

export type AnalysisTokenFilterDefinition = AnalysisAsciiFoldingTokenFilter | AnalysisCommonGramsTokenFilter | AnalysisConditionTokenFilter | AnalysisDelimitedPayloadTokenFilter | AnalysisEdgeNGramTokenFilter | AnalysisElisionTokenFilter | AnalysisFingerprintTokenFilter | AnalysisHunspellTokenFilter | AnalysisHyphenationDecompounderTokenFilter | AnalysisKeepTypesTokenFilter | AnalysisKeepWordsTokenFilter | AnalysisKeywordMarkerTokenFilter | AnalysisKStemTokenFilter | AnalysisLengthTokenFilter | AnalysisLimitTokenCountTokenFilter | AnalysisLowercaseTokenFilter | AnalysisMultiplexerTokenFilter | AnalysisNGramTokenFilter | AnalysisNoriPartOfSpeechTokenFilter | AnalysisPatternCaptureTokenFilter | AnalysisPatternReplaceTokenFilter | AnalysisPorterStemTokenFilter | AnalysisPredicateTokenFilter | AnalysisRemoveDuplicatesTokenFilter | AnalysisReverseTokenFilter | AnalysisShingleTokenFilter | AnalysisSnowballTokenFilter | AnalysisStemmerOverrideTokenFilter | AnalysisStemmerTokenFilter | AnalysisStopTokenFilter | AnalysisSynonymGraphTokenFilter | AnalysisSynonymTokenFilter | AnalysisTrimTokenFilter | AnalysisTruncateTokenFilter | AnalysisUniqueTokenFilter | AnalysisUppercaseTokenFilter | AnalysisWordDelimiterGraphTokenFilter | AnalysisWordDelimiterTokenFilter | AnalysisKuromojiStemmerTokenFilter | AnalysisKuromojiReadingFormTokenFilter | AnalysisKuromojiPartOfSpeechTokenFilter | AnalysisIcuTokenizer | AnalysisIcuCollationTokenFilter | AnalysisIcuFoldingTokenFilter | AnalysisIcuNormalizationTokenFilter | AnalysisIcuTransformTokenFilter | AnalysisPhoneticTokenFilter | AnalysisDictionaryDecompounderTokenFilter

export type AnalysisTokenizer = string | AnalysisTokenizerDefinition

export interface AnalysisTokenizerBase {
  version?: VersionString
}

export type AnalysisTokenizerDefinition = AnalysisCharGroupTokenizer | AnalysisEdgeNGramTokenizer | AnalysisKeywordTokenizer | AnalysisLetterTokenizer | AnalysisLowercaseTokenizer | AnalysisNGramTokenizer | AnalysisNoriTokenizer | AnalysisPathHierarchyTokenizer | AnalysisStandardTokenizer | AnalysisUaxEmailUrlTokenizer | AnalysisWhitespaceTokenizer | AnalysisKuromojiTokenizer | AnalysisPatternTokenizer | AnalysisIcuTokenizer

export interface AnalysisTrimTokenFilter extends AnalysisTokenFilterBase {
  type: 'trim'
}

export interface AnalysisTruncateTokenFilter extends AnalysisTokenFilterBase {
  type: 'truncate'
  length: integer
}

export interface AnalysisUaxEmailUrlTokenizer extends AnalysisTokenizerBase {
  type: 'uax_url_email'
  max_token_length?: integer
}

export interface AnalysisUniqueTokenFilter extends AnalysisTokenFilterBase {
  type: 'unique'
  only_on_same_position?: boolean
}

export interface AnalysisUppercaseTokenFilter extends AnalysisTokenFilterBase {
  type: 'uppercase'
}

export interface AnalysisWhitespaceAnalyzer {
  type: 'whitespace'
  version?: VersionString
}

export interface AnalysisWhitespaceTokenizer extends AnalysisTokenizerBase {
  type: 'whitespace'
  max_token_length?: integer
}

export interface AnalysisWordDelimiterGraphTokenFilter extends AnalysisTokenFilterBase {
  type: 'word_delimiter_graph'
  adjust_offsets?: boolean
  catenate_all?: boolean
  catenate_numbers?: boolean
  catenate_words?: boolean
  generate_number_parts?: boolean
  generate_word_parts?: boolean
  ignore_keywords?: boolean
  preserve_original?: boolean
  protected_words?: string[]
  protected_words_path?: string
  split_on_case_change?: boolean
  split_on_numerics?: boolean
  stem_english_possessive?: boolean
  type_table?: string[]
  type_table_path?: string
}

export interface AnalysisWordDelimiterTokenFilter extends AnalysisTokenFilterBase {
  type: 'word_delimiter'
  catenate_all?: boolean
  catenate_numbers?: boolean
  catenate_words?: boolean
  generate_number_parts?: boolean
  generate_word_parts?: boolean
  preserve_original?: boolean
  protected_words?: string[]
  protected_words_path?: string
  split_on_case_change?: boolean
  split_on_numerics?: boolean
  stem_english_possessive?: boolean
  type_table?: string[]
  type_table_path?: string
}

export interface MappingAggregateMetricDoubleProperty extends MappingPropertyBase {
  type: 'aggregate_metric_double'
  default_metric: string
  metrics: string[]
}

export interface MappingAllField {
  analyzer: string
  enabled: boolean
  omit_norms: boolean
  search_analyzer: string
  similarity: string
  store: boolean
  store_term_vector_offsets: boolean
  store_term_vector_payloads: boolean
  store_term_vector_positions: boolean
  store_term_vectors: boolean
}

export interface MappingBinaryProperty extends MappingDocValuesPropertyBase {
  type: 'binary'
}

export interface MappingBooleanProperty extends MappingDocValuesPropertyBase {
  boost?: double
  fielddata?: IndicesNumericFielddata
  index?: boolean
  null_value?: boolean
  type: 'boolean'
}

export interface MappingByteNumberProperty extends MappingStandardNumberProperty {
  type: 'byte'
  null_value?: byte
}

export interface MappingCompletionProperty extends MappingDocValuesPropertyBase {
  analyzer?: string
  contexts?: MappingSuggestContext[]
  max_input_length?: integer
  preserve_position_increments?: boolean
  preserve_separators?: boolean
  search_analyzer?: string
  type: 'completion'
}

export interface MappingConstantKeywordProperty extends MappingPropertyBase {
  value?: any
  type: 'constant_keyword'
}

export type MappingCoreProperty = MappingObjectProperty | MappingNestedProperty | MappingSearchAsYouTypeProperty | MappingTextProperty | MappingDocValuesProperty

export interface MappingCorePropertyBase extends MappingPropertyBase {
  copy_to?: Fields
  similarity?: string
  store?: boolean
}

export interface MappingDataStreamTimestamp {
  enabled: boolean
}

export interface MappingDateNanosProperty extends MappingDocValuesPropertyBase {
  boost?: double
  format?: string
  ignore_malformed?: boolean
  index?: boolean
  null_value?: DateString
  precision_step?: integer
  type: 'date_nanos'
}

export interface MappingDateProperty extends MappingDocValuesPropertyBase {
  boost?: double
  fielddata?: IndicesNumericFielddata
  format?: string
  ignore_malformed?: boolean
  index?: boolean
  null_value?: DateString
  precision_step?: integer
  locale?: string
  type: 'date'
}

export interface MappingDateRangeProperty extends MappingRangePropertyBase {
  format?: string
  type: 'date_range'
}

export interface MappingDenseVectorIndexOptions {
  type: string
  m: integer
  ef_construction: integer
}

export interface MappingDenseVectorProperty extends MappingPropertyBase {
  type: 'dense_vector'
  dims: integer
  similarity?: string
  index?: boolean
  index_options?: MappingDenseVectorIndexOptions
}

export type MappingDocValuesProperty = MappingBinaryProperty | MappingBooleanProperty | MappingDateProperty | MappingDateNanosProperty | MappingKeywordProperty | MappingNumberProperty | MappingRangeProperty | MappingGeoPointProperty | MappingGeoShapeProperty | MappingCompletionProperty | MappingGenericProperty | MappingIpProperty | MappingMurmur3HashProperty | MappingShapeProperty | MappingTokenCountProperty | MappingVersionProperty | MappingWildcardProperty | MappingPointProperty

export interface MappingDocValuesPropertyBase extends MappingCorePropertyBase {
  doc_values?: boolean
}

export interface MappingDoubleNumberProperty extends MappingStandardNumberProperty {
  type: 'double'
  null_value?: double
}

export interface MappingDoubleRangeProperty extends MappingRangePropertyBase {
  type: 'double_range'
}

export type MappingDynamicMapping = boolean | 'strict' | 'runtime' | 'true' | 'false'

export interface MappingDynamicTemplate {
  mapping?: MappingProperty
  match?: string
  match_mapping_type?: string
  match_pattern?: MappingMatchType
  path_match?: string
  path_unmatch?: string
  unmatch?: string
}

export interface MappingFieldAliasProperty extends MappingPropertyBase {
  path?: Field
  type: 'alias'
}

export interface MappingFieldMapping {
  full_name: string
  mapping: Partial<Record<Field, MappingProperty>>
}

export interface MappingFieldNamesField {
  enabled: boolean
}

export type MappingFieldType = 'none' | 'geo_point' | 'geo_shape' | 'ip' | 'binary' | 'keyword' | 'text' | 'search_as_you_type' | 'date' | 'date_nanos' | 'boolean' | 'completion' | 'nested' | 'object' | 'murmur3' | 'token_count' | 'percolator' | 'integer' | 'long' | 'short' | 'byte' | 'float' | 'half_float' | 'scaled_float' | 'double' | 'integer_range' | 'float_range' | 'long_range' | 'double_range' | 'date_range' | 'ip_range' | 'alias' | 'join' | 'rank_feature' | 'rank_features' | 'flattened' | 'shape' | 'histogram' | 'constant_keyword' | 'aggregate_metric_double' | 'dense_vector'

export interface MappingFlattenedProperty extends MappingPropertyBase {
  boost?: double
  depth_limit?: integer
  doc_values?: boolean
  eager_global_ordinals?: boolean
  index?: boolean
  index_options?: MappingIndexOptions
  null_value?: string
  similarity?: string
  split_queries_on_whitespace?: boolean
  type: 'flattened'
}

export interface MappingFloatNumberProperty extends MappingStandardNumberProperty {
  type: 'float'
  null_value?: float
}

export interface MappingFloatRangeProperty extends MappingRangePropertyBase {
  type: 'float_range'
}

export interface MappingGenericProperty extends MappingDocValuesPropertyBase {
  analyzer: string
  boost: double
  fielddata: IndicesStringFielddata
  ignore_malformed: boolean
  index: boolean
  index_options: MappingIndexOptions
  norms: boolean
  null_value: string
  position_increment_gap: integer
  search_analyzer: string
  term_vector: MappingTermVectorOption
  type: string
}

export type MappingGeoOrientation = 'right' | 'RIGHT' | 'counterclockwise' | 'ccw' | 'left' | 'LEFT' | 'clockwise' | 'cw'

export interface MappingGeoPointProperty extends MappingDocValuesPropertyBase {
  ignore_malformed?: boolean
  ignore_z_value?: boolean
  null_value?: GeoLocation
  type: 'geo_point'
}

export interface MappingGeoShapeProperty extends MappingDocValuesPropertyBase {
  coerce?: boolean
  ignore_malformed?: boolean
  ignore_z_value?: boolean
  orientation?: MappingGeoOrientation
  strategy?: MappingGeoStrategy
  type: 'geo_shape'
}

export type MappingGeoStrategy = 'recursive' | 'term'

export interface MappingHalfFloatNumberProperty extends MappingStandardNumberProperty {
  type: 'half_float'
  null_value?: float
}

export interface MappingHistogramProperty extends MappingPropertyBase {
  ignore_malformed?: boolean
  type: 'histogram'
}

export interface MappingIndexField {
  enabled: boolean
}

export type MappingIndexOptions = 'docs' | 'freqs' | 'positions' | 'offsets'

export interface MappingIntegerNumberProperty extends MappingStandardNumberProperty {
  type: 'integer'
  null_value?: integer
}

export interface MappingIntegerRangeProperty extends MappingRangePropertyBase {
  type: 'integer_range'
}

export interface MappingIpProperty extends MappingDocValuesPropertyBase {
  boost?: double
  index?: boolean
  null_value?: string
  ignore_malformed?: boolean
  type: 'ip'
}

export interface MappingIpRangeProperty extends MappingRangePropertyBase {
  type: 'ip_range'
}

export interface MappingJoinProperty extends MappingPropertyBase {
  relations?: Record<RelationName, RelationName | RelationName[]>
  type: 'join'
}

export interface MappingKeywordProperty extends MappingDocValuesPropertyBase {
  boost?: double
  eager_global_ordinals?: boolean
  index?: boolean
  index_options?: MappingIndexOptions
  normalizer?: string
  norms?: boolean
  null_value?: string
  split_queries_on_whitespace?: boolean
  time_series_dimension?: boolean
  type: 'keyword'
}

export interface MappingLongNumberProperty extends MappingStandardNumberProperty {
  type: 'long'
  null_value?: long
}

export interface MappingLongRangeProperty extends MappingRangePropertyBase {
  type: 'long_range'
}

export type MappingMatchType = 'simple' | 'regex'

export interface MappingMurmur3HashProperty extends MappingDocValuesPropertyBase {
  type: 'murmur3'
}

export interface MappingNestedProperty extends MappingCorePropertyBase {
  enabled?: boolean
  include_in_parent?: boolean
  include_in_root?: boolean
  type: 'nested'
}

export type MappingNumberProperty = MappingFloatNumberProperty | MappingHalfFloatNumberProperty | MappingDoubleNumberProperty | MappingIntegerNumberProperty | MappingLongNumberProperty | MappingShortNumberProperty | MappingByteNumberProperty | MappingUnsignedLongNumberProperty | MappingScaledFloatNumberProperty

export interface MappingNumberPropertyBase extends MappingDocValuesPropertyBase {
  index?: boolean
  ignore_malformed?: boolean
  time_series_metric?: MappingTimeSeriesMetricType
}

export interface MappingObjectProperty extends MappingCorePropertyBase {
  enabled?: boolean
  type?: 'object'
}

export type MappingOnScriptError = 'fail' | 'continue'

export interface MappingPercolatorProperty extends MappingPropertyBase {
  type: 'percolator'
}

export interface MappingPointProperty extends MappingDocValuesPropertyBase {
  ignore_malformed?: boolean
  ignore_z_value?: boolean
  null_value?: string
  type: 'point'
}

export type MappingProperty = MappingFlattenedProperty | MappingJoinProperty | MappingPercolatorProperty | MappingRankFeatureProperty | MappingRankFeaturesProperty | MappingConstantKeywordProperty | MappingFieldAliasProperty | MappingHistogramProperty | MappingDenseVectorProperty | MappingAggregateMetricDoubleProperty | MappingCoreProperty

export interface MappingPropertyBase {
  local_metadata?: Metadata
  meta?: Record<string, string>
  name?: PropertyName
  properties?: Record<PropertyName, MappingProperty>
  ignore_above?: integer
  dynamic?: MappingDynamicMapping
  fields?: Record<PropertyName, MappingProperty>
}

export type MappingRangeProperty = MappingLongRangeProperty | MappingIpRangeProperty | MappingIntegerRangeProperty | MappingFloatRangeProperty | MappingDoubleRangeProperty | MappingDateRangeProperty

export interface MappingRangePropertyBase extends MappingDocValuesPropertyBase {
  boost?: double
  coerce?: boolean
  index?: boolean
}

export interface MappingRankFeatureProperty extends MappingPropertyBase {
  positive_score_impact?: boolean
  type: 'rank_feature'
}

export interface MappingRankFeaturesProperty extends MappingPropertyBase {
  type: 'rank_features'
}

export interface MappingRoutingField {
  required: boolean
}

export interface MappingRuntimeField {
  format?: string
  script?: Script
  type: MappingRuntimeFieldType
}

export type MappingRuntimeFieldType = 'boolean' | 'date' | 'double' | 'geo_point' | 'ip' | 'keyword' | 'long'

export type MappingRuntimeFields = Record<Field, MappingRuntimeField | MappingRuntimeField[]>

export interface MappingScaledFloatNumberProperty extends MappingNumberPropertyBase {
  type: 'scaled_float'
  coerce?: boolean
  null_value?: double
  scaling_factor?: double
}

export interface MappingSearchAsYouTypeProperty extends MappingCorePropertyBase {
  analyzer?: string
  index?: boolean
  index_options?: MappingIndexOptions
  max_shingle_size?: integer
  norms?: boolean
  search_analyzer?: string
  search_quote_analyzer?: string
  term_vector?: MappingTermVectorOption
  type: 'search_as_you_type'
}

export interface MappingShapeProperty extends MappingDocValuesPropertyBase {
  coerce?: boolean
  ignore_malformed?: boolean
  ignore_z_value?: boolean
  orientation?: MappingGeoOrientation
  type: 'shape'
}

export interface MappingShortNumberProperty extends MappingStandardNumberProperty {
  type: 'short'
  null_value?: short
}

export interface MappingSizeField {
  enabled: boolean
}

export interface MappingSourceField {
  compress?: boolean
  compress_threshold?: string
  enabled?: boolean
  excludes?: string[]
  includes?: string[]
}

export interface MappingStandardNumberProperty extends MappingNumberPropertyBase {
  coerce?: boolean
  script?: Script
  on_script_error?: MappingOnScriptError
}

export interface MappingSuggestContext {
  name: Name
  path?: Field
  type: string
  precision?: integer | string
}

export type MappingTermVectorOption = 'no' | 'yes' | 'with_offsets' | 'with_positions' | 'with_positions_offsets' | 'with_positions_offsets_payloads' | 'with_positions_payloads'

export interface MappingTextIndexPrefixes {
  max_chars: integer
  min_chars: integer
}

export interface MappingTextProperty extends MappingCorePropertyBase {
  analyzer?: string
  boost?: double
  eager_global_ordinals?: boolean
  fielddata?: boolean
  fielddata_frequency_filter?: IndicesFielddataFrequencyFilter
  index?: boolean
  index_options?: MappingIndexOptions
  index_phrases?: boolean
  index_prefixes?: MappingTextIndexPrefixes
  norms?: boolean
  position_increment_gap?: integer
  search_analyzer?: string
  search_quote_analyzer?: string
  term_vector?: MappingTermVectorOption
  type: 'text'
}

export type MappingTimeSeriesMetricType = 'gauge' | 'counter' | 'summary' | 'histogram'

export interface MappingTokenCountProperty extends MappingDocValuesPropertyBase {
  analyzer?: string
  boost?: double
  index?: boolean
  null_value?: double
  enable_position_increments?: boolean
  type: 'token_count'
}

export interface MappingTypeMapping {
  all_field?: MappingAllField
  date_detection?: boolean
  dynamic?: MappingDynamicMapping
  dynamic_date_formats?: string[]
  dynamic_templates?: Record<string, MappingDynamicTemplate> | Record<string, MappingDynamicTemplate>[]
  _field_names?: MappingFieldNamesField
  index_field?: MappingIndexField
  _meta?: Metadata
  numeric_detection?: boolean
  properties?: Record<PropertyName, MappingProperty>
  _routing?: MappingRoutingField
  _size?: MappingSizeField
  _source?: MappingSourceField
  runtime?: Record<string, MappingRuntimeField>
  enabled?: boolean
  _data_stream_timestamp?: MappingDataStreamTimestamp
}

export interface MappingUnsignedLongNumberProperty extends MappingNumberPropertyBase {
  type: 'unsigned_long'
  null_value?: ulong
}

export interface MappingVersionProperty extends MappingDocValuesPropertyBase {
  type: 'version'
}

export interface MappingWildcardProperty extends MappingDocValuesPropertyBase {
  type: 'wildcard'
  null_value?: string
}

export interface QueryDslBoolQuery extends QueryDslQueryBase {
  filter?: QueryDslQueryContainer | QueryDslQueryContainer[]
  minimum_should_match?: MinimumShouldMatch
  must?: QueryDslQueryContainer | QueryDslQueryContainer[]
  must_not?: QueryDslQueryContainer | QueryDslQueryContainer[]
  should?: QueryDslQueryContainer | QueryDslQueryContainer[]
}

export interface QueryDslBoostingQuery extends QueryDslQueryBase {
  negative_boost: double
  negative: QueryDslQueryContainer
  positive: QueryDslQueryContainer
}

export type QueryDslChildScoreMode = 'none' | 'avg' | 'sum' | 'max' | 'min'

export type QueryDslCombinedFieldsOperator = 'or' | 'and'

export interface QueryDslCombinedFieldsQuery extends QueryDslQueryBase {
  fields: Field[]
  query: string
  auto_generate_synonyms_phrase_query?: boolean
  operator?: QueryDslCombinedFieldsOperator
  minimum_should_match?: MinimumShouldMatch
  zero_terms_query?: QueryDslCombinedFieldsZeroTerms
}

export type QueryDslCombinedFieldsZeroTerms = 'none' | 'all'

export interface QueryDslCommonTermsQuery extends QueryDslQueryBase {
  analyzer?: string
  cutoff_frequency?: double
  high_freq_operator?: QueryDslOperator
  low_freq_operator?: QueryDslOperator
  minimum_should_match?: MinimumShouldMatch
  query: string
}

export interface QueryDslConstantScoreQuery extends QueryDslQueryBase {
  filter: QueryDslQueryContainer
}

export interface QueryDslDateDecayFunctionKeys extends QueryDslDecayFunctionBase {
}
export type QueryDslDateDecayFunction = QueryDslDateDecayFunctionKeys
  & { [property: string]: QueryDslDecayPlacement<DateMath, Time> | QueryDslMultiValueMode | QueryDslQueryContainer | double }

export interface QueryDslDateDistanceFeatureQuery extends QueryDslDistanceFeatureQueryBase<DateMath, Time> {
}

export interface QueryDslDateRangeQuery extends QueryDslRangeQueryBase {
  gt?: DateMath
  gte?: DateMath
  lt?: DateMath
  lte?: DateMath
  from?: DateMath | null
  to?: DateMath | null
  format?: DateFormat
  time_zone?: TimeZone
}

export type QueryDslDecayFunction = QueryDslDateDecayFunction | QueryDslNumericDecayFunction | QueryDslGeoDecayFunction

export interface QueryDslDecayFunctionBase extends QueryDslScoreFunctionBase {
  multi_value_mode?: QueryDslMultiValueMode
}

export interface QueryDslDecayPlacement<TOrigin = unknown, TScale = unknown> {
  decay?: double
  offset?: TScale
  scale?: TScale
  origin?: TOrigin
}

export interface QueryDslDisMaxQuery extends QueryDslQueryBase {
  queries: QueryDslQueryContainer[]
  tie_breaker?: double
}

export type QueryDslDistanceFeatureQuery = QueryDslGeoDistanceFeatureQuery | QueryDslDateDistanceFeatureQuery

export interface QueryDslDistanceFeatureQueryBase<TOrigin = unknown, TDistance = unknown> extends QueryDslQueryBase {
  origin: TOrigin
  pivot: TDistance
  field: Field
}

export interface QueryDslExistsQuery extends QueryDslQueryBase {
  field: Field
}

export interface QueryDslFieldAndFormat {
  field: Field
  format?: string
  include_unmapped?: boolean
}

export interface QueryDslFieldLookup {
  id: Id
  index?: IndexName
  path?: Field
  routing?: Routing
}

export type QueryDslFieldValueFactorModifier = 'none' | 'log' | 'log1p' | 'log2p' | 'ln' | 'ln1p' | 'ln2p' | 'square' | 'sqrt' | 'reciprocal'

export interface QueryDslFieldValueFactorScoreFunction extends QueryDslScoreFunctionBase {
  field: Field
  factor?: double
  missing?: double
  modifier?: QueryDslFieldValueFactorModifier
}

export type QueryDslFunctionBoostMode = 'multiply' | 'replace' | 'sum' | 'avg' | 'max' | 'min'

export interface QueryDslFunctionScoreContainer {
  exp?: QueryDslDecayFunction
  gauss?: QueryDslDecayFunction
  linear?: QueryDslDecayFunction
  field_value_factor?: QueryDslFieldValueFactorScoreFunction
  random_score?: QueryDslRandomScoreFunction
  script_score?: QueryDslScriptScoreFunction
  filter?: QueryDslQueryContainer
  weight?: double
}

export type QueryDslFunctionScoreMode = 'multiply' | 'sum' | 'avg' | 'first' | 'max' | 'min'

export interface QueryDslFunctionScoreQuery extends QueryDslQueryBase {
  boost_mode?: QueryDslFunctionBoostMode
  functions?: QueryDslFunctionScoreContainer[]
  max_boost?: double
  min_score?: double
  query?: QueryDslQueryContainer
  score_mode?: QueryDslFunctionScoreMode
}

export interface QueryDslFuzzyQuery extends QueryDslQueryBase {
  max_expansions?: integer
  prefix_length?: integer
  rewrite?: MultiTermQueryRewrite
  transpositions?: boolean
  fuzziness?: Fuzziness
  value: string | double | boolean
}

export interface QueryDslGeoBoundingBoxQueryKeys extends QueryDslQueryBase {
  type?: QueryDslGeoExecution
  validation_method?: QueryDslGeoValidationMethod
  ignore_unmapped?: boolean
}
export type QueryDslGeoBoundingBoxQuery = QueryDslGeoBoundingBoxQueryKeys
  & { [property: string]: GeoBounds | QueryDslGeoExecution | QueryDslGeoValidationMethod | boolean | float | string }

export interface QueryDslGeoDecayFunctionKeys extends QueryDslDecayFunctionBase {
}
export type QueryDslGeoDecayFunction = QueryDslGeoDecayFunctionKeys
  & { [property: string]: QueryDslDecayPlacement<GeoLocation, Distance> | QueryDslMultiValueMode | QueryDslQueryContainer | double }

export interface QueryDslGeoDistanceFeatureQuery extends QueryDslDistanceFeatureQueryBase<GeoLocation, Distance> {
}

export interface QueryDslGeoDistanceQueryKeys extends QueryDslQueryBase {
  distance?: Distance
  distance_type?: GeoDistanceType
  validation_method?: QueryDslGeoValidationMethod
}
export type QueryDslGeoDistanceQuery = QueryDslGeoDistanceQueryKeys
  & { [property: string]: GeoLocation | Distance | GeoDistanceType | QueryDslGeoValidationMethod | float | string }

export type QueryDslGeoExecution = 'memory' | 'indexed'

export interface QueryDslGeoPolygonPoints {
  points: GeoLocation[]
}

export interface QueryDslGeoPolygonQueryKeys extends QueryDslQueryBase {
  validation_method?: QueryDslGeoValidationMethod
  ignore_unmapped?: boolean
}
export type QueryDslGeoPolygonQuery = QueryDslGeoPolygonQueryKeys
  & { [property: string]: QueryDslGeoPolygonPoints | QueryDslGeoValidationMethod | boolean | float | string }

export interface QueryDslGeoShapeFieldQuery {
  shape?: GeoShape
  indexed_shape?: QueryDslFieldLookup
  relation?: GeoShapeRelation
}

export interface QueryDslGeoShapeQueryKeys extends QueryDslQueryBase {
  ignore_unmapped?: boolean
}
export type QueryDslGeoShapeQuery = QueryDslGeoShapeQueryKeys
  & { [property: string]: QueryDslGeoShapeFieldQuery | boolean | float | string }

export type QueryDslGeoValidationMethod = 'coerce' | 'ignore_malformed' | 'strict'

export interface QueryDslHasChildQuery extends QueryDslQueryBase {
  ignore_unmapped?: boolean
  inner_hits?: SearchInnerHits
  max_children?: integer
  min_children?: integer
  query: QueryDslQueryContainer
  score_mode?: QueryDslChildScoreMode
  type: RelationName
}

export interface QueryDslHasParentQuery extends QueryDslQueryBase {
  ignore_unmapped?: boolean
  inner_hits?: SearchInnerHits
  parent_type: RelationName
  query: QueryDslQueryContainer
  score?: boolean
}

export interface QueryDslIdsQuery extends QueryDslQueryBase {
  values?: Ids
}

export interface QueryDslIntervalsAllOf {
  intervals: QueryDslIntervalsContainer[]
  max_gaps?: integer
  ordered?: boolean
  filter?: QueryDslIntervalsFilter
}

export interface QueryDslIntervalsAnyOf {
  intervals: QueryDslIntervalsContainer[]
  filter?: QueryDslIntervalsFilter
}

export interface QueryDslIntervalsContainer {
  all_of?: QueryDslIntervalsAllOf
  any_of?: QueryDslIntervalsAnyOf
  fuzzy?: QueryDslIntervalsFuzzy
  match?: QueryDslIntervalsMatch
  prefix?: QueryDslIntervalsPrefix
  wildcard?: QueryDslIntervalsWildcard
}

export interface QueryDslIntervalsFilter {
  after?: QueryDslIntervalsContainer
  before?: QueryDslIntervalsContainer
  contained_by?: QueryDslIntervalsContainer
  containing?: QueryDslIntervalsContainer
  not_contained_by?: QueryDslIntervalsContainer
  not_containing?: QueryDslIntervalsContainer
  not_overlapping?: QueryDslIntervalsContainer
  overlapping?: QueryDslIntervalsContainer
  script?: Script
}

export interface QueryDslIntervalsFuzzy {
  analyzer?: string
  fuzziness?: Fuzziness
  prefix_length?: integer
  term: string
  transpositions?: boolean
  use_field?: Field
}

export interface QueryDslIntervalsMatch {
  analyzer?: string
  max_gaps?: integer
  ordered?: boolean
  query: string
  use_field?: Field
  filter?: QueryDslIntervalsFilter
}

export interface QueryDslIntervalsPrefix {
  analyzer?: string
  prefix: string
  use_field?: Field
}

export interface QueryDslIntervalsQuery extends QueryDslQueryBase {
  all_of?: QueryDslIntervalsAllOf
  any_of?: QueryDslIntervalsAnyOf
  fuzzy?: QueryDslIntervalsFuzzy
  match?: QueryDslIntervalsMatch
  prefix?: QueryDslIntervalsPrefix
  wildcard?: QueryDslIntervalsWildcard
}

export interface QueryDslIntervalsWildcard {
  analyzer?: string
  pattern: string
  use_field?: Field
}

export interface QueryDslKnnQuery extends QueryDslQueryBase {
  field: Field
  num_candidates: integer
  query_vector: double[]
}

export type QueryDslLike = string | QueryDslLikeDocument

export interface QueryDslLikeDocument {
  doc?: any
  fields?: Field[]
  _id?: Id
  _index?: IndexName
  per_field_analyzer?: Record<Field, string>
  routing?: Routing
  version?: VersionNumber
  version_type?: VersionType
}

export interface QueryDslMatchAllQuery extends QueryDslQueryBase {
}

export interface QueryDslMatchBoolPrefixQuery extends QueryDslQueryBase {
  analyzer?: string
  fuzziness?: Fuzziness
  fuzzy_rewrite?: MultiTermQueryRewrite
  fuzzy_transpositions?: boolean
  max_expansions?: integer
  minimum_should_match?: MinimumShouldMatch
  operator?: QueryDslOperator
  prefix_length?: integer
  query: string
}

export interface QueryDslMatchNoneQuery extends QueryDslQueryBase {
}

export interface QueryDslMatchPhrasePrefixQuery extends QueryDslQueryBase {
  analyzer?: string
  max_expansions?: integer
  query: string
  slop?: integer
  zero_terms_query?: QueryDslZeroTermsQuery
}

export interface QueryDslMatchPhraseQuery extends QueryDslQueryBase {
  analyzer?: string
  query: string
  slop?: integer
  zero_terms_query?: QueryDslZeroTermsQuery
}

export interface QueryDslMatchQuery extends QueryDslQueryBase {
  analyzer?: string
  auto_generate_synonyms_phrase_query?: boolean
  cutoff_frequency?: double
  fuzziness?: Fuzziness
  fuzzy_rewrite?: MultiTermQueryRewrite
  fuzzy_transpositions?: boolean
  lenient?: boolean
  max_expansions?: integer
  minimum_should_match?: MinimumShouldMatch
  operator?: QueryDslOperator
  prefix_length?: integer
  query: string | float | boolean
  zero_terms_query?: QueryDslZeroTermsQuery
}

export interface QueryDslMoreLikeThisQuery extends QueryDslQueryBase {
  analyzer?: string
  boost_terms?: double
  fail_on_unsupported_field?: boolean
  fields?: Field[]
  include?: boolean
  like: QueryDslLike | QueryDslLike[]
  max_doc_freq?: integer
  max_query_terms?: integer
  max_word_length?: integer
  min_doc_freq?: integer
  minimum_should_match?: MinimumShouldMatch
  min_term_freq?: integer
  min_word_length?: integer
  per_field_analyzer?: Record<Field, string>
  routing?: Routing
  stop_words?: AnalysisStopWords
  unlike?: QueryDslLike | QueryDslLike[]
  version?: VersionNumber
  version_type?: VersionType
}

export interface QueryDslMultiMatchQuery extends QueryDslQueryBase {
  analyzer?: string
  auto_generate_synonyms_phrase_query?: boolean
  cutoff_frequency?: double
  fields?: Fields
  fuzziness?: Fuzziness
  fuzzy_rewrite?: MultiTermQueryRewrite
  fuzzy_transpositions?: boolean
  lenient?: boolean
  max_expansions?: integer
  minimum_should_match?: MinimumShouldMatch
  operator?: QueryDslOperator
  prefix_length?: integer
  query: string
  slop?: integer
  tie_breaker?: double
  type?: QueryDslTextQueryType
  zero_terms_query?: QueryDslZeroTermsQuery
}

export type QueryDslMultiValueMode = 'min' | 'max' | 'avg' | 'sum'

export interface QueryDslNestedQuery extends QueryDslQueryBase {
  ignore_unmapped?: boolean
  inner_hits?: SearchInnerHits
  path: Field
  query: QueryDslQueryContainer
  score_mode?: QueryDslChildScoreMode
}

export interface QueryDslNumberRangeQuery extends QueryDslRangeQueryBase {
  gt?: double
  gte?: double
  lt?: double
  lte?: double
  from?: double | null
  to?: double | null
}

export interface QueryDslNumericDecayFunctionKeys extends QueryDslDecayFunctionBase {
}
export type QueryDslNumericDecayFunction = QueryDslNumericDecayFunctionKeys
  & { [property: string]: QueryDslDecayPlacement<double, double> | QueryDslMultiValueMode | QueryDslQueryContainer | double }

export type QueryDslOperator = 'and' | 'AND' | 'or' | 'OR'

export interface QueryDslParentIdQuery extends QueryDslQueryBase {
  id?: Id
  ignore_unmapped?: boolean
  type?: RelationName
}

export interface QueryDslPercolateQuery extends QueryDslQueryBase {
  document?: any
  documents?: any[]
  field: Field
  id?: Id
  index?: IndexName
  name?: string
  preference?: string
  routing?: Routing
  version?: VersionNumber
}

export interface QueryDslPinnedDoc {
  _id: Id
  _index: IndexName
}

export interface QueryDslPinnedQuery extends QueryDslQueryBase {
  organic: QueryDslQueryContainer
  ids?: Id[]
  docs?: QueryDslPinnedDoc[]
}

export interface QueryDslPrefixQuery extends QueryDslQueryBase {
  rewrite?: MultiTermQueryRewrite
  value: string
  case_insensitive?: boolean
}

export interface QueryDslQueryBase {
  boost?: float
  _name?: string
}

export interface QueryDslQueryContainer {
  bool?: QueryDslBoolQuery
  boosting?: QueryDslBoostingQuery
  common?: Partial<Record<Field, QueryDslCommonTermsQuery | string>>
  combined_fields?: QueryDslCombinedFieldsQuery
  constant_score?: QueryDslConstantScoreQuery
  dis_max?: QueryDslDisMaxQuery
  distance_feature?: QueryDslDistanceFeatureQuery
  exists?: QueryDslExistsQuery
  function_score?: QueryDslFunctionScoreQuery
  fuzzy?: Partial<Record<Field, QueryDslFuzzyQuery | string | double | boolean>>
  geo_bounding_box?: QueryDslGeoBoundingBoxQuery
  geo_distance?: QueryDslGeoDistanceQuery
  geo_polygon?: QueryDslGeoPolygonQuery
  geo_shape?: QueryDslGeoShapeQuery
  has_child?: QueryDslHasChildQuery
  has_parent?: QueryDslHasParentQuery
  ids?: QueryDslIdsQuery
  intervals?: Partial<Record<Field, QueryDslIntervalsQuery>>
  knn?: QueryDslKnnQuery
  match?: Partial<Record<Field, QueryDslMatchQuery | string | float | boolean>>
  match_all?: QueryDslMatchAllQuery
  match_bool_prefix?: Partial<Record<Field, QueryDslMatchBoolPrefixQuery | string>>
  match_none?: QueryDslMatchNoneQuery
  match_phrase?: Partial<Record<Field, QueryDslMatchPhraseQuery | string>>
  match_phrase_prefix?: Partial<Record<Field, QueryDslMatchPhrasePrefixQuery | string>>
  more_like_this?: QueryDslMoreLikeThisQuery
  multi_match?: QueryDslMultiMatchQuery
  nested?: QueryDslNestedQuery
  parent_id?: QueryDslParentIdQuery
  percolate?: QueryDslPercolateQuery
  pinned?: QueryDslPinnedQuery
  prefix?: Partial<Record<Field, QueryDslPrefixQuery | string>>
  query_string?: QueryDslQueryStringQuery
  range?: Partial<Record<Field, QueryDslRangeQuery>>
  rank_feature?: QueryDslRankFeatureQuery
  regexp?: Partial<Record<Field, QueryDslRegexpQuery | string>>
  script?: QueryDslScriptQuery
  script_score?: QueryDslScriptScoreQuery
  shape?: QueryDslShapeQuery
  simple_query_string?: QueryDslSimpleQueryStringQuery
  span_containing?: QueryDslSpanContainingQuery
  field_masking_span?: QueryDslSpanFieldMaskingQuery
  span_first?: QueryDslSpanFirstQuery
  span_multi?: QueryDslSpanMultiTermQuery
  span_near?: QueryDslSpanNearQuery
  span_not?: QueryDslSpanNotQuery
  span_or?: QueryDslSpanOrQuery
  span_term?: Partial<Record<Field, QueryDslSpanTermQuery | string>>
  span_within?: QueryDslSpanWithinQuery
  term?: Partial<Record<Field, QueryDslTermQuery | FieldValue>>
  terms?: QueryDslTermsQuery
  terms_set?: Partial<Record<Field, QueryDslTermsSetQuery>>
  wildcard?: Partial<Record<Field, QueryDslWildcardQuery | string>>
  wrapper?: QueryDslWrapperQuery
  type?: QueryDslTypeQuery
}

export interface QueryDslQueryStringQuery extends QueryDslQueryBase {
  allow_leading_wildcard?: boolean
  analyzer?: string
  analyze_wildcard?: boolean
  auto_generate_synonyms_phrase_query?: boolean
  default_field?: Field
  default_operator?: QueryDslOperator
  enable_position_increments?: boolean
  escape?: boolean
  fields?: Field[]
  fuzziness?: Fuzziness
  fuzzy_max_expansions?: integer
  fuzzy_prefix_length?: integer
  fuzzy_rewrite?: MultiTermQueryRewrite
  fuzzy_transpositions?: boolean
  lenient?: boolean
  max_determinized_states?: integer
  minimum_should_match?: MinimumShouldMatch
  phrase_slop?: double
  query: string
  quote_analyzer?: string
  quote_field_suffix?: string
  rewrite?: MultiTermQueryRewrite
  tie_breaker?: double
  time_zone?: TimeZone
  type?: QueryDslTextQueryType
}

export interface QueryDslRandomScoreFunction extends QueryDslScoreFunctionBase {
  field?: Field
  seed?: long | string
}

export type QueryDslRangeQuery = QueryDslDateRangeQuery | QueryDslNumberRangeQuery

export interface QueryDslRangeQueryBase extends QueryDslQueryBase {
  relation?: QueryDslRangeRelation
}

export type QueryDslRangeRelation = 'within' | 'contains' | 'intersects'

export interface QueryDslRankFeatureFunction {
  [key: string]: never
}

export interface QueryDslRankFeatureFunctionLinear {
  [key: string]: never
}

export interface QueryDslRankFeatureFunctionLogarithm {
  scaling_factor: float
}

export interface QueryDslRankFeatureFunctionSaturation {
  pivot?: float
}

export interface QueryDslRankFeatureFunctionSigmoid {
  pivot: float
  exponent: float
}

export interface QueryDslRankFeatureQuery extends QueryDslQueryBase {
  field: Field
  saturation?: QueryDslRankFeatureFunctionSaturation
  log?: QueryDslRankFeatureFunctionLogarithm
  linear?: QueryDslRankFeatureFunctionLinear
  sigmoid?: QueryDslRankFeatureFunctionSigmoid
}

export interface QueryDslRegexpQuery extends QueryDslQueryBase {
  case_insensitive?: boolean
  flags?: string
  max_determinized_states?: integer
  rewrite?: MultiTermQueryRewrite
  value: string
}

export interface QueryDslScoreFunctionBase {
  filter?: QueryDslQueryContainer
  weight?: double
}

export interface QueryDslScriptQuery extends QueryDslQueryBase {
  script: Script
}

export interface QueryDslScriptScoreFunction extends QueryDslScoreFunctionBase {
  script: Script
}

export interface QueryDslScriptScoreQuery extends QueryDslQueryBase {
  min_score?: float
  query: QueryDslQueryContainer
  script: Script
}

export interface QueryDslShapeFieldQuery {
  indexed_shape?: QueryDslFieldLookup
  relation?: GeoShapeRelation
  shape?: GeoShape
}

export interface QueryDslShapeQueryKeys extends QueryDslQueryBase {
  ignore_unmapped?: boolean
}
export type QueryDslShapeQuery = QueryDslShapeQueryKeys
  & { [property: string]: QueryDslShapeFieldQuery | boolean | float | string }

export type QueryDslSimpleQueryStringFlag = 'NONE' | 'AND' | 'OR' | 'NOT' | 'PREFIX' | 'PHRASE' | 'PRECEDENCE' | 'ESCAPE' | 'WHITESPACE' | 'FUZZY' | 'NEAR' | 'SLOP' | 'ALL'

export type QueryDslSimpleQueryStringFlags = QueryDslSimpleQueryStringFlag | string

export interface QueryDslSimpleQueryStringQuery extends QueryDslQueryBase {
  analyzer?: string
  analyze_wildcard?: boolean
  auto_generate_synonyms_phrase_query?: boolean
  default_operator?: QueryDslOperator
  fields?: Field[]
  flags?: QueryDslSimpleQueryStringFlags
  fuzzy_max_expansions?: integer
  fuzzy_prefix_length?: integer
  fuzzy_transpositions?: boolean
  lenient?: boolean
  minimum_should_match?: MinimumShouldMatch
  query: string
  quote_field_suffix?: string
}

export interface QueryDslSpanContainingQuery extends QueryDslQueryBase {
  big: QueryDslSpanQuery
  little: QueryDslSpanQuery
}

export interface QueryDslSpanFieldMaskingQuery extends QueryDslQueryBase {
  field: Field
  query: QueryDslSpanQuery
}

export interface QueryDslSpanFirstQuery extends QueryDslQueryBase {
  end: integer
  match: QueryDslSpanQuery
}

export type QueryDslSpanGapQuery = Partial<Record<Field, integer>>

export interface QueryDslSpanMultiTermQuery extends QueryDslQueryBase {
  match: QueryDslQueryContainer
}

export interface QueryDslSpanNearQuery extends QueryDslQueryBase {
  clauses: QueryDslSpanQuery[]
  in_order?: boolean
  slop?: integer
}

export interface QueryDslSpanNotQuery extends QueryDslQueryBase {
  dist?: integer
  exclude: QueryDslSpanQuery
  include: QueryDslSpanQuery
  post?: integer
  pre?: integer
}

export interface QueryDslSpanOrQuery extends QueryDslQueryBase {
  clauses: QueryDslSpanQuery[]
}

export interface QueryDslSpanQuery {
  span_containing?: QueryDslSpanContainingQuery
  field_masking_span?: QueryDslSpanFieldMaskingQuery
  span_first?: QueryDslSpanFirstQuery
  span_gap?: QueryDslSpanGapQuery
  span_multi?: QueryDslSpanMultiTermQuery
  span_near?: QueryDslSpanNearQuery
  span_not?: QueryDslSpanNotQuery
  span_or?: QueryDslSpanOrQuery
  span_term?: Partial<Record<Field, QueryDslSpanTermQuery | string>>
  span_within?: QueryDslSpanWithinQuery
}

export interface QueryDslSpanTermQuery extends QueryDslQueryBase {
  value: string
}

export interface QueryDslSpanWithinQuery extends QueryDslQueryBase {
  big: QueryDslSpanQuery
  little: QueryDslSpanQuery
}

export interface QueryDslTermQuery extends QueryDslQueryBase {
  value: FieldValue
  case_insensitive?: boolean
}

export interface QueryDslTermsLookup {
  index: IndexName
  id: Id
  path: Field
  routing?: Routing
}

export interface QueryDslTermsQueryKeys extends QueryDslQueryBase {
}
export type QueryDslTermsQuery = QueryDslTermsQueryKeys
  & { [property: string]: QueryDslTermsQueryField | float | string }

export type QueryDslTermsQueryField = FieldValue[] | QueryDslTermsLookup

export interface QueryDslTermsSetQuery extends QueryDslQueryBase {
  minimum_should_match_field?: Field
  minimum_should_match_script?: Script
  terms: string[]
}

export type QueryDslTextQueryType = 'best_fields' | 'most_fields' | 'cross_fields' | 'phrase' | 'phrase_prefix' | 'bool_prefix'

export interface QueryDslTypeQuery extends QueryDslQueryBase {
  value: string
}

export interface QueryDslWildcardQuery extends QueryDslQueryBase {
  case_insensitive?: boolean
  rewrite?: MultiTermQueryRewrite
  value?: string
  wildcard?: string
}

export interface QueryDslWrapperQuery extends QueryDslQueryBase {
  query: string
}

export type QueryDslZeroTermsQuery = 'all' | 'none'

export interface AsyncSearchAsyncSearch<TDocument = unknown> {
  aggregations?: Record<AggregateName, AggregationsAggregate>
  _clusters?: ClusterStatistics
  fields?: Record<string, any>
  hits: SearchHitsMetadata<TDocument>
  max_score?: double
  num_reduce_phases?: long
  profile?: SearchProfile
  pit_id?: Id
  _scroll_id?: Id
  _shards: ShardStatistics
  suggest?: Record<SuggestionName, SearchSuggest<TDocument>[]>
  terminated_early?: boolean
  timed_out: boolean
  took: long
}

export interface AsyncSearchAsyncSearchDocumentResponseBase<TDocument = unknown> extends AsyncSearchAsyncSearchResponseBase {
  response: AsyncSearchAsyncSearch<TDocument>
}

export interface AsyncSearchAsyncSearchResponseBase {
  id?: Id
  is_partial: boolean
  is_running: boolean
  expiration_time_in_millis: EpochMillis
  start_time_in_millis: EpochMillis
}

export interface AsyncSearchDeleteRequest extends RequestBase {
  id: Id
}

export interface AsyncSearchDeleteResponse extends AcknowledgedResponseBase {
}

export interface AsyncSearchGetRequest extends RequestBase {
  id: Id
  keep_alive?: Time
  typed_keys?: boolean
  wait_for_completion_timeout?: Time
}

export interface AsyncSearchGetResponse<TDocument = unknown> extends AsyncSearchAsyncSearchDocumentResponseBase<TDocument> {
}

export interface AsyncSearchStatusRequest extends RequestBase {
  id: Id
}

export interface AsyncSearchStatusResponse<TDocument = unknown> extends AsyncSearchAsyncSearchResponseBase {
  _shards: ShardStatistics
  completion_status: integer
}

export interface AsyncSearchSubmitRequest extends RequestBase {
  index?: Indices
  wait_for_completion_timeout?: Time
  keep_on_completion?: boolean
  keep_alive?: Time
  allow_no_indices?: boolean
  allow_partial_search_results?: boolean
  analyzer?: string
  analyze_wildcard?: boolean
  batched_reduce_size?: long
  ccs_minimize_roundtrips?: boolean
  default_operator?: QueryDslOperator
  df?: string
  docvalue_fields?: Fields
  expand_wildcards?: ExpandWildcards
  explain?: boolean
  ignore_throttled?: boolean
  ignore_unavailable?: boolean
  lenient?: boolean
  max_concurrent_shard_requests?: long
  min_compatible_shard_node?: VersionString
  preference?: string
  pre_filter_shard_size?: long
  request_cache?: boolean
  routing?: Routing
  scroll?: Time
  search_type?: SearchType
  stats?: string[]
  stored_fields?: Fields
  suggest_field?: Field
  suggest_mode?: SuggestMode
  suggest_size?: long
  suggest_text?: string
  terminate_after?: long
  timeout?: Time
  track_total_hits?: SearchTrackHits
  track_scores?: boolean
  typed_keys?: boolean
  rest_total_hits_as_int?: boolean
  version?: boolean
  _source?: SearchSourceConfigParam
  _source_excludes?: Fields
  _source_includes?: Fields
  seq_no_primary_term?: boolean
  q?: string
  size?: integer
  from?: integer
  sort?: string | string[]
  body?: {
    aggregations?: Record<string, AggregationsAggregationContainer>
    aggs?: Record<string, AggregationsAggregationContainer>
    collapse?: SearchFieldCollapse
    explain?: boolean
    from?: integer
    highlight?: SearchHighlight
    track_total_hits?: SearchTrackHits
    indices_boost?: Record<IndexName, double>[]
    docvalue_fields?: (QueryDslFieldAndFormat | Field)[]
    min_score?: double
    post_filter?: QueryDslQueryContainer
    profile?: boolean
    query?: QueryDslQueryContainer
    rescore?: SearchRescore | SearchRescore[]
    script_fields?: Record<string, ScriptField>
    search_after?: SortResults
    size?: integer
    slice?: SlicedScroll
    sort?: Sort
    _source?: SearchSourceConfig
    fields?: (QueryDslFieldAndFormat | Field)[]
    suggest?: SearchSuggester
    terminate_after?: long
    timeout?: string
    track_scores?: boolean
    version?: boolean
    seq_no_primary_term?: boolean
    stored_fields?: Fields
    pit?: SearchPointInTimeReference
    runtime_mappings?: MappingRuntimeFields
    stats?: string[]
  }
}

export interface AsyncSearchSubmitResponse<TDocument = unknown> extends AsyncSearchAsyncSearchDocumentResponseBase<TDocument> {
}

export interface AutoscalingAutoscalingPolicy {
  roles: string[]
  deciders: Record<string, any>
}

export interface AutoscalingDeleteAutoscalingPolicyRequest extends RequestBase {
  name: Name
}

export interface AutoscalingDeleteAutoscalingPolicyResponse extends AcknowledgedResponseBase {
}

export interface AutoscalingGetAutoscalingCapacityAutoscalingCapacity {
  node: AutoscalingGetAutoscalingCapacityAutoscalingResources
  total: AutoscalingGetAutoscalingCapacityAutoscalingResources
}

export interface AutoscalingGetAutoscalingCapacityAutoscalingDecider {
  required_capacity: AutoscalingGetAutoscalingCapacityAutoscalingCapacity
  reason_summary?: string
  reason_details?: any
}

export interface AutoscalingGetAutoscalingCapacityAutoscalingDeciders {
  required_capacity: AutoscalingGetAutoscalingCapacityAutoscalingCapacity
  current_capacity: AutoscalingGetAutoscalingCapacityAutoscalingCapacity
  current_nodes: AutoscalingGetAutoscalingCapacityAutoscalingNode[]
  deciders: Record<string, AutoscalingGetAutoscalingCapacityAutoscalingDecider>
}

export interface AutoscalingGetAutoscalingCapacityAutoscalingNode {
  name: NodeName
}

export interface AutoscalingGetAutoscalingCapacityAutoscalingResources {
  storage: integer
  memory: integer
}

export interface AutoscalingGetAutoscalingCapacityRequest extends RequestBase {
}

export interface AutoscalingGetAutoscalingCapacityResponse {
  policies: Record<string, AutoscalingGetAutoscalingCapacityAutoscalingDeciders>
}

export interface AutoscalingGetAutoscalingPolicyRequest extends RequestBase {
  name: Name
}

export type AutoscalingGetAutoscalingPolicyResponse = AutoscalingAutoscalingPolicy

export interface AutoscalingPutAutoscalingPolicyRequest extends RequestBase {
  name: Name
  body?: AutoscalingAutoscalingPolicy
}

export interface AutoscalingPutAutoscalingPolicyResponse extends AcknowledgedResponseBase {
}

export type CatCatAnomalyDetectorColumn = 'assignment_explanation' | 'ae' | 'buckets.count' | 'bc' | 'bucketsCount' | 'buckets.time.exp_avg' | 'btea' | 'bucketsTimeExpAvg' | 'buckets.time.exp_avg_hour' | 'bteah' | 'bucketsTimeExpAvgHour' | 'buckets.time.max' | 'btmax' | 'bucketsTimeMax' | 'buckets.time.min' | 'btmin' | 'bucketsTimeMin' | 'buckets.time.total' | 'btt' | 'bucketsTimeTotal' | 'data.buckets' | 'db' | 'dataBuckets' | 'data.earliest_record' | 'der' | 'dataEarliestRecord' | 'data.empty_buckets' | 'deb' | 'dataEmptyBuckets' | 'data.input_bytes' | 'dib' | 'dataInputBytes' | 'data.input_fields' | 'dif' | 'dataInputFields' | 'data.input_records' | 'dir' | 'dataInputRecords' | 'data.invalid_dates' | 'did' | 'dataInvalidDates' | 'data.last' | 'dl' | 'dataLast' | 'data.last_empty_bucket' | 'dleb' | 'dataLastEmptyBucket' | 'data.last_sparse_bucket' | 'dlsb' | 'dataLastSparseBucket' | 'data.latest_record' | 'dlr' | 'dataLatestRecord' | 'data.missing_fields' | 'dmf' | 'dataMissingFields' | 'data.out_of_order_timestamps' | 'doot' | 'dataOutOfOrderTimestamps' | 'data.processed_fields' | 'dpf' | 'dataProcessedFields' | 'data.processed_records' | 'dpr' | 'dataProcessedRecords' | 'data.sparse_buckets' | 'dsb' | 'dataSparseBuckets' | 'forecasts.memory.avg' | 'fmavg' | 'forecastsMemoryAvg' | 'forecasts.memory.max' | 'fmmax' | 'forecastsMemoryMax' | 'forecasts.memory.min' | 'fmmin' | 'forecastsMemoryMin' | 'forecasts.memory.total' | 'fmt' | 'forecastsMemoryTotal' | 'forecasts.records.avg' | 'fravg' | 'forecastsRecordsAvg' | 'forecasts.records.max' | 'frmax' | 'forecastsRecordsMax' | 'forecasts.records.min' | 'frmin' | 'forecastsRecordsMin' | 'forecasts.records.total' | 'frt' | 'forecastsRecordsTotal' | 'forecasts.time.avg' | 'ftavg' | 'forecastsTimeAvg' | 'forecasts.time.max' | 'ftmax' | 'forecastsTimeMax' | 'forecasts.time.min' | 'ftmin' | 'forecastsTimeMin' | 'forecasts.time.total' | 'ftt' | 'forecastsTimeTotal' | 'forecasts.total' | 'ft' | 'forecastsTotal' | 'id' | 'model.bucket_allocation_failures' | 'mbaf' | 'modelBucketAllocationFailures' | 'model.by_fields' | 'mbf' | 'modelByFields' | 'model.bytes' | 'mb' | 'modelBytes' | 'model.bytes_exceeded' | 'mbe' | 'modelBytesExceeded' | 'model.categorization_status' | 'mcs' | 'modelCategorizationStatus' | 'model.categorized_doc_count' | 'mcdc' | 'modelCategorizedDocCount' | 'model.dead_category_count' | 'mdcc' | 'modelDeadCategoryCount' | 'model.failed_category_count' | 'mdcc' | 'modelFailedCategoryCount' | 'model.frequent_category_count' | 'mfcc' | 'modelFrequentCategoryCount' | 'model.log_time' | 'mlt' | 'modelLogTime' | 'model.memory_limit' | 'mml' | 'modelMemoryLimit' | 'model.memory_status' | 'mms' | 'modelMemoryStatus' | 'model.over_fields' | 'mof' | 'modelOverFields' | 'model.partition_fields' | 'mpf' | 'modelPartitionFields' | 'model.rare_category_count' | 'mrcc' | 'modelRareCategoryCount' | 'model.timestamp' | 'mt' | 'modelTimestamp' | 'model.total_category_count' | 'mtcc' | 'modelTotalCategoryCount' | 'node.address' | 'na' | 'nodeAddress' | 'node.ephemeral_id' | 'ne' | 'nodeEphemeralId' | 'node.id' | 'ni' | 'nodeId' | 'node.name' | 'nn' | 'nodeName' | 'opened_time' | 'ot' | 'state' | 's'

export type CatCatAnonalyDetectorColumns = CatCatAnomalyDetectorColumn | CatCatAnomalyDetectorColumn[]

export type CatCatDatafeedColumn = 'ae' | 'assignment_explanation' | 'bc' | 'buckets.count' | 'bucketsCount' | 'id' | 'na' | 'node.address' | 'nodeAddress' | 'ne' | 'node.ephemeral_id' | 'nodeEphemeralId' | 'ni' | 'node.id' | 'nodeId' | 'nn' | 'node.name' | 'nodeName' | 'sba' | 'search.bucket_avg' | 'searchBucketAvg' | 'sc' | 'search.count' | 'searchCount' | 'seah' | 'search.exp_avg_hour' | 'searchExpAvgHour' | 'st' | 'search.time' | 'searchTime' | 's' | 'state'

<<<<<<< HEAD
export type CatCatDfaColumn = 'assignment_explanation' | 'ae' | 'create_time' | 'ct' | 'createTime' | 'description' | 'd' | 'dest_index' | 'di' | 'destIndex' | 'failure_reason' | 'fr' | 'failureReason' | 'id' | 'model_memory_limit' | 'mml' | 'modelMemoryLimit' | 'node.address' | 'na' | 'nodeAddress' | 'node.ephemeral_id' | 'ne' | 'nodeEphemeralId' | 'node.id' | 'ni' | 'nodeId' | 'node.name' | 'nn' | 'nodeName' | 'progress' | 'p' | 'source_index' | 'si' | 'sourceIndex' | 'state' | 's' | 'type' | 't' | 'version' | 'v'

export type CatCatDfaColumns = CatCatDfaColumn | CatCatDfaColumn[]
=======
export type CatCatDatafeedColumns = CatCatDatafeedColumn | CatCatDatafeedColumn[]
>>>>>>> 459c1ca3

export interface CatCatRequestBase extends RequestBase, SpecUtilsCommonCatQueryParameters {
}

export interface CatAliasesAliasesRecord {
  alias?: string
  a?: string
  index?: IndexName
  i?: IndexName
  idx?: IndexName
  filter?: string
  f?: string
  fi?: string
  'routing.index'?: string
  ri?: string
  routingIndex?: string
  'routing.search'?: string
  rs?: string
  routingSearch?: string
  is_write_index?: string
  w?: string
  isWriteIndex?: string
}

export interface CatAliasesRequest extends CatCatRequestBase {
  name?: Names
  expand_wildcards?: ExpandWildcards
}

export type CatAliasesResponse = CatAliasesAliasesRecord[]

export interface CatAllocationAllocationRecord {
  shards?: string
  s?: string
  'disk.indices'?: ByteSize | null
  di?: ByteSize | null
  diskIndices?: ByteSize | null
  'disk.used'?: ByteSize | null
  du?: ByteSize | null
  diskUsed?: ByteSize | null
  'disk.avail'?: ByteSize | null
  da?: ByteSize | null
  diskAvail?: ByteSize | null
  'disk.total'?: ByteSize | null
  dt?: ByteSize | null
  diskTotal?: ByteSize | null
  'disk.percent'?: Percentage | null
  dp?: Percentage | null
  diskPercent?: Percentage | null
  host?: Host | null
  h?: Host | null
  ip?: Ip | null
  node?: string
  n?: string
}

export interface CatAllocationRequest extends CatCatRequestBase {
  node_id?: NodeIds
  bytes?: Bytes
}

export type CatAllocationResponse = CatAllocationAllocationRecord[]

export interface CatCountCountRecord {
  epoch?: EpochMillis
  t?: EpochMillis
  time?: EpochMillis
  timestamp?: DateString
  ts?: DateString
  hms?: DateString
  hhmmss?: DateString
  count?: string
  dc?: string
  'docs.count'?: string
  docsCount?: string
}

export interface CatCountRequest extends CatCatRequestBase {
  index?: Indices
}

export type CatCountResponse = CatCountCountRecord[]

export interface CatFielddataFielddataRecord {
  id?: string
  host?: string
  h?: string
  ip?: string
  node?: string
  n?: string
  field?: string
  f?: string
  size?: string
}

export interface CatFielddataRequest extends CatCatRequestBase {
  fields?: Fields
  bytes?: Bytes
}

export type CatFielddataResponse = CatFielddataFielddataRecord[]

export interface CatHealthHealthRecord {
  epoch?: EpochMillis
  time?: EpochMillis
  timestamp?: DateString
  ts?: DateString
  hms?: DateString
  hhmmss?: DateString
  cluster?: string
  cl?: string
  status?: string
  st?: string
  'node.total'?: string
  nt?: string
  nodeTotal?: string
  'node.data'?: string
  nd?: string
  nodeData?: string
  shards?: string
  t?: string
  sh?: string
  'shards.total'?: string
  shardsTotal?: string
  pri?: string
  p?: string
  'shards.primary'?: string
  shardsPrimary?: string
  relo?: string
  r?: string
  'shards.relocating'?: string
  shardsRelocating?: string
  init?: string
  i?: string
  'shards.initializing'?: string
  shardsInitializing?: string
  unassign?: string
  u?: string
  'shards.unassigned'?: string
  shardsUnassigned?: string
  pending_tasks?: string
  pt?: string
  pendingTasks?: string
  max_task_wait_time?: string
  mtwt?: string
  maxTaskWaitTime?: string
  active_shards_percent?: string
  asp?: string
  activeShardsPercent?: string
}

export interface CatHealthRequest extends CatCatRequestBase {
  ts?: boolean
}

export type CatHealthResponse = CatHealthHealthRecord[]

export interface CatHelpHelpRecord {
  endpoint: string
}

export interface CatHelpRequest extends CatCatRequestBase {
}

export type CatHelpResponse = CatHelpHelpRecord[]

export interface CatIndicesIndicesRecord {
  health?: string
  h?: string
  status?: string
  s?: string
  index?: string
  i?: string
  idx?: string
  uuid?: string
  id?: string
  pri?: string
  p?: string
  'shards.primary'?: string
  shardsPrimary?: string
  rep?: string
  r?: string
  'shards.replica'?: string
  shardsReplica?: string
  'docs.count'?: string | null
  dc?: string | null
  docsCount?: string | null
  'docs.deleted'?: string | null
  dd?: string | null
  docsDeleted?: string | null
  'creation.date'?: string
  cd?: string
  'creation.date.string'?: string
  cds?: string
  'store.size'?: string | null
  ss?: string | null
  storeSize?: string | null
  'pri.store.size'?: string | null
  'completion.size'?: string
  cs?: string
  completionSize?: string
  'pri.completion.size'?: string
  'fielddata.memory_size'?: string
  fm?: string
  fielddataMemory?: string
  'pri.fielddata.memory_size'?: string
  'fielddata.evictions'?: string
  fe?: string
  fielddataEvictions?: string
  'pri.fielddata.evictions'?: string
  'query_cache.memory_size'?: string
  qcm?: string
  queryCacheMemory?: string
  'pri.query_cache.memory_size'?: string
  'query_cache.evictions'?: string
  qce?: string
  queryCacheEvictions?: string
  'pri.query_cache.evictions'?: string
  'request_cache.memory_size'?: string
  rcm?: string
  requestCacheMemory?: string
  'pri.request_cache.memory_size'?: string
  'request_cache.evictions'?: string
  rce?: string
  requestCacheEvictions?: string
  'pri.request_cache.evictions'?: string
  'request_cache.hit_count'?: string
  rchc?: string
  requestCacheHitCount?: string
  'pri.request_cache.hit_count'?: string
  'request_cache.miss_count'?: string
  rcmc?: string
  requestCacheMissCount?: string
  'pri.request_cache.miss_count'?: string
  'flush.total'?: string
  ft?: string
  flushTotal?: string
  'pri.flush.total'?: string
  'flush.total_time'?: string
  ftt?: string
  flushTotalTime?: string
  'pri.flush.total_time'?: string
  'get.current'?: string
  gc?: string
  getCurrent?: string
  'pri.get.current'?: string
  'get.time'?: string
  gti?: string
  getTime?: string
  'pri.get.time'?: string
  'get.total'?: string
  gto?: string
  getTotal?: string
  'pri.get.total'?: string
  'get.exists_time'?: string
  geti?: string
  getExistsTime?: string
  'pri.get.exists_time'?: string
  'get.exists_total'?: string
  geto?: string
  getExistsTotal?: string
  'pri.get.exists_total'?: string
  'get.missing_time'?: string
  gmti?: string
  getMissingTime?: string
  'pri.get.missing_time'?: string
  'get.missing_total'?: string
  gmto?: string
  getMissingTotal?: string
  'pri.get.missing_total'?: string
  'indexing.delete_current'?: string
  idc?: string
  indexingDeleteCurrent?: string
  'pri.indexing.delete_current'?: string
  'indexing.delete_time'?: string
  idti?: string
  indexingDeleteTime?: string
  'pri.indexing.delete_time'?: string
  'indexing.delete_total'?: string
  idto?: string
  indexingDeleteTotal?: string
  'pri.indexing.delete_total'?: string
  'indexing.index_current'?: string
  iic?: string
  indexingIndexCurrent?: string
  'pri.indexing.index_current'?: string
  'indexing.index_time'?: string
  iiti?: string
  indexingIndexTime?: string
  'pri.indexing.index_time'?: string
  'indexing.index_total'?: string
  iito?: string
  indexingIndexTotal?: string
  'pri.indexing.index_total'?: string
  'indexing.index_failed'?: string
  iif?: string
  indexingIndexFailed?: string
  'pri.indexing.index_failed'?: string
  'merges.current'?: string
  mc?: string
  mergesCurrent?: string
  'pri.merges.current'?: string
  'merges.current_docs'?: string
  mcd?: string
  mergesCurrentDocs?: string
  'pri.merges.current_docs'?: string
  'merges.current_size'?: string
  mcs?: string
  mergesCurrentSize?: string
  'pri.merges.current_size'?: string
  'merges.total'?: string
  mt?: string
  mergesTotal?: string
  'pri.merges.total'?: string
  'merges.total_docs'?: string
  mtd?: string
  mergesTotalDocs?: string
  'pri.merges.total_docs'?: string
  'merges.total_size'?: string
  mts?: string
  mergesTotalSize?: string
  'pri.merges.total_size'?: string
  'merges.total_time'?: string
  mtt?: string
  mergesTotalTime?: string
  'pri.merges.total_time'?: string
  'refresh.total'?: string
  rto?: string
  refreshTotal?: string
  'pri.refresh.total'?: string
  'refresh.time'?: string
  rti?: string
  refreshTime?: string
  'pri.refresh.time'?: string
  'refresh.external_total'?: string
  reto?: string
  'pri.refresh.external_total'?: string
  'refresh.external_time'?: string
  reti?: string
  'pri.refresh.external_time'?: string
  'refresh.listeners'?: string
  rli?: string
  refreshListeners?: string
  'pri.refresh.listeners'?: string
  'search.fetch_current'?: string
  sfc?: string
  searchFetchCurrent?: string
  'pri.search.fetch_current'?: string
  'search.fetch_time'?: string
  sfti?: string
  searchFetchTime?: string
  'pri.search.fetch_time'?: string
  'search.fetch_total'?: string
  sfto?: string
  searchFetchTotal?: string
  'pri.search.fetch_total'?: string
  'search.open_contexts'?: string
  so?: string
  searchOpenContexts?: string
  'pri.search.open_contexts'?: string
  'search.query_current'?: string
  sqc?: string
  searchQueryCurrent?: string
  'pri.search.query_current'?: string
  'search.query_time'?: string
  sqti?: string
  searchQueryTime?: string
  'pri.search.query_time'?: string
  'search.query_total'?: string
  sqto?: string
  searchQueryTotal?: string
  'pri.search.query_total'?: string
  'search.scroll_current'?: string
  scc?: string
  searchScrollCurrent?: string
  'pri.search.scroll_current'?: string
  'search.scroll_time'?: string
  scti?: string
  searchScrollTime?: string
  'pri.search.scroll_time'?: string
  'search.scroll_total'?: string
  scto?: string
  searchScrollTotal?: string
  'pri.search.scroll_total'?: string
  'segments.count'?: string
  sc?: string
  segmentsCount?: string
  'pri.segments.count'?: string
  'segments.memory'?: string
  sm?: string
  segmentsMemory?: string
  'pri.segments.memory'?: string
  'segments.index_writer_memory'?: string
  siwm?: string
  segmentsIndexWriterMemory?: string
  'pri.segments.index_writer_memory'?: string
  'segments.version_map_memory'?: string
  svmm?: string
  segmentsVersionMapMemory?: string
  'pri.segments.version_map_memory'?: string
  'segments.fixed_bitset_memory'?: string
  sfbm?: string
  fixedBitsetMemory?: string
  'pri.segments.fixed_bitset_memory'?: string
  'warmer.current'?: string
  wc?: string
  warmerCurrent?: string
  'pri.warmer.current'?: string
  'warmer.total'?: string
  wto?: string
  warmerTotal?: string
  'pri.warmer.total'?: string
  'warmer.total_time'?: string
  wtt?: string
  warmerTotalTime?: string
  'pri.warmer.total_time'?: string
  'suggest.current'?: string
  suc?: string
  suggestCurrent?: string
  'pri.suggest.current'?: string
  'suggest.time'?: string
  suti?: string
  suggestTime?: string
  'pri.suggest.time'?: string
  'suggest.total'?: string
  suto?: string
  suggestTotal?: string
  'pri.suggest.total'?: string
  'memory.total'?: string
  tm?: string
  memoryTotal?: string
  'pri.memory.total'?: string
  'search.throttled'?: string
  sth?: string
  'bulk.total_operations'?: string
  bto?: string
  bulkTotalOperation?: string
  'pri.bulk.total_operations'?: string
  'bulk.total_time'?: string
  btti?: string
  bulkTotalTime?: string
  'pri.bulk.total_time'?: string
  'bulk.total_size_in_bytes'?: string
  btsi?: string
  bulkTotalSizeInBytes?: string
  'pri.bulk.total_size_in_bytes'?: string
  'bulk.avg_time'?: string
  bati?: string
  bulkAvgTime?: string
  'pri.bulk.avg_time'?: string
  'bulk.avg_size_in_bytes'?: string
  basi?: string
  bulkAvgSizeInBytes?: string
  'pri.bulk.avg_size_in_bytes'?: string
}

export interface CatIndicesRequest extends CatCatRequestBase {
  index?: Indices
  bytes?: Bytes
  expand_wildcards?: ExpandWildcards
  health?: HealthStatus
  include_unloaded_segments?: boolean
  pri?: boolean
}

export type CatIndicesResponse = CatIndicesIndicesRecord[]

export interface CatMasterMasterRecord {
  id?: string
  host?: string
  h?: string
  ip?: string
  node?: string
  n?: string
}

export interface CatMasterRequest extends CatCatRequestBase {
}

export type CatMasterResponse = CatMasterMasterRecord[]

export interface CatMlDataFrameAnalyticsDataFrameAnalyticsRecord {
  id?: Id
  type?: string
  t?: string
  create_time?: string
  ct?: string
  createTime?: string
  version?: VersionString
  v?: VersionString
  source_index?: IndexName
  si?: IndexName
  sourceIndex?: IndexName
  dest_index?: IndexName
  di?: IndexName
  destIndex?: IndexName
  description?: string
  d?: string
  model_memory_limit?: string
  mml?: string
  modelMemoryLimit?: string
  state?: string
  s?: string
  failure_reason?: string
  fr?: string
  failureReason?: string
  progress?: string
  p?: string
  assignment_explanation?: string
  ae?: string
  assignmentExplanation?: string
  'node.id'?: Id
  ni?: Id
  nodeId?: Id
  'node.name'?: Name
  nn?: Name
  nodeName?: Name
  'node.ephemeral_id'?: Id
  ne?: Id
  nodeEphemeralId?: Id
  'node.address'?: string
  na?: string
  nodeAddress?: string
}

export interface CatMlDataFrameAnalyticsRequest extends CatCatRequestBase {
  id?: Id
  allow_no_match?: boolean
  bytes?: Bytes
  h?: CatCatDfaColumns
  s?: CatCatDfaColumns
  time?: Time
}

export type CatMlDataFrameAnalyticsResponse = CatMlDataFrameAnalyticsDataFrameAnalyticsRecord[]

export interface CatMlDatafeedsDatafeedsRecord {
  id?: string
  state?: MlDatafeedState
  s?: MlDatafeedState
  assignment_explanation?: string
  ae?: string
  'buckets.count'?: string
  bc?: string
  bucketsCount?: string
  'search.count'?: string
  sc?: string
  searchCount?: string
  'search.time'?: string
  st?: string
  searchTime?: string
  'search.bucket_avg'?: string
  sba?: string
  searchBucketAvg?: string
  'search.exp_avg_hour'?: string
  seah?: string
  searchExpAvgHour?: string
  'node.id'?: string
  ni?: string
  nodeId?: string
  'node.name'?: string
  nn?: string
  nodeName?: string
  'node.ephemeral_id'?: string
  ne?: string
  nodeEphemeralId?: string
  'node.address'?: string
  na?: string
  nodeAddress?: string
}

export interface CatMlDatafeedsRequest extends CatCatRequestBase {
  datafeed_id?: Id
  allow_no_match?: boolean
  h?: CatCatDatafeedColumns
  s?: CatCatDatafeedColumns
  time?: TimeUnit
}

export type CatMlDatafeedsResponse = CatMlDatafeedsDatafeedsRecord[]

export interface CatMlJobsJobsRecord {
  id?: Id
  state?: MlJobState
  s?: MlJobState
  opened_time?: string
  ot?: string
  assignment_explanation?: string
  ae?: string
  'data.processed_records'?: string
  dpr?: string
  dataProcessedRecords?: string
  'data.processed_fields'?: string
  dpf?: string
  dataProcessedFields?: string
  'data.input_bytes'?: ByteSize
  dib?: ByteSize
  dataInputBytes?: ByteSize
  'data.input_records'?: string
  dir?: string
  dataInputRecords?: string
  'data.input_fields'?: string
  dif?: string
  dataInputFields?: string
  'data.invalid_dates'?: string
  did?: string
  dataInvalidDates?: string
  'data.missing_fields'?: string
  dmf?: string
  dataMissingFields?: string
  'data.out_of_order_timestamps'?: string
  doot?: string
  dataOutOfOrderTimestamps?: string
  'data.empty_buckets'?: string
  deb?: string
  dataEmptyBuckets?: string
  'data.sparse_buckets'?: string
  dsb?: string
  dataSparseBuckets?: string
  'data.buckets'?: string
  db?: string
  dataBuckets?: string
  'data.earliest_record'?: string
  der?: string
  dataEarliestRecord?: string
  'data.latest_record'?: string
  dlr?: string
  dataLatestRecord?: string
  'data.last'?: string
  dl?: string
  dataLast?: string
  'data.last_empty_bucket'?: string
  dleb?: string
  dataLastEmptyBucket?: string
  'data.last_sparse_bucket'?: string
  dlsb?: string
  dataLastSparseBucket?: string
  'model.bytes'?: ByteSize
  mb?: ByteSize
  modelBytes?: ByteSize
  'model.memory_status'?: MlMemoryStatus
  mms?: MlMemoryStatus
  modelMemoryStatus?: MlMemoryStatus
  'model.bytes_exceeded'?: ByteSize
  mbe?: ByteSize
  modelBytesExceeded?: ByteSize
  'model.memory_limit'?: string
  mml?: string
  modelMemoryLimit?: string
  'model.by_fields'?: string
  mbf?: string
  modelByFields?: string
  'model.over_fields'?: string
  mof?: string
  modelOverFields?: string
  'model.partition_fields'?: string
  mpf?: string
  modelPartitionFields?: string
  'model.bucket_allocation_failures'?: string
  mbaf?: string
  modelBucketAllocationFailures?: string
  'model.categorization_status'?: MlCategorizationStatus
  mcs?: MlCategorizationStatus
  modelCategorizationStatus?: MlCategorizationStatus
  'model.categorized_doc_count'?: string
  mcdc?: string
  modelCategorizedDocCount?: string
  'model.total_category_count'?: string
  mtcc?: string
  modelTotalCategoryCount?: string
  'model.frequent_category_count'?: string
  modelFrequentCategoryCount?: string
  'model.rare_category_count'?: string
  mrcc?: string
  modelRareCategoryCount?: string
  'model.dead_category_count'?: string
  mdcc?: string
  modelDeadCategoryCount?: string
  'model.failed_category_count'?: string
  mfcc?: string
  modelFailedCategoryCount?: string
  'model.log_time'?: string
  mlt?: string
  modelLogTime?: string
  'model.timestamp'?: string
  mt?: string
  modelTimestamp?: string
  'forecasts.total'?: string
  ft?: string
  forecastsTotal?: string
  'forecasts.memory.min'?: string
  fmmin?: string
  forecastsMemoryMin?: string
  'forecasts.memory.max'?: string
  fmmax?: string
  forecastsMemoryMax?: string
  'forecasts.memory.avg'?: string
  fmavg?: string
  forecastsMemoryAvg?: string
  'forecasts.memory.total'?: string
  fmt?: string
  forecastsMemoryTotal?: string
  'forecasts.records.min'?: string
  frmin?: string
  forecastsRecordsMin?: string
  'forecasts.records.max'?: string
  frmax?: string
  forecastsRecordsMax?: string
  'forecasts.records.avg'?: string
  fravg?: string
  forecastsRecordsAvg?: string
  'forecasts.records.total'?: string
  frt?: string
  forecastsRecordsTotal?: string
  'forecasts.time.min'?: string
  ftmin?: string
  forecastsTimeMin?: string
  'forecasts.time.max'?: string
  ftmax?: string
  forecastsTimeMax?: string
  'forecasts.time.avg'?: string
  ftavg?: string
  forecastsTimeAvg?: string
  'forecasts.time.total'?: string
  ftt?: string
  forecastsTimeTotal?: string
  'node.id'?: NodeId
  ni?: NodeId
  nodeId?: NodeId
  'node.name'?: string
  nn?: string
  nodeName?: string
  'node.ephemeral_id'?: NodeId
  ne?: NodeId
  nodeEphemeralId?: NodeId
  'node.address'?: string
  na?: string
  nodeAddress?: string
  'buckets.count'?: string
  bc?: string
  bucketsCount?: string
  'buckets.time.total'?: string
  btt?: string
  bucketsTimeTotal?: string
  'buckets.time.min'?: string
  btmin?: string
  bucketsTimeMin?: string
  'buckets.time.max'?: string
  btmax?: string
  bucketsTimeMax?: string
  'buckets.time.exp_avg'?: string
  btea?: string
  bucketsTimeExpAvg?: string
  'buckets.time.exp_avg_hour'?: string
  bteah?: string
  bucketsTimeExpAvgHour?: string
}

export interface CatMlJobsRequest extends CatCatRequestBase {
  job_id?: Id
  allow_no_match?: boolean
  bytes?: Bytes
  h?: CatCatAnonalyDetectorColumns
  s?: CatCatAnonalyDetectorColumns
  time?: TimeUnit
}

export type CatMlJobsResponse = CatMlJobsJobsRecord[]

export interface CatMlTrainedModelsRequest extends CatCatRequestBase {
  model_id?: Id
  allow_no_match?: boolean
  bytes?: Bytes
  from?: integer
  size?: integer
}

export type CatMlTrainedModelsResponse = CatMlTrainedModelsTrainedModelsRecord[]

export interface CatMlTrainedModelsTrainedModelsRecord {
  id?: Id
  created_by?: string
  c?: string
  createdBy?: string
  heap_size?: ByteSize
  hs?: ByteSize
  modelHeapSize?: ByteSize
  operations?: string
  o?: string
  modelOperations?: string
  license?: string
  l?: string
  create_time?: DateString
  ct?: DateString
  version?: VersionString
  v?: VersionString
  description?: string
  d?: string
  'ingest.pipelines'?: string
  ip?: string
  ingestPipelines?: string
  'ingest.count'?: string
  ic?: string
  ingestCount?: string
  'ingest.time'?: string
  it?: string
  ingestTime?: string
  'ingest.current'?: string
  icurr?: string
  ingestCurrent?: string
  'ingest.failed'?: string
  if?: string
  ingestFailed?: string
  'data_frame.id'?: string
  dfid?: string
  dataFrameAnalytics?: string
  'data_frame.create_time'?: string
  dft?: string
  dataFrameAnalyticsTime?: string
  'data_frame.source_index'?: string
  dfsi?: string
  dataFrameAnalyticsSrcIndex?: string
  'data_frame.analysis'?: string
  dfa?: string
  dataFrameAnalyticsAnalysis?: string
  type?: string
}

export interface CatNodeattrsNodeAttributesRecord {
  node?: string
  id?: string
  pid?: string
  host?: string
  h?: string
  ip?: string
  i?: string
  port?: string
  attr?: string
  value?: string
}

export interface CatNodeattrsRequest extends CatCatRequestBase {
}

export type CatNodeattrsResponse = CatNodeattrsNodeAttributesRecord[]

export interface CatNodesNodesRecord {
  id?: Id
  nodeId?: Id
  pid?: string
  p?: string
  ip?: string
  i?: string
  port?: string
  po?: string
  http_address?: string
  http?: string
  version?: VersionString
  v?: VersionString
  flavor?: string
  f?: string
  type?: string
  t?: string
  build?: string
  b?: string
  jdk?: string
  j?: string
  'disk.total'?: ByteSize
  dt?: ByteSize
  diskTotal?: ByteSize
  'disk.used'?: ByteSize
  du?: ByteSize
  diskUsed?: ByteSize
  'disk.avail'?: ByteSize
  d?: ByteSize
  da?: ByteSize
  disk?: ByteSize
  diskAvail?: ByteSize
  'disk.used_percent'?: Percentage
  dup?: Percentage
  diskUsedPercent?: Percentage
  'heap.current'?: string
  hc?: string
  heapCurrent?: string
  'heap.percent'?: Percentage
  hp?: Percentage
  heapPercent?: Percentage
  'heap.max'?: string
  hm?: string
  heapMax?: string
  'ram.current'?: string
  rc?: string
  ramCurrent?: string
  'ram.percent'?: Percentage
  rp?: Percentage
  ramPercent?: Percentage
  'ram.max'?: string
  rn?: string
  ramMax?: string
  'file_desc.current'?: string
  fdc?: string
  fileDescriptorCurrent?: string
  'file_desc.percent'?: Percentage
  fdp?: Percentage
  fileDescriptorPercent?: Percentage
  'file_desc.max'?: string
  fdm?: string
  fileDescriptorMax?: string
  cpu?: string
  load_1m?: string
  load_5m?: string
  load_15m?: string
  l?: string
  uptime?: string
  u?: string
  'node.role'?: string
  r?: string
  role?: string
  nodeRole?: string
  master?: string
  m?: string
  name?: Name
  n?: Name
  'completion.size'?: string
  cs?: string
  completionSize?: string
  'fielddata.memory_size'?: string
  fm?: string
  fielddataMemory?: string
  'fielddata.evictions'?: string
  fe?: string
  fielddataEvictions?: string
  'query_cache.memory_size'?: string
  qcm?: string
  queryCacheMemory?: string
  'query_cache.evictions'?: string
  qce?: string
  queryCacheEvictions?: string
  'query_cache.hit_count'?: string
  qchc?: string
  queryCacheHitCount?: string
  'query_cache.miss_count'?: string
  qcmc?: string
  queryCacheMissCount?: string
  'request_cache.memory_size'?: string
  rcm?: string
  requestCacheMemory?: string
  'request_cache.evictions'?: string
  rce?: string
  requestCacheEvictions?: string
  'request_cache.hit_count'?: string
  rchc?: string
  requestCacheHitCount?: string
  'request_cache.miss_count'?: string
  rcmc?: string
  requestCacheMissCount?: string
  'flush.total'?: string
  ft?: string
  flushTotal?: string
  'flush.total_time'?: string
  ftt?: string
  flushTotalTime?: string
  'get.current'?: string
  gc?: string
  getCurrent?: string
  'get.time'?: string
  gti?: string
  getTime?: string
  'get.total'?: string
  gto?: string
  getTotal?: string
  'get.exists_time'?: string
  geti?: string
  getExistsTime?: string
  'get.exists_total'?: string
  geto?: string
  getExistsTotal?: string
  'get.missing_time'?: string
  gmti?: string
  getMissingTime?: string
  'get.missing_total'?: string
  gmto?: string
  getMissingTotal?: string
  'indexing.delete_current'?: string
  idc?: string
  indexingDeleteCurrent?: string
  'indexing.delete_time'?: string
  idti?: string
  indexingDeleteTime?: string
  'indexing.delete_total'?: string
  idto?: string
  indexingDeleteTotal?: string
  'indexing.index_current'?: string
  iic?: string
  indexingIndexCurrent?: string
  'indexing.index_time'?: string
  iiti?: string
  indexingIndexTime?: string
  'indexing.index_total'?: string
  iito?: string
  indexingIndexTotal?: string
  'indexing.index_failed'?: string
  iif?: string
  indexingIndexFailed?: string
  'merges.current'?: string
  mc?: string
  mergesCurrent?: string
  'merges.current_docs'?: string
  mcd?: string
  mergesCurrentDocs?: string
  'merges.current_size'?: string
  mcs?: string
  mergesCurrentSize?: string
  'merges.total'?: string
  mt?: string
  mergesTotal?: string
  'merges.total_docs'?: string
  mtd?: string
  mergesTotalDocs?: string
  'merges.total_size'?: string
  mts?: string
  mergesTotalSize?: string
  'merges.total_time'?: string
  mtt?: string
  mergesTotalTime?: string
  'refresh.total'?: string
  'refresh.time'?: string
  'refresh.external_total'?: string
  rto?: string
  refreshTotal?: string
  'refresh.external_time'?: string
  rti?: string
  refreshTime?: string
  'refresh.listeners'?: string
  rli?: string
  refreshListeners?: string
  'script.compilations'?: string
  scrcc?: string
  scriptCompilations?: string
  'script.cache_evictions'?: string
  scrce?: string
  scriptCacheEvictions?: string
  'script.compilation_limit_triggered'?: string
  scrclt?: string
  scriptCacheCompilationLimitTriggered?: string
  'search.fetch_current'?: string
  sfc?: string
  searchFetchCurrent?: string
  'search.fetch_time'?: string
  sfti?: string
  searchFetchTime?: string
  'search.fetch_total'?: string
  sfto?: string
  searchFetchTotal?: string
  'search.open_contexts'?: string
  so?: string
  searchOpenContexts?: string
  'search.query_current'?: string
  sqc?: string
  searchQueryCurrent?: string
  'search.query_time'?: string
  sqti?: string
  searchQueryTime?: string
  'search.query_total'?: string
  sqto?: string
  searchQueryTotal?: string
  'search.scroll_current'?: string
  scc?: string
  searchScrollCurrent?: string
  'search.scroll_time'?: string
  scti?: string
  searchScrollTime?: string
  'search.scroll_total'?: string
  scto?: string
  searchScrollTotal?: string
  'segments.count'?: string
  sc?: string
  segmentsCount?: string
  'segments.memory'?: string
  sm?: string
  segmentsMemory?: string
  'segments.index_writer_memory'?: string
  siwm?: string
  segmentsIndexWriterMemory?: string
  'segments.version_map_memory'?: string
  svmm?: string
  segmentsVersionMapMemory?: string
  'segments.fixed_bitset_memory'?: string
  sfbm?: string
  fixedBitsetMemory?: string
  'suggest.current'?: string
  suc?: string
  suggestCurrent?: string
  'suggest.time'?: string
  suti?: string
  suggestTime?: string
  'suggest.total'?: string
  suto?: string
  suggestTotal?: string
  'bulk.total_operations'?: string
  bto?: string
  bulkTotalOperations?: string
  'bulk.total_time'?: string
  btti?: string
  bulkTotalTime?: string
  'bulk.total_size_in_bytes'?: string
  btsi?: string
  bulkTotalSizeInBytes?: string
  'bulk.avg_time'?: string
  bati?: string
  bulkAvgTime?: string
  'bulk.avg_size_in_bytes'?: string
  basi?: string
  bulkAvgSizeInBytes?: string
}

export interface CatNodesRequest extends CatCatRequestBase {
  bytes?: Bytes
  full_id?: boolean | string
}

export type CatNodesResponse = CatNodesNodesRecord[]

export interface CatPendingTasksPendingTasksRecord {
  insertOrder?: string
  o?: string
  timeInQueue?: string
  t?: string
  priority?: string
  p?: string
  source?: string
  s?: string
}

export interface CatPendingTasksRequest extends CatCatRequestBase {
}

export type CatPendingTasksResponse = CatPendingTasksPendingTasksRecord[]

export interface CatPluginsPluginsRecord {
  id?: NodeId
  name?: Name
  n?: Name
  component?: string
  c?: string
  version?: VersionString
  v?: VersionString
  description?: string
  d?: string
  type?: string
  t?: string
}

export interface CatPluginsRequest extends CatCatRequestBase {
}

export type CatPluginsResponse = CatPluginsPluginsRecord[]

export interface CatRecoveryRecoveryRecord {
  index?: IndexName
  i?: IndexName
  idx?: IndexName
  shard?: string
  s?: string
  sh?: string
  start_time?: string
  start?: string
  start_time_millis?: string
  start_millis?: string
  stop_time?: string
  stop?: string
  stop_time_millis?: string
  stop_millis?: string
  time?: string
  t?: string
  ti?: string
  type?: string
  ty?: string
  stage?: string
  st?: string
  source_host?: string
  shost?: string
  source_node?: string
  snode?: string
  target_host?: string
  thost?: string
  target_node?: string
  tnode?: string
  repository?: string
  rep?: string
  snapshot?: string
  snap?: string
  files?: string
  f?: string
  files_recovered?: string
  fr?: string
  files_percent?: Percentage
  fp?: Percentage
  files_total?: string
  tf?: string
  bytes?: string
  b?: string
  bytes_recovered?: string
  br?: string
  bytes_percent?: Percentage
  bp?: Percentage
  bytes_total?: string
  tb?: string
  translog_ops?: string
  to?: string
  translog_ops_recovered?: string
  tor?: string
  translog_ops_percent?: Percentage
  top?: Percentage
}

export interface CatRecoveryRequest extends CatCatRequestBase {
  index?: Indices
  active_only?: boolean
  bytes?: Bytes
  detailed?: boolean
}

export type CatRecoveryResponse = CatRecoveryRecoveryRecord[]

export interface CatRepositoriesRepositoriesRecord {
  id?: string
  repoId?: string
  type?: string
  t?: string
}

export interface CatRepositoriesRequest extends CatCatRequestBase {
}

export type CatRepositoriesResponse = CatRepositoriesRepositoriesRecord[]

export interface CatSegmentsRequest extends CatCatRequestBase {
  index?: Indices
  bytes?: Bytes
}

export type CatSegmentsResponse = CatSegmentsSegmentsRecord[]

export interface CatSegmentsSegmentsRecord {
  index?: IndexName
  i?: IndexName
  idx?: IndexName
  shard?: string
  s?: string
  sh?: string
  prirep?: string
  p?: string
  pr?: string
  primaryOrReplica?: string
  ip?: string
  id?: NodeId
  segment?: string
  seg?: string
  generation?: string
  g?: string
  gen?: string
  'docs.count'?: string
  dc?: string
  docsCount?: string
  'docs.deleted'?: string
  dd?: string
  docsDeleted?: string
  size?: ByteSize
  si?: ByteSize
  'size.memory'?: ByteSize
  sm?: ByteSize
  sizeMemory?: ByteSize
  committed?: string
  ic?: string
  isCommitted?: string
  searchable?: string
  is?: string
  isSearchable?: string
  version?: VersionString
  v?: VersionString
  compound?: string
  ico?: string
  isCompound?: string
}

export interface CatShardsRequest extends CatCatRequestBase {
  index?: Indices
  bytes?: Bytes
}

export type CatShardsResponse = CatShardsShardsRecord[]

export interface CatShardsShardsRecord {
  index?: string
  i?: string
  idx?: string
  shard?: string
  s?: string
  sh?: string
  prirep?: string
  p?: string
  pr?: string
  primaryOrReplica?: string
  state?: string
  st?: string
  docs?: string | null
  d?: string | null
  dc?: string | null
  store?: string | null
  sto?: string | null
  ip?: string | null
  id?: string
  node?: string | null
  n?: string | null
  sync_id?: string
  'unassigned.reason'?: string
  ur?: string
  'unassigned.at'?: string
  ua?: string
  'unassigned.for'?: string
  uf?: string
  'unassigned.details'?: string
  ud?: string
  'recoverysource.type'?: string
  rs?: string
  'completion.size'?: string
  cs?: string
  completionSize?: string
  'fielddata.memory_size'?: string
  fm?: string
  fielddataMemory?: string
  'fielddata.evictions'?: string
  fe?: string
  fielddataEvictions?: string
  'query_cache.memory_size'?: string
  qcm?: string
  queryCacheMemory?: string
  'query_cache.evictions'?: string
  qce?: string
  queryCacheEvictions?: string
  'flush.total'?: string
  ft?: string
  flushTotal?: string
  'flush.total_time'?: string
  ftt?: string
  flushTotalTime?: string
  'get.current'?: string
  gc?: string
  getCurrent?: string
  'get.time'?: string
  gti?: string
  getTime?: string
  'get.total'?: string
  gto?: string
  getTotal?: string
  'get.exists_time'?: string
  geti?: string
  getExistsTime?: string
  'get.exists_total'?: string
  geto?: string
  getExistsTotal?: string
  'get.missing_time'?: string
  gmti?: string
  getMissingTime?: string
  'get.missing_total'?: string
  gmto?: string
  getMissingTotal?: string
  'indexing.delete_current'?: string
  idc?: string
  indexingDeleteCurrent?: string
  'indexing.delete_time'?: string
  idti?: string
  indexingDeleteTime?: string
  'indexing.delete_total'?: string
  idto?: string
  indexingDeleteTotal?: string
  'indexing.index_current'?: string
  iic?: string
  indexingIndexCurrent?: string
  'indexing.index_time'?: string
  iiti?: string
  indexingIndexTime?: string
  'indexing.index_total'?: string
  iito?: string
  indexingIndexTotal?: string
  'indexing.index_failed'?: string
  iif?: string
  indexingIndexFailed?: string
  'merges.current'?: string
  mc?: string
  mergesCurrent?: string
  'merges.current_docs'?: string
  mcd?: string
  mergesCurrentDocs?: string
  'merges.current_size'?: string
  mcs?: string
  mergesCurrentSize?: string
  'merges.total'?: string
  mt?: string
  mergesTotal?: string
  'merges.total_docs'?: string
  mtd?: string
  mergesTotalDocs?: string
  'merges.total_size'?: string
  mts?: string
  mergesTotalSize?: string
  'merges.total_time'?: string
  mtt?: string
  mergesTotalTime?: string
  'refresh.total'?: string
  'refresh.time'?: string
  'refresh.external_total'?: string
  rto?: string
  refreshTotal?: string
  'refresh.external_time'?: string
  rti?: string
  refreshTime?: string
  'refresh.listeners'?: string
  rli?: string
  refreshListeners?: string
  'search.fetch_current'?: string
  sfc?: string
  searchFetchCurrent?: string
  'search.fetch_time'?: string
  sfti?: string
  searchFetchTime?: string
  'search.fetch_total'?: string
  sfto?: string
  searchFetchTotal?: string
  'search.open_contexts'?: string
  so?: string
  searchOpenContexts?: string
  'search.query_current'?: string
  sqc?: string
  searchQueryCurrent?: string
  'search.query_time'?: string
  sqti?: string
  searchQueryTime?: string
  'search.query_total'?: string
  sqto?: string
  searchQueryTotal?: string
  'search.scroll_current'?: string
  scc?: string
  searchScrollCurrent?: string
  'search.scroll_time'?: string
  scti?: string
  searchScrollTime?: string
  'search.scroll_total'?: string
  scto?: string
  searchScrollTotal?: string
  'segments.count'?: string
  sc?: string
  segmentsCount?: string
  'segments.memory'?: string
  sm?: string
  segmentsMemory?: string
  'segments.index_writer_memory'?: string
  siwm?: string
  segmentsIndexWriterMemory?: string
  'segments.version_map_memory'?: string
  svmm?: string
  segmentsVersionMapMemory?: string
  'segments.fixed_bitset_memory'?: string
  sfbm?: string
  fixedBitsetMemory?: string
  'seq_no.max'?: string
  sqm?: string
  maxSeqNo?: string
  'seq_no.local_checkpoint'?: string
  sql?: string
  localCheckpoint?: string
  'seq_no.global_checkpoint'?: string
  sqg?: string
  globalCheckpoint?: string
  'warmer.current'?: string
  wc?: string
  warmerCurrent?: string
  'warmer.total'?: string
  wto?: string
  warmerTotal?: string
  'warmer.total_time'?: string
  wtt?: string
  warmerTotalTime?: string
  'path.data'?: string
  pd?: string
  dataPath?: string
  'path.state'?: string
  ps?: string
  statsPath?: string
  'bulk.total_operations'?: string
  bto?: string
  bulkTotalOperations?: string
  'bulk.total_time'?: string
  btti?: string
  bulkTotalTime?: string
  'bulk.total_size_in_bytes'?: string
  btsi?: string
  bulkTotalSizeInBytes?: string
  'bulk.avg_time'?: string
  bati?: string
  bulkAvgTime?: string
  'bulk.avg_size_in_bytes'?: string
  basi?: string
  bulkAvgSizeInBytes?: string
}

export interface CatSnapshotsRequest extends CatCatRequestBase {
  repository?: Names
  ignore_unavailable?: boolean
}

export type CatSnapshotsResponse = CatSnapshotsSnapshotsRecord[]

export interface CatSnapshotsSnapshotsRecord {
  id?: string
  snapshot?: string
  repository?: string
  re?: string
  repo?: string
  status?: string
  s?: string
  start_epoch?: EpochMillis
  ste?: EpochMillis
  startEpoch?: EpochMillis
  start_time?: DateString
  sti?: DateString
  startTime?: DateString
  end_epoch?: EpochMillis
  ete?: EpochMillis
  endEpoch?: EpochMillis
  end_time?: DateString
  eti?: DateString
  endTime?: DateString
  duration?: Time
  dur?: Time
  indices?: string
  i?: string
  successful_shards?: string
  ss?: string
  failed_shards?: string
  fs?: string
  total_shards?: string
  ts?: string
  reason?: string
  r?: string
}

export interface CatTasksRequest extends CatCatRequestBase {
  actions?: string[]
  detailed?: boolean
  node_id?: string[]
  parent_task?: long
}

export type CatTasksResponse = CatTasksTasksRecord[]

export interface CatTasksTasksRecord {
  id?: Id
  action?: string
  ac?: string
  task_id?: Id
  ti?: Id
  parent_task_id?: string
  pti?: string
  type?: string
  ty?: string
  start_time?: string
  start?: string
  timestamp?: string
  ts?: string
  hms?: string
  hhmmss?: string
  running_time_ns?: string
  running_time?: string
  time?: string
  node_id?: NodeId
  ni?: NodeId
  ip?: string
  i?: string
  port?: string
  po?: string
  node?: string
  n?: string
  version?: VersionString
  v?: VersionString
  x_opaque_id?: string
  x?: string
  description?: string
  desc?: string
}

export interface CatTemplatesRequest extends CatCatRequestBase {
  name?: Name
}

export type CatTemplatesResponse = CatTemplatesTemplatesRecord[]

export interface CatTemplatesTemplatesRecord {
  name?: Name
  n?: Name
  index_patterns?: string
  t?: string
  order?: string
  o?: string
  p?: string
  version?: VersionString | null
  v?: VersionString | null
  composed_of?: string
  c?: string
}

export interface CatThreadPoolRequest extends CatCatRequestBase {
  thread_pool_patterns?: Names
  time?: Time
}

export type CatThreadPoolResponse = CatThreadPoolThreadPoolRecord[]

export interface CatThreadPoolThreadPoolRecord {
  node_name?: string
  nn?: string
  node_id?: NodeId
  id?: NodeId
  ephemeral_node_id?: string
  eid?: string
  pid?: string
  p?: string
  host?: string
  h?: string
  ip?: string
  i?: string
  port?: string
  po?: string
  name?: string
  n?: string
  type?: string
  t?: string
  active?: string
  a?: string
  pool_size?: string
  psz?: string
  queue?: string
  q?: string
  queue_size?: string
  qs?: string
  rejected?: string
  r?: string
  largest?: string
  l?: string
  completed?: string
  c?: string
  core?: string | null
  cr?: string | null
  max?: string | null
  mx?: string | null
  size?: string | null
  sz?: string | null
  keep_alive?: string | null
  ka?: string | null
}

export interface CatTransformsRequest extends CatCatRequestBase {
  transform_id?: Id
  allow_no_match?: boolean
  from?: integer
  size?: integer
}

export type CatTransformsResponse = CatTransformsTransformsRecord[]

export interface CatTransformsTransformsRecord {
  id?: Id
  state?: string
  s?: string
  checkpoint?: string
  c?: string
  documents_processed?: string
  docp?: string
  documentsProcessed?: string
  checkpoint_progress?: string | null
  cp?: string | null
  checkpointProgress?: string | null
  last_search_time?: string | null
  lst?: string | null
  lastSearchTime?: string | null
  changes_last_detection_time?: string | null
  cldt?: string | null
  create_time?: string
  ct?: string
  createTime?: string
  version?: VersionString
  v?: VersionString
  source_index?: string
  si?: string
  sourceIndex?: string
  dest_index?: string
  di?: string
  destIndex?: string
  pipeline?: string
  p?: string
  description?: string
  d?: string
  transform_type?: string
  tt?: string
  frequency?: string
  f?: string
  max_page_search_size?: string
  mpsz?: string
  docs_per_second?: string
  dps?: string
  reason?: string
  r?: string
  search_total?: string
  st?: string
  search_failure?: string
  sf?: string
  search_time?: string
  stime?: string
  index_total?: string
  it?: string
  index_failure?: string
  if?: string
  index_time?: string
  itime?: string
  documents_indexed?: string
  doci?: string
  delete_time?: string
  dtime?: string
  documents_deleted?: string
  docd?: string
  trigger_count?: string
  tc?: string
  pages_processed?: string
  pp?: string
  processing_time?: string
  pt?: string
  checkpoint_duration_time_exp_avg?: string
  cdtea?: string
  checkpointTimeExpAvg?: string
  indexed_documents_exp_avg?: string
  idea?: string
  processed_documents_exp_avg?: string
  pdea?: string
}

export interface CcrFollowIndexStats {
  index: IndexName
  shards: CcrShardStats[]
}

export interface CcrReadException {
  exception: ErrorCause
  from_seq_no: SequenceNumber
  retries: integer
}

export interface CcrShardStats {
  bytes_read: long
  failed_read_requests: long
  failed_write_requests: long
  fatal_exception?: ErrorCause
  follower_aliases_version: VersionNumber
  follower_global_checkpoint: long
  follower_index: string
  follower_mapping_version: VersionNumber
  follower_max_seq_no: SequenceNumber
  follower_settings_version: VersionNumber
  last_requested_seq_no: SequenceNumber
  leader_global_checkpoint: long
  leader_index: string
  leader_max_seq_no: SequenceNumber
  operations_read: long
  operations_written: long
  outstanding_read_requests: integer
  outstanding_write_requests: integer
  read_exceptions: CcrReadException[]
  remote_cluster: string
  shard_id: integer
  successful_read_requests: long
  successful_write_requests: long
  time_since_last_read_millis: EpochMillis
  total_read_remote_exec_time_millis: EpochMillis
  total_read_time_millis: EpochMillis
  total_write_time_millis: EpochMillis
  write_buffer_operation_count: long
  write_buffer_size_in_bytes: ByteSize
}

export interface CcrDeleteAutoFollowPatternRequest extends RequestBase {
  name: Name
}

export interface CcrDeleteAutoFollowPatternResponse extends AcknowledgedResponseBase {
}

export interface CcrFollowRequest extends RequestBase {
  index: IndexName
  wait_for_active_shards?: WaitForActiveShards
  body?: {
    leader_index?: IndexName
    max_outstanding_read_requests?: long
    max_outstanding_write_requests?: long
    max_read_request_operation_count?: long
    max_read_request_size?: string
    max_retry_delay?: Time
    max_write_buffer_count?: long
    max_write_buffer_size?: string
    max_write_request_operation_count?: long
    max_write_request_size?: string
    read_poll_timeout?: Time
    remote_cluster?: string
  }
}

export interface CcrFollowResponse {
  follow_index_created: boolean
  follow_index_shards_acked: boolean
  index_following_started: boolean
}

export interface CcrFollowInfoFollowerIndex {
  follower_index: IndexName
  leader_index: IndexName
  parameters?: CcrFollowInfoFollowerIndexParameters
  remote_cluster: Name
  status: CcrFollowInfoFollowerIndexStatus
}

export interface CcrFollowInfoFollowerIndexParameters {
  max_outstanding_read_requests: integer
  max_outstanding_write_requests: integer
  max_read_request_operation_count: integer
  max_read_request_size: string
  max_retry_delay: Time
  max_write_buffer_count: integer
  max_write_buffer_size: string
  max_write_request_operation_count: integer
  max_write_request_size: string
  read_poll_timeout: Time
}

export type CcrFollowInfoFollowerIndexStatus = 'active' | 'paused'

export interface CcrFollowInfoRequest extends RequestBase {
  index: Indices
}

export interface CcrFollowInfoResponse {
  follower_indices: CcrFollowInfoFollowerIndex[]
}

export interface CcrFollowStatsRequest extends RequestBase {
  index: Indices
}

export interface CcrFollowStatsResponse {
  indices: CcrFollowIndexStats[]
}

export interface CcrForgetFollowerRequest extends RequestBase {
  index: IndexName
  body?: {
    follower_cluster?: string
    follower_index?: IndexName
    follower_index_uuid?: Uuid
    leader_remote_cluster?: string
  }
}

export interface CcrForgetFollowerResponse {
  _shards: ShardStatistics
}

export interface CcrGetAutoFollowPatternAutoFollowPattern {
  name: Name
  pattern: CcrGetAutoFollowPatternAutoFollowPatternSummary
}

export interface CcrGetAutoFollowPatternAutoFollowPatternSummary {
  active: boolean
  remote_cluster: string
  follow_index_pattern?: IndexPattern
  leader_index_patterns: IndexPatterns
  leader_index_exclusion_patterns: IndexPatterns
  max_outstanding_read_requests: integer
}

export interface CcrGetAutoFollowPatternRequest extends RequestBase {
  name?: Name
}

export interface CcrGetAutoFollowPatternResponse {
  patterns: CcrGetAutoFollowPatternAutoFollowPattern[]
}

export interface CcrPauseAutoFollowPatternRequest extends RequestBase {
  name: Name
}

export interface CcrPauseAutoFollowPatternResponse extends AcknowledgedResponseBase {
}

export interface CcrPauseFollowRequest extends RequestBase {
  index: IndexName
}

export interface CcrPauseFollowResponse extends AcknowledgedResponseBase {
}

export interface CcrPutAutoFollowPatternRequest extends RequestBase {
  name: Name
  body?: {
    remote_cluster: string
    follow_index_pattern?: IndexPattern
    leader_index_patterns?: IndexPatterns
    leader_index_exclusion_patterns?: IndexPatterns
    max_outstanding_read_requests?: integer
    settings?: Record<string, any>
    max_outstanding_write_requests?: integer
    read_poll_timeout?: Time
    max_read_request_operation_count?: integer
    max_read_request_size?: ByteSize
    max_retry_delay?: Time
    max_write_buffer_count?: integer
    max_write_buffer_size?: ByteSize
    max_write_request_operation_count?: integer
    max_write_request_size?: ByteSize
  }
}

export interface CcrPutAutoFollowPatternResponse extends AcknowledgedResponseBase {
}

export interface CcrResumeAutoFollowPatternRequest extends RequestBase {
  name: Name
}

export interface CcrResumeAutoFollowPatternResponse extends AcknowledgedResponseBase {
}

export interface CcrResumeFollowRequest extends RequestBase {
  index: IndexName
  body?: {
    max_outstanding_read_requests?: long
    max_outstanding_write_requests?: long
    max_read_request_operation_count?: long
    max_read_request_size?: string
    max_retry_delay?: Time
    max_write_buffer_count?: long
    max_write_buffer_size?: string
    max_write_request_operation_count?: long
    max_write_request_size?: string
    read_poll_timeout?: Time
  }
}

export interface CcrResumeFollowResponse extends AcknowledgedResponseBase {
}

export interface CcrStatsAutoFollowStats {
  auto_followed_clusters: CcrStatsAutoFollowedCluster[]
  number_of_failed_follow_indices: long
  number_of_failed_remote_cluster_state_requests: long
  number_of_successful_follow_indices: long
  recent_auto_follow_errors: ErrorCause[]
}

export interface CcrStatsAutoFollowedCluster {
  cluster_name: Name
  last_seen_metadata_version: VersionNumber
  time_since_last_check_millis: DateString
}

export interface CcrStatsFollowStats {
  indices: CcrFollowIndexStats[]
}

export interface CcrStatsRequest extends RequestBase {
}

export interface CcrStatsResponse {
  auto_follow_stats: CcrStatsAutoFollowStats
  follow_stats: CcrStatsFollowStats
}

export interface CcrUnfollowRequest extends RequestBase {
  index: IndexName
}

export interface CcrUnfollowResponse extends AcknowledgedResponseBase {
}

export interface ClusterComponentTemplate {
  name: Name
  component_template: ClusterComponentTemplateNode
}

export interface ClusterComponentTemplateNode {
  template: ClusterComponentTemplateSummary
  version?: VersionNumber
  _meta?: Metadata
}

export interface ClusterComponentTemplateSummary {
  _meta?: Metadata
  version?: VersionNumber
  settings: Record<IndexName, IndicesIndexSettings>
  mappings?: MappingTypeMapping
  aliases?: Record<string, IndicesAliasDefinition>
}

export interface ClusterAllocationExplainAllocationDecision {
  decider: string
  decision: ClusterAllocationExplainAllocationExplainDecision
  explanation: string
}

export type ClusterAllocationExplainAllocationExplainDecision = 'NO' | 'YES' | 'THROTTLE' | 'ALWAYS'

export interface ClusterAllocationExplainAllocationStore {
  allocation_id: string
  found: boolean
  in_sync: boolean
  matching_size_in_bytes: long
  matching_sync_id: boolean
  store_exception: string
}

export interface ClusterAllocationExplainClusterInfo {
  nodes: Record<string, ClusterAllocationExplainNodeDiskUsage>
  shard_sizes: Record<string, long>
  shard_data_set_sizes?: Record<string, string>
  shard_paths: Record<string, string>
  reserved_sizes: ClusterAllocationExplainReservedSize[]
}

export interface ClusterAllocationExplainCurrentNode {
  id: Id
  name: Name
  attributes: Record<string, string>
  transport_address: TransportAddress
  weight_ranking: integer
}

export type ClusterAllocationExplainDecision = 'yes' | 'no' | 'worse_balance' | 'throttled' | 'awaiting_info' | 'allocation_delayed' | 'no_valid_shard_copy' | 'no_attempt'

export interface ClusterAllocationExplainDiskUsage {
  path: string
  total_bytes: long
  used_bytes: long
  free_bytes: long
  free_disk_percent: double
  used_disk_percent: double
}

export interface ClusterAllocationExplainNodeAllocationExplanation {
  deciders: ClusterAllocationExplainAllocationDecision[]
  node_attributes: Record<string, string>
  node_decision: ClusterAllocationExplainDecision
  node_id: Id
  node_name: Name
  store?: ClusterAllocationExplainAllocationStore
  transport_address: TransportAddress
  weight_ranking: integer
}

export interface ClusterAllocationExplainNodeDiskUsage {
  node_name: Name
  least_available: ClusterAllocationExplainDiskUsage
  most_available: ClusterAllocationExplainDiskUsage
}

export interface ClusterAllocationExplainRequest extends RequestBase {
  include_disk_info?: boolean
  include_yes_decisions?: boolean
  body?: {
    current_node?: string
    index?: IndexName
    primary?: boolean
    shard?: integer
  }
}

export interface ClusterAllocationExplainReservedSize {
  node_id: Id
  path: string
  total: long
  shards: string[]
}

export interface ClusterAllocationExplainResponse {
  allocate_explanation?: string
  allocation_delay?: string
  allocation_delay_in_millis?: long
  can_allocate?: ClusterAllocationExplainDecision
  can_move_to_other_node?: ClusterAllocationExplainDecision
  can_rebalance_cluster?: ClusterAllocationExplainDecision
  can_rebalance_cluster_decisions?: ClusterAllocationExplainAllocationDecision[]
  can_rebalance_to_other_node?: ClusterAllocationExplainDecision
  can_remain_decisions?: ClusterAllocationExplainAllocationDecision[]
  can_remain_on_current_node?: ClusterAllocationExplainDecision
  cluster_info?: ClusterAllocationExplainClusterInfo
  configured_delay?: string
  configured_delay_in_millis?: long
  current_node?: ClusterAllocationExplainCurrentNode
  current_state: string
  index: IndexName
  move_explanation?: string
  node_allocation_decisions?: ClusterAllocationExplainNodeAllocationExplanation[]
  primary: boolean
  rebalance_explanation?: string
  remaining_delay?: string
  remaining_delay_in_millis?: long
  shard: integer
  unassigned_info?: ClusterAllocationExplainUnassignedInformation
  note?: string
}

export interface ClusterAllocationExplainUnassignedInformation {
  at: DateString
  last_allocation_status?: string
  reason: ClusterAllocationExplainUnassignedInformationReason
  details?: string
  failed_allocation_attempts?: integer
  delayed?: boolean
  allocation_status?: string
}

export type ClusterAllocationExplainUnassignedInformationReason = 'INDEX_CREATED' | 'CLUSTER_RECOVERED' | 'INDEX_REOPENED' | 'DANGLING_INDEX_IMPORTED' | 'NEW_INDEX_RESTORED' | 'EXISTING_INDEX_RESTORED' | 'REPLICA_ADDED' | 'ALLOCATION_FAILED' | 'NODE_LEFT' | 'REROUTE_CANCELLED' | 'REINITIALIZED' | 'REALLOCATED_REPLICA' | 'PRIMARY_FAILED' | 'FORCED_EMPTY_PRIMARY' | 'MANUAL_ALLOCATION'

export interface ClusterDeleteComponentTemplateRequest extends RequestBase {
  name: Name
  master_timeout?: Time
  timeout?: Time
}

export interface ClusterDeleteComponentTemplateResponse extends AcknowledgedResponseBase {
}

export interface ClusterDeleteVotingConfigExclusionsRequest extends RequestBase {
  wait_for_removal?: boolean
}

export type ClusterDeleteVotingConfigExclusionsResponse = boolean

export interface ClusterExistsComponentTemplateRequest extends RequestBase {
  name: Names
  master_timeout?: Time
  local?: boolean
}

export type ClusterExistsComponentTemplateResponse = boolean

export interface ClusterGetComponentTemplateRequest extends RequestBase {
  name?: Name
  flat_settings?: boolean
  local?: boolean
  master_timeout?: Time
}

export interface ClusterGetComponentTemplateResponse {
  component_templates: ClusterComponentTemplate[]
}

export interface ClusterGetSettingsRequest extends RequestBase {
  flat_settings?: boolean
  include_defaults?: boolean
  master_timeout?: Time
  timeout?: Time
}

export interface ClusterGetSettingsResponse {
  persistent: Record<string, any>
  transient: Record<string, any>
  defaults?: Record<string, any>
}

export interface ClusterHealthIndexHealthStats {
  active_primary_shards: integer
  active_shards: integer
  initializing_shards: integer
  number_of_replicas: integer
  number_of_shards: integer
  relocating_shards: integer
  shards?: Record<string, ClusterHealthShardHealthStats>
  status: HealthStatus
  unassigned_shards: integer
}

export interface ClusterHealthRequest extends RequestBase {
  index?: Indices
  expand_wildcards?: ExpandWildcards
  level?: Level
  local?: boolean
  master_timeout?: Time
  timeout?: Time
  wait_for_active_shards?: WaitForActiveShards
  wait_for_events?: WaitForEvents
  wait_for_nodes?: string | integer
  wait_for_no_initializing_shards?: boolean
  wait_for_no_relocating_shards?: boolean
  wait_for_status?: HealthStatus
}

export interface ClusterHealthResponse {
  active_primary_shards: integer
  active_shards: integer
  active_shards_percent_as_number: Percentage
  cluster_name: Name
  delayed_unassigned_shards: integer
  indices?: Record<IndexName, ClusterHealthIndexHealthStats>
  initializing_shards: integer
  number_of_data_nodes: integer
  number_of_in_flight_fetch: integer
  number_of_nodes: integer
  number_of_pending_tasks: integer
  relocating_shards: integer
  status: HealthStatus
  task_max_waiting_in_queue_millis: EpochMillis
  timed_out: boolean
  unassigned_shards: integer
}

export interface ClusterHealthShardHealthStats {
  active_shards: integer
  initializing_shards: integer
  primary_active: boolean
  relocating_shards: integer
  status: HealthStatus
  unassigned_shards: integer
}

export interface ClusterPendingTasksPendingTask {
  executing: boolean
  insert_order: integer
  priority: string
  source: string
  time_in_queue: string
  time_in_queue_millis: integer
}

export interface ClusterPendingTasksRequest extends RequestBase {
  local?: boolean
  master_timeout?: Time
}

export interface ClusterPendingTasksResponse {
  tasks: ClusterPendingTasksPendingTask[]
}

export interface ClusterPostVotingConfigExclusionsRequest extends RequestBase {
  node_names?: Names
  node_ids?: Ids
  timeout?: Time
}

export type ClusterPostVotingConfigExclusionsResponse = boolean

export interface ClusterPutComponentTemplateRequest extends RequestBase {
  name: Name
  create?: boolean
  master_timeout?: Time
  body?: {
    template: IndicesIndexState
    aliases?: Record<string, IndicesAliasDefinition>
    mappings?: MappingTypeMapping
    settings?: IndicesIndexSettings
    version?: VersionNumber
    _meta?: Metadata
  }
}

export interface ClusterPutComponentTemplateResponse extends AcknowledgedResponseBase {
}

export interface ClusterPutSettingsRequest extends RequestBase {
  flat_settings?: boolean
  master_timeout?: Time
  timeout?: Time
  body?: {
    persistent?: Record<string, any>
    transient?: Record<string, any>
  }
}

export interface ClusterPutSettingsResponse {
  acknowledged: boolean
  persistent: Record<string, any>
  transient: Record<string, any>
}

export type ClusterRemoteInfoClusterRemoteInfo = ClusterRemoteInfoClusterRemoteSniffInfo | ClusterRemoteInfoClusterRemoteProxyInfo

export interface ClusterRemoteInfoClusterRemoteProxyInfo {
  mode: 'proxy'
  connected: boolean
  initial_connect_timeout: Time
  skip_unavailable: boolean
  proxy_address: string
  server_name: string
  num_proxy_sockets_connected: integer
  max_proxy_socket_connections: integer
}

export interface ClusterRemoteInfoClusterRemoteSniffInfo {
  mode: 'sniff'
  connected: boolean
  max_connections_per_cluster: integer
  num_nodes_connected: long
  initial_connect_timeout: Time
  skip_unavailable: boolean
  seeds: string[]
}

export interface ClusterRemoteInfoRequest extends RequestBase {
}

export interface ClusterRemoteInfoResponse extends DictionaryResponseBase<string, ClusterRemoteInfoClusterRemoteInfo> {
}

export interface ClusterRerouteCommand {
  cancel?: ClusterRerouteCommandCancelAction
  move?: ClusterRerouteCommandMoveAction
  allocate_replica?: ClusterRerouteCommandAllocateReplicaAction
  allocate_stale_primary?: ClusterRerouteCommandAllocatePrimaryAction
  allocate_empty_primary?: ClusterRerouteCommandAllocatePrimaryAction
}

export interface ClusterRerouteCommandAllocatePrimaryAction {
  index: IndexName
  shard: integer
  node: string
  accept_data_loss: boolean
}

export interface ClusterRerouteCommandAllocateReplicaAction {
  index: IndexName
  shard: integer
  node: string
}

export interface ClusterRerouteCommandCancelAction {
  index: IndexName
  shard: integer
  node: string
  allow_primary?: boolean
}

export interface ClusterRerouteCommandMoveAction {
  index: IndexName
  shard: integer
  from_node: string
  to_node: string
}

export interface ClusterRerouteRequest extends RequestBase {
  dry_run?: boolean
  explain?: boolean
  metric?: Metrics
  retry_failed?: boolean
  master_timeout?: Time
  timeout?: Time
  body?: {
    commands?: ClusterRerouteCommand[]
  }
}

export interface ClusterRerouteRerouteDecision {
  decider: string
  decision: string
  explanation: string
}

export interface ClusterRerouteRerouteExplanation {
  command: string
  decisions: ClusterRerouteRerouteDecision[]
  parameters: ClusterRerouteRerouteParameters
}

export interface ClusterRerouteRerouteParameters {
  allow_primary: boolean
  index: IndexName
  node: NodeName
  shard: integer
  from_node?: NodeName
  to_node?: NodeName
}

export interface ClusterRerouteResponse {
  acknowledged: boolean
  explanations?: ClusterRerouteRerouteExplanation[]
  state: any
}

export interface ClusterStateRequest extends RequestBase {
  metric?: Metrics
  index?: Indices
  allow_no_indices?: boolean
  expand_wildcards?: ExpandWildcards
  flat_settings?: boolean
  ignore_unavailable?: boolean
  local?: boolean
  master_timeout?: Time
  wait_for_metadata_version?: VersionNumber
  wait_for_timeout?: Time
}

export type ClusterStateResponse = any

export interface ClusterStatsCharFilterTypes {
  char_filter_types: ClusterStatsFieldTypes[]
  tokenizer_types: ClusterStatsFieldTypes[]
  filter_types: ClusterStatsFieldTypes[]
  analyzer_types: ClusterStatsFieldTypes[]
  built_in_char_filters: ClusterStatsFieldTypes[]
  built_in_tokenizers: ClusterStatsFieldTypes[]
  built_in_filters: ClusterStatsFieldTypes[]
  built_in_analyzers: ClusterStatsFieldTypes[]
}

export interface ClusterStatsClusterFileSystem {
  available_in_bytes: long
  free_in_bytes: long
  total_in_bytes: long
}

export interface ClusterStatsClusterIndices {
  completion: CompletionStats
  count: long
  docs: DocStats
  fielddata: FielddataStats
  query_cache: QueryCacheStats
  segments: SegmentsStats
  shards: ClusterStatsClusterIndicesShards
  store: StoreStats
  mappings: ClusterStatsFieldTypesMappings
  analysis: ClusterStatsCharFilterTypes
  versions?: ClusterStatsIndicesVersions[]
}

export interface ClusterStatsClusterIndicesShards {
  index?: ClusterStatsClusterIndicesShardsIndex
  primaries?: double
  replication?: double
  total?: double
}

export interface ClusterStatsClusterIndicesShardsIndex {
  primaries: ClusterStatsClusterShardMetrics
  replication: ClusterStatsClusterShardMetrics
  shards: ClusterStatsClusterShardMetrics
}

export interface ClusterStatsClusterIngest {
  number_of_pipelines: integer
  processor_stats: Record<string, ClusterStatsClusterProcessor>
}

export interface ClusterStatsClusterJvm {
  max_uptime_in_millis: long
  mem: ClusterStatsClusterJvmMemory
  threads: long
  versions: ClusterStatsClusterJvmVersion[]
}

export interface ClusterStatsClusterJvmMemory {
  heap_max_in_bytes: long
  heap_used_in_bytes: long
}

export interface ClusterStatsClusterJvmVersion {
  bundled_jdk: boolean
  count: integer
  using_bundled_jdk: boolean
  version: VersionString
  vm_name: string
  vm_vendor: string
  vm_version: VersionString
}

export interface ClusterStatsClusterNetworkTypes {
  http_types: Record<string, integer>
  transport_types: Record<string, integer>
}

export interface ClusterStatsClusterNodeCount {
  coordinating_only: integer
  data: integer
  ingest: integer
  master: integer
  total: integer
  voting_only: integer
  data_cold: integer
  data_frozen?: integer
  data_content: integer
  data_warm: integer
  data_hot: integer
  ml: integer
  remote_cluster_client: integer
  transform: integer
}

export interface ClusterStatsClusterNodes {
  count: ClusterStatsClusterNodeCount
  discovery_types: Record<string, integer>
  fs: ClusterStatsClusterFileSystem
  ingest: ClusterStatsClusterIngest
  jvm: ClusterStatsClusterJvm
  network_types: ClusterStatsClusterNetworkTypes
  os: ClusterStatsClusterOperatingSystem
  packaging_types: ClusterStatsNodePackagingType[]
  plugins: PluginStats[]
  process: ClusterStatsClusterProcess
  versions: VersionString[]
  indexing_pressure: ClusterStatsIndexingPressure
}

export interface ClusterStatsClusterOperatingSystem {
  allocated_processors: integer
  available_processors: integer
  mem: ClusterStatsOperatingSystemMemoryInfo
  names: ClusterStatsClusterOperatingSystemName[]
  pretty_names: ClusterStatsClusterOperatingSystemPrettyName[]
  architectures?: ClusterStatsClusterOperatingSystemArchitecture[]
}

export interface ClusterStatsClusterOperatingSystemArchitecture {
  count: integer
  arch: string
}

export interface ClusterStatsClusterOperatingSystemName {
  count: integer
  name: Name
}

export interface ClusterStatsClusterOperatingSystemPrettyName {
  count: integer
  pretty_name: Name
}

export interface ClusterStatsClusterProcess {
  cpu: ClusterStatsClusterProcessCpu
  open_file_descriptors: ClusterStatsClusterProcessOpenFileDescriptors
}

export interface ClusterStatsClusterProcessCpu {
  percent: integer
}

export interface ClusterStatsClusterProcessOpenFileDescriptors {
  avg: long
  max: long
  min: long
}

export interface ClusterStatsClusterProcessor {
  count: long
  current: long
  failed: long
  time_in_millis: long
}

export interface ClusterStatsClusterShardMetrics {
  avg: double
  max: double
  min: double
}

export interface ClusterStatsFieldTypes {
  name: Name
  count: integer
  index_count: integer
  script_count?: integer
}

export interface ClusterStatsFieldTypesMappings {
  field_types: ClusterStatsFieldTypes[]
  runtime_field_types?: ClusterStatsRuntimeFieldTypes[]
}

export interface ClusterStatsIndexingPressure {
  memory: ClusterStatsIndexingPressureMemory
}

export interface ClusterStatsIndexingPressureMemory {
  limit_in_bytes: long
  current: ClusterStatsIndexingPressureMemorySummary
  total: ClusterStatsIndexingPressureMemorySummary
}

export interface ClusterStatsIndexingPressureMemorySummary {
  all_in_bytes: long
  combined_coordinating_and_primary_in_bytes: long
  coordinating_in_bytes: long
  coordinating_rejections?: long
  primary_in_bytes: long
  primary_rejections?: long
  replica_in_bytes: long
  replica_rejections?: long
}

export interface ClusterStatsIndicesVersions {
  index_count: integer
  primary_shard_count: integer
  total_primary_bytes: long
  version: VersionString
}

export interface ClusterStatsNodePackagingType {
  count: integer
  flavor: string
  type: string
}

export interface ClusterStatsOperatingSystemMemoryInfo {
  free_in_bytes: long
  free_percent: integer
  total_in_bytes: long
  used_in_bytes: long
  used_percent: integer
  adjusted_total_in_bytes?: long
}

export interface ClusterStatsRequest extends RequestBase {
  node_id?: NodeIds
  flat_settings?: boolean
  timeout?: Time
}

export interface ClusterStatsResponse extends NodesNodesResponseBase {
  cluster_name: Name
  cluster_uuid: Uuid
  indices: ClusterStatsClusterIndices
  nodes: ClusterStatsClusterNodes
  status: HealthStatus
  timestamp: long
}

export interface ClusterStatsRuntimeFieldTypes {
  name: Name
  count: integer
  index_count: integer
  scriptless_count: integer
  shadowed_count: integer
  lang: string[]
  lines_max: integer
  lines_total: integer
  chars_max: integer
  chars_total: integer
  source_max: integer
  source_total: integer
  doc_max: integer
  doc_total: integer
}

export interface DanglingIndicesDeleteDanglingIndexRequest extends RequestBase {
  index_uuid: Uuid
  accept_data_loss: boolean
  master_timeout?: Time
  timeout?: Time
}

export interface DanglingIndicesDeleteDanglingIndexResponse extends AcknowledgedResponseBase {
}

export interface DanglingIndicesImportDanglingIndexRequest extends RequestBase {
  index_uuid: Uuid
  accept_data_loss: boolean
  master_timeout?: Time
  timeout?: Time
}

export interface DanglingIndicesImportDanglingIndexResponse extends AcknowledgedResponseBase {
}

export interface DanglingIndicesListDanglingIndicesDanglingIndex {
  index_name: string
  index_uuid: string
  creation_date_millis: EpochMillis
  node_ids: Ids
}

export interface DanglingIndicesListDanglingIndicesRequest extends RequestBase {
}

export interface DanglingIndicesListDanglingIndicesResponse {
  dangling_indices: DanglingIndicesListDanglingIndicesDanglingIndex[]
}

export interface EnrichConfiguration {
  geo_match?: EnrichPolicy
  match: EnrichPolicy
}

export interface EnrichPolicy {
  enrich_fields: Fields
  indices: Indices
  match_field: Field
  query?: string
  name?: Name
}

export interface EnrichSummary {
  config: EnrichConfiguration
}

export interface EnrichDeletePolicyRequest extends RequestBase {
  name: Name
}

export interface EnrichDeletePolicyResponse extends AcknowledgedResponseBase {
}

export type EnrichExecutePolicyEnrichPolicyPhase = 'SCHEDULED' | 'RUNNING' | 'COMPLETE' | 'FAILED'

export interface EnrichExecutePolicyExecuteEnrichPolicyStatus {
  phase: EnrichExecutePolicyEnrichPolicyPhase
}

export interface EnrichExecutePolicyRequest extends RequestBase {
  name: Name
  wait_for_completion?: boolean
}

export interface EnrichExecutePolicyResponse {
  status: EnrichExecutePolicyExecuteEnrichPolicyStatus
  task_id?: TaskId
}

export interface EnrichGetPolicyRequest extends RequestBase {
  name?: Names
}

export interface EnrichGetPolicyResponse {
  policies: EnrichSummary[]
}

export interface EnrichPutPolicyRequest extends RequestBase {
  name: Name
  body?: {
    geo_match?: EnrichPolicy
    match?: EnrichPolicy
  }
}

export interface EnrichPutPolicyResponse extends AcknowledgedResponseBase {
}

export interface EnrichStatsCacheStats {
  node_id: Id
  count: integer
  hits: integer
  misses: integer
  evictions: integer
}

export interface EnrichStatsCoordinatorStats {
  executed_searches_total: long
  node_id: Id
  queue_size: integer
  remote_requests_current: integer
  remote_requests_total: long
}

export interface EnrichStatsExecutingPolicy {
  name: Name
  task: TasksTaskInfo
}

export interface EnrichStatsRequest extends RequestBase {
}

export interface EnrichStatsResponse {
  coordinator_stats: EnrichStatsCoordinatorStats[]
  executing_policies: EnrichStatsExecutingPolicy[]
  cache_stats?: EnrichStatsCacheStats[]
}

export interface EqlEqlHits<TEvent = unknown> {
  total?: SearchTotalHits
  events?: EqlHitsEvent<TEvent>[]
  sequences?: EqlHitsSequence<TEvent>[]
}

export interface EqlEqlSearchResponseBase<TEvent = unknown> {
  id?: Id
  is_partial?: boolean
  is_running?: boolean
  took?: integer
  timed_out?: boolean
  hits: EqlEqlHits<TEvent>
}

export interface EqlHitsEvent<TEvent = unknown> {
  _index: IndexName
  _id: Id
  _source: TEvent
  fields?: Record<Field, any[]>
}

export interface EqlHitsSequence<TEvent = unknown> {
  events: EqlHitsEvent<TEvent>[]
  join_keys: any[]
}

export interface EqlDeleteRequest extends RequestBase {
  id: Id
}

export interface EqlDeleteResponse extends AcknowledgedResponseBase {
}

export interface EqlGetRequest extends RequestBase {
  id: Id
  keep_alive?: Time
  wait_for_completion_timeout?: Time
}

export interface EqlGetResponse<TEvent = unknown> extends EqlEqlSearchResponseBase<TEvent> {
}

export interface EqlGetStatusRequest extends RequestBase {
  id: Id
}

export interface EqlGetStatusResponse {
  id: Id
  is_partial: boolean
  is_running: boolean
  start_time_in_millis?: EpochMillis
  expiration_time_in_millis?: EpochMillis
  completion_status?: integer
}

export interface EqlSearchRequest extends RequestBase {
  index: Indices
  allow_no_indices?: boolean
  expand_wildcards?: ExpandWildcards
  ignore_unavailable?: boolean
  keep_alive?: Time
  keep_on_completion?: boolean
  wait_for_completion_timeout?: Time
  body?: {
    query: string
    case_sensitive?: boolean
    event_category_field?: Field
    tiebreaker_field?: Field
    timestamp_field?: Field
    fetch_size?: uint
    filter?: QueryDslQueryContainer | QueryDslQueryContainer[]
    keep_alive?: Time
    keep_on_completion?: boolean
    wait_for_completion_timeout?: Time
    size?: uint
    fields?: QueryDslFieldAndFormat | Field | (QueryDslFieldAndFormat | Field)[]
    result_position?: EqlSearchResultPosition
    runtime_mappings?: MappingRuntimeFields
  }
}

export interface EqlSearchResponse<TEvent = unknown> extends EqlEqlSearchResponseBase<TEvent> {
}

export type EqlSearchResultPosition = 'tail' | 'head'

export interface FeaturesFeature {
  name: string
  description: string
}

export interface FeaturesGetFeaturesRequest extends RequestBase {
}

export interface FeaturesGetFeaturesResponse {
  features: FeaturesFeature[]
}

export interface FeaturesResetFeaturesRequest extends RequestBase {
}

export interface FeaturesResetFeaturesResponse {
  features: FeaturesFeature[]
}

export type FleetCheckpoint = long

export interface FleetGlobalCheckpointsRequest extends RequestBase {
  index: IndexName | IndexAlias
  wait_for_advance?: boolean
  wait_for_index?: boolean
  checkpoints?: FleetCheckpoint[]
  timeout?: Time
}

export interface FleetGlobalCheckpointsResponse {
  global_checkpoints: FleetCheckpoint[]
  timed_out: boolean
}

export interface GraphConnection {
  doc_count: long
  source: long
  target: long
  weight: double
}

export interface GraphExploreControls {
  sample_diversity?: GraphSampleDiversity
  sample_size?: integer
  timeout?: Time
  use_significance: boolean
}

export interface GraphHop {
  connections?: GraphHop
  query: QueryDslQueryContainer
  vertices: GraphVertexDefinition[]
}

export interface GraphSampleDiversity {
  field: Field
  max_docs_per_value: integer
}

export interface GraphVertex {
  depth: long
  field: Field
  term: string
  weight: double
}

export interface GraphVertexDefinition {
  exclude?: string[]
  field: Field
  include?: GraphVertexInclude[]
  min_doc_count?: long
  shard_min_doc_count?: long
  size?: integer
}

export interface GraphVertexInclude {
  boost: double
  term: string
}

export interface GraphExploreRequest extends RequestBase {
  index: Indices
  routing?: Routing
  timeout?: Time
  body?: {
    connections?: GraphHop
    controls?: GraphExploreControls
    query?: QueryDslQueryContainer
    vertices?: GraphVertexDefinition[]
  }
}

export interface GraphExploreResponse {
  connections: GraphConnection[]
  failures: ShardFailure[]
  timed_out: boolean
  took: long
  vertices: GraphVertex[]
}

export type IlmActions = any

export interface IlmConfigurations {
  rollover?: IndicesRolloverRolloverConditions
  forcemerge?: IlmForceMergeConfiguration
  shrink?: IlmShrinkConfiguration
}

export interface IlmForceMergeConfiguration {
  max_num_segments: integer
}

export interface IlmPhase {
  actions?: IlmActions
  min_age?: Time
  configurations?: IlmConfigurations
}

export interface IlmPhases {
  cold?: IlmPhase
  delete?: IlmPhase
  hot?: IlmPhase
  warm?: IlmPhase
}

export interface IlmPolicy {
  phases: IlmPhases
  name?: Name
}

export interface IlmShrinkConfiguration {
  number_of_shards: integer
}

export interface IlmDeleteLifecycleRequest extends RequestBase {
  name: Name
  master_timeout?: Time
  timeout?: Time
}

export interface IlmDeleteLifecycleResponse extends AcknowledgedResponseBase {
}

export type IlmExplainLifecycleLifecycleExplain = IlmExplainLifecycleLifecycleExplainManaged | IlmExplainLifecycleLifecycleExplainUnmanaged

export interface IlmExplainLifecycleLifecycleExplainManaged {
  action: Name
  action_time_millis: EpochMillis
  age: Time
  failed_step?: Name
  failed_step_retry_count?: integer
  index: IndexName
  index_creation_date_millis?: EpochMillis
  is_auto_retryable_error?: boolean
  lifecycle_date_millis: EpochMillis
  managed: true
  phase: Name
  phase_time_millis: EpochMillis
  policy: Name
  step: Name
  step_info?: Record<string, any>
  step_time_millis: EpochMillis
  phase_execution: IlmExplainLifecycleLifecycleExplainPhaseExecution
  time_since_index_creation?: Time
}

export interface IlmExplainLifecycleLifecycleExplainPhaseExecution {
  policy: Name
  version: VersionNumber
  modified_date_in_millis: EpochMillis
}

export interface IlmExplainLifecycleLifecycleExplainUnmanaged {
  index: IndexName
  managed: false
}

export interface IlmExplainLifecycleRequest extends RequestBase {
  index: IndexName
  only_errors?: boolean
  only_managed?: boolean
  master_timeout?: Time
  timeout?: Time
}

export interface IlmExplainLifecycleResponse {
  indices: Record<IndexName, IlmExplainLifecycleLifecycleExplain>
}

export interface IlmGetLifecycleLifecycle {
  modified_date: DateString
  policy: IlmPolicy
  version: VersionNumber
}

export interface IlmGetLifecycleRequest extends RequestBase {
  name?: Name
  master_timeout?: Time
  timeout?: Time
}

export interface IlmGetLifecycleResponse extends DictionaryResponseBase<string, IlmGetLifecycleLifecycle> {
}

export interface IlmGetStatusRequest extends RequestBase {
}

export interface IlmGetStatusResponse {
  operation_mode: LifecycleOperationMode
}

export interface IlmMigrateToDataTiersRequest extends RequestBase {
  dry_run?: boolean
  body?: {
    legacy_template_to_delete?: string
    node_attribute?: string
  }
}

export interface IlmMigrateToDataTiersResponse {
  dry_run: boolean
  removed_legacy_template: string
  migrated_ilm_policies: string[]
  migrated_indices: Indices
  migrated_legacy_templates: string[]
  migrated_composable_templates: string[]
  migrated_component_templates: string[]
}

export interface IlmMoveToStepRequest extends RequestBase {
  index: IndexName
  body?: {
    current_step?: IlmMoveToStepStepKey
    next_step?: IlmMoveToStepStepKey
  }
}

export interface IlmMoveToStepResponse extends AcknowledgedResponseBase {
}

export interface IlmMoveToStepStepKey {
  action: string
  name: string
  phase: string
}

export interface IlmPutLifecycleRequest extends RequestBase {
  name: Name
  master_timeout?: Time
  timeout?: Time
  body?: {
    policy?: IlmPolicy
  }
}

export interface IlmPutLifecycleResponse extends AcknowledgedResponseBase {
}

export interface IlmRemovePolicyRequest extends RequestBase {
  index: IndexName
}

export interface IlmRemovePolicyResponse {
  failed_indexes: IndexName[]
  has_failures: boolean
}

export interface IlmRetryRequest extends RequestBase {
  index: IndexName
}

export interface IlmRetryResponse extends AcknowledgedResponseBase {
}

export interface IlmStartRequest extends RequestBase {
  master_timeout?: Time
  timeout?: Time
}

export interface IlmStartResponse extends AcknowledgedResponseBase {
}

export interface IlmStopRequest extends RequestBase {
  master_timeout?: Time
  timeout?: Time
}

export interface IlmStopResponse extends AcknowledgedResponseBase {
}

export interface IndicesAlias {
  filter?: QueryDslQueryContainer
  index_routing?: Routing
  is_hidden?: boolean
  is_write_index?: boolean
  routing?: Routing
  search_routing?: Routing
}

export interface IndicesAliasDefinition {
  filter?: QueryDslQueryContainer
  index_routing?: string
  is_write_index?: boolean
  routing?: string
  search_routing?: string
  is_hidden?: boolean
}

export interface IndicesCacheQueries {
  enabled: boolean
}

export interface IndicesDataStream {
  name: DataStreamName
  timestamp_field: IndicesDataStreamTimestampField
  indices: IndicesDataStreamIndex[]
  generation: integer
  template: Name
  hidden: boolean
  replicated?: boolean
  system?: boolean
  status: HealthStatus
  ilm_policy?: Name
  _meta?: Metadata
  allow_custom_routing?: boolean
}

export interface IndicesDataStreamIndex {
  index_name: IndexName
  index_uuid: Uuid
}

export interface IndicesDataStreamTimestampField {
  name: Field
}

export interface IndicesDataStreamVisibility {
  hidden?: boolean
}

export interface IndicesFielddataFrequencyFilter {
  max: double
  min: double
  min_segment_size: integer
}

export type IndicesIndexCheckOnStartup = boolean | 'false' | 'checksum' | 'true'

export interface IndicesIndexRouting {
  allocation?: IndicesIndexRoutingAllocation
  rebalance?: IndicesIndexRoutingRebalance
}

export interface IndicesIndexRoutingAllocation {
  enable?: IndicesIndexRoutingAllocationOptions
  include?: IndicesIndexRoutingAllocationInclude
  initial_recovery?: IndicesIndexRoutingAllocationInitialRecovery
  disk?: IndicesIndexRoutingAllocationDisk
}

export interface IndicesIndexRoutingAllocationDisk {
  threshold_enabled?: boolean | string
}

export interface IndicesIndexRoutingAllocationInclude {
  _tier_preference?: string
  _id?: Id
}

export interface IndicesIndexRoutingAllocationInitialRecovery {
  _id?: Id
}

export type IndicesIndexRoutingAllocationOptions = 'all' | 'primaries' | 'new_primaries' | 'none'

export interface IndicesIndexRoutingRebalance {
  enable: IndicesIndexRoutingRebalanceOptions
}

export type IndicesIndexRoutingRebalanceOptions = 'all' | 'primaries' | 'replicas' | 'none'

export interface IndicesIndexSegmentSort {
  field?: Fields
  order?: IndicesSegmentSortOrder | IndicesSegmentSortOrder[]
  mode?: IndicesSegmentSortMode | IndicesSegmentSortMode[]
  missing?: IndicesSegmentSortMissing | IndicesSegmentSortMissing[]
}

export interface IndicesIndexSettingBlocks {
  read_only?: boolean
  read_only_allow_delete?: boolean
  read?: boolean
  write?: boolean | string
  metadata?: boolean
}

export interface IndicesIndexSettings {
  index?: IndicesIndexSettings
  mode?: string
  routing_path?: string | string[]
  soft_deletes?: IndicesSoftDeletes
  sort?: IndicesIndexSegmentSort
  number_of_shards?: integer | string
  number_of_replicas?: integer | string
  number_of_routing_shards?: integer
  check_on_startup?: IndicesIndexCheckOnStartup
  codec?: string
  routing_partition_size?: integer
  load_fixed_bitset_filters_eagerly?: boolean
  hidden?: boolean | string
  auto_expand_replicas?: string
  merge?: IndicesMerge
  search?: IndicesSettingsSearch
  refresh_interval?: Time
  max_result_window?: integer
  max_inner_result_window?: integer
  max_rescore_window?: integer
  max_docvalue_fields_search?: integer
  max_script_fields?: integer
  max_ngram_diff?: integer
  max_shingle_diff?: integer
  blocks?: IndicesIndexSettingBlocks
  max_refresh_listeners?: integer
  analyze?: IndicesSettingsAnalyze
  highlight?: IndicesSettingsHighlight
  max_terms_count?: integer
  max_regex_length?: integer
  routing?: IndicesIndexRouting
  gc_deletes?: Time
  default_pipeline?: PipelineName
  final_pipeline?: PipelineName
  lifecycle?: IndicesIndexSettingsLifecycle
  provided_name?: Name
  creation_date?: DateString
  creation_date_string?: DateString
  uuid?: Uuid
  version?: IndicesIndexVersioning
  verified_before_close?: boolean | string
  format?: string | integer
  max_slices_per_scroll?: integer
  translog?: IndicesTranslog
  query_string?: IndicesSettingsQueryString
  priority?: integer | string
  top_metrics_max_size?: integer
  analysis?: IndicesIndexSettingsAnalysis
  settings?: IndicesIndexSettings
  time_series?: IndicesIndexSettingsTimeSeries
  shards?: integer
  queries?: IndicesQueries
  similarity?: IndicesSettingsSimilarity
}

export interface IndicesIndexSettingsAnalysis {
  analyzer?: Record<string, AnalysisAnalyzer>
  char_filter?: Record<string, AnalysisCharFilter>
  filter?: Record<string, AnalysisTokenFilter>
  normalizer?: Record<string, AnalysisNormalizer>
  tokenizer?: Record<string, AnalysisTokenizer>
}

export interface IndicesIndexSettingsLifecycle {
  name: Name
}

export interface IndicesIndexSettingsTimeSeries {
  end_time?: DateOrEpochMillis
  start_time?: DateOrEpochMillis
}

export interface IndicesIndexState {
  aliases?: Record<IndexName, IndicesAlias>
  mappings?: MappingTypeMapping
  settings?: IndicesIndexSettings
  defaults?: IndicesIndexSettings
  data_stream?: DataStreamName
}

export interface IndicesIndexVersioning {
  created: VersionString
  created_string?: VersionString
}

export interface IndicesMerge {
  scheduler?: IndicesMergeScheduler
}

export interface IndicesMergeScheduler {
  max_thread_count?: integer
  max_merge_count?: integer
}

export interface IndicesNumericFielddata {
  format: IndicesNumericFielddataFormat
}

export type IndicesNumericFielddataFormat = 'array' | 'disabled'

export interface IndicesQueries {
  cache?: IndicesCacheQueries
}

export interface IndicesRetentionLease {
  period: Time
}

export interface IndicesSearchIdle {
  after?: Time
}

export type IndicesSegmentSortMissing = '_last' | '_first'

export type IndicesSegmentSortMode = 'min' | 'MIN' | 'max' | 'MAX'

export type IndicesSegmentSortOrder = 'asc' | 'ASC' | 'desc' | 'DESC'

export interface IndicesSettingsAnalyze {
  max_token_count?: integer
}

export interface IndicesSettingsHighlight {
  max_analyzed_offset?: integer
}

export interface IndicesSettingsQueryString {
  lenient: boolean
}

export interface IndicesSettingsSearch {
  idle: IndicesSearchIdle
}

export interface IndicesSettingsSimilarity {
  bm25?: IndicesSettingsSimilarityBm25
  dfi?: IndicesSettingsSimilarityDfi
  dfr?: IndicesSettingsSimilarityDfr
  ib?: IndicesSettingsSimilarityIb
  lmd?: IndicesSettingsSimilarityLmd
  lmj?: IndicesSettingsSimilarityLmj
  scripted_tfidf?: IndicesSettingsSimilarityScriptedTfidf
}

export interface IndicesSettingsSimilarityBm25 {
  b: integer
  discount_overlaps: boolean
  k1: double
  type: 'BM25'
}

export interface IndicesSettingsSimilarityDfi {
  independence_measure: DFIIndependenceMeasure
  type: 'DFI'
}

export interface IndicesSettingsSimilarityDfr {
  after_effect: DFRAfterEffect
  basic_model: DFRBasicModel
  normalization: Normalization
  type: 'DFR'
}

export interface IndicesSettingsSimilarityIb {
  distribution: IBDistribution
  lambda: IBLambda
  normalization: Normalization
  type: 'IB'
}

export interface IndicesSettingsSimilarityLmd {
  mu: integer
  type: 'LMDirichlet'
}

export interface IndicesSettingsSimilarityLmj {
  lambda: double
  type: 'LMJelinekMercer'
}

export interface IndicesSettingsSimilarityScriptedTfidf {
  script: Script
  type: 'scripted'
}

export interface IndicesSoftDeletes {
  enabled: boolean
  retention_lease?: IndicesRetentionLease
}

export interface IndicesStringFielddata {
  format: IndicesStringFielddataFormat
}

export type IndicesStringFielddataFormat = 'paged_bytes' | 'disabled'

export interface IndicesTemplateMapping {
  aliases: Record<IndexName, IndicesAlias>
  index_patterns: Name[]
  mappings: MappingTypeMapping
  order: integer
  settings: Record<string, any>
  version?: VersionNumber
}

export interface IndicesTranslog {
  durability?: string
  flush_threshold_size?: string
  retention?: IndicesTranslogRetention
}

export interface IndicesTranslogRetention {
  size: ByteSize
}

export type IndicesAddBlockIndicesBlockOptions = 'metadata' | 'read' | 'read_only' | 'write'

export interface IndicesAddBlockIndicesBlockStatus {
  name: IndexName
  blocked: boolean
}

export interface IndicesAddBlockRequest extends RequestBase {
  index: IndexName
  block: IndicesAddBlockIndicesBlockOptions
  allow_no_indices?: boolean
  expand_wildcards?: ExpandWildcards
  ignore_unavailable?: boolean
  master_timeout?: Time
  timeout?: Time
}

export interface IndicesAddBlockResponse extends AcknowledgedResponseBase {
  shards_acknowledged: boolean
  indices: IndicesAddBlockIndicesBlockStatus[]
}

export interface IndicesAnalyzeAnalyzeDetail {
  analyzer?: IndicesAnalyzeAnalyzerDetail
  charfilters?: IndicesAnalyzeCharFilterDetail[]
  custom_analyzer: boolean
  tokenfilters?: IndicesAnalyzeTokenDetail[]
  tokenizer?: IndicesAnalyzeTokenDetail
}

export interface IndicesAnalyzeAnalyzeToken {
  end_offset: long
  position: long
  position_length?: long
  start_offset: long
  token: string
  type: string
}

export interface IndicesAnalyzeAnalyzerDetail {
  name: string
  tokens: IndicesAnalyzeExplainAnalyzeToken[]
}

export interface IndicesAnalyzeCharFilterDetail {
  filtered_text: string[]
  name: string
}

export interface IndicesAnalyzeExplainAnalyzeToken {
  bytes: string
  end_offset: long
  keyword?: boolean
  position: long
  positionLength: long
  start_offset: long
  termFrequency: long
  token: string
  type: string
}

export interface IndicesAnalyzeRequest extends RequestBase {
  index?: IndexName
  body?: {
    analyzer?: string
    attributes?: string[]
    char_filter?: AnalysisCharFilter[]
    explain?: boolean
    field?: Field
    filter?: AnalysisTokenFilter[]
    normalizer?: string
    text?: IndicesAnalyzeTextToAnalyze
    tokenizer?: AnalysisTokenizer
  }
}

export interface IndicesAnalyzeResponse {
  detail?: IndicesAnalyzeAnalyzeDetail
  tokens?: IndicesAnalyzeAnalyzeToken[]
}

export type IndicesAnalyzeTextToAnalyze = string | string[]

export interface IndicesAnalyzeTokenDetail {
  name: string
  tokens: IndicesAnalyzeExplainAnalyzeToken[]
}

export interface IndicesClearCacheRequest extends RequestBase {
  index?: Indices
  allow_no_indices?: boolean
  expand_wildcards?: ExpandWildcards
  fielddata?: boolean
  fields?: Fields
  ignore_unavailable?: boolean
  query?: boolean
  request?: boolean
}

export interface IndicesClearCacheResponse extends ShardsOperationResponseBase {
}

export interface IndicesCloneRequest extends RequestBase {
  index: IndexName
  target: Name
  master_timeout?: Time
  timeout?: Time
  wait_for_active_shards?: WaitForActiveShards
  body?: {
    aliases?: Record<IndexName, IndicesAlias>
    settings?: Record<string, any>
  }
}

export interface IndicesCloneResponse extends AcknowledgedResponseBase {
  index: IndexName
  shards_acknowledged: boolean
}

export interface IndicesCloseCloseIndexResult {
  closed: boolean
  shards?: Record<string, IndicesCloseCloseShardResult>
}

export interface IndicesCloseCloseShardResult {
  failures: ShardFailure[]
}

export interface IndicesCloseRequest extends RequestBase {
  index: Indices
  allow_no_indices?: boolean
  expand_wildcards?: ExpandWildcards
  ignore_unavailable?: boolean
  master_timeout?: Time
  timeout?: Time
  wait_for_active_shards?: WaitForActiveShards
}

export interface IndicesCloseResponse extends AcknowledgedResponseBase {
  indices: Record<IndexName, IndicesCloseCloseIndexResult>
  shards_acknowledged: boolean
}

export interface IndicesCreateRequest extends RequestBase {
  index: IndexName
  master_timeout?: Time
  timeout?: Time
  wait_for_active_shards?: WaitForActiveShards
  body?: {
    aliases?: Record<Name, IndicesAlias>
    mappings?: MappingTypeMapping
    settings?: IndicesIndexSettings
  }
}

export interface IndicesCreateResponse {
  index: IndexName
  shards_acknowledged: boolean
  acknowledged?: boolean
}

export interface IndicesCreateDataStreamRequest extends RequestBase {
  name: DataStreamName
}

export interface IndicesCreateDataStreamResponse extends AcknowledgedResponseBase {
}

export interface IndicesDataStreamsStatsDataStreamsStatsItem {
  backing_indices: integer
  data_stream: Name
  store_size?: ByteSize
  store_size_bytes: integer
  maximum_timestamp: long
}

export interface IndicesDataStreamsStatsRequest extends RequestBase {
  name?: IndexName
  expand_wildcards?: ExpandWildcards
}

export interface IndicesDataStreamsStatsResponse {
  _shards: ShardStatistics
  backing_indices: integer
  data_stream_count: integer
  total_store_sizes?: ByteSize
  total_store_size_bytes: integer
  data_streams: IndicesDataStreamsStatsDataStreamsStatsItem[]
}

export interface IndicesDeleteRequest extends RequestBase {
  index: Indices
  allow_no_indices?: boolean
  expand_wildcards?: ExpandWildcards
  ignore_unavailable?: boolean
  master_timeout?: Time
  timeout?: Time
}

export interface IndicesDeleteResponse extends IndicesResponseBase {
}

export interface IndicesDeleteAliasRequest extends RequestBase {
  index: Indices
  name: Names
  master_timeout?: Time
  timeout?: Time
}

export interface IndicesDeleteAliasResponse extends AcknowledgedResponseBase {
}

export interface IndicesDeleteDataStreamRequest extends RequestBase {
  name: DataStreamNames
  expand_wildcards?: ExpandWildcards
}

export interface IndicesDeleteDataStreamResponse extends AcknowledgedResponseBase {
}

export interface IndicesDeleteIndexTemplateRequest extends RequestBase {
  name: Name
}

export interface IndicesDeleteIndexTemplateResponse extends AcknowledgedResponseBase {
}

export interface IndicesDeleteTemplateRequest extends RequestBase {
  name: Name
  master_timeout?: Time
  timeout?: Time
}

export interface IndicesDeleteTemplateResponse extends AcknowledgedResponseBase {
}

export interface IndicesDiskUsageRequest extends RequestBase {
  index: IndexName
  allow_no_indices?: boolean
  expand_wildcards?: ExpandWildcards
  flush?: boolean
  ignore_unavailable?: boolean
  master_timeout?: TimeUnit
  timeout?: TimeUnit
  run_expensive_tasks?: boolean
  wait_for_active_shards?: string
}

export type IndicesDiskUsageResponse = any

export interface IndicesExistsRequest extends RequestBase {
  index: Indices
  allow_no_indices?: boolean
  expand_wildcards?: ExpandWildcards
  flat_settings?: boolean
  ignore_unavailable?: boolean
  include_defaults?: boolean
  local?: boolean
}

export type IndicesExistsResponse = boolean

export interface IndicesExistsAliasRequest extends RequestBase {
  name: Names
  index?: Indices
  allow_no_indices?: boolean
  expand_wildcards?: ExpandWildcards
  ignore_unavailable?: boolean
  local?: boolean
}

export type IndicesExistsAliasResponse = boolean

export interface IndicesExistsIndexTemplateRequest extends RequestBase {
  name: Name
  master_timeout?: Time
}

export type IndicesExistsIndexTemplateResponse = boolean

export interface IndicesExistsTemplateRequest extends RequestBase {
  name: Names
  flat_settings?: boolean
  local?: boolean
  master_timeout?: Time
}

export type IndicesExistsTemplateResponse = boolean

export interface IndicesFlushRequest extends RequestBase {
  index?: Indices
  allow_no_indices?: boolean
  expand_wildcards?: ExpandWildcards
  force?: boolean
  ignore_unavailable?: boolean
  wait_if_ongoing?: boolean
}

export interface IndicesFlushResponse extends ShardsOperationResponseBase {
}

export interface IndicesForcemergeRequest extends RequestBase {
  index?: Indices
  allow_no_indices?: boolean
  expand_wildcards?: ExpandWildcards
  flush?: boolean
  ignore_unavailable?: boolean
  max_num_segments?: long
  only_expunge_deletes?: boolean
  wait_for_completion?: boolean
}

export interface IndicesForcemergeResponse extends ShardsOperationResponseBase {
}

export interface IndicesGetRequest extends RequestBase {
  index: Indices
  allow_no_indices?: boolean
  expand_wildcards?: ExpandWildcards
  flat_settings?: boolean
  ignore_unavailable?: boolean
  include_defaults?: boolean
  local?: boolean
  master_timeout?: Time
}

export interface IndicesGetResponse extends DictionaryResponseBase<IndexName, IndicesIndexState> {
}

export interface IndicesGetAliasIndexAliases {
  aliases: Record<string, IndicesAliasDefinition>
}

export interface IndicesGetAliasRequest extends RequestBase {
  name?: Names
  index?: Indices
  allow_no_indices?: boolean
  expand_wildcards?: ExpandWildcards
  ignore_unavailable?: boolean
  local?: boolean
}

export interface IndicesGetAliasResponse extends DictionaryResponseBase<IndexName, IndicesGetAliasIndexAliases> {
}

export interface IndicesGetDataStreamRequest extends RequestBase {
  name?: DataStreamNames
  expand_wildcards?: ExpandWildcards
}

export interface IndicesGetDataStreamResponse {
  data_streams: IndicesDataStream[]
}

export interface IndicesGetFieldMappingRequest extends RequestBase {
  fields: Fields
  index?: Indices
  allow_no_indices?: boolean
  expand_wildcards?: ExpandWildcards
  ignore_unavailable?: boolean
  include_defaults?: boolean
  local?: boolean
}

export interface IndicesGetFieldMappingResponse extends DictionaryResponseBase<IndexName, IndicesGetFieldMappingTypeFieldMappings> {
}

export interface IndicesGetFieldMappingTypeFieldMappings {
  mappings: Partial<Record<Field, MappingFieldMapping>>
}

export interface IndicesGetIndexTemplateIndexTemplate {
  index_patterns: Name[]
  composed_of: Name[]
  template?: IndicesGetIndexTemplateIndexTemplateSummary
  version?: VersionNumber
  priority?: long
  _meta?: Metadata
  allow_auto_create?: boolean
  data_stream?: Record<string, any>
}

export interface IndicesGetIndexTemplateIndexTemplateItem {
  name: Name
  index_template: IndicesGetIndexTemplateIndexTemplate
}

export interface IndicesGetIndexTemplateIndexTemplateSummary {
  aliases?: Record<IndexName, IndicesAlias>
  mappings?: MappingTypeMapping
  settings?: Record<string, any>
}

export interface IndicesGetIndexTemplateRequest extends RequestBase {
  name?: Name
  local?: boolean
  flat_settings?: boolean
  master_timeout?: Time
}

export interface IndicesGetIndexTemplateResponse {
  index_templates: IndicesGetIndexTemplateIndexTemplateItem[]
}

export interface IndicesGetMappingIndexMappingRecord {
  item?: MappingTypeMapping
  mappings: MappingTypeMapping
}

export interface IndicesGetMappingRequest extends RequestBase {
  index?: Indices
  allow_no_indices?: boolean
  expand_wildcards?: ExpandWildcards
  ignore_unavailable?: boolean
  local?: boolean
  master_timeout?: Time
}

export interface IndicesGetMappingResponse extends DictionaryResponseBase<IndexName, IndicesGetMappingIndexMappingRecord> {
}

export interface IndicesGetSettingsRequest extends RequestBase {
  index?: Indices
  name?: Names
  allow_no_indices?: boolean
  expand_wildcards?: ExpandWildcards
  flat_settings?: boolean
  ignore_unavailable?: boolean
  include_defaults?: boolean
  local?: boolean
  master_timeout?: Time
}

export interface IndicesGetSettingsResponse extends DictionaryResponseBase<IndexName, IndicesIndexState> {
}

export interface IndicesGetTemplateRequest extends RequestBase {
  name?: Names
  flat_settings?: boolean
  local?: boolean
  master_timeout?: Time
}

export interface IndicesGetTemplateResponse extends DictionaryResponseBase<string, IndicesTemplateMapping> {
}

export interface IndicesMigrateToDataStreamRequest extends RequestBase {
  name: IndexName
}

export interface IndicesMigrateToDataStreamResponse extends AcknowledgedResponseBase {
}

export interface IndicesOpenRequest extends RequestBase {
  index: Indices
  allow_no_indices?: boolean
  expand_wildcards?: ExpandWildcards
  ignore_unavailable?: boolean
  master_timeout?: Time
  timeout?: Time
  wait_for_active_shards?: WaitForActiveShards
}

export interface IndicesOpenResponse extends AcknowledgedResponseBase {
  shards_acknowledged: boolean
}

export interface IndicesPromoteDataStreamRequest extends RequestBase {
  name: IndexName
}

export type IndicesPromoteDataStreamResponse = any

export interface IndicesPutAliasRequest extends RequestBase {
  index: Indices
  name: Name
  master_timeout?: Time
  timeout?: Time
  body?: {
    filter?: QueryDslQueryContainer
    index_routing?: Routing
    is_write_index?: boolean
    routing?: Routing
    search_routing?: Routing
  }
}

export interface IndicesPutAliasResponse extends AcknowledgedResponseBase {
}

export interface IndicesPutIndexTemplateIndexTemplateMapping {
  aliases?: Record<IndexName, IndicesAlias>
  mappings?: MappingTypeMapping
  settings?: IndicesIndexSettings
}

export interface IndicesPutIndexTemplateRequest extends RequestBase {
  name: Name
  create?: boolean
  body?: {
    index_patterns?: Indices
    composed_of?: Name[]
    template?: IndicesPutIndexTemplateIndexTemplateMapping
    data_stream?: IndicesDataStreamVisibility
    priority?: integer
    version?: VersionNumber
    _meta?: Metadata
  }
}

export interface IndicesPutIndexTemplateResponse extends AcknowledgedResponseBase {
}

export interface IndicesPutMappingRequest extends RequestBase {
  index: Indices
  allow_no_indices?: boolean
  expand_wildcards?: ExpandWildcards
  ignore_unavailable?: boolean
  master_timeout?: Time
  timeout?: Time
  write_index_only?: boolean
  body?: {
    date_detection?: boolean
    dynamic?: MappingDynamicMapping
    dynamic_date_formats?: string[]
    dynamic_templates?: Record<string, MappingDynamicTemplate> | Record<string, MappingDynamicTemplate>[]
    _field_names?: MappingFieldNamesField
    _meta?: Metadata
    numeric_detection?: boolean
    properties?: Record<PropertyName, MappingProperty>
    _routing?: MappingRoutingField
    _source?: MappingSourceField
    runtime?: MappingRuntimeFields
  }
}

export interface IndicesPutMappingResponse extends IndicesResponseBase {
}

export interface IndicesPutSettingsRequest extends RequestBase {
  index?: Indices
  allow_no_indices?: boolean
  expand_wildcards?: ExpandWildcards
  flat_settings?: boolean
  ignore_unavailable?: boolean
  master_timeout?: Time
  preserve_existing?: boolean
  timeout?: Time
  body?: IndicesIndexSettings
}

export interface IndicesPutSettingsResponse extends AcknowledgedResponseBase {
}

export interface IndicesPutTemplateRequest extends RequestBase {
  name: Name
  create?: boolean
  flat_settings?: boolean
  master_timeout?: Time
  timeout?: Time
  order?: integer
  body?: {
    aliases?: Record<IndexName, IndicesAlias>
    index_patterns?: string | string[]
    mappings?: MappingTypeMapping
    order?: integer
    settings?: Record<string, any>
    version?: VersionNumber
  }
}

export interface IndicesPutTemplateResponse extends AcknowledgedResponseBase {
}

export interface IndicesRecoveryFileDetails {
  length: long
  name: string
  recovered: long
}

export interface IndicesRecoveryRecoveryBytes {
  percent: Percentage
  recovered?: ByteSize
  recovered_in_bytes: ByteSize
  recovered_from_snapshot?: ByteSize
  recovered_from_snapshot_in_bytes?: ByteSize
  reused?: ByteSize
  reused_in_bytes: ByteSize
  total?: ByteSize
  total_in_bytes: ByteSize
}

export interface IndicesRecoveryRecoveryFiles {
  details?: IndicesRecoveryFileDetails[]
  percent: Percentage
  recovered: long
  reused: long
  total: long
}

export interface IndicesRecoveryRecoveryIndexStatus {
  bytes?: IndicesRecoveryRecoveryBytes
  files: IndicesRecoveryRecoveryFiles
  size: IndicesRecoveryRecoveryBytes
  source_throttle_time?: Time
  source_throttle_time_in_millis: EpochMillis
  target_throttle_time?: Time
  target_throttle_time_in_millis: EpochMillis
  total_time_in_millis: EpochMillis
  total_time?: Time
}

export interface IndicesRecoveryRecoveryOrigin {
  hostname?: string
  host?: Host
  transport_address?: TransportAddress
  id?: Id
  ip?: Ip
  name?: Name
  bootstrap_new_history_uuid?: boolean
  repository?: Name
  snapshot?: Name
  version?: VersionString
  restoreUUID?: Uuid
  index?: IndexName
}

export interface IndicesRecoveryRecoveryStartStatus {
  check_index_time: long
  total_time_in_millis: string
}

export interface IndicesRecoveryRecoveryStatus {
  shards: IndicesRecoveryShardRecovery[]
}

export interface IndicesRecoveryRequest extends RequestBase {
  index?: Indices
  active_only?: boolean
  detailed?: boolean
}

export interface IndicesRecoveryResponse extends DictionaryResponseBase<IndexName, IndicesRecoveryRecoveryStatus> {
}

export interface IndicesRecoveryShardRecovery {
  id: long
  index: IndicesRecoveryRecoveryIndexStatus
  primary: boolean
  source: IndicesRecoveryRecoveryOrigin
  stage: string
  start?: IndicesRecoveryRecoveryStartStatus
  start_time?: DateString
  start_time_in_millis: EpochMillis
  stop_time?: DateString
  stop_time_in_millis: EpochMillis
  target: IndicesRecoveryRecoveryOrigin
  total_time?: DateString
  total_time_in_millis: EpochMillis
  translog: IndicesRecoveryTranslogStatus
  type: string
  verify_index: IndicesRecoveryVerifyIndex
}

export interface IndicesRecoveryTranslogStatus {
  percent: Percentage
  recovered: long
  total: long
  total_on_start: long
  total_time?: string
  total_time_in_millis: EpochMillis
}

export interface IndicesRecoveryVerifyIndex {
  check_index_time?: Time
  check_index_time_in_millis: EpochMillis
  total_time?: Time
  total_time_in_millis: EpochMillis
}

export interface IndicesRefreshRequest extends RequestBase {
  index?: Indices
  allow_no_indices?: boolean
  expand_wildcards?: ExpandWildcards
  ignore_unavailable?: boolean
}

export interface IndicesRefreshResponse extends ShardsOperationResponseBase {
}

export interface IndicesReloadSearchAnalyzersReloadDetails {
  index: string
  reloaded_analyzers: string[]
  reloaded_node_ids: string[]
}

export interface IndicesReloadSearchAnalyzersRequest extends RequestBase {
  index: Indices
  allow_no_indices?: boolean
  expand_wildcards?: ExpandWildcards
  ignore_unavailable?: boolean
}

export interface IndicesReloadSearchAnalyzersResponse {
  reload_details: IndicesReloadSearchAnalyzersReloadDetails[]
  _shards: ShardStatistics
}

export interface IndicesResolveIndexRequest extends RequestBase {
  name: Names
  expand_wildcards?: ExpandWildcards
}

export interface IndicesResolveIndexResolveIndexAliasItem {
  name: Name
  indices: Indices
}

export interface IndicesResolveIndexResolveIndexDataStreamsItem {
  name: DataStreamName
  timestamp_field: Field
  backing_indices: Indices
}

export interface IndicesResolveIndexResolveIndexItem {
  name: Name
  aliases?: string[]
  attributes: string[]
  data_stream?: DataStreamName
}

export interface IndicesResolveIndexResponse {
  indices: IndicesResolveIndexResolveIndexItem[]
  aliases: IndicesResolveIndexResolveIndexAliasItem[]
  data_streams: IndicesResolveIndexResolveIndexDataStreamsItem[]
}

export interface IndicesRolloverRequest extends RequestBase {
  alias: IndexAlias
  new_index?: IndexName
  dry_run?: boolean
  master_timeout?: Time
  timeout?: Time
  wait_for_active_shards?: WaitForActiveShards
  body?: {
    aliases?: Record<IndexName, IndicesAlias>
    conditions?: IndicesRolloverRolloverConditions
    mappings?: MappingTypeMapping
    settings?: Record<string, any>
  }
}

export interface IndicesRolloverResponse extends AcknowledgedResponseBase {
  conditions: Record<string, boolean>
  dry_run: boolean
  new_index: string
  old_index: string
  rolled_over: boolean
  shards_acknowledged: boolean
}

export interface IndicesRolloverRolloverConditions {
  max_age?: Time
  max_docs?: long
  max_size?: string
  max_size_bytes?: ByteSize
  max_primary_shard_size?: ByteSize
  max_primary_shard_size_bytes?: ByteSize
  max_age_millis?: EpochMillis
}

export interface IndicesSegmentsIndexSegment {
  shards: Record<string, IndicesSegmentsShardsSegment | IndicesSegmentsShardsSegment[]>
}

export interface IndicesSegmentsRequest extends RequestBase {
  index?: Indices
  allow_no_indices?: boolean
  expand_wildcards?: ExpandWildcards
  ignore_unavailable?: boolean
  verbose?: boolean
}

export interface IndicesSegmentsResponse {
  indices: Record<string, IndicesSegmentsIndexSegment>
  _shards: ShardStatistics
}

export interface IndicesSegmentsSegment {
  attributes: Record<string, string>
  committed: boolean
  compound: boolean
  deleted_docs: long
  generation: integer
  memory_in_bytes: double
  search: boolean
  size_in_bytes: double
  num_docs: long
  version: VersionString
}

export interface IndicesSegmentsShardSegmentRouting {
  node: string
  primary: boolean
  state: string
}

export interface IndicesSegmentsShardsSegment {
  num_committed_segments: integer
  routing: IndicesSegmentsShardSegmentRouting
  num_search_segments: integer
  segments: Record<string, IndicesSegmentsSegment>
}

export interface IndicesShardStoresIndicesShardStores {
  shards: Record<string, IndicesShardStoresShardStoreWrapper>
}

export interface IndicesShardStoresRequest extends RequestBase {
  index?: Indices
  allow_no_indices?: boolean
  expand_wildcards?: ExpandWildcards
  ignore_unavailable?: boolean
  status?: IndicesShardStoresShardStoreStatus | IndicesShardStoresShardStoreStatus[]
}

export interface IndicesShardStoresResponse {
  indices: Record<IndexName, IndicesShardStoresIndicesShardStores>
}

export interface IndicesShardStoresShardStore {
  allocation: IndicesShardStoresShardStoreAllocation
  allocation_id: Id
  attributes: Record<string, any>
  id: Id
  legacy_version: VersionNumber
  name: Name
  store_exception: IndicesShardStoresShardStoreException
  transport_address: TransportAddress
}

export type IndicesShardStoresShardStoreAllocation = 'primary' | 'replica' | 'unused'

export interface IndicesShardStoresShardStoreException {
  reason: string
  type: string
}

export type IndicesShardStoresShardStoreStatus = 'green' | 'yellow' | 'red' | 'all'

export interface IndicesShardStoresShardStoreWrapper {
  stores: IndicesShardStoresShardStore[]
}

export interface IndicesShrinkRequest extends RequestBase {
  index: IndexName
  target: IndexName
  master_timeout?: Time
  timeout?: Time
  wait_for_active_shards?: WaitForActiveShards
  body?: {
    aliases?: Record<IndexName, IndicesAlias>
    settings?: Record<string, any>
  }
}

export interface IndicesShrinkResponse extends AcknowledgedResponseBase {
  shards_acknowledged: boolean
  index: IndexName
}

export interface IndicesSimulateIndexTemplateRequest extends RequestBase {
  name: Name
  create?: boolean
  master_timeout?: Time
  body?: {
    allow_auto_create?: boolean
    index_patterns?: Indices
    composed_of?: Name[]
    template?: IndicesPutIndexTemplateIndexTemplateMapping
    data_stream?: IndicesDataStreamVisibility
    priority?: integer
    version?: VersionNumber
    _meta?: Metadata
  }
}

export interface IndicesSimulateIndexTemplateResponse {
}

export interface IndicesSimulateTemplateOverlapping {
  name: Name
  index_patterns: string[]
}

export interface IndicesSimulateTemplateRequest extends RequestBase {
  name?: Name
  create?: boolean
  master_timeout?: Time
  body?: IndicesGetIndexTemplateIndexTemplate
}

export interface IndicesSimulateTemplateResponse {
  template: IndicesSimulateTemplateTemplate
}

export interface IndicesSimulateTemplateTemplate {
  aliases: Record<IndexName, IndicesAlias>
  mappings: MappingTypeMapping
  settings: Record<string, any>
  overlapping: IndicesSimulateTemplateOverlapping[]
}

export interface IndicesSplitRequest extends RequestBase {
  index: IndexName
  target: IndexName
  master_timeout?: Time
  timeout?: Time
  wait_for_active_shards?: WaitForActiveShards
  body?: {
    aliases?: Record<IndexName, IndicesAlias>
    settings?: Record<string, any>
  }
}

export interface IndicesSplitResponse extends AcknowledgedResponseBase {
  shards_acknowledged: boolean
  index: IndexName
}

export type IndicesStatsIndexMetadataState = 'open' | 'close'

export interface IndicesStatsIndexStats {
  completion?: CompletionStats
  docs?: DocStats
  fielddata?: FielddataStats
  flush?: FlushStats
  get?: GetStats
  indexing?: IndexingStats
  indices?: IndicesStatsIndicesStats
  merges?: MergesStats
  query_cache?: QueryCacheStats
  recovery?: RecoveryStats
  refresh?: RefreshStats
  request_cache?: RequestCacheStats
  search?: SearchStats
  segments?: SegmentsStats
  store?: StoreStats
  translog?: TranslogStats
  warmer?: WarmerStats
  bulk?: BulkStats
  shard_stats?: IndicesStatsShardsTotalStats
}

export interface IndicesStatsIndicesStats {
  primaries?: IndicesStatsIndexStats
  shards?: Record<string, IndicesStatsShardStats[]>
  total?: IndicesStatsIndexStats
  uuid?: Uuid
  health?: HealthStatus
  status?: IndicesStatsIndexMetadataState
}

export interface IndicesStatsRequest extends RequestBase {
  metric?: Metrics
  index?: Indices
  completion_fields?: Fields
  expand_wildcards?: ExpandWildcards
  fielddata_fields?: Fields
  fields?: Fields
  forbid_closed_indices?: boolean
  groups?: string | string[]
  include_segment_file_sizes?: boolean
  include_unloaded_segments?: boolean
  level?: Level
}

export interface IndicesStatsResponse {
  indices?: Record<string, IndicesStatsIndicesStats>
  _shards: ShardStatistics
  _all: IndicesStatsIndicesStats
}

export interface IndicesStatsShardCommit {
  generation: integer
  id: Id
  num_docs: long
  user_data: Record<string, string>
}

export interface IndicesStatsShardFileSizeInfo {
  description: string
  size_in_bytes: long
  min_size_in_bytes?: long
  max_size_in_bytes?: long
  average_size_in_bytes?: long
  count?: long
}

export interface IndicesStatsShardLease {
  id: Id
  retaining_seq_no: SequenceNumber
  timestamp: long
  source: string
}

export interface IndicesStatsShardPath {
  data_path: string
  is_custom_data_path: boolean
  state_path: string
}

export interface IndicesStatsShardQueryCache {
  cache_count: long
  cache_size: long
  evictions: long
  hit_count: long
  memory_size_in_bytes: long
  miss_count: long
  total_count: long
}

export interface IndicesStatsShardRetentionLeases {
  primary_term: long
  version: VersionNumber
  leases: IndicesStatsShardLease[]
}

export interface IndicesStatsShardRouting {
  node: string
  primary: boolean
  relocating_node?: string | null
  state: IndicesStatsShardRoutingState
}

export type IndicesStatsShardRoutingState = 'UNASSIGNED' | 'INITIALIZING' | 'STARTED' | 'RELOCATING'

export interface IndicesStatsShardSequenceNumber {
  global_checkpoint: long
  local_checkpoint: long
  max_seq_no: SequenceNumber
}

export interface IndicesStatsShardStats {
  commit?: IndicesStatsShardCommit
  completion?: CompletionStats
  docs?: DocStats
  fielddata?: FielddataStats
  flush?: FlushStats
  get?: GetStats
  indexing?: IndexingStats
  merges?: MergesStats
  shard_path?: IndicesStatsShardPath
  query_cache?: IndicesStatsShardQueryCache
  recovery?: RecoveryStats
  refresh?: RefreshStats
  request_cache?: RequestCacheStats
  retention_leases?: IndicesStatsShardRetentionLeases
  routing?: IndicesStatsShardRouting
  search?: SearchStats
  segments?: SegmentsStats
  seq_no?: IndicesStatsShardSequenceNumber
  store?: StoreStats
  translog?: TranslogStats
  warmer?: WarmerStats
  bulk?: BulkStats
  shards?: IndicesStatsShardsTotalStats
  shard_stats?: IndicesStatsShardsTotalStats
  indices?: IndicesStatsIndicesStats
}

export interface IndicesStatsShardsTotalStats {
  total_count: long
}

export interface IndicesUnfreezeRequest extends RequestBase {
  index: IndexName
  allow_no_indices?: boolean
  expand_wildcards?: ExpandWildcards
  ignore_unavailable?: boolean
  master_timeout?: Time
  timeout?: Time
  wait_for_active_shards?: string
}

export interface IndicesUnfreezeResponse extends AcknowledgedResponseBase {
  shards_acknowledged: boolean
}

export interface IndicesUpdateAliasesAction {
  add?: IndicesUpdateAliasesAddAction
  remove?: IndicesUpdateAliasesRemoveAction
  remove_index?: IndicesUpdateAliasesRemoveIndexAction
}

export interface IndicesUpdateAliasesAddAction {
  alias?: IndexAlias
  aliases?: IndexAlias | IndexAlias[]
  filter?: QueryDslQueryContainer
  index?: IndexName
  indices?: Indices
  index_routing?: Routing
  is_hidden?: boolean
  is_write_index?: boolean
  routing?: Routing
  search_routing?: Routing
  must_exist?: boolean
}

export interface IndicesUpdateAliasesRemoveAction {
  alias?: IndexAlias
  aliases?: IndexAlias | IndexAlias[]
  index?: IndexName
  indices?: Indices
  must_exist?: boolean
}

export interface IndicesUpdateAliasesRemoveIndexAction {
  index?: IndexName
  indices?: Indices
  must_exist?: boolean
}

export interface IndicesUpdateAliasesRequest extends RequestBase {
  master_timeout?: Time
  timeout?: Time
  body?: {
    actions?: IndicesUpdateAliasesAction[]
  }
}

export interface IndicesUpdateAliasesResponse extends AcknowledgedResponseBase {
}

export interface IndicesValidateQueryIndicesValidationExplanation {
  error?: string
  explanation?: string
  index: IndexName
  valid: boolean
}

export interface IndicesValidateQueryRequest extends RequestBase {
  index?: Indices
  allow_no_indices?: boolean
  all_shards?: boolean
  analyzer?: string
  analyze_wildcard?: boolean
  default_operator?: QueryDslOperator
  df?: string
  expand_wildcards?: ExpandWildcards
  explain?: boolean
  ignore_unavailable?: boolean
  lenient?: boolean
  rewrite?: boolean
  q?: string
  body?: {
    query?: QueryDslQueryContainer
  }
}

export interface IndicesValidateQueryResponse {
  explanations?: IndicesValidateQueryIndicesValidationExplanation[]
  _shards?: ShardStatistics
  valid: boolean
  error?: string
}

export interface IngestAppendProcessor extends IngestProcessorBase {
  field: Field
  value: any[]
  allow_duplicates?: boolean
}

export interface IngestAttachmentProcessor extends IngestProcessorBase {
  field: Field
  ignore_missing?: boolean
  indexed_chars?: long
  indexed_chars_field?: Field
  properties?: string[]
  target_field?: Field
  resource_name?: string
}

export interface IngestBytesProcessor extends IngestProcessorBase {
  field: Field
  ignore_missing?: boolean
  target_field?: Field
}

export interface IngestCircleProcessor extends IngestProcessorBase {
  error_distance: double
  field: Field
  ignore_missing: boolean
  shape_type: IngestShapeType
  target_field: Field
}

export interface IngestConvertProcessor extends IngestProcessorBase {
  field: Field
  ignore_missing?: boolean
  target_field: Field
  type: IngestConvertType
}

export type IngestConvertType = 'integer' | 'long' | 'float' | 'double' | 'string' | 'boolean' | 'auto'

export interface IngestCsvProcessor extends IngestProcessorBase {
  empty_value: any
  description?: string
  field: Field
  ignore_missing?: boolean
  quote?: string
  separator?: string
  target_fields: Fields
  trim: boolean
}

export interface IngestDateIndexNameProcessor extends IngestProcessorBase {
  date_formats: string[]
  date_rounding: string
  field: Field
  index_name_format: string
  index_name_prefix: string
  locale: string
  timezone: string
}

export interface IngestDateProcessor extends IngestProcessorBase {
  field: Field
  formats: string[]
  locale?: string
  target_field?: Field
  timezone?: string
}

export interface IngestDissectProcessor extends IngestProcessorBase {
  append_separator: string
  field: Field
  ignore_missing: boolean
  pattern: string
}

export interface IngestDotExpanderProcessor extends IngestProcessorBase {
  field: Field
  path?: string
}

export interface IngestDropProcessor extends IngestProcessorBase {
}

export interface IngestEnrichProcessor extends IngestProcessorBase {
  field: Field
  ignore_missing?: boolean
  max_matches?: integer
  override?: boolean
  policy_name: string
  shape_relation?: GeoShapeRelation
  target_field: Field
}

export interface IngestFailProcessor extends IngestProcessorBase {
  message: string
}

export interface IngestForeachProcessor extends IngestProcessorBase {
  field: Field
  ignore_missing?: boolean
  processor: IngestProcessorContainer
}

export interface IngestGeoIpProcessor extends IngestProcessorBase {
  database_file: string
  field: Field
  first_only: boolean
  ignore_missing: boolean
  properties: string[]
  target_field: Field
}

export interface IngestGrokProcessor extends IngestProcessorBase {
  field: Field
  ignore_missing?: boolean
  pattern_definitions: Record<string, string>
  patterns: string[]
  trace_match?: boolean
}

export interface IngestGsubProcessor extends IngestProcessorBase {
  field: Field
  ignore_missing?: boolean
  pattern: string
  replacement: string
  target_field?: Field
}

export interface IngestInferenceConfig {
  regression?: IngestInferenceConfigRegression
}

export interface IngestInferenceConfigRegression {
  results_field: string
}

export interface IngestInferenceProcessor extends IngestProcessorBase {
  model_id: Id
  target_field: Field
  field_map?: Record<Field, any>
  inference_config?: IngestInferenceConfig
}

export interface IngestJoinProcessor extends IngestProcessorBase {
  field: Field
  separator: string
  target_field?: Field
}

export interface IngestJsonProcessor extends IngestProcessorBase {
  add_to_root: boolean
  field: Field
  target_field: Field
}

export interface IngestKeyValueProcessor extends IngestProcessorBase {
  exclude_keys?: string[]
  field: Field
  field_split: string
  ignore_missing?: boolean
  include_keys?: string[]
  prefix?: string
  strip_brackets?: boolean
  target_field?: Field
  trim_key?: string
  trim_value?: string
  value_split: string
}

export interface IngestLowercaseProcessor extends IngestProcessorBase {
  field: Field
  ignore_missing?: boolean
  target_field?: Field
}

export interface IngestPipeline {
  description?: string
  on_failure?: IngestProcessorContainer[]
  processors?: IngestProcessorContainer[]
  version?: VersionNumber
}

export interface IngestPipelineConfig {
  description?: string
  version?: VersionNumber
  processors: IngestProcessorContainer[]
}

export interface IngestPipelineProcessor extends IngestProcessorBase {
  name: Name
}

export interface IngestProcessorBase {
  if?: string
  ignore_failure?: boolean
  on_failure?: IngestProcessorContainer[]
  tag?: string
}

export interface IngestProcessorContainer {
  attachment?: IngestAttachmentProcessor
  append?: IngestAppendProcessor
  csv?: IngestCsvProcessor
  convert?: IngestConvertProcessor
  date?: IngestDateProcessor
  date_index_name?: IngestDateIndexNameProcessor
  dot_expander?: IngestDotExpanderProcessor
  enrich?: IngestEnrichProcessor
  fail?: IngestFailProcessor
  foreach?: IngestForeachProcessor
  json?: IngestJsonProcessor
  user_agent?: IngestUserAgentProcessor
  kv?: IngestKeyValueProcessor
  geoip?: IngestGeoIpProcessor
  grok?: IngestGrokProcessor
  gsub?: IngestGsubProcessor
  join?: IngestJoinProcessor
  lowercase?: IngestLowercaseProcessor
  remove?: IngestRemoveProcessor
  rename?: IngestRenameProcessor
  script?: Script
  set?: IngestSetProcessor
  sort?: IngestSortProcessor
  split?: IngestSplitProcessor
  trim?: IngestTrimProcessor
  uppercase?: IngestUppercaseProcessor
  urldecode?: IngestUrlDecodeProcessor
  bytes?: IngestBytesProcessor
  dissect?: IngestDissectProcessor
  set_security_user?: IngestSetSecurityUserProcessor
  pipeline?: IngestPipelineProcessor
  drop?: IngestDropProcessor
  circle?: IngestCircleProcessor
  inference?: IngestInferenceProcessor
}

export interface IngestRemoveProcessor extends IngestProcessorBase {
  field: Fields
  ignore_missing?: boolean
}

export interface IngestRenameProcessor extends IngestProcessorBase {
  field: Field
  ignore_missing?: boolean
  target_field: Field
}

export interface IngestSetProcessor extends IngestProcessorBase {
  field: Field
  override?: boolean
  value: any
}

export interface IngestSetSecurityUserProcessor extends IngestProcessorBase {
  field: Field
  properties?: string[]
}

export type IngestShapeType = 'geo_shape' | 'shape'

export interface IngestSortProcessor extends IngestProcessorBase {
  field: Field
  order: SortOrder
  target_field: Field
}

export interface IngestSplitProcessor extends IngestProcessorBase {
  field: Field
  ignore_missing?: boolean
  preserve_trailing?: boolean
  separator: string
  target_field?: Field
}

export interface IngestTrimProcessor extends IngestProcessorBase {
  field: Field
  ignore_missing?: boolean
  target_field?: Field
}

export interface IngestUppercaseProcessor extends IngestProcessorBase {
  field: Field
  ignore_missing?: boolean
  target_field?: Field
}

export interface IngestUrlDecodeProcessor extends IngestProcessorBase {
  field: Field
  ignore_missing?: boolean
  target_field?: Field
}

export interface IngestUserAgentProcessor extends IngestProcessorBase {
  field: Field
  ignore_missing: boolean
  options: IngestUserAgentProperty[]
  regex_file: string
  target_field: Field
}

export type IngestUserAgentProperty = 'NAME' | 'MAJOR' | 'MINOR' | 'PATCH' | 'OS' | 'OS_NAME' | 'OS_MAJOR' | 'OS_MINOR' | 'DEVICE' | 'BUILD'

export interface IngestDeletePipelineRequest extends RequestBase {
  id: Id
  master_timeout?: Time
  timeout?: Time
}

export interface IngestDeletePipelineResponse extends AcknowledgedResponseBase {
}

export interface IngestGeoIpStatsGeoIpDownloadStatistics {
  successful_downloads: integer
  failed_downloads: integer
  total_download_time: integer
  database_count: integer
  skipped_updates: integer
}

export interface IngestGeoIpStatsGeoIpNodeDatabaseName {
  name: Name
}

export interface IngestGeoIpStatsGeoIpNodeDatabases {
  databases: IngestGeoIpStatsGeoIpNodeDatabaseName[]
  files_in_temp: string[]
}

export interface IngestGeoIpStatsRequest extends RequestBase {
}

export interface IngestGeoIpStatsResponse {
  stats: IngestGeoIpStatsGeoIpDownloadStatistics
  nodes: Record<Id, IngestGeoIpStatsGeoIpNodeDatabases>
}

export interface IngestGetPipelineRequest extends RequestBase {
  id?: Id
  master_timeout?: Time
  summary?: boolean
}

export interface IngestGetPipelineResponse extends DictionaryResponseBase<string, IngestPipeline> {
}

export interface IngestProcessorGrokRequest extends RequestBase {
}

export interface IngestProcessorGrokResponse {
  patterns: Record<string, string>
}

export interface IngestPutPipelineRequest extends RequestBase {
  id: Id
  master_timeout?: Time
  timeout?: Time
  body?: {
    _meta?: Metadata
    description?: string
    on_failure?: IngestProcessorContainer[]
    processors?: IngestProcessorContainer[]
    version?: VersionNumber
  }
}

export interface IngestPutPipelineResponse extends AcknowledgedResponseBase {
}

export interface IngestSimulateDocument {
  _id?: Id
  _index?: IndexName
  _source: any
}

export interface IngestSimulateDocumentSimulation {
  _id: Id
  _index: IndexName
  _ingest: IngestSimulateIngest
  _parent?: string
  _routing?: string
  _source: Record<string, any>
}

export interface IngestSimulateIngest {
  timestamp: DateString
  pipeline?: Name
}

export interface IngestSimulatePipelineSimulation {
  doc?: IngestSimulateDocumentSimulation
  processor_results?: IngestSimulatePipelineSimulation[]
  tag?: string
  processor_type?: string
  status?: WatcherActionStatusOptions
}

export interface IngestSimulateRequest extends RequestBase {
  id?: Id
  verbose?: boolean
  body?: {
    docs?: IngestSimulateDocument[]
    pipeline?: IngestPipeline
  }
}

export interface IngestSimulateResponse {
  docs: IngestSimulatePipelineSimulation[]
}

export interface LicenseLicense {
  expiry_date_in_millis: EpochMillis
  issue_date_in_millis: EpochMillis
  start_date_in_millis?: EpochMillis
  issued_to: string
  issuer: string
  max_nodes?: long | null
  max_resource_units?: long
  signature: string
  type: LicenseLicenseType
  uid: string
}

export type LicenseLicenseStatus = 'active' | 'valid' | 'invalid' | 'expired'

export type LicenseLicenseType = 'missing' | 'trial' | 'basic' | 'standard' | 'dev' | 'silver' | 'gold' | 'platinum' | 'enterprise'

export interface LicenseDeleteRequest extends RequestBase {
}

export interface LicenseDeleteResponse extends AcknowledgedResponseBase {
}

export interface LicenseGetLicenseInformation {
  expiry_date?: DateString
  expiry_date_in_millis?: EpochMillis
  issue_date: DateString
  issue_date_in_millis: EpochMillis
  issued_to: string
  issuer: string
  max_nodes: long | null
  max_resource_units?: integer | null
  status: LicenseLicenseStatus
  type: LicenseLicenseType
  uid: Uuid
  start_date_in_millis: EpochMillis
}

export interface LicenseGetRequest extends RequestBase {
  accept_enterprise?: boolean
  local?: boolean
}

export interface LicenseGetResponse {
  license: LicenseGetLicenseInformation
}

export interface LicenseGetBasicStatusRequest extends RequestBase {
}

export interface LicenseGetBasicStatusResponse {
  eligible_to_start_basic: boolean
}

export interface LicenseGetTrialStatusRequest extends RequestBase {
}

export interface LicenseGetTrialStatusResponse {
  eligible_to_start_trial: boolean
}

export interface LicensePostAcknowledgement {
  license: string[]
  message: string
}

export interface LicensePostRequest extends RequestBase {
  acknowledge?: boolean
  body?: {
    license?: LicenseLicense
    licenses: LicenseLicense[]
  }
}

export interface LicensePostResponse {
  acknowledge?: LicensePostAcknowledgement
  acknowledged: boolean
  license_status: LicenseLicenseStatus
}

export interface LicensePostStartBasicRequest extends RequestBase {
  acknowledge?: boolean
}

export interface LicensePostStartBasicResponse extends AcknowledgedResponseBase {
  basic_was_started: boolean
  error_message?: string
  type?: LicenseLicenseType
  acknowledge?: Record<string, string | string[]>
}

export interface LicensePostStartTrialRequest extends RequestBase {
  acknowledge?: boolean
  type_query_string?: string
}

export interface LicensePostStartTrialResponse extends AcknowledgedResponseBase {
  error_message?: string
  trial_was_started: boolean
  type?: LicenseLicenseType
}

export interface LogstashPipeline {
  description: string
  last_modified: Timestamp
  pipeline_metadata: LogstashPipelineMetadata
  username: string
  pipeline: string
  pipeline_settings: LogstashPipelineSettings
}

export interface LogstashPipelineMetadata {
  type: string
  version: string
}

export interface LogstashPipelineSettings {
  'pipeline.workers': integer
  'pipeline.batch.size': integer
  'pipeline.batch.delay': integer
  'queue.type': string
  'queue.max_bytes.number': integer
  'queue.max_bytes.units': string
  'queue.checkpoint.writes': integer
}

export interface LogstashDeletePipelineRequest extends RequestBase {
  id: Id
}

export type LogstashDeletePipelineResponse = boolean

export interface LogstashGetPipelineRequest extends RequestBase {
  id: Ids
}

export type LogstashGetPipelineResponse = Record<Id, LogstashPipeline>

export interface LogstashPutPipelineRequest extends RequestBase {
  id: Id
  body?: LogstashPipeline
}

export type LogstashPutPipelineResponse = boolean

export interface MigrationDeprecationsDeprecation {
  details: string
  level: MigrationDeprecationsDeprecationLevel
  message: string
  url: string
}

export type MigrationDeprecationsDeprecationLevel = 'none' | 'info' | 'warning' | 'critical'

export interface MigrationDeprecationsRequest extends RequestBase {
  index?: IndexName
}

export interface MigrationDeprecationsResponse {
  cluster_settings: MigrationDeprecationsDeprecation[]
  index_settings: Record<string, MigrationDeprecationsDeprecation[]>
  node_settings: MigrationDeprecationsDeprecation[]
  ml_settings: MigrationDeprecationsDeprecation[]
}

export interface MlAnalysisConfig {
  bucket_span: TimeSpan
  categorization_analyzer?: MlCategorizationAnalyzer
  categorization_field_name?: Field
  categorization_filters?: string[]
  detectors: MlDetector[]
  influencers?: Field[]
  latency?: Time
  model_prune_window?: Time
  multivariate_by_fields?: boolean
  per_partition_categorization?: MlPerPartitionCategorization
  summary_count_field_name?: Field
}

export interface MlAnalysisConfigRead {
  bucket_span: TimeSpan
  categorization_analyzer?: MlCategorizationAnalyzer
  categorization_field_name?: Field
  categorization_filters?: string[]
  detectors: MlDetectorRead[]
  influencers: Field[]
  model_prune_window?: Time
  latency?: Time
  multivariate_by_fields?: boolean
  per_partition_categorization?: MlPerPartitionCategorization
  summary_count_field_name?: Field
}

export interface MlAnalysisLimits {
  categorization_examples_limit?: long
  model_memory_limit?: string
}

export interface MlAnalysisMemoryLimit {
  model_memory_limit: string
}

export interface MlAnomaly {
  actual?: double[]
  bucket_span: Time
  by_field_name?: string
  by_field_value?: string
  causes?: MlAnomalyCause[]
  detector_index: integer
  field_name?: string
  function?: string
  function_description?: string
  influencers?: MlInfluence[]
  initial_record_score: double
  is_interim: boolean
  job_id: string
  over_field_name?: string
  over_field_value?: string
  partition_field_name?: string
  partition_field_value?: string
  probability: double
  record_score: double
  result_type: string
  timestamp: EpochMillis
  typical?: double[]
}

export interface MlAnomalyCause {
  actual: double[]
  by_field_name: Name
  by_field_value: string
  correlated_by_field_value: string
  field_name: Field
  function: string
  function_description: string
  influencers: MlInfluence[]
  over_field_name: Name
  over_field_value: string
  partition_field_name: string
  partition_field_value: string
  probability: double
  typical: double[]
}

export type MlAppliesTo = 'actual' | 'typical' | 'diff_from_typical' | 'time'

export interface MlBucketInfluencer {
  anomaly_score: double
  bucket_span: long
  influencer_field_name: Field
  initial_anomaly_score: double
  is_interim: boolean
  job_id: Id
  probability: double
  raw_anomaly_score: double
  result_type: string
  timestamp: Time
}

export interface MlBucketSummary {
  anomaly_score: double
  bucket_influencers: MlBucketInfluencer[]
  bucket_span: Time
  event_count: long
  initial_anomaly_score: double
  is_interim: boolean
  job_id: Id
  processing_time_ms: double
  result_type: string
  timestamp: Time
}

export interface MlCalendarEvent {
  calendar_id?: Id
  event_id?: Id
  description: string
  end_time: EpochMillis
  start_time: EpochMillis
}

export type MlCategorizationAnalyzer = string | MlCategorizationAnalyzerDefinition

export interface MlCategorizationAnalyzerDefinition {
  char_filter?: AnalysisCharFilter[]
  filter?: AnalysisTokenFilter[]
  tokenizer?: AnalysisTokenizer
}

export type MlCategorizationStatus = 'ok' | 'warn'

export interface MlCategory {
  category_id: ulong
  examples: string[]
  grok_pattern?: string
  job_id: Id
  max_matching_length: ulong
  partition_field_name?: string
  partition_field_value?: string
  regex: string
  terms: string
  num_matches?: long
  preferred_to_categories?: Id[]
  p?: string
  result_type: string
  mlcategory: string
}

export interface MlChunkingConfig {
  mode: MlChunkingMode
  time_span?: Time
}

export type MlChunkingMode = 'auto' | 'manual' | 'off'

export type MlConditionOperator = 'gt' | 'gte' | 'lt' | 'lte'

export type MlCustomSettings = any

export interface MlDataCounts {
  bucket_count: long
  earliest_record_timestamp?: long
  empty_bucket_count: long
  input_bytes: long
  input_field_count: long
  input_record_count: long
  invalid_date_count: long
  job_id: Id
  last_data_time?: long
  latest_empty_bucket_timestamp?: long
  latest_record_timestamp?: long
  latest_sparse_bucket_timestamp?: long
  latest_bucket_timestamp?: long
  log_time?: long
  missing_field_count: long
  out_of_order_timestamp_count: long
  processed_field_count: long
  processed_record_count: long
  sparse_bucket_count: long
}

export interface MlDataDescription {
  format?: string
  time_field?: Field
  time_format?: string
  field_delimiter?: string
}

export interface MlDatafeed {
  aggregations?: Record<string, AggregationsAggregationContainer>
  aggs?: Record<string, AggregationsAggregationContainer>
  chunking_config?: MlChunkingConfig
  datafeed_id: Id
  frequency?: Timestamp
  indices: string[]
  indexes?: string[]
  job_id: Id
  max_empty_searches?: integer
  query: QueryDslQueryContainer
  query_delay?: Timestamp
  script_fields?: Record<string, ScriptField>
  scroll_size?: integer
  delayed_data_check_config: MlDelayedDataCheckConfig
  runtime_mappings?: MappingRuntimeFields
  indices_options?: IndicesOptions
}

export interface MlDatafeedConfig {
  aggregations?: Record<string, AggregationsAggregationContainer>
  aggs?: Record<string, AggregationsAggregationContainer>
  chunking_config?: MlChunkingConfig
  datafeed_id?: Id
  delayed_data_check_config?: MlDelayedDataCheckConfig
  frequency?: Timestamp
  indexes?: string[]
  indices: string[]
  indices_options?: IndicesOptions
  job_id?: Id
  max_empty_searches?: integer
  query: QueryDslQueryContainer
  query_delay?: Timestamp
  runtime_mappings?: MappingRuntimeFields
  script_fields?: Record<string, ScriptField>
  scroll_size?: integer
}

export interface MlDatafeedRunningState {
  real_time_configured: boolean
  real_time_running: boolean
}

export type MlDatafeedState = 'started' | 'stopped' | 'starting' | 'stopping'

export interface MlDatafeedStats {
  assignment_explanation?: string
  datafeed_id: Id
  node?: MlDiscoveryNode
  state: MlDatafeedState
  timing_stats: MlDatafeedTimingStats
  running_state?: MlDatafeedRunningState
}

export interface MlDatafeedTimingStats {
  bucket_count: long
  exponential_average_search_time_per_hour_ms: double
  job_id: Id
  search_count: long
  total_search_time_ms: double
  average_search_time_per_bucket_ms?: number
}

export interface MlDataframeAnalysis {
  alpha?: double
  dependent_variable: string
  downsample_factor?: double
  early_stopping_enabled?: boolean
  eta?: double
  eta_growth_rate_per_tree?: double
  feature_bag_fraction?: double
  feature_processors?: MlDataframeAnalysisFeatureProcessor[]
  gamma?: double
  lambda?: double
  max_optimization_rounds_per_hyperparameter?: integer
  max_trees?: integer
  maximum_number_trees?: integer
  num_top_feature_importance_values?: integer
  prediction_field_name?: Field
  randomize_seed?: double
  soft_tree_depth_limit?: integer
  soft_tree_depth_tolerance?: double
  training_percent?: Percentage
}

export interface MlDataframeAnalysisAnalyzedFields {
  includes: string[]
  excludes: string[]
}

export interface MlDataframeAnalysisClassification extends MlDataframeAnalysis {
  class_assignment_objective?: string
  num_top_classes?: integer
}

export interface MlDataframeAnalysisContainer {
  classification?: MlDataframeAnalysisClassification
  outlier_detection?: MlDataframeAnalysisOutlierDetection
  regression?: MlDataframeAnalysisRegression
}

export interface MlDataframeAnalysisFeatureProcessor {
  frequency_encoding?: MlDataframeAnalysisFeatureProcessorFrequencyEncoding
  multi_encoding?: MlDataframeAnalysisFeatureProcessorMultiEncoding
  n_gram_encoding?: MlDataframeAnalysisFeatureProcessorNGramEncoding
  one_hot_encoding?: MlDataframeAnalysisFeatureProcessorOneHotEncoding
  target_mean_encoding?: MlDataframeAnalysisFeatureProcessorTargetMeanEncoding
}

export interface MlDataframeAnalysisFeatureProcessorFrequencyEncoding {
  feature_name: Name
  field: Field
  frequency_map: Record<string, double>
}

export interface MlDataframeAnalysisFeatureProcessorMultiEncoding {
  processors: integer[]
}

export interface MlDataframeAnalysisFeatureProcessorNGramEncoding {
  feature_prefix?: string
  field: Field
  length?: integer
  n_grams: integer[]
  start?: integer
  custom?: boolean
}

export interface MlDataframeAnalysisFeatureProcessorOneHotEncoding {
  field: Field
  hot_map: string
}

export interface MlDataframeAnalysisFeatureProcessorTargetMeanEncoding {
  default_value: integer
  feature_name: Name
  field: Field
  target_map: Record<string, any>
}

export interface MlDataframeAnalysisOutlierDetection {
  compute_feature_influence?: boolean
  feature_influence_threshold?: double
  method?: string
  n_neighbors?: integer
  outlier_fraction?: double
  standardization_enabled?: boolean
}

export interface MlDataframeAnalysisRegression extends MlDataframeAnalysis {
  loss_function?: string
  loss_function_parameter?: double
}

export interface MlDataframeAnalytics {
  analysis_stats?: MlDataframeAnalyticsStatsContainer
  assignment_explanation?: string
  data_counts: MlDataframeAnalyticsStatsDataCounts
  id: Id
  memory_usage: MlDataframeAnalyticsStatsMemoryUsage
  node?: NodeAttributes
  progress: MlDataframeAnalyticsStatsProgress[]
  state: MlDataframeState
}

export interface MlDataframeAnalyticsDestination {
  index: IndexName
  results_field?: Field
}

export interface MlDataframeAnalyticsFieldSelection {
  is_included: boolean
  is_required: boolean
  feature_type?: string
  mapping_types: string[]
  name: Field
  reason?: string
}

export interface MlDataframeAnalyticsMemoryEstimation {
  expected_memory_with_disk: string
  expected_memory_without_disk: string
}

export interface MlDataframeAnalyticsSource {
  index: Indices
  query?: QueryDslQueryContainer
  runtime_mappings?: MappingRuntimeFields
  _source?: MlDataframeAnalysisAnalyzedFields | string[]
}

export interface MlDataframeAnalyticsStatsContainer {
  classification_stats?: MlDataframeAnalyticsStatsHyperparameters
  outlier_detection_stats?: MlDataframeAnalyticsStatsOutlierDetection
  regression_stats?: MlDataframeAnalyticsStatsHyperparameters
}

export interface MlDataframeAnalyticsStatsDataCounts {
  skipped_docs_count: integer
  test_docs_count: integer
  training_docs_count: integer
}

export interface MlDataframeAnalyticsStatsHyperparameters {
  hyperparameters: MlHyperparameters
  iteration: integer
  timestamp: DateString
  timing_stats: MlTimingStats
  validation_loss: MlValidationLoss
}

export interface MlDataframeAnalyticsStatsMemoryUsage {
  memory_reestimate_bytes?: long
  peak_usage_bytes: long
  status: string
  timestamp?: DateString
}

export interface MlDataframeAnalyticsStatsOutlierDetection {
  parameters: MlOutlierDetectionParameters
  timestamp: DateString
  timing_stats: MlTimingStats
}

export interface MlDataframeAnalyticsStatsProgress {
  phase: string
  progress_percent: integer
}

export interface MlDataframeAnalyticsSummary {
  id: Id
  source: MlDataframeAnalyticsSource
  dest: MlDataframeAnalyticsDestination
  analysis: MlDataframeAnalysisContainer
  description?: string
  model_memory_limit?: string
  max_num_threads?: integer
  analyzed_fields?: MlDataframeAnalysisAnalyzedFields | string[]
  allow_lazy_start?: boolean
  create_time?: long
  version?: VersionString
}

export interface MlDataframeEvaluationClassification {
  actual_field: Field
  predicted_field?: Field
  top_classes_field?: Field
  metrics?: MlDataframeEvaluationClassificationMetrics
}

export interface MlDataframeEvaluationClassificationMetrics extends MlDataframeEvaluationMetrics {
  accuracy?: Record<string, any>
  multiclass_confusion_matrix?: Record<string, any>
}

export interface MlDataframeEvaluationClassificationMetricsAucRoc {
  class_name?: Name
  include_curve?: boolean
}

export interface MlDataframeEvaluationContainer {
  classification?: MlDataframeEvaluationClassification
  outlier_detection?: MlDataframeEvaluationOutlierDetection
  regression?: MlDataframeEvaluationRegression
}

export interface MlDataframeEvaluationMetrics {
  auc_roc?: MlDataframeEvaluationClassificationMetricsAucRoc
  precision?: Record<string, any>
  recall?: Record<string, any>
}

export interface MlDataframeEvaluationOutlierDetection {
  actual_field: Field
  predicted_probability_field: Field
  metrics?: MlDataframeEvaluationOutlierDetectionMetrics
}

export interface MlDataframeEvaluationOutlierDetectionMetrics extends MlDataframeEvaluationMetrics {
  confusion_matrix?: Record<string, any>
}

export interface MlDataframeEvaluationRegression {
  actual_field: Field
  predicted_field: Field
  metrics?: MlDataframeEvaluationRegressionMetrics
}

export interface MlDataframeEvaluationRegressionMetrics {
  mse?: Record<string, any>
  msle?: MlDataframeEvaluationRegressionMetricsMsle
  huber?: MlDataframeEvaluationRegressionMetricsHuber
  r_squared?: Record<string, any>
}

export interface MlDataframeEvaluationRegressionMetricsHuber {
  delta?: double
}

export interface MlDataframeEvaluationRegressionMetricsMsle {
  offset?: double
}

export type MlDataframeState = 'started' | 'stopped' | 'starting' | 'stopping' | 'failed'

export interface MlDelayedDataCheckConfig {
  check_window?: Time
  enabled: boolean
}

export type MlDeploymentState = 'started' | 'starting' | 'fully_allocated'

export interface MlDetectionRule {
  actions?: MlRuleAction[]
  conditions?: MlRuleCondition[]
  scope?: Record<Field, MlFilterRef>
}

export interface MlDetector {
  by_field_name?: Field
  custom_rules?: MlDetectionRule[]
  detector_description?: string
  detector_index?: integer
  exclude_frequent?: MlExcludeFrequent
  field_name?: Field
  function: string
  over_field_name?: Field
  partition_field_name?: Field
  use_null?: boolean
}

export interface MlDetectorRead {
  by_field_name?: Field
  custom_rules?: MlDetectionRule[]
  detector_description?: string
  detector_index?: integer
  exclude_frequent?: MlExcludeFrequent
  field_name?: Field
  function: string
  over_field_name?: Field
  partition_field_name?: Field
  use_null?: boolean
}

export interface MlDiscoveryNode {
  attributes: Record<string, string>
  ephemeral_id: Id
  id: Id
  name: Name
  transport_address: TransportAddress
}

export type MlExcludeFrequent = 'all' | 'none' | 'by' | 'over'

export interface MlFilter {
  description?: string
  filter_id: Id
  items: string[]
}

export interface MlFilterRef {
  filter_id: Id
  filter_type?: MlFilterType
}

export type MlFilterType = 'include' | 'exclude'

export interface MlHyperparameter {
  absolute_importance?: double
  name: Name
  relative_importance?: double
  supplied: boolean
  value: double
}

export interface MlHyperparameters {
  alpha?: double
  lambda?: double
  gamma?: double
  eta?: double
  eta_growth_rate_per_tree?: double
  feature_bag_fraction?: double
  downsample_factor?: double
  max_attempts_to_add_tree?: integer
  max_optimization_rounds_per_hyperparameter?: integer
  max_trees?: integer
  num_folds?: integer
  num_splits_per_feature?: integer
  soft_tree_depth_limit?: integer
  soft_tree_depth_tolerance?: double
}

export type MlInclude = 'definition' | 'feature_importance_baseline' | 'hyperparameters' | 'total_feature_importance'

export interface MlInfluence {
  influencer_field_name: string
  influencer_field_values: string[]
}

export interface MlInfluencer {
  bucket_span: long
  influencer_score: double
  influencer_field_name: Field
  influencer_field_value: string
  initial_influencer_score: double
  is_interim: boolean
  job_id: Id
  probability: double
  result_type: string
  timestamp: Time
  foo?: string
}

export interface MlJob {
  allow_lazy_open: boolean
  analysis_config: MlAnalysisConfig
  analysis_limits?: MlAnalysisLimits
  background_persist_interval?: Time
  blocked?: MlJobBlocked
  create_time?: integer
  custom_settings?: MlCustomSettings
  daily_model_snapshot_retention_after_days?: long
  data_description: MlDataDescription
  datafeed_config?: MlDatafeed
  deleting?: boolean
  description?: string
  finished_time?: integer
  groups?: string[]
  job_id: Id
  job_type?: string
  job_version?: VersionString
  model_plot_config?: MlModelPlotConfig
  model_snapshot_id?: Id
  model_snapshot_retention_days: long
  renormalization_window_days?: long
  results_index_name: IndexName
  results_retention_days?: long
}

export interface MlJobBlocked {
  reason: MlJobBlockedReason
  task_id?: TaskId
}

export type MlJobBlockedReason = 'delete' | 'reset' | 'revert'

export interface MlJobConfig {
  allow_lazy_open?: boolean
  analysis_config: MlAnalysisConfig
  analysis_limits?: MlAnalysisLimits
  background_persist_interval?: Time
  custom_settings?: MlCustomSettings
  daily_model_snapshot_retention_after_days?: long
  data_description: MlDataDescription
  datafeed_config?: MlDatafeedConfig
  description?: string
  groups?: string[]
  job_id?: Id
  job_type?: string
  model_plot_config?: MlModelPlotConfig
  model_snapshot_retention_days?: long
  renormalization_window_days?: long
  results_index_name?: IndexName
  results_retention_days?: long
}

export interface MlJobForecastStatistics {
  memory_bytes?: MlJobStatistics
  processing_time_ms?: MlJobStatistics
  records?: MlJobStatistics
  status?: Record<string, long>
  total: long
  forecasted_jobs: integer
}

export type MlJobState = 'closing' | 'closed' | 'opened' | 'failed' | 'opening'

export interface MlJobStatistics {
  avg: double
  max: double
  min: double
  total: double
}

export interface MlJobStats {
  assignment_explanation?: string
  data_counts: MlDataCounts
  forecasts_stats: MlJobForecastStatistics
  job_id: string
  model_size_stats: MlModelSizeStats
  node?: MlDiscoveryNode
  open_time?: DateString
  state: MlJobState
  timing_stats: MlJobTimingStats
  deleting?: boolean
}

export interface MlJobTimingStats {
  average_bucket_processing_time_ms?: double
  bucket_count: long
  exponential_average_bucket_processing_time_ms?: double
  exponential_average_bucket_processing_time_per_hour_ms: double
  job_id: Id
  total_bucket_processing_time_ms: double
  maximum_bucket_processing_time_ms?: double
  minimum_bucket_processing_time_ms?: double
}

export type MlMemoryStatus = 'ok' | 'soft_limit' | 'hard_limit'

export interface MlModelPlotConfig {
  annotations_enabled?: boolean
  enabled?: boolean
  terms?: Field
}

export interface MlModelSizeStats {
  bucket_allocation_failures_count: long
  job_id: Id
  log_time: Time
  memory_status: MlMemoryStatus
  model_bytes: ByteSize
  model_bytes_exceeded?: ByteSize
  model_bytes_memory_limit?: ByteSize
  peak_model_bytes?: ByteSize
  assignment_memory_basis?: string
  result_type: string
  total_by_field_count: long
  total_over_field_count: long
  total_partition_field_count: long
  categorization_status: MlCategorizationStatus
  categorized_doc_count: integer
  dead_category_count: integer
  failed_category_count: integer
  frequent_category_count: integer
  rare_category_count: integer
  total_category_count: integer
  timestamp?: long
}

export interface MlModelSnapshot {
  description?: string
  job_id: Id
  latest_record_time_stamp: integer
  latest_result_time_stamp: integer
  min_version: VersionString
  model_size_stats: MlModelSizeStats
  retain: boolean
  snapshot_doc_count: long
  snapshot_id: Id
  timestamp: long
}

export interface MlOutlierDetectionParameters {
  compute_feature_influence?: boolean
  feature_influence_threshold?: double
  method?: string
  n_neighbors?: integer
  outlier_fraction?: double
  standardization_enabled?: boolean
}

export interface MlOverallBucket {
  bucket_span: long
  is_interim: boolean
  jobs: MlOverallBucketJob[]
  overall_score: double
  result_type: string
  timestamp: Time
}

export interface MlOverallBucketJob {
  job_id: Id
  max_anomaly_score: double
}

export interface MlPage {
  from?: integer
  size?: integer
}

export interface MlPerPartitionCategorization {
  enabled?: boolean
  stop_on_warn?: boolean
}

export type MlPredictedValue = string | double

export type MlRoutingState = 'failed' | 'started' | 'starting' | 'stopped' | 'stopping'

export type MlRuleAction = 'skip_result' | 'skip_model_update'

export interface MlRuleCondition {
  applies_to: MlAppliesTo
  operator: MlConditionOperator
  value: double
}

export interface MlTimingStats {
  elapsed_time: integer
  iteration_time?: integer
}

export interface MlTopClassEntry {
  class_name: string
  class_probability: double
  class_score: double
}

export interface MlTotalFeatureImportance {
  feature_name: Name
  importance: MlTotalFeatureImportanceStatistics[]
  classes: MlTotalFeatureImportanceClass[]
}

export interface MlTotalFeatureImportanceClass {
  class_name: Name
  importance: MlTotalFeatureImportanceStatistics[]
}

export interface MlTotalFeatureImportanceStatistics {
  mean_magnitude: double
  max: integer
  min: integer
}

export interface MlTrainedModelAllocation {
  allocation_state: MlDeploymentState
  routing_table: Record<string, MlTrainedModelAllocationRoutingTable>
  start_time: DateString
  task_parameters: MlTrainedModelAllocationTaskParameters
}

export interface MlTrainedModelAllocationRoutingTable {
  reason: string
  routing_state: MlRoutingState
}

export interface MlTrainedModelAllocationTaskParameters {
  model_bytes: integer
  model_id: Id
}

export interface MlTrainedModelConfig {
  model_id: Id
  model_type?: MlTrainedModelType
  tags: string[]
  version?: VersionString
  compressed_definition?: string
  created_by?: string
  create_time?: Time
  default_field_map?: Record<string, string>
  description?: string
  estimated_heap_memory_usage_bytes?: integer
  estimated_operations?: integer
  inference_config: AggregationsInferenceConfigContainer
  input: MlTrainedModelConfigInput
  license_level?: string
  metadata?: MlTrainedModelConfigMetadata
  model_size_bytes?: ByteSize
  location?: MlTrainedModelLocation
}

export interface MlTrainedModelConfigInput {
  field_names: Field[]
}

export interface MlTrainedModelConfigMetadata {
  model_aliases?: string[]
  feature_importance_baseline?: Record<string, string>
  hyperparameters?: MlHyperparameter[]
  total_feature_importance?: MlTotalFeatureImportance[]
}

export interface MlTrainedModelEntities {
  class_name: string
  class_probability: double
  entity: string
  start_pos: integer
  end_pos: integer
}

export interface MlTrainedModelInferenceStats {
  failure_count: long
  inference_count: long
  cache_miss_count: long
  missing_all_fields_count: long
  timestamp: Time
}

export interface MlTrainedModelLocation {
  index: MlTrainedModelLocationIndex
}

export interface MlTrainedModelLocationIndex {
  name: IndexName
}

export interface MlTrainedModelStats {
  model_id: Id
  pipeline_count: integer
  inference_stats?: MlTrainedModelInferenceStats
  ingest?: Record<string, any>
}

export type MlTrainedModelType = 'tree_ensemble' | 'lang_ident' | 'pytorch'

export interface MlValidationLoss {
  fold_values: string[]
  loss_type: string
}

export interface MlCloseJobRequest extends RequestBase {
  job_id: Id
  allow_no_match?: boolean
  force?: boolean
  timeout?: Time
  body?: {
    allow_no_match?: boolean
    force?: boolean
    timeout?: Time
  }
}

export interface MlCloseJobResponse {
  closed: boolean
}

export interface MlDeleteCalendarRequest extends RequestBase {
  calendar_id: Id
}

export interface MlDeleteCalendarResponse extends AcknowledgedResponseBase {
}

export interface MlDeleteCalendarEventRequest extends RequestBase {
  calendar_id: Id
  event_id: Id
}

export interface MlDeleteCalendarEventResponse extends AcknowledgedResponseBase {
}

export interface MlDeleteCalendarJobRequest extends RequestBase {
  calendar_id: Id
  job_id: Id
}

export interface MlDeleteCalendarJobResponse {
  calendar_id: Id
  description?: string
  job_ids: Ids
}

export interface MlDeleteDataFrameAnalyticsRequest extends RequestBase {
  id: Id
  force?: boolean
  timeout?: Time
}

export interface MlDeleteDataFrameAnalyticsResponse extends AcknowledgedResponseBase {
}

export interface MlDeleteDatafeedRequest extends RequestBase {
  datafeed_id: Id
  force?: boolean
}

export interface MlDeleteDatafeedResponse extends AcknowledgedResponseBase {
}

export interface MlDeleteExpiredDataRequest extends RequestBase {
  job_id?: Id
  requests_per_second?: float
  timeout?: Time
  body?: {
    requests_per_second?: float
    timeout?: Time
  }
}

export interface MlDeleteExpiredDataResponse {
  deleted: boolean
}

export interface MlDeleteFilterRequest extends RequestBase {
  filter_id: Id
}

export interface MlDeleteFilterResponse extends AcknowledgedResponseBase {
}

export interface MlDeleteForecastRequest extends RequestBase {
  job_id: Id
  forecast_id?: Id
  allow_no_forecasts?: boolean
  timeout?: Time
}

export interface MlDeleteForecastResponse extends AcknowledgedResponseBase {
}

export interface MlDeleteJobRequest extends RequestBase {
  job_id: Id
  force?: boolean
  wait_for_completion?: boolean
}

export interface MlDeleteJobResponse extends AcknowledgedResponseBase {
}

export interface MlDeleteModelSnapshotRequest extends RequestBase {
  job_id: Id
  snapshot_id: Id
}

export interface MlDeleteModelSnapshotResponse extends AcknowledgedResponseBase {
}

export interface MlDeleteTrainedModelRequest extends RequestBase {
  model_id: Id
  force?: boolean
}

export interface MlDeleteTrainedModelResponse extends AcknowledgedResponseBase {
}

export interface MlDeleteTrainedModelAliasRequest extends RequestBase {
  model_alias: Name
  model_id: Id
}

export interface MlDeleteTrainedModelAliasResponse extends AcknowledgedResponseBase {
}

export interface MlEstimateModelMemoryRequest extends RequestBase {
  body?: {
    analysis_config?: MlAnalysisConfig
    max_bucket_cardinality?: Record<Field, long>
    overall_cardinality?: Record<Field, long>
  }
}

export interface MlEstimateModelMemoryResponse {
  model_memory_estimate: string
}

export interface MlEvaluateDataFrameConfusionMatrixItem {
  actual_class: Name
  actual_class_doc_count: integer
  predicted_classes: MlEvaluateDataFrameConfusionMatrixPrediction[]
  other_predicted_class_doc_count: integer
}

export interface MlEvaluateDataFrameConfusionMatrixPrediction {
  predicted_class: Name
  count: integer
}

export interface MlEvaluateDataFrameConfusionMatrixThreshold {
  tp: integer
  fp: integer
  tn: integer
  fn: integer
}

export interface MlEvaluateDataFrameDataframeClassificationSummary {
  auc_roc?: MlEvaluateDataFrameDataframeEvaluationSummaryAucRoc
  accuracy?: MlEvaluateDataFrameDataframeClassificationSummaryAccuracy
  multiclass_confusion_matrix?: MlEvaluateDataFrameDataframeClassificationSummaryMulticlassConfusionMatrix
  precision?: MlEvaluateDataFrameDataframeClassificationSummaryPrecision
  recall?: MlEvaluateDataFrameDataframeClassificationSummaryRecall
}

export interface MlEvaluateDataFrameDataframeClassificationSummaryAccuracy {
  classes: MlEvaluateDataFrameDataframeEvaluationClass[]
  overall_accuracy: double
}

export interface MlEvaluateDataFrameDataframeClassificationSummaryMulticlassConfusionMatrix {
  confusion_matrix: MlEvaluateDataFrameConfusionMatrixItem[]
  other_actual_class_count: integer
}

export interface MlEvaluateDataFrameDataframeClassificationSummaryPrecision {
  classes: MlEvaluateDataFrameDataframeEvaluationClass[]
  avg_precision: double
}

export interface MlEvaluateDataFrameDataframeClassificationSummaryRecall {
  classes: MlEvaluateDataFrameDataframeEvaluationClass[]
  avg_recall: double
}

export interface MlEvaluateDataFrameDataframeEvaluationClass extends MlEvaluateDataFrameDataframeEvaluationValue {
  class_name: Name
}

export interface MlEvaluateDataFrameDataframeEvaluationSummaryAucRoc extends MlEvaluateDataFrameDataframeEvaluationValue {
  curve?: MlEvaluateDataFrameDataframeEvaluationSummaryAucRocCurveItem[]
}

export interface MlEvaluateDataFrameDataframeEvaluationSummaryAucRocCurveItem {
  tpr: double
  fpr: double
  threshold: double
}

export interface MlEvaluateDataFrameDataframeEvaluationValue {
  value: double
}

export interface MlEvaluateDataFrameDataframeOutlierDetectionSummary {
  auc_roc?: MlEvaluateDataFrameDataframeEvaluationSummaryAucRoc
  precision?: Record<string, double>
  recall?: Record<string, double>
  confusion_matrix?: Record<string, MlEvaluateDataFrameConfusionMatrixThreshold>
}

export interface MlEvaluateDataFrameDataframeRegressionSummary {
  huber?: MlEvaluateDataFrameDataframeEvaluationValue
  mse?: MlEvaluateDataFrameDataframeEvaluationValue
  msle?: MlEvaluateDataFrameDataframeEvaluationValue
  r_squared?: MlEvaluateDataFrameDataframeEvaluationValue
}

export interface MlEvaluateDataFrameRequest extends RequestBase {
  body?: {
    evaluation: MlDataframeEvaluationContainer
    index: IndexName
    query?: QueryDslQueryContainer
  }
}

export interface MlEvaluateDataFrameResponse {
  classification?: MlEvaluateDataFrameDataframeClassificationSummary
  outlier_detection?: MlEvaluateDataFrameDataframeOutlierDetectionSummary
  regression?: MlEvaluateDataFrameDataframeRegressionSummary
}

export interface MlExplainDataFrameAnalyticsRequest extends RequestBase {
  id?: Id
  body?: {
    source?: MlDataframeAnalyticsSource
    dest?: MlDataframeAnalyticsDestination
    analysis?: MlDataframeAnalysisContainer
    description?: string
    model_memory_limit?: string
    max_num_threads?: integer
    analyzed_fields?: MlDataframeAnalysisAnalyzedFields | string[]
    allow_lazy_start?: boolean
  }
}

export interface MlExplainDataFrameAnalyticsResponse {
  field_selection: MlDataframeAnalyticsFieldSelection[]
  memory_estimation: MlDataframeAnalyticsMemoryEstimation
}

export interface MlFlushJobRequest extends RequestBase {
  job_id: Id
  advance_time?: DateString
  calc_interim?: boolean
  end?: DateString
  skip_time?: EpochMillis
  start?: DateString
  body?: {
    advance_time?: DateString
    calc_interim?: boolean
    end?: DateString
    skip_time?: EpochMillis
    start?: DateString
  }
}

export interface MlFlushJobResponse {
  flushed: boolean
  last_finalized_bucket_end?: integer
}

export interface MlForecastRequest extends RequestBase {
  job_id: Id
  duration?: Time
  expires_in?: Time
  max_model_memory?: string
  body?: {
    duration?: Time
    expires_in?: Time
    max_model_memory?: string
  }
}

export interface MlForecastResponse extends AcknowledgedResponseBase {
  forecast_id: Id
}

export interface MlGetBucketsRequest extends RequestBase {
  job_id: Id
  timestamp?: Timestamp
  anomaly_score?: double
  desc?: boolean
  end?: DateString
  exclude_interim?: boolean
  expand?: boolean
  from?: integer
  size?: integer
  sort?: Field
  start?: DateString
  body?: {
    anomaly_score?: double
    desc?: boolean
    end?: DateString
    exclude_interim?: boolean
    expand?: boolean
    page?: MlPage
    sort?: Field
    start?: DateString
  }
}

export interface MlGetBucketsResponse {
  buckets: MlBucketSummary[]
  count: long
}

export interface MlGetCalendarEventsRequest extends RequestBase {
  calendar_id: Id
  end?: DateString
  from?: integer
  job_id?: Id
  size?: integer
  start?: string
}

export interface MlGetCalendarEventsResponse {
  count: long
  events: MlCalendarEvent[]
}

export interface MlGetCalendarsCalendar {
  calendar_id: Id
  description?: string
  job_ids: Id[]
}

export interface MlGetCalendarsRequest extends RequestBase {
  calendar_id?: Id
  from?: integer
  size?: integer
  body?: {
    page?: MlPage
  }
}

export interface MlGetCalendarsResponse {
  calendars: MlGetCalendarsCalendar[]
  count: long
}

export interface MlGetCategoriesRequest extends RequestBase {
  job_id: Id
  category_id?: CategoryId
  from?: integer
  partition_field_value?: string
  size?: integer
  body?: {
    page?: MlPage
  }
}

export interface MlGetCategoriesResponse {
  categories: MlCategory[]
  count: long
}

export interface MlGetDataFrameAnalyticsRequest extends RequestBase {
  id?: Id
  allow_no_match?: boolean
  from?: integer
  size?: integer
  exclude_generated?: boolean
}

export interface MlGetDataFrameAnalyticsResponse {
  count: integer
  data_frame_analytics: MlDataframeAnalyticsSummary[]
}

export interface MlGetDataFrameAnalyticsStatsRequest extends RequestBase {
  id?: Id
  allow_no_match?: boolean
  from?: integer
  size?: integer
  verbose?: boolean
}

export interface MlGetDataFrameAnalyticsStatsResponse {
  count: long
  data_frame_analytics: MlDataframeAnalytics[]
}

export interface MlGetDatafeedStatsRequest extends RequestBase {
  datafeed_id?: Ids
  allow_no_match?: boolean
}

export interface MlGetDatafeedStatsResponse {
  count: long
  datafeeds: MlDatafeedStats[]
}

export interface MlGetDatafeedsRequest extends RequestBase {
  datafeed_id?: Ids
  allow_no_match?: boolean
  exclude_generated?: boolean
}

export interface MlGetDatafeedsResponse {
  count: long
  datafeeds: MlDatafeed[]
}

export interface MlGetFiltersRequest extends RequestBase {
  filter_id?: Id
  from?: integer
  size?: integer
}

export interface MlGetFiltersResponse {
  count: long
  filters: MlFilter[]
}

export interface MlGetInfluencersRequest extends RequestBase {
  job_id: Id
  desc?: boolean
  end?: DateString
  exclude_interim?: boolean
  influencer_score?: double
  from?: integer
  size?: integer
  sort?: Field
  start?: DateString
  body?: {
    page?: MlPage
  }
}

export interface MlGetInfluencersResponse {
  count: long
  influencers: MlInfluencer[]
}

export interface MlGetJobStatsRequest extends RequestBase {
  job_id?: Id
  allow_no_match?: boolean
}

export interface MlGetJobStatsResponse {
  count: long
  jobs: MlJobStats[]
}

export interface MlGetJobsRequest extends RequestBase {
  job_id?: Ids
  allow_no_match?: boolean
  exclude_generated?: boolean
}

export interface MlGetJobsResponse {
  count: long
  jobs: MlJob[]
}

export interface MlGetModelSnapshotsRequest extends RequestBase {
  job_id: Id
  snapshot_id?: Id
  desc?: boolean
  end?: Time
  from?: integer
  size?: integer
  sort?: Field
  start?: Time
  body?: {
    desc?: boolean
    end?: Time
    page?: MlPage
    sort?: Field
    start?: Time
  }
}

export interface MlGetModelSnapshotsResponse {
  count: long
  model_snapshots: MlModelSnapshot[]
}

export interface MlGetOverallBucketsRequest extends RequestBase {
  job_id: Id
  allow_no_match?: boolean
  bucket_span?: Time
  end?: Time
  exclude_interim?: boolean
  overall_score?: double | string
  start?: Time
  top_n?: integer
  body?: {
    allow_no_match?: boolean
    bucket_span?: Time
    end?: Time
    exclude_interim?: boolean
    overall_score?: double | string
    start?: Time
    top_n?: integer
  }
}

export interface MlGetOverallBucketsResponse {
  count: long
  overall_buckets: MlOverallBucket[]
}

export interface MlGetRecordsRequest extends RequestBase {
  job_id: Id
  desc?: boolean
  end?: DateString
  exclude_interim?: boolean
  from?: integer
  record_score?: double
  size?: integer
  sort?: Field
  start?: DateString
  body?: {
    desc?: boolean
    end?: DateString
    exclude_interim?: boolean
    page?: MlPage
    record_score?: double
    sort?: Field
    start?: DateString
  }
}

export interface MlGetRecordsResponse {
  count: long
  records: MlAnomaly[]
}

export interface MlGetTrainedModelsRequest extends RequestBase {
  model_id?: Id
  allow_no_match?: boolean
  decompress_definition?: boolean
  exclude_generated?: boolean
  from?: integer
  include?: MlInclude
  size?: integer
  tags?: string
}

export interface MlGetTrainedModelsResponse {
  count: integer
  trained_model_configs: MlTrainedModelConfig[]
}

export interface MlGetTrainedModelsStatsRequest extends RequestBase {
  model_id?: Id
  allow_no_match?: boolean
  from?: integer
  size?: integer
}

export interface MlGetTrainedModelsStatsResponse {
  count: integer
  trained_model_stats: MlTrainedModelStats[]
}

export interface MlInferTrainedModelDeploymentRequest extends RequestBase {
  model_id: Id
  timeout?: Time
  body?: {
    docs: Record<string, string>[]
  }
}

export interface MlInferTrainedModelDeploymentResponse {
  entities?: MlTrainedModelEntities[]
  is_truncated?: boolean
  predicted_value?: MlPredictedValue[]
  predicted_value_sequence?: string
  prediction_probability?: double
  top_classes: MlTopClassEntry[]
  warning?: string
}

export interface MlInfoAnomalyDetectors {
  categorization_analyzer: MlCategorizationAnalyzer
  categorization_examples_limit: integer
  model_memory_limit: string
  model_snapshot_retention_days: integer
  daily_model_snapshot_retention_after_days: integer
}

export interface MlInfoDatafeeds {
  scroll_size: integer
}

export interface MlInfoDefaults {
  anomaly_detectors: MlInfoAnomalyDetectors
  datafeeds: MlInfoDatafeeds
}

export interface MlInfoLimits {
  max_model_memory_limit?: string
  effective_max_model_memory_limit: string
  total_ml_memory: string
}

export interface MlInfoNativeCode {
  build_hash: string
  version: VersionString
}

export interface MlInfoRequest extends RequestBase {
}

export interface MlInfoResponse {
  defaults: MlInfoDefaults
  limits: MlInfoLimits
  upgrade_mode: boolean
  native_code: MlInfoNativeCode
}

export interface MlOpenJobRequest extends RequestBase {
  job_id: Id
  timeout?: Time
  body?: {
    timeout?: Time
  }
}

export interface MlOpenJobResponse {
  opened: boolean
}

export interface MlPostCalendarEventsRequest extends RequestBase {
  calendar_id: Id
  body?: {
    events: MlCalendarEvent[]
  }
}

export interface MlPostCalendarEventsResponse {
  events: MlCalendarEvent[]
}

export interface MlPostDataRequest<TData = unknown> extends RequestBase {
  job_id: Id
  reset_end?: DateString
  reset_start?: DateString
  body?: TData[]
}

export interface MlPostDataResponse {
  bucket_count: long
  earliest_record_timestamp: long
  empty_bucket_count: long
  input_bytes: long
  input_field_count: long
  input_record_count: long
  invalid_date_count: long
  job_id: Id
  last_data_time: integer
  latest_record_timestamp: long
  missing_field_count: long
  out_of_order_timestamp_count: long
  processed_field_count: long
  processed_record_count: long
  sparse_bucket_count: long
}

export interface MlPreviewDataFrameAnalyticsDataframePreviewConfig {
  source: MlDataframeAnalyticsSource
  analysis: MlDataframeAnalysisContainer
  model_memory_limit?: string
  max_num_threads?: integer
  analyzed_fields?: MlDataframeAnalysisAnalyzedFields | string[]
}

export interface MlPreviewDataFrameAnalyticsRequest extends RequestBase {
  id?: Id
  body?: {
    config?: MlPreviewDataFrameAnalyticsDataframePreviewConfig
  }
}

export interface MlPreviewDataFrameAnalyticsResponse {
  feature_values: Record<Field, string>[]
}

export interface MlPreviewDatafeedRequest extends RequestBase {
  datafeed_id?: Id
  body?: {
    datafeed_config?: MlDatafeedConfig
    job_config?: MlJobConfig
  }
}

export interface MlPreviewDatafeedResponse<TDocument = unknown> {
  data: TDocument[]
}

export interface MlPutCalendarRequest extends RequestBase {
  calendar_id: Id
  body?: {
    job_ids?: Id[]
    description?: string
  }
}

export interface MlPutCalendarResponse {
  calendar_id: Id
  description?: string
  job_ids: Ids
}

export interface MlPutCalendarJobRequest extends RequestBase {
  calendar_id: Id
  job_id: Id
}

export interface MlPutCalendarJobResponse {
  calendar_id: Id
  description?: string
  job_ids: Ids
}

export interface MlPutDataFrameAnalyticsRequest extends RequestBase {
  id: Id
  body?: {
    allow_lazy_start?: boolean
    analysis: MlDataframeAnalysisContainer
    analyzed_fields?: MlDataframeAnalysisAnalyzedFields | string[]
    description?: string
    dest: MlDataframeAnalyticsDestination
    max_num_threads?: integer
    model_memory_limit?: string
    source: MlDataframeAnalyticsSource
    headers?: HttpHeaders
    version?: VersionString
  }
}

export interface MlPutDataFrameAnalyticsResponse {
  id: Id
  create_time: long
  version: VersionString
  source: MlDataframeAnalyticsSource
  description?: string
  dest: MlDataframeAnalyticsDestination
  model_memory_limit: string
  allow_lazy_start: boolean
  max_num_threads: integer
  analysis: MlDataframeAnalysisContainer
  analyzed_fields?: MlDataframeAnalysisAnalyzedFields | string[]
}

export interface MlPutDatafeedRequest extends RequestBase {
  datafeed_id: Id
  allow_no_indices?: boolean
  expand_wildcards?: ExpandWildcards
  ignore_throttled?: boolean
  ignore_unavailable?: boolean
  body?: {
    aggregations?: Record<string, AggregationsAggregationContainer>
    chunking_config?: MlChunkingConfig
    delayed_data_check_config?: MlDelayedDataCheckConfig
    frequency?: Time
    indices?: Indices
    indexes?: Indices
    indices_options?: IndicesOptions
    job_id?: Id
    max_empty_searches?: integer
    query?: QueryDslQueryContainer
    query_delay?: Time
    runtime_mappings?: MappingRuntimeFields
    script_fields?: Record<string, ScriptField>
    scroll_size?: integer
    headers?: HttpHeaders
  }
}

export interface MlPutDatafeedResponse {
  aggregations: Record<string, AggregationsAggregationContainer>
  chunking_config: MlChunkingConfig
  delayed_data_check_config?: MlDelayedDataCheckConfig
  datafeed_id: Id
  frequency: Time
  indices: string[]
  job_id: Id
  indices_options?: IndicesOptions
  max_empty_searches: integer
  query: QueryDslQueryContainer
  query_delay: Time
  runtime_mappings?: MappingRuntimeFields
  script_fields?: Record<string, ScriptField>
  scroll_size: integer
}

export interface MlPutFilterRequest extends RequestBase {
  filter_id: Id
  body?: {
    description?: string
    items?: string[]
  }
}

export interface MlPutFilterResponse {
  description: string
  filter_id: Id
  items: string[]
}

export interface MlPutJobRequest extends RequestBase {
  job_id: Id
  body?: {
    allow_lazy_open?: boolean
    analysis_config: MlAnalysisConfig
    analysis_limits?: MlAnalysisLimits
    background_persist_interval: Time
    custom_settings?: MlCustomSettings
    daily_model_snapshot_retention_after_days?: long
    data_description: MlDataDescription
    datafeed_config?: MlDatafeedConfig
    description?: string
    groups?: string[]
    model_plot_config?: MlModelPlotConfig
    model_snapshot_retention_days?: long
    renormalization_window_days?: long
    results_index_name?: IndexName
    results_retention_days?: long
  }
}

export interface MlPutJobResponse {
  allow_lazy_open: boolean
  analysis_config: MlAnalysisConfigRead
  analysis_limits: MlAnalysisLimits
  background_persist_interval?: Time
  create_time: DateString
  custom_settings?: MlCustomSettings
  daily_model_snapshot_retention_after_days: long
  data_description: MlDataDescription
  datafeed_config?: MlDatafeed
  description?: string
  groups?: string[]
  job_id: Id
  job_type: string
  job_version: string
  model_plot_config?: MlModelPlotConfig
  model_snapshot_id?: Id
  model_snapshot_retention_days: long
  renormalization_window_days?: long
  results_index_name: string
  results_retention_days?: long
}

export interface MlPutTrainedModelAggregateOutput {
  logistic_regression?: MlPutTrainedModelWeights
  weighted_sum?: MlPutTrainedModelWeights
  weighted_mode?: MlPutTrainedModelWeights
  exponent?: MlPutTrainedModelWeights
}

export interface MlPutTrainedModelDefinition {
  preprocessors?: MlPutTrainedModelPreprocessor[]
  trained_model: MlPutTrainedModelTrainedModel
}

export interface MlPutTrainedModelEnsemble {
  aggregate_output?: MlPutTrainedModelAggregateOutput
  classification_labels?: string[]
  feature_names?: string[]
  target_type?: string
  trained_models: MlPutTrainedModelTrainedModel[]
}

export interface MlPutTrainedModelFrequencyEncodingPreprocessor {
  field: string
  feature_name: string
  frequency_map: Record<string, double>
}

export interface MlPutTrainedModelInput {
  field_names: Names
}

export interface MlPutTrainedModelOneHotEncodingPreprocessor {
  field: string
  hot_map: Record<string, string>
}

export interface MlPutTrainedModelPreprocessor {
  frequency_encoding?: MlPutTrainedModelFrequencyEncodingPreprocessor
  one_hot_encoding?: MlPutTrainedModelOneHotEncodingPreprocessor
  target_mean_encoding?: MlPutTrainedModelTargetMeanEncodingPreprocessor
}

export interface MlPutTrainedModelRequest extends RequestBase {
  model_id: Id
  defer_definition_decompression?: boolean
  body?: {
    compressed_definition?: string
    definition?: MlPutTrainedModelDefinition
    description?: string
    inference_config: AggregationsInferenceConfigContainer
    input: MlPutTrainedModelInput
    metadata?: any
    model_type?: MlTrainedModelType
    model_size_bytes?: long
    tags?: string[]
  }
}

export type MlPutTrainedModelResponse = MlTrainedModelConfig

export interface MlPutTrainedModelTargetMeanEncodingPreprocessor {
  field: string
  feature_name: string
  target_map: Record<string, double>
  default_value: double
}

export interface MlPutTrainedModelTrainedModel {
  tree?: MlPutTrainedModelTrainedModelTree
  tree_node?: MlPutTrainedModelTrainedModelTreeNode
  ensemble?: MlPutTrainedModelEnsemble
}

export interface MlPutTrainedModelTrainedModelTree {
  classification_labels?: string[]
  feature_names: string[]
  target_type?: string
  tree_structure: MlPutTrainedModelTrainedModelTreeNode[]
}

export interface MlPutTrainedModelTrainedModelTreeNode {
  decision_type?: string
  default_left?: boolean
  leaf_value?: double
  left_child?: integer
  node_index: integer
  right_child?: integer
  split_feature?: integer
  split_gain?: integer
  threshold?: double
}

export interface MlPutTrainedModelWeights {
  weights: double
}

export interface MlPutTrainedModelAliasRequest extends RequestBase {
  model_alias: Name
  model_id: Id
  reassign?: boolean
}

export interface MlPutTrainedModelAliasResponse extends AcknowledgedResponseBase {
}

export interface MlPutTrainedModelDefinitionPartRequest extends RequestBase {
  model_id: Id
  part: integer
  body?: {
    definition: string
    total_definition_length: long
    total_parts: integer
  }
}

export interface MlPutTrainedModelDefinitionPartResponse extends AcknowledgedResponseBase {
}

export interface MlPutTrainedModelVocabularyRequest extends RequestBase {
  model_id: Id
  body?: {
    vocabulary: string[]
  }
}

export interface MlPutTrainedModelVocabularyResponse extends AcknowledgedResponseBase {
}

export interface MlResetJobRequest extends RequestBase {
  job_id: Id
  wait_for_completion?: boolean
}

export interface MlResetJobResponse extends AcknowledgedResponseBase {
}

export interface MlRevertModelSnapshotRequest extends RequestBase {
  job_id: Id
  snapshot_id: Id
  delete_intervening_results?: boolean
  body?: {
    delete_intervening_results?: boolean
  }
}

export interface MlRevertModelSnapshotResponse {
  model: MlModelSnapshot
}

export interface MlSetUpgradeModeRequest extends RequestBase {
  enabled?: boolean
  timeout?: Time
}

export interface MlSetUpgradeModeResponse extends AcknowledgedResponseBase {
}

export interface MlStartDataFrameAnalyticsRequest extends RequestBase {
  id: Id
  timeout?: Time
}

export interface MlStartDataFrameAnalyticsResponse extends AcknowledgedResponseBase {
  node: NodeId
}

export interface MlStartDatafeedRequest extends RequestBase {
  datafeed_id: Id
  end?: Time
  start?: Time
  timeout?: Time
  body?: {
    end?: Time
    start?: Time
    timeout?: Time
  }
}

export interface MlStartDatafeedResponse {
  node: NodeIds
  started: boolean
}

export interface MlStartTrainedModelDeploymentRequest extends RequestBase {
  model_id: Id
  inference_threads?: integer
  model_threads?: integer
  queue_capacity?: integer
  timeout?: Time
  wait_for?: MlDeploymentState
}

export interface MlStartTrainedModelDeploymentResponse {
  allocation: MlTrainedModelAllocation
}

export interface MlStopDataFrameAnalyticsRequest extends RequestBase {
  id: Id
  allow_no_match?: boolean
  force?: boolean
  timeout?: Time
}

export interface MlStopDataFrameAnalyticsResponse {
  stopped: boolean
}

export interface MlStopDatafeedRequest extends RequestBase {
  datafeed_id: Id
  allow_no_match?: boolean
  force?: boolean
  timeout?: Time
  body?: {
    allow_no_match?: boolean
    force?: boolean
    timeout?: Time
  }
}

export interface MlStopDatafeedResponse {
  stopped: boolean
}

export interface MlStopTrainedModelDeploymentRequest extends RequestBase {
  model_id: Id
  allow_no_match?: boolean
  force?: boolean
}

export interface MlStopTrainedModelDeploymentResponse {
  stopped: boolean
}

export interface MlUpdateDataFrameAnalyticsRequest extends RequestBase {
  id: Id
  body?: {
    description?: string
    model_memory_limit?: string
    max_num_threads?: integer
    allow_lazy_start?: boolean
  }
}

export interface MlUpdateDataFrameAnalyticsResponse {
  id: Id
  create_time: long
  version: VersionString
  source: MlDataframeAnalyticsSource
  description?: string
  dest: MlDataframeAnalyticsDestination
  model_memory_limit: string
  allow_lazy_start: boolean
  max_num_threads: integer
  analysis: MlDataframeAnalysisContainer
  analyzed_fields?: MlDataframeAnalysisAnalyzedFields | string[]
}

export interface MlUpdateDatafeedRequest extends RequestBase {
  datafeed_id: Id
  allow_no_indices?: boolean
  expand_wildcards?: ExpandWildcards
  ignore_throttled?: boolean
  ignore_unavailable?: boolean
  body?: {
    aggregations?: Record<string, AggregationsAggregationContainer>
    chunking_config?: MlChunkingConfig
    delayed_data_check_config?: MlDelayedDataCheckConfig
    frequency?: Time
    indices?: string[]
    indexes?: string[]
    indices_options?: IndicesOptions
    max_empty_searches?: integer
    query?: QueryDslQueryContainer
    query_delay?: Time
    runtime_mappings?: MappingRuntimeFields
    script_fields?: Record<string, ScriptField>
    scroll_size?: integer
  }
}

export interface MlUpdateDatafeedResponse {
  aggregations: Record<string, AggregationsAggregationContainer>
  chunking_config: MlChunkingConfig
  delayed_data_check_config?: MlDelayedDataCheckConfig
  datafeed_id: Id
  frequency: Time
  indices: string[]
  job_id: Id
  indices_options?: IndicesOptions
  max_empty_searches: integer
  query: QueryDslQueryContainer
  query_delay: Time
  runtime_mappings?: MappingRuntimeFields
  script_fields?: Record<string, ScriptField>
  scroll_size: integer
}

export interface MlUpdateFilterRequest extends RequestBase {
  filter_id: Id
  body?: {
    add_items?: string[]
    description?: string
    remove_items?: string[]
  }
}

export interface MlUpdateFilterResponse {
  description: string
  filter_id: Id
  items: string[]
}

export interface MlUpdateJobRequest extends RequestBase {
  job_id: Id
  body?: {
    allow_lazy_open?: boolean
    analysis_limits?: MlAnalysisMemoryLimit
    background_persist_interval?: Time
    custom_settings?: Record<string, any>
    categorization_filters?: string[]
    description?: string
    model_plot_config?: MlModelPlotConfig
    daily_model_snapshot_retention_after_days?: long
    model_snapshot_retention_days?: long
    renormalization_window_days?: long
    results_retention_days?: long
    groups?: string[]
    detectors?: MlDetector[]
    per_partition_categorization?: MlPerPartitionCategorization
  }
}

export interface MlUpdateJobResponse {
  allow_lazy_open: boolean
  analysis_config: MlAnalysisConfigRead
  analysis_limits: MlAnalysisLimits
  background_persist_interval?: Time
  create_time: EpochMillis
  finished_time?: EpochMillis
  custom_settings?: Record<string, string>
  daily_model_snapshot_retention_after_days: long
  data_description: MlDataDescription
  datafeed_config?: MlDatafeed
  description?: string
  groups?: string[]
  job_id: Id
  job_type: string
  job_version: VersionString
  model_plot_config?: MlModelPlotConfig
  model_snapshot_id?: Id
  model_snapshot_retention_days: long
  renormalization_window_days?: long
  results_index_name: IndexName
  results_retention_days?: long
}

export interface MlUpdateModelSnapshotRequest extends RequestBase {
  job_id: Id
  snapshot_id: Id
  body?: {
    description?: string
    retain?: boolean
  }
}

export interface MlUpdateModelSnapshotResponse extends AcknowledgedResponseBase {
  model: MlModelSnapshot
}

export interface MlUpgradeJobSnapshotRequest extends RequestBase {
  job_id: Id
  snapshot_id: Id
  wait_for_completion?: boolean
  timeout?: Time
}

export interface MlUpgradeJobSnapshotResponse {
  node: NodeId
  completed: boolean
}

export interface MlValidateRequest extends RequestBase {
  body?: {
    job_id?: Id
    analysis_config?: MlAnalysisConfig
    analysis_limits?: MlAnalysisLimits
    data_description?: MlDataDescription
    description?: string
    model_plot?: MlModelPlotConfig
    model_snapshot_id?: Id
    model_snapshot_retention_days?: long
    results_index_name?: IndexName
  }
}

export interface MlValidateResponse extends AcknowledgedResponseBase {
}

export interface MlValidateDetectorRequest extends RequestBase {
  body?: MlDetector
}

export interface MlValidateDetectorResponse extends AcknowledgedResponseBase {
}

export interface MonitoringBulkRequest<TDocument = unknown, TPartialDocument = unknown> extends RequestBase {
  type?: string
  system_id: string
  system_api_version: string
  interval: TimeSpan
  body?: (BulkOperationContainer | BulkUpdateAction<TDocument, TPartialDocument> | TDocument)[]
}

export interface MonitoringBulkResponse {
  error?: ErrorCause
  errors: boolean
  ignored: boolean
  took: long
}

export interface NodesAdaptiveSelection {
  avg_queue_size?: long
  avg_response_time?: long
  avg_response_time_ns?: long
  avg_service_time?: string
  avg_service_time_ns?: long
  outgoing_searches?: long
  rank?: string
}

export interface NodesBreaker {
  estimated_size?: string
  estimated_size_in_bytes?: long
  limit_size?: string
  limit_size_in_bytes?: long
  overhead?: float
  tripped?: float
}

export interface NodesCgroup {
  cpuacct?: NodesCpuAcct
  cpu?: NodesCgroupCpu
  memory?: NodesCgroupMemory
}

export interface NodesCgroupCpu {
  control_group?: string
  cfs_period_micros?: integer
  cfs_quota_micros?: integer
  stat?: NodesCgroupCpuStat
}

export interface NodesCgroupCpuStat {
  number_of_elapsed_periods?: long
  number_of_times_throttled?: long
  time_throttled_nanos?: long
}

export interface NodesCgroupMemory {
  control_group?: string
  limit_in_bytes?: string
  usage_in_bytes?: string
}

export interface NodesClient {
  id?: long
  agent?: string
  local_address?: string
  remote_address?: string
  last_uri?: string
  opened_time_millis?: long
  closed_time_millis?: long
  last_request_time_millis?: long
  request_count?: long
  request_size_bytes?: long
  x_opaque_id?: string
}

export interface NodesClusterAppliedStats {
  recordings?: NodesRecording[]
}

export interface NodesClusterStateQueue {
  total?: long
  pending?: long
  committed?: long
}

export interface NodesClusterStateUpdate {
  count?: long
  computation_time?: string
  computation_time_millis?: long
  publication_time?: string
  publication_time_millis?: long
  context_construction_time?: string
  context_construction_time_millis?: long
  commit_time?: string
  commit_time_millis?: long
  completion_time?: string
  completion_time_millis?: long
  master_apply_time?: string
  master_apply_time_millis?: long
  notification_time?: string
  notification_time_millis?: long
}

export interface NodesContext {
  context?: string
  compilations?: long
  cache_evictions?: long
  compilation_limit_triggered?: long
}

export interface NodesCpu {
  percent?: integer
  sys?: string
  sys_in_millis?: long
  total?: string
  total_in_millis?: long
  user?: string
  user_in_millis?: long
  load_average?: Record<string, double>
}

export interface NodesCpuAcct {
  control_group?: string
  usage_nanos?: long
}

export interface NodesDataPathStats {
  available?: string
  available_in_bytes?: long
  disk_queue?: string
  disk_reads?: long
  disk_read_size?: string
  disk_read_size_in_bytes?: long
  disk_writes?: long
  disk_write_size?: string
  disk_write_size_in_bytes?: long
  free?: string
  free_in_bytes?: long
  mount?: string
  path?: string
  total?: string
  total_in_bytes?: long
  type?: string
}

export interface NodesDiscovery {
  cluster_state_queue?: NodesClusterStateQueue
  published_cluster_states?: NodesPublishedClusterStates
  cluster_state_update?: Record<string, NodesClusterStateUpdate>
  serialized_cluster_states?: NodesSerializedClusterState
  cluster_applier_stats?: NodesClusterAppliedStats
}

export interface NodesExtendedMemoryStats extends NodesMemoryStats {
  free_percent?: integer
  used_percent?: integer
}

export interface NodesFileSystem {
  data?: NodesDataPathStats[]
  timestamp?: long
  total?: NodesFileSystemTotal
  io_stats?: NodesIoStats
}

export interface NodesFileSystemTotal {
  available?: string
  available_in_bytes?: long
  free?: string
  free_in_bytes?: long
  total?: string
  total_in_bytes?: long
}

export interface NodesGarbageCollector {
  collectors?: Record<string, NodesGarbageCollectorTotal>
}

export interface NodesGarbageCollectorTotal {
  collection_count?: long
  collection_time?: string
  collection_time_in_millis?: long
}

export interface NodesHttp {
  current_open?: integer
  total_opened?: long
  clients?: NodesClient[]
}

export interface NodesIndexingPressure {
  memory?: NodesIndexingPressureMemory
}

export interface NodesIndexingPressureMemory {
  limit_in_bytes?: long
  current?: NodesPressureMemory
  total?: NodesPressureMemory
}

export interface NodesIngest {
  pipelines?: Record<string, NodesIngestTotal>
  total?: NodesIngestTotal
}

export interface NodesIngestTotal {
  count?: long
  current?: long
  failed?: long
  processors?: Record<string, NodesKeyedProcessor>[]
  time_in_millis?: long
}

export interface NodesIoStatDevice {
  device_name?: string
  operations?: long
  read_kilobytes?: long
  read_operations?: long
  write_kilobytes?: long
  write_operations?: long
}

export interface NodesIoStats {
  devices?: NodesIoStatDevice[]
  total?: NodesIoStatDevice
}

export interface NodesJvm {
  buffer_pools?: Record<string, NodesNodeBufferPool>
  classes?: NodesJvmClasses
  gc?: NodesGarbageCollector
  mem?: NodesJvmMemoryStats
  threads?: NodesJvmThreads
  timestamp?: long
  uptime?: string
  uptime_in_millis?: long
}

export interface NodesJvmClasses {
  current_loaded_count?: long
  total_loaded_count?: long
  total_unloaded_count?: long
}

export interface NodesJvmMemoryStats {
  heap_used_in_bytes?: long
  heap_used_percent?: long
  heap_committed_in_bytes?: long
  heap_max_in_bytes?: long
  non_heap_used_in_bytes?: long
  non_heap_committed_in_bytes?: long
  pools?: Record<string, NodesPool>
}

export interface NodesJvmThreads {
  count?: long
  peak_count?: long
}

export interface NodesKeyedProcessor {
  stats?: NodesProcessor
  type?: string
}

export interface NodesMemoryStats {
  adjusted_total_in_bytes?: long
  resident?: string
  resident_in_bytes?: long
  share?: string
  share_in_bytes?: long
  total_virtual?: string
  total_virtual_in_bytes?: long
  total_in_bytes?: long
  free_in_bytes?: long
  used_in_bytes?: long
}

export interface NodesNodeBufferPool {
  count?: long
  total_capacity?: string
  total_capacity_in_bytes?: long
  used?: string
  used_in_bytes?: long
}

export interface NodesNodesResponseBase {
  _nodes?: NodeStatistics
}

export interface NodesOperatingSystem {
  cpu?: NodesCpu
  mem?: NodesExtendedMemoryStats
  swap?: NodesMemoryStats
  cgroup?: NodesCgroup
  timestamp?: long
}

export interface NodesPool {
  used_in_bytes?: long
  max_in_bytes?: long
  peak_used_in_bytes?: long
  peak_max_in_bytes?: long
}

export interface NodesPressureMemory {
  combined_coordinating_and_primary_in_bytes?: long
  coordinating_in_bytes?: long
  primary_in_bytes?: long
  replica_in_bytes?: long
  all_in_bytes?: long
  coordinating_rejections?: long
  primary_rejections?: long
  replica_rejections?: long
}

export interface NodesProcess {
  cpu?: NodesCpu
  mem?: NodesMemoryStats
  open_file_descriptors?: integer
  max_file_descriptors?: integer
  timestamp?: long
}

export interface NodesProcessor {
  count?: long
  current?: long
  failed?: long
  time_in_millis?: long
}

export interface NodesPublishedClusterStates {
  full_states?: long
  incompatible_diffs?: long
  compatible_diffs?: long
}

export interface NodesRecording {
  name?: string
  cumulative_execution_count?: long
  cumulative_execution_time?: string
  cumulative_execution_time_millis?: long
}

export interface NodesScriptCache {
  cache_evictions?: long
  compilation_limit_triggered?: long
  compilations?: long
  context?: string
}

export interface NodesScripting {
  cache_evictions?: long
  compilations?: long
  compilation_limit_triggered?: long
  contexts?: NodesContext[]
}

export interface NodesSerializedClusterState {
  full_states?: NodesSerializedClusterStateDetail
  diffs?: NodesSerializedClusterStateDetail
}

export interface NodesSerializedClusterStateDetail {
  count?: long
  uncompressed_size?: string
  uncompressed_size_in_bytes?: long
  compressed_size?: string
  compressed_size_in_bytes?: long
}

export interface NodesStats {
  adaptive_selection?: Record<string, NodesAdaptiveSelection>
  breakers?: Record<string, NodesBreaker>
  fs?: NodesFileSystem
  host?: Host
  http?: NodesHttp
  ingest?: NodesIngest
  ip?: Ip | Ip[]
  jvm?: NodesJvm
  name?: Name
  os?: NodesOperatingSystem
  process?: NodesProcess
  roles?: NodeRoles
  script?: NodesScripting
  script_cache?: Record<string, NodesScriptCache | NodesScriptCache[]>
  thread_pool?: Record<string, NodesThreadCount>
  timestamp?: long
  transport?: NodesTransport
  transport_address?: TransportAddress
  attributes?: Record<Field, string>
  discovery?: NodesDiscovery
  indexing_pressure?: NodesIndexingPressure
  indices?: IndicesStatsShardStats
}

export interface NodesThreadCount {
  active?: long
  completed?: long
  largest?: long
  queue?: long
  rejected?: long
  threads?: long
}

export interface NodesTransport {
  inbound_handling_time_histogram?: NodesTransportHistogram[]
  outbound_handling_time_histogram?: NodesTransportHistogram[]
  rx_count?: long
  rx_size?: string
  rx_size_in_bytes?: long
  server_open?: integer
  tx_count?: long
  tx_size?: string
  tx_size_in_bytes?: long
  total_outbound_connections?: long
}

export interface NodesTransportHistogram {
  count?: long
  lt_millis?: long
  ge_millis?: long
}

export interface NodesHotThreadsHotThread {
  hosts: Host[]
  node_id: Id
  node_name: Name
  threads: string[]
}

export interface NodesHotThreadsRequest extends RequestBase {
  node_id?: NodeIds
  ignore_idle_threads?: boolean
  interval?: Time
  snapshots?: long
  master_timeout?: Time
  threads?: long
  timeout?: Time
  type?: ThreadType
  sort?: ThreadType
}

export interface NodesHotThreadsResponse {
  hot_threads: NodesHotThreadsHotThread[]
}

export interface NodesInfoDeprecationIndexing {
  enabled: boolean | string
}

export interface NodesInfoNodeInfo {
  attributes: Record<string, string>
  build_flavor: string
  build_hash: string
  build_type: string
  host: Host
  http?: NodesInfoNodeInfoHttp
  ip: Ip
  jvm?: NodesInfoNodeJvmInfo
  name: Name
  network?: NodesInfoNodeInfoNetwork
  os?: NodesInfoNodeOperatingSystemInfo
  plugins?: PluginStats[]
  process?: NodesInfoNodeProcessInfo
  roles: NodeRoles
  settings?: NodesInfoNodeInfoSettings
  thread_pool?: Record<string, NodesInfoNodeThreadPoolInfo>
  total_indexing_buffer?: long
  total_indexing_buffer_in_bytes?: ByteSize
  transport?: NodesInfoNodeInfoTransport
  transport_address: TransportAddress
  version: VersionString
  modules?: PluginStats[]
  ingest?: NodesInfoNodeInfoIngest
  aggregations?: Record<string, NodesInfoNodeInfoAggregation>
}

export interface NodesInfoNodeInfoAction {
  destructive_requires_name: string
}

export interface NodesInfoNodeInfoAggregation {
  types: string[]
}

export interface NodesInfoNodeInfoBootstrap {
  memory_lock: string
}

export interface NodesInfoNodeInfoClient {
  type: string
}

export interface NodesInfoNodeInfoDiscover {
  seed_hosts: string
}

export interface NodesInfoNodeInfoHttp {
  bound_address: string[]
  max_content_length?: ByteSize
  max_content_length_in_bytes: long
  publish_address: string
}

export interface NodesInfoNodeInfoIngest {
  processors: NodesInfoNodeInfoIngestProcessor[]
}

export interface NodesInfoNodeInfoIngestDownloader {
  enabled: string
}

export interface NodesInfoNodeInfoIngestInfo {
  downloader: NodesInfoNodeInfoIngestDownloader
}

export interface NodesInfoNodeInfoIngestProcessor {
  type: string
}

export interface NodesInfoNodeInfoJvmMemory {
  direct_max?: ByteSize
  direct_max_in_bytes: long
  heap_init?: ByteSize
  heap_init_in_bytes: long
  heap_max?: ByteSize
  heap_max_in_bytes: long
  non_heap_init?: ByteSize
  non_heap_init_in_bytes: long
  non_heap_max?: ByteSize
  non_heap_max_in_bytes: long
}

export interface NodesInfoNodeInfoMemory {
  total: string
  total_in_bytes: long
}

export interface NodesInfoNodeInfoNetwork {
  primary_interface: NodesInfoNodeInfoNetworkInterface
  refresh_interval: integer
}

export interface NodesInfoNodeInfoNetworkInterface {
  address: string
  mac_address: string
  name: Name
}

export interface NodesInfoNodeInfoOSCPU {
  cache_size: string
  cache_size_in_bytes: integer
  cores_per_socket: integer
  mhz: integer
  model: string
  total_cores: integer
  total_sockets: integer
  vendor: string
}

export interface NodesInfoNodeInfoPath {
  logs: string
  home: string
  repo: string[]
  data?: string[]
}

export interface NodesInfoNodeInfoRepositories {
  url: NodesInfoNodeInfoRepositoriesUrl
}

export interface NodesInfoNodeInfoRepositoriesUrl {
  allowed_urls: string
}

export interface NodesInfoNodeInfoScript {
  allowed_types: string
  disable_max_compilations_rate: string
}

export interface NodesInfoNodeInfoSearch {
  remote: NodesInfoNodeInfoSearchRemote
}

export interface NodesInfoNodeInfoSearchRemote {
  connect: string
}

export interface NodesInfoNodeInfoSettings {
  cluster: NodesInfoNodeInfoSettingsCluster
  node: NodesInfoNodeInfoSettingsNode
  path: NodesInfoNodeInfoPath
  repositories?: NodesInfoNodeInfoRepositories
  discovery?: NodesInfoNodeInfoDiscover
  action?: NodesInfoNodeInfoAction
  client: NodesInfoNodeInfoClient
  http: NodesInfoNodeInfoSettingsHttp
  bootstrap?: NodesInfoNodeInfoBootstrap
  transport: NodesInfoNodeInfoSettingsTransport
  network?: NodesInfoNodeInfoSettingsNetwork
  xpack?: NodesInfoNodeInfoXpack
  script?: NodesInfoNodeInfoScript
  search?: NodesInfoNodeInfoSearch
  ingest?: NodesInfoNodeInfoSettingsIngest
}

export interface NodesInfoNodeInfoSettingsCluster {
  name: Name
  routing?: IndicesIndexRouting
  election: NodesInfoNodeInfoSettingsClusterElection
  initial_master_nodes?: string
  deprecation_indexing?: NodesInfoDeprecationIndexing
}

export interface NodesInfoNodeInfoSettingsClusterElection {
  strategy: Name
}

export interface NodesInfoNodeInfoSettingsHttp {
  type: NodesInfoNodeInfoSettingsHttpType | string
  'type.default'?: string
  compression?: boolean | string
  port?: integer | string
}

export interface NodesInfoNodeInfoSettingsHttpType {
  default: string
}

export interface NodesInfoNodeInfoSettingsIngest {
  attachment?: NodesInfoNodeInfoIngestInfo
  append?: NodesInfoNodeInfoIngestInfo
  csv?: NodesInfoNodeInfoIngestInfo
  convert?: NodesInfoNodeInfoIngestInfo
  date?: NodesInfoNodeInfoIngestInfo
  date_index_name?: NodesInfoNodeInfoIngestInfo
  dot_expander?: NodesInfoNodeInfoIngestInfo
  enrich?: NodesInfoNodeInfoIngestInfo
  fail?: NodesInfoNodeInfoIngestInfo
  foreach?: NodesInfoNodeInfoIngestInfo
  json?: NodesInfoNodeInfoIngestInfo
  user_agent?: NodesInfoNodeInfoIngestInfo
  kv?: NodesInfoNodeInfoIngestInfo
  geoip?: NodesInfoNodeInfoIngestInfo
  grok?: NodesInfoNodeInfoIngestInfo
  gsub?: NodesInfoNodeInfoIngestInfo
  join?: NodesInfoNodeInfoIngestInfo
  lowercase?: NodesInfoNodeInfoIngestInfo
  remove?: NodesInfoNodeInfoIngestInfo
  rename?: NodesInfoNodeInfoIngestInfo
  script?: NodesInfoNodeInfoIngestInfo
  set?: NodesInfoNodeInfoIngestInfo
  sort?: NodesInfoNodeInfoIngestInfo
  split?: NodesInfoNodeInfoIngestInfo
  trim?: NodesInfoNodeInfoIngestInfo
  uppercase?: NodesInfoNodeInfoIngestInfo
  urldecode?: NodesInfoNodeInfoIngestInfo
  bytes?: NodesInfoNodeInfoIngestInfo
  dissect?: NodesInfoNodeInfoIngestInfo
  set_security_user?: NodesInfoNodeInfoIngestInfo
  pipeline?: NodesInfoNodeInfoIngestInfo
  drop?: NodesInfoNodeInfoIngestInfo
  circle?: NodesInfoNodeInfoIngestInfo
  inference?: NodesInfoNodeInfoIngestInfo
}

export interface NodesInfoNodeInfoSettingsNetwork {
  host: Host
}

export interface NodesInfoNodeInfoSettingsNode {
  name: Name
  attr: Record<string, any>
  max_local_storage_nodes?: string
}

export interface NodesInfoNodeInfoSettingsTransport {
  type: NodesInfoNodeInfoSettingsTransportType | string
  'type.default'?: string
  features?: NodesInfoNodeInfoSettingsTransportFeatures
}

export interface NodesInfoNodeInfoSettingsTransportFeatures {
  'x-pack': string
}

export interface NodesInfoNodeInfoSettingsTransportType {
  default: string
}

export interface NodesInfoNodeInfoTransport {
  bound_address: string[]
  publish_address: string
  profiles: Record<string, string>
}

export interface NodesInfoNodeInfoXpack {
  license?: NodesInfoNodeInfoXpackLicense
  security: NodesInfoNodeInfoXpackSecurity
  notification?: Record<string, any>
}

export interface NodesInfoNodeInfoXpackLicense {
  self_generated: NodesInfoNodeInfoXpackLicenseType
}

export interface NodesInfoNodeInfoXpackLicenseType {
  type: string
}

export interface NodesInfoNodeInfoXpackSecurity {
  http: NodesInfoNodeInfoXpackSecuritySsl
  enabled: string
  transport?: NodesInfoNodeInfoXpackSecuritySsl
  authc?: NodesInfoNodeInfoXpackSecurityAuthc
}

export interface NodesInfoNodeInfoXpackSecurityAuthc {
  realms: NodesInfoNodeInfoXpackSecurityAuthcRealms
  token: NodesInfoNodeInfoXpackSecurityAuthcToken
}

export interface NodesInfoNodeInfoXpackSecurityAuthcRealms {
  file?: Record<string, NodesInfoNodeInfoXpackSecurityAuthcRealmsStatus>
  native?: Record<string, NodesInfoNodeInfoXpackSecurityAuthcRealmsStatus>
  pki?: Record<string, NodesInfoNodeInfoXpackSecurityAuthcRealmsStatus>
}

export interface NodesInfoNodeInfoXpackSecurityAuthcRealmsStatus {
  enabled?: string
  order: string
}

export interface NodesInfoNodeInfoXpackSecurityAuthcToken {
  enabled: string
}

export interface NodesInfoNodeInfoXpackSecuritySsl {
  ssl: Record<string, string>
}

export interface NodesInfoNodeJvmInfo {
  gc_collectors: string[]
  mem: NodesInfoNodeInfoJvmMemory
  memory_pools: string[]
  pid: integer
  start_time_in_millis: long
  version: VersionString
  vm_name: Name
  vm_vendor: string
  vm_version: VersionString
  bundled_jdk: boolean
  using_bundled_jdk: boolean
  using_compressed_ordinary_object_pointers?: boolean | string
  input_arguments: string[]
}

export interface NodesInfoNodeOperatingSystemInfo {
  arch: string
  available_processors: integer
  allocated_processors?: integer
  name: Name
  pretty_name: Name
  refresh_interval_in_millis: integer
  version: VersionString
  cpu?: NodesInfoNodeInfoOSCPU
  mem?: NodesInfoNodeInfoMemory
  swap?: NodesInfoNodeInfoMemory
}

export interface NodesInfoNodeProcessInfo {
  id: long
  mlockall: boolean
  refresh_interval_in_millis: long
}

export interface NodesInfoNodeThreadPoolInfo {
  core?: integer
  keep_alive?: string
  max?: integer
  queue_size: integer
  size?: integer
  type: string
}

export interface NodesInfoRequest extends RequestBase {
  node_id?: NodeIds
  metric?: Metrics
  flat_settings?: boolean
  master_timeout?: Time
  timeout?: Time
}

export interface NodesInfoResponse extends NodesNodesResponseBase {
  cluster_name: Name
  nodes: Record<string, NodesInfoNodeInfo>
}

export interface NodesReloadSecureSettingsNodeReloadError {
  name: Name
  reload_exception?: ErrorCause
}

export type NodesReloadSecureSettingsNodeReloadResult = NodesStats | NodesReloadSecureSettingsNodeReloadError

export interface NodesReloadSecureSettingsRequest extends RequestBase {
  node_id?: NodeIds
  timeout?: Time
  body?: {
    secure_settings_password?: Password
  }
}

export interface NodesReloadSecureSettingsResponse extends NodesNodesResponseBase {
  cluster_name: Name
  nodes: Record<string, NodesReloadSecureSettingsNodeReloadResult>
}

export interface NodesStatsRequest extends RequestBase {
  node_id?: NodeIds
  metric?: Metrics
  index_metric?: Metrics
  completion_fields?: Fields
  fielddata_fields?: Fields
  fields?: Fields
  groups?: boolean
  include_segment_file_sizes?: boolean
  level?: Level
  master_timeout?: Time
  timeout?: Time
  types?: string[]
  include_unloaded_segments?: boolean
}

export interface NodesStatsResponse extends NodesNodesResponseBase {
  cluster_name?: Name
  nodes: Record<string, NodesStats>
}

export interface NodesUsageNodeUsage {
  rest_actions: Record<string, integer>
  since: EpochMillis
  timestamp: EpochMillis
  aggregations: Record<string, any>
}

export interface NodesUsageRequest extends RequestBase {
  node_id?: NodeIds
  metric?: Metrics
  timeout?: Time
}

export interface NodesUsageResponse extends NodesNodesResponseBase {
  cluster_name: Name
  nodes: Record<string, NodesUsageNodeUsage>
}

export interface RollupDateHistogramGrouping {
  delay?: Time
  field: Field
  format?: string
  interval?: Time
  calendar_interval?: Time
  fixed_interval?: Time
  time_zone?: string
}

export interface RollupFieldMetric {
  field: Field
  metrics: RollupMetric[]
}

export interface RollupGroupings {
  date_histogram?: RollupDateHistogramGrouping
  histogram?: RollupHistogramGrouping
  terms?: RollupTermsGrouping
}

export interface RollupHistogramGrouping {
  fields: Fields
  interval: long
}

export type RollupMetric = 'min' | 'max' | 'sum' | 'avg' | 'value_count'

export interface RollupTermsGrouping {
  fields: Fields
}

export interface RollupDeleteJobRequest extends RequestBase {
  id: Id
}

export interface RollupDeleteJobResponse extends AcknowledgedResponseBase {
  task_failures?: TaskFailure[]
}

export type RollupGetJobsIndexingJobState = 'started' | 'indexing' | 'stopping' | 'stopped' | 'aborting'

export interface RollupGetJobsRequest extends RequestBase {
  id?: Id
}

export interface RollupGetJobsResponse {
  jobs: RollupGetJobsRollupJob[]
}

export interface RollupGetJobsRollupJob {
  config: RollupGetJobsRollupJobConfiguration
  stats: RollupGetJobsRollupJobStats
  status: RollupGetJobsRollupJobStatus
}

export interface RollupGetJobsRollupJobConfiguration {
  cron: string
  groups: RollupGroupings
  id: Id
  index_pattern: string
  metrics: RollupFieldMetric[]
  page_size: long
  rollup_index: IndexName
  timeout: Time
}

export interface RollupGetJobsRollupJobStats {
  documents_processed: long
  index_failures: long
  index_time_in_ms: long
  index_total: long
  pages_processed: long
  rollups_indexed: long
  search_failures: long
  search_time_in_ms: long
  search_total: long
  trigger_count: long
  processing_time_in_ms: long
  processing_total: long
}

export interface RollupGetJobsRollupJobStatus {
  current_position?: Record<string, any>
  job_state: RollupGetJobsIndexingJobState
  upgraded_doc_id?: boolean
}

export interface RollupGetRollupCapsRequest extends RequestBase {
  id?: Id
}

export interface RollupGetRollupCapsResponse extends DictionaryResponseBase<IndexName, RollupGetRollupCapsRollupCapabilities> {
}

export interface RollupGetRollupCapsRollupCapabilities {
  rollup_jobs: RollupGetRollupCapsRollupCapabilitySummary[]
}

export interface RollupGetRollupCapsRollupCapabilitySummary {
  fields: Record<Field, Record<string, any>>
  index_pattern: string
  job_id: string
  rollup_index: string
}

export interface RollupGetRollupIndexCapsIndexCapabilities {
  rollup_jobs: RollupGetRollupIndexCapsRollupJobSummary[]
}

export interface RollupGetRollupIndexCapsRequest extends RequestBase {
  index: Ids
}

export interface RollupGetRollupIndexCapsResponse extends DictionaryResponseBase<IndexName, RollupGetRollupIndexCapsIndexCapabilities> {
}

export interface RollupGetRollupIndexCapsRollupJobSummary {
  fields: Record<Field, RollupGetRollupIndexCapsRollupJobSummaryField[]>
  index_pattern: string
  job_id: Id
  rollup_index: IndexName
}

export interface RollupGetRollupIndexCapsRollupJobSummaryField {
  agg: string
  time_zone?: string
  calendar_interval?: Time
}

export interface RollupPutJobRequest extends RequestBase {
  id: Id
  body?: {
    cron: string
    groups: RollupGroupings
    index_pattern: string
    metrics?: RollupFieldMetric[]
    page_size: integer
    rollup_index: IndexName
    timeout?: Time
    headers?: HttpHeaders
  }
}

export interface RollupPutJobResponse extends AcknowledgedResponseBase {
}

export interface RollupRollupRequest extends RequestBase {
  index: IndexName
  rollup_index: IndexName
  body?: any
}

export type RollupRollupResponse = any

export interface RollupRollupSearchRequest extends RequestBase {
  index: Indices
  rest_total_hits_as_int?: boolean
  typed_keys?: boolean
  body?: {
    aggregations?: Record<string, AggregationsAggregationContainer>
    aggs?: Record<string, AggregationsAggregationContainer>
    query?: QueryDslQueryContainer
    size?: integer
  }
}

export interface RollupRollupSearchResponse<TDocument = unknown> {
  took: long
  timed_out: boolean
  terminated_early?: boolean
  _shards: ShardStatistics
  hits: SearchHitsMetadata<TDocument>
  aggregations?: Record<AggregateName, AggregationsAggregate>
}

export interface RollupStartJobRequest extends RequestBase {
  id: Id
}

export interface RollupStartJobResponse {
  started: boolean
}

export interface RollupStopJobRequest extends RequestBase {
  id: Id
  timeout?: Time
  wait_for_completion?: boolean
}

export interface RollupStopJobResponse {
  stopped: boolean
}

export type SearchableSnapshotsStatsLevel = 'cluster' | 'indices' | 'shards'

export interface SearchableSnapshotsCacheStatsNode {
  shared_cache: SearchableSnapshotsCacheStatsShared
}

export interface SearchableSnapshotsCacheStatsRequest extends RequestBase {
  node_id?: NodeIds
  master_timeout?: Time
}

export interface SearchableSnapshotsCacheStatsResponse {
  nodes: Record<string, SearchableSnapshotsCacheStatsNode>
}

export interface SearchableSnapshotsCacheStatsShared {
  reads: long
  bytes_read_in_bytes: ByteSize
  writes: long
  bytes_written_in_bytes: ByteSize
  evictions: long
  num_regions: integer
  size_in_bytes: ByteSize
  region_size_in_bytes: ByteSize
}

export interface SearchableSnapshotsClearCacheRequest extends RequestBase {
  index?: Indices
  expand_wildcards?: ExpandWildcards
  allow_no_indices?: boolean
  ignore_unavailable?: boolean
  pretty?: boolean
  human?: boolean
}

export type SearchableSnapshotsClearCacheResponse = any

export interface SearchableSnapshotsMountMountedSnapshot {
  snapshot: Name
  indices: Indices
  shards: ShardStatistics
}

export interface SearchableSnapshotsMountRequest extends RequestBase {
  repository: Name
  snapshot: Name
  master_timeout?: Time
  wait_for_completion?: boolean
  storage?: string
  body?: {
    index: IndexName
    renamed_index?: IndexName
    index_settings?: Record<string, any>
    ignore_index_settings?: string[]
  }
}

export interface SearchableSnapshotsMountResponse {
  snapshot: SearchableSnapshotsMountMountedSnapshot
}

export interface SearchableSnapshotsStatsRequest extends RequestBase {
  index?: Indices
  level?: SearchableSnapshotsStatsLevel
}

export interface SearchableSnapshotsStatsResponse {
  stats: any
  total: any
}

export interface SecurityApiKey {
  creation?: long
  expiration?: long
  id: Id
  invalidated?: boolean
  name: Name
  realm?: string
  username?: Username
  metadata?: Metadata
}

export interface SecurityApplicationGlobalUserPrivileges {
  manage: SecurityManageUserPrivileges
}

export interface SecurityApplicationPrivileges {
  application: string
  privileges: string[]
  resources: string[]
}

export interface SecurityClusterNode {
  name: Name
}

export type SecurityClusterPrivilege = 'all' | 'cancel_task' | 'create_snapshot' | 'grant_api_key' | 'manage' | 'manage_api_key' | 'manage_ccr' | 'manage_ilm' | 'manage_index_templates' | 'manage_ingest_pipelines' | 'manage_logstash_pipelines' | 'manage_ml' | 'manage_oidc' | 'manage_own_api_key' | 'manage_pipeline' | 'manage_rollup' | 'manage_saml' | 'manage_security' | 'manage_service_account' | 'manage_slm' | 'manage_token' | 'manage_transform' | 'manage_watcher' | 'monitor' | 'monitor_ml' | 'monitor_rollup' | 'monitor_snapshot' | 'monitor_text_structure' | 'monitor_transform' | 'monitor_watcher' | 'read_ccr' | 'read_ilm' | 'read_pipeline' | 'read_slm' | 'transport_client'

export interface SecurityCreatedStatus {
  created: boolean
}

export interface SecurityFieldRule {
  username?: Name
  dn?: Names
  groups?: Names
  metadata?: any
  realm?: SecurityRealm
}

export interface SecurityFieldSecurity {
  except?: Fields
  grant: Fields
}

export interface SecurityGlobalPrivilege {
  application: SecurityApplicationGlobalUserPrivileges
}

export type SecurityIndexPrivilege = 'none' | 'all' | 'auto_configure' | 'create' | 'create_doc' | 'create_index' | 'delete' | 'delete_index' | 'index' | 'maintenance' | 'manage' | 'manage_follow_index' | 'manage_ilm' | 'manage_leader_index' | 'monitor' | 'read' | 'read_cross_cluster' | 'view_index_metadata' | 'write'

export interface SecurityIndicesPrivileges {
  field_security?: SecurityFieldSecurity | SecurityFieldSecurity[]
  names: Indices
  privileges: SecurityIndexPrivilege[]
  query?: string[] | QueryDslQueryContainer
  allow_restricted_indices?: boolean
}

export interface SecurityManageUserPrivileges {
  applications: string[]
}

export interface SecurityRealm {
  name: Name
}

export interface SecurityRealmInfo {
  name: Name
  type: string
}

export interface SecurityRoleMapping {
  enabled: boolean
  metadata: Metadata
  roles: string[]
  rules: SecurityRoleMappingRule
  role_templates?: SecurityGetRoleRoleTemplate[]
}

export interface SecurityRoleMappingRule {
  any?: SecurityRoleMappingRule[]
  all?: SecurityRoleMappingRule[]
  field?: SecurityFieldRule
  except?: SecurityRoleMappingRule
}

export interface SecurityTransientMetadataConfig {
  enabled: boolean
}

export interface SecurityUser {
  email?: string | null
  full_name?: Name | null
  metadata: Metadata
  roles: string[]
  username: Username
  enabled: boolean
}

export interface SecurityAuthenticateRequest extends RequestBase {
}

export interface SecurityAuthenticateResponse {
  api_key?: SecurityApiKey
  authentication_realm: SecurityRealmInfo
  email?: string | null
  full_name?: Name | null
  lookup_realm: SecurityRealmInfo
  metadata: Metadata
  roles: string[]
  username: Username
  enabled: boolean
  authentication_type: string
  token?: SecurityAuthenticateToken
}

export interface SecurityAuthenticateToken {
  name: Name
  type?: string
}

export interface SecurityChangePasswordRequest extends RequestBase {
  username?: Username
  refresh?: Refresh
  body?: {
    password?: Password
    password_hash?: string
  }
}

export interface SecurityChangePasswordResponse {
}

export interface SecurityClearApiKeyCacheRequest extends RequestBase {
  ids: Ids
}

export interface SecurityClearApiKeyCacheResponse {
  _nodes: NodeStatistics
  cluster_name: Name
  nodes: Record<string, SecurityClusterNode>
}

export interface SecurityClearCachedPrivilegesRequest extends RequestBase {
  application: Name
}

export interface SecurityClearCachedPrivilegesResponse {
  _nodes: NodeStatistics
  cluster_name: Name
  nodes: Record<string, SecurityClusterNode>
}

export interface SecurityClearCachedRealmsRequest extends RequestBase {
  realms: Names
  usernames?: string[]
}

export interface SecurityClearCachedRealmsResponse {
  _nodes: NodeStatistics
  cluster_name: Name
  nodes: Record<string, SecurityClusterNode>
}

export interface SecurityClearCachedRolesRequest extends RequestBase {
  name: Names
}

export interface SecurityClearCachedRolesResponse {
  _nodes: NodeStatistics
  cluster_name: Name
  nodes: Record<string, SecurityClusterNode>
}

export interface SecurityClearCachedServiceTokensRequest extends RequestBase {
  namespace: Namespace
  service: Service
  name: Names
}

export interface SecurityClearCachedServiceTokensResponse {
  _nodes: NodeStatistics
  cluster_name: Name
  nodes: Record<string, SecurityClusterNode>
}

export interface SecurityCreateApiKeyIndexPrivileges {
  names: Indices
  privileges: SecurityIndexPrivilege[]
}

export interface SecurityCreateApiKeyRequest extends RequestBase {
  refresh?: Refresh
  body?: {
    expiration?: Time
    name?: Name
    role_descriptors?: Record<string, SecurityCreateApiKeyRoleDescriptor>
    metadata?: Metadata
  }
}

export interface SecurityCreateApiKeyResponse {
  api_key: string
  expiration?: long
  id: Id
  name: Name
  encoded: string
}

export interface SecurityCreateApiKeyRoleDescriptor {
  cluster: string[]
  index: SecurityCreateApiKeyIndexPrivileges[]
  applications?: SecurityApplicationPrivileges[]
}

export interface SecurityCreateServiceTokenRequest extends RequestBase {
  namespace: Namespace
  service: Service
  name: Name
}

export interface SecurityCreateServiceTokenResponse {
  created: boolean
  token: SecurityCreateServiceTokenToken
}

export interface SecurityCreateServiceTokenToken {
  name: Name
  value: string
}

export interface SecurityDeletePrivilegesFoundStatus {
  found: boolean
}

export interface SecurityDeletePrivilegesRequest extends RequestBase {
  application: Name
  name: Names
  refresh?: Refresh
}

export interface SecurityDeletePrivilegesResponse extends DictionaryResponseBase<string, Record<string, SecurityDeletePrivilegesFoundStatus>> {
}

export interface SecurityDeleteRoleRequest extends RequestBase {
  name: Name
  refresh?: Refresh
}

export interface SecurityDeleteRoleResponse {
  found: boolean
}

export interface SecurityDeleteRoleMappingRequest extends RequestBase {
  name: Name
  refresh?: Refresh
}

export interface SecurityDeleteRoleMappingResponse {
  found: boolean
}

export interface SecurityDeleteServiceTokenRequest extends RequestBase {
  namespace: Namespace
  service: Service
  name: Name
  refresh?: Refresh
}

export interface SecurityDeleteServiceTokenResponse {
  found: boolean
}

export interface SecurityDeleteUserRequest extends RequestBase {
  username: Username
  refresh?: Refresh
}

export interface SecurityDeleteUserResponse {
  found: boolean
}

export interface SecurityDisableUserRequest extends RequestBase {
  username: Username
  refresh?: Refresh
}

export interface SecurityDisableUserResponse {
}

export interface SecurityEnableUserRequest extends RequestBase {
  username: Username
  refresh?: Refresh
}

export interface SecurityEnableUserResponse {
}

export interface SecurityEnrollKibanaRequest extends RequestBase {
}

export interface SecurityEnrollKibanaResponse {
  token: SecurityEnrollKibanaToken
  http_ca: string
}

export interface SecurityEnrollKibanaToken {
  name: string
  value: string
}

export interface SecurityEnrollNodeRequest extends RequestBase {
}

export interface SecurityEnrollNodeResponse {
  http_ca_key: string
  http_ca_cert: string
  transport_ca_cert: string
  transport_key: string
  transport_cert: string
  nodes_addresses: string[]
}

export interface SecurityGetApiKeyRequest extends RequestBase {
  id?: Id
  name?: Name
  owner?: boolean
  realm_name?: Name
  username?: Username
}

export interface SecurityGetApiKeyResponse {
  api_keys: SecurityApiKey[]
}

export interface SecurityGetBuiltinPrivilegesRequest extends RequestBase {
}

export interface SecurityGetBuiltinPrivilegesResponse {
  cluster: string[]
  index: Indices
}

export interface SecurityGetPrivilegesRequest extends RequestBase {
  application?: Name
  name?: Names
}

export interface SecurityGetPrivilegesResponse extends DictionaryResponseBase<string, Record<string, SecurityPutPrivilegesActions>> {
}

export interface SecurityGetRoleRequest extends RequestBase {
  name?: Names
}

export interface SecurityGetRoleResponse extends DictionaryResponseBase<string, SecurityGetRoleRole> {
}

export interface SecurityGetRoleRole {
  cluster: string[]
  indices: SecurityIndicesPrivileges[]
  metadata: Metadata
  run_as: string[]
  transient_metadata: SecurityTransientMetadataConfig
  applications: SecurityApplicationPrivileges[]
  role_templates?: SecurityGetRoleRoleTemplate[]
  global?: Record<string, Record<string, Record<string, string[]>>>
}

export interface SecurityGetRoleRoleTemplate {
  format?: SecurityGetRoleTemplateFormat
  template: Script
}

export type SecurityGetRoleTemplateFormat = 'string' | 'json'

export interface SecurityGetRoleMappingRequest extends RequestBase {
  name?: Names
}

export interface SecurityGetRoleMappingResponse extends DictionaryResponseBase<string, SecurityRoleMapping> {
}

export interface SecurityGetServiceAccountsRequest extends RequestBase {
  namespace?: Namespace
  service?: Service
}

export interface SecurityGetServiceAccountsResponse extends DictionaryResponseBase<string, SecurityGetServiceAccountsRoleDescriptorWrapper> {
}

export interface SecurityGetServiceAccountsRoleDescriptor {
  cluster: string[]
  indices: SecurityIndicesPrivileges[]
  global?: SecurityGlobalPrivilege[] | SecurityGlobalPrivilege
  applications?: SecurityApplicationPrivileges[]
  metadata?: Metadata
  run_as?: string[]
  transient_metadata?: SecurityTransientMetadataConfig
}

export interface SecurityGetServiceAccountsRoleDescriptorWrapper {
  role_descriptor: SecurityGetServiceAccountsRoleDescriptor
}

export interface SecurityGetServiceCredentialsNodesCredentials {
  _nodes: NodeStatistics
  file_tokens: Record<string, SecurityGetServiceCredentialsNodesCredentialsFileToken>
}

export interface SecurityGetServiceCredentialsNodesCredentialsFileToken {
  nodes: string[]
}

export interface SecurityGetServiceCredentialsRequest extends RequestBase {
  namespace: Namespace
  service: Name
}

export interface SecurityGetServiceCredentialsResponse {
  service_account: string
  count: integer
  tokens: Record<string, Metadata>
  nodes_credentials: SecurityGetServiceCredentialsNodesCredentials
}

export type SecurityGetTokenAccessTokenGrantType = 'password' | 'client_credentials' | '_kerberos' | 'refresh_token'

export interface SecurityGetTokenAuthenticatedUser extends SecurityUser {
  authentication_realm: SecurityGetTokenUserRealm
  lookup_realm: SecurityGetTokenUserRealm
  authentication_provider?: SecurityGetTokenAuthenticationProvider
  authentication_type: string
}

export interface SecurityGetTokenAuthenticationProvider {
  type: string
  name: Name
}

export interface SecurityGetTokenRequest extends RequestBase {
  body?: {
    grant_type?: SecurityGetTokenAccessTokenGrantType
    scope?: string
    password?: Password
    kerberos_ticket?: string
    refresh_token?: string
    username?: Username
  }
}

export interface SecurityGetTokenResponse {
  access_token: string
  expires_in: long
  scope?: string
  type: string
  refresh_token: string
  kerberos_authentication_response_token?: string
  authentication: SecurityGetTokenAuthenticatedUser
}

export interface SecurityGetTokenUserRealm {
  name: Name
  type: string
}

export interface SecurityGetUserRequest extends RequestBase {
  username?: Username | Username[]
}

export interface SecurityGetUserResponse extends DictionaryResponseBase<string, SecurityUser> {
}

export interface SecurityGetUserPrivilegesRequest extends RequestBase {
  application?: Name
  priviledge?: Name
  username?: Name | null
}

export interface SecurityGetUserPrivilegesResponse {
  applications: SecurityApplicationPrivileges[]
  cluster: string[]
  global: SecurityGlobalPrivilege[]
  indices: SecurityIndicesPrivileges[]
  run_as: string[]
}

export type SecurityGrantApiKeyApiKeyGrantType = 'access_token' | 'password'

export interface SecurityGrantApiKeyGrantApiKey {
  name: Name
  expiration?: Time
  role_descriptors?: Record<string, any>[]
}

export interface SecurityGrantApiKeyRequest extends RequestBase {
  body?: {
    api_key: SecurityGrantApiKeyGrantApiKey
    grant_type: SecurityGrantApiKeyApiKeyGrantType
    access_token?: string
    username?: Username
    password?: Password
  }
}

export interface SecurityGrantApiKeyResponse {
  api_key: string
  id: Id
  name: Name
  expiration?: EpochMillis
}

export interface SecurityHasPrivilegesApplicationPrivilegesCheck {
  application: string
  privileges: string[]
  resources: string[]
}

export type SecurityHasPrivilegesApplicationsPrivileges = Record<Name, SecurityHasPrivilegesResourcePrivileges>

export interface SecurityHasPrivilegesIndexPrivilegesCheck {
  names: Indices
  privileges: SecurityIndexPrivilege[]
  allow_restricted_indices?: boolean
}

export type SecurityHasPrivilegesPrivileges = Record<string, boolean>

export interface SecurityHasPrivilegesRequest extends RequestBase {
  user?: Name | null
  body?: {
    application?: SecurityHasPrivilegesApplicationPrivilegesCheck[]
    cluster?: SecurityClusterPrivilege[]
    index?: SecurityHasPrivilegesIndexPrivilegesCheck[]
  }
}

export type SecurityHasPrivilegesResourcePrivileges = Record<Name, SecurityHasPrivilegesPrivileges>

export interface SecurityHasPrivilegesResponse {
  application: SecurityHasPrivilegesApplicationsPrivileges
  cluster: Record<string, boolean>
  has_all_requested: boolean
  index: Record<IndexName, SecurityHasPrivilegesPrivileges>
  username: Username
}

export interface SecurityInvalidateApiKeyRequest extends RequestBase {
  body?: {
    id?: Id
    ids?: Id[]
    name?: Name
    owner?: boolean
    realm_name?: string
    username?: Username
  }
}

export interface SecurityInvalidateApiKeyResponse {
  error_count: integer
  error_details?: ErrorCause[]
  invalidated_api_keys: string[]
  previously_invalidated_api_keys: string[]
}

export interface SecurityInvalidateTokenRequest extends RequestBase {
  body?: {
    token?: string
    refresh_token?: string
    realm_name?: Name
    username?: Username
  }
}

export interface SecurityInvalidateTokenResponse {
  error_count: long
  error_details?: ErrorCause[]
  invalidated_tokens: long
  previously_invalidated_tokens: long
}

export interface SecurityPutPrivilegesActions {
  actions: string[]
  application?: string
  name?: Name
  metadata?: Metadata
}

export interface SecurityPutPrivilegesRequest extends RequestBase {
  refresh?: Refresh
  body?: Record<string, Record<string, SecurityPutPrivilegesActions>>
}

export interface SecurityPutPrivilegesResponse extends DictionaryResponseBase<string, Record<string, SecurityCreatedStatus>> {
}

export interface SecurityPutRoleRequest extends RequestBase {
  name: Name
  refresh?: Refresh
  body?: {
    applications?: SecurityApplicationPrivileges[]
    cluster?: SecurityClusterPrivilege[]
    global?: Record<string, any>
    indices?: SecurityIndicesPrivileges[]
    metadata?: Metadata
    run_as?: string[]
    transient_metadata?: SecurityTransientMetadataConfig
  }
}

export interface SecurityPutRoleResponse {
  role: SecurityCreatedStatus
}

export interface SecurityPutRoleMappingRequest extends RequestBase {
  name: Name
  refresh?: Refresh
  body?: {
    enabled?: boolean
    metadata?: Metadata
    roles?: string[]
    rules?: SecurityRoleMappingRule
    run_as?: string[]
  }
}

export interface SecurityPutRoleMappingResponse {
  created?: boolean
  role_mapping: SecurityCreatedStatus
}

export interface SecurityPutUserRequest extends RequestBase {
  username: Username
  refresh?: Refresh
  body?: {
    username?: Username
    email?: string | null
    full_name?: string | null
    metadata?: Metadata
    password?: Password
    password_hash?: string
    roles?: string[]
    enabled?: boolean
  }
}

export interface SecurityPutUserResponse {
  created: boolean
}

export interface SecurityQueryApiKeysRequest extends RequestBase {
  body?: {
    query?: QueryDslQueryContainer
    from?: integer
    sort?: Sort
    size?: integer
    search_after?: SortResults
  }
}

export interface SecurityQueryApiKeysResponse {
  total: integer
  count: integer
  api_keys: SecurityApiKey[]
}

export interface SecuritySamlAuthenticateRequest extends RequestBase {
  body?: {
    content: string
    ids: Ids
    realm?: string
  }
}

export interface SecuritySamlAuthenticateResponse {
  access_token: string
  username: string
  expires_in: integer
  refresh_token: string
  realm: string
}

export interface SecuritySamlCompleteLogoutRequest extends RequestBase {
  body?: {
    realm: string
    ids: Ids
    query_string?: string
    content?: string
  }
}

export type SecuritySamlCompleteLogoutResponse = boolean

export interface SecuritySamlInvalidateRequest extends RequestBase {
  body?: {
    acs?: string
    query_string: string
    realm?: string
  }
}

export interface SecuritySamlInvalidateResponse {
  invalidated: integer
  realm: string
  redirect: string
}

export interface SecuritySamlLogoutRequest extends RequestBase {
  body?: {
    token: string
    refresh_token?: string
  }
}

export interface SecuritySamlLogoutResponse {
  redirect: string
}

export interface SecuritySamlPrepareAuthenticationRequest extends RequestBase {
  body?: {
    acs?: string
    realm?: string
    relay_state?: string
  }
}

export interface SecuritySamlPrepareAuthenticationResponse {
  id: Id
  realm: string
  redirect: string
}

export interface SecuritySamlServiceProviderMetadataRequest extends RequestBase {
  realm_name: Name
}

export interface SecuritySamlServiceProviderMetadataResponse {
  metadata: string
}

export interface ShutdownDeleteNodeRequest extends RequestBase {
  node_id: NodeId
}

export interface ShutdownDeleteNodeResponse extends AcknowledgedResponseBase {
}

export interface ShutdownGetNodeNodeShutdownStatus {
  node_id: NodeId
  type: ShutdownGetNodeShutdownType
  reason: string
  shutdown_startedmillis: EpochMillis
  status: ShutdownGetNodeShutdownStatus
  shard_migration: ShutdownGetNodeShardMigrationStatus
  persistent_tasks: ShutdownGetNodePersistentTaskStatus
  plugins: ShutdownGetNodePluginsStatus
}

export interface ShutdownGetNodePersistentTaskStatus {
  status: ShutdownGetNodeShutdownStatus
}

export interface ShutdownGetNodePluginsStatus {
  status: ShutdownGetNodeShutdownStatus
}

export interface ShutdownGetNodeRequest extends RequestBase {
  node_id?: NodeIds
}

export interface ShutdownGetNodeResponse {
  nodes: ShutdownGetNodeNodeShutdownStatus[]
}

export interface ShutdownGetNodeShardMigrationStatus {
  status: ShutdownGetNodeShutdownStatus
}

export type ShutdownGetNodeShutdownStatus = 'not_started' | 'in_progress' | 'stalled' | 'complete'

export type ShutdownGetNodeShutdownType = 'remove' | 'restart'

export interface ShutdownPutNodeRequest extends RequestBase {
  node_id: NodeId
}

export interface ShutdownPutNodeResponse extends AcknowledgedResponseBase {
}

export interface SlmConfiguration {
  ignore_unavailable?: boolean
  indices: Indices
  include_global_state?: boolean
  feature_states?: string[]
  metadata?: Metadata
  partial?: boolean
}

export interface SlmInProgress {
  name: Name
  start_time_millis: DateString
  state: string
  uuid: Uuid
}

export interface SlmInvocation {
  snapshot_name: Name
  time: DateString
}

export interface SlmPolicy {
  config: SlmConfiguration
  name: Name
  repository: string
  retention: SlmRetention
  schedule: WatcherCronExpression
}

export interface SlmRetention {
  expire_after: Time
  max_count: integer
  min_count: integer
}

export interface SlmSnapshotLifecycle {
  in_progress?: SlmInProgress
  last_failure?: SlmInvocation
  last_success?: SlmInvocation
  modified_date?: DateString
  modified_date_millis: EpochMillis
  next_execution?: DateString
  next_execution_millis: EpochMillis
  policy: SlmPolicy
  version: VersionNumber
  stats: SlmStatistics
}

export interface SlmStatistics {
  retention_deletion_time?: DateString
  retention_deletion_time_millis?: EpochMillis
  retention_failed?: long
  retention_runs?: long
  retention_timed_out?: long
  policy?: Id
  total_snapshots_deleted?: long
  snapshots_deleted?: long
  total_snapshot_deletion_failures?: long
  snapshot_deletion_failures?: long
  total_snapshots_failed?: long
  snapshots_failed?: long
  total_snapshots_taken?: long
  snapshots_taken?: long
}

export interface SlmDeleteLifecycleRequest extends RequestBase {
  policy_id: Name
}

export interface SlmDeleteLifecycleResponse extends AcknowledgedResponseBase {
}

export interface SlmExecuteLifecycleRequest extends RequestBase {
  policy_id: Name
}

export interface SlmExecuteLifecycleResponse {
  snapshot_name: Name
}

export interface SlmExecuteRetentionRequest extends RequestBase {
}

export interface SlmExecuteRetentionResponse extends AcknowledgedResponseBase {
}

export interface SlmGetLifecycleRequest extends RequestBase {
  policy_id?: Names
}

export interface SlmGetLifecycleResponse extends DictionaryResponseBase<Id, SlmSnapshotLifecycle> {
}

export interface SlmGetStatsRequest extends RequestBase {
}

export interface SlmGetStatsResponse {
  retention_deletion_time: string
  retention_deletion_time_millis: EpochMillis
  retention_failed: long
  retention_runs: long
  retention_timed_out: long
  total_snapshots_deleted: long
  total_snapshot_deletion_failures: long
  total_snapshots_failed: long
  total_snapshots_taken: long
  policy_stats: string[]
}

export interface SlmGetStatusRequest extends RequestBase {
}

export interface SlmGetStatusResponse {
  operation_mode: LifecycleOperationMode
}

export interface SlmPutLifecycleRequest extends RequestBase {
  policy_id: Name
  master_timeout?: Time
  timeout?: Time
  body?: {
    config?: SlmConfiguration
    name?: Name
    repository?: string
    retention?: SlmRetention
    schedule?: WatcherCronExpression
  }
}

export interface SlmPutLifecycleResponse extends AcknowledgedResponseBase {
}

export interface SlmStartRequest extends RequestBase {
}

export interface SlmStartResponse extends AcknowledgedResponseBase {
}

export interface SlmStopRequest extends RequestBase {
}

export interface SlmStopResponse extends AcknowledgedResponseBase {
}

export interface SnapshotFileCountSnapshotStats {
  file_count: integer
  size_in_bytes: long
}

export interface SnapshotIndexDetails {
  shard_count: integer
  size?: ByteSize
  size_in_bytes: long
  max_segments_per_shard: long
}

export interface SnapshotInfoFeatureState {
  feature_name: string
  indices: Indices
}

export interface SnapshotRepository {
  type: string
  uuid?: Uuid
  settings: SnapshotRepositorySettings
}

export interface SnapshotRepositorySettings {
  chunk_size?: string
  compress?: string | boolean
  concurrent_streams?: string | integer
  location: string
  read_only?: string | boolean
  readonly?: string | boolean
}

export interface SnapshotShardsStats {
  done: long
  failed: long
  finalizing: long
  initializing: long
  started: long
  total: long
}

export type SnapshotShardsStatsStage = 'DONE' | 'FAILURE' | 'FINALIZE' | 'INIT' | 'STARTED'

export interface SnapshotShardsStatsSummary {
  incremental: SnapshotShardsStatsSummaryItem
  total: SnapshotShardsStatsSummaryItem
  start_time_in_millis: long
  time_in_millis: long
}

export interface SnapshotShardsStatsSummaryItem {
  file_count: long
  size_in_bytes: long
}

export interface SnapshotSnapshotIndexStats {
  shards: Record<string, SnapshotSnapshotShardsStatus>
  shards_stats: SnapshotShardsStats
  stats: SnapshotSnapshotStats
}

export interface SnapshotSnapshotInfo {
  data_streams: string[]
  duration?: Time
  duration_in_millis?: EpochMillis
  end_time?: Time
  end_time_in_millis?: EpochMillis
  failures?: SnapshotSnapshotShardFailure[]
  include_global_state?: boolean
  indices: IndexName[]
  index_details?: Record<IndexName, SnapshotIndexDetails>
  metadata?: Metadata
  reason?: string
  repository?: Name
  snapshot: Name
  shards?: ShardStatistics
  start_time?: Time
  start_time_in_millis?: EpochMillis
  state?: string
  uuid: Uuid
  version?: VersionString
  version_id?: VersionNumber
  feature_states?: SnapshotInfoFeatureState[]
}

export interface SnapshotSnapshotShardFailure {
  index: IndexName
  node_id: Id
  reason: string
  shard_id: Id
  status: string
}

export interface SnapshotSnapshotShardsStatus {
  stage: SnapshotShardsStatsStage
  stats: SnapshotShardsStatsSummary
}

export type SnapshotSnapshotSort = 'start_time' | 'duration' | 'name' | 'index_count' | 'repository' | 'shard_count' | 'failed_shard_count'

export interface SnapshotSnapshotStats {
  incremental: SnapshotFileCountSnapshotStats
  start_time_in_millis: long
  time_in_millis: long
  total: SnapshotFileCountSnapshotStats
}

export interface SnapshotStatus {
  include_global_state: boolean
  indices: Record<string, SnapshotSnapshotIndexStats>
  repository: string
  shards_stats: SnapshotShardsStats
  snapshot: string
  state: string
  stats: SnapshotSnapshotStats
  uuid: Uuid
}

export interface SnapshotCleanupRepositoryCleanupRepositoryResults {
  deleted_blobs: long
  deleted_bytes: long
}

export interface SnapshotCleanupRepositoryRequest extends RequestBase {
  name: Name
  master_timeout?: Time
  timeout?: Time
}

export interface SnapshotCleanupRepositoryResponse {
  results: SnapshotCleanupRepositoryCleanupRepositoryResults
}

export interface SnapshotCloneRequest extends RequestBase {
  repository: Name
  snapshot: Name
  target_snapshot: Name
  master_timeout?: Time
  timeout?: Time
  body?: {
    indices: string
  }
}

export interface SnapshotCloneResponse extends AcknowledgedResponseBase {
}

export interface SnapshotCreateRequest extends RequestBase {
  repository: Name
  snapshot: Name
  master_timeout?: Time
  wait_for_completion?: boolean
  body?: {
    ignore_unavailable?: boolean
    include_global_state?: boolean
    indices?: Indices
    feature_states?: string[]
    metadata?: Metadata
    partial?: boolean
  }
}

export interface SnapshotCreateResponse {
  accepted?: boolean
  snapshot?: SnapshotSnapshotInfo
}

export interface SnapshotCreateRepositoryRequest extends RequestBase {
  name: Name
  master_timeout?: Time
  timeout?: Time
  verify?: boolean
  body?: {
    repository?: SnapshotRepository
    type: string
    settings: SnapshotRepositorySettings
  }
}

export interface SnapshotCreateRepositoryResponse extends AcknowledgedResponseBase {
}

export interface SnapshotDeleteRequest extends RequestBase {
  repository: Name
  snapshot: Name
  master_timeout?: Time
}

export interface SnapshotDeleteResponse extends AcknowledgedResponseBase {
}

export interface SnapshotDeleteRepositoryRequest extends RequestBase {
  name: Names
  master_timeout?: Time
  timeout?: Time
}

export interface SnapshotDeleteRepositoryResponse extends AcknowledgedResponseBase {
}

export interface SnapshotGetRequest extends RequestBase {
  repository: Name
  snapshot: Names
  ignore_unavailable?: boolean
  master_timeout?: Time
  verbose?: boolean
  index_details?: boolean
  human?: boolean
  include_repository?: boolean
  sort?: SnapshotSnapshotSort
  size?: integer
  order?: SortOrder
  after?: string
  offset?: integer
  from_sort_value?: string
  slm_policy_filter?: Name
}

export interface SnapshotGetResponse {
  responses?: SnapshotGetSnapshotResponseItem[]
  snapshots?: SnapshotSnapshotInfo[]
  total: integer
  remaining: integer
}

export interface SnapshotGetSnapshotResponseItem {
  repository: Name
  snapshots?: SnapshotSnapshotInfo[]
  error?: ErrorCause
}

export interface SnapshotGetRepositoryRequest extends RequestBase {
  name?: Names
  local?: boolean
  master_timeout?: Time
}

export interface SnapshotGetRepositoryResponse extends DictionaryResponseBase<string, SnapshotRepository> {
}

export interface SnapshotRestoreRequest extends RequestBase {
  repository: Name
  snapshot: Name
  master_timeout?: Time
  wait_for_completion?: boolean
  body?: {
    ignore_index_settings?: string[]
    ignore_unavailable?: boolean
    include_aliases?: boolean
    include_global_state?: boolean
    index_settings?: IndicesPutSettingsRequest
    indices?: Indices
    partial?: boolean
    rename_pattern?: string
    rename_replacement?: string
  }
}

export interface SnapshotRestoreResponse {
  snapshot: SnapshotRestoreSnapshotRestore
}

export interface SnapshotRestoreSnapshotRestore {
  indices: IndexName[]
  snapshot: string
  shards: ShardStatistics
}

export interface SnapshotStatusRequest extends RequestBase {
  repository?: Name
  snapshot?: Names
  ignore_unavailable?: boolean
  master_timeout?: Time
}

export interface SnapshotStatusResponse {
  snapshots: SnapshotStatus[]
}

export interface SnapshotVerifyRepositoryCompactNodeInfo {
  name: Name
}

export interface SnapshotVerifyRepositoryRequest extends RequestBase {
  name: Name
  master_timeout?: Time
  timeout?: Time
}

export interface SnapshotVerifyRepositoryResponse {
  nodes: Record<string, SnapshotVerifyRepositoryCompactNodeInfo>
}

export interface SqlColumn {
  name: Name
  type: string
}

export type SqlRow = any[]

export interface SqlClearCursorRequest extends RequestBase {
  body?: {
    cursor: string
  }
}

export interface SqlClearCursorResponse {
  succeeded: boolean
}

export interface SqlDeleteAsyncRequest extends RequestBase {
  id: Id
}

export interface SqlDeleteAsyncResponse extends AcknowledgedResponseBase {
}

export interface SqlGetAsyncRequest extends RequestBase {
  id: Id
  delimiter?: string
  format?: string
  keep_alive?: Time
  wait_for_completion_timeout?: Time
}

export interface SqlGetAsyncResponse {
  id: Id
  is_running: boolean
  is_partial: boolean
  columns?: SqlColumn[]
  cursor?: string
  rows: SqlRow[]
}

export interface SqlGetAsyncStatusRequest extends RequestBase {
  id: Id
}

export interface SqlGetAsyncStatusResponse {
  id: string
  is_running: boolean
  is_partial: boolean
  start_time_in_millis: ulong
  expiration_time_in_millis: ulong
  completion_status?: uint
}

export interface SqlQueryRequest extends RequestBase {
  format?: string
  body?: {
    columnar?: boolean
    cursor?: string
    fetch_size?: integer
    filter?: QueryDslQueryContainer
    query?: string
    request_timeout?: Time
    page_timeout?: Time
    time_zone?: string
    field_multi_value_leniency?: boolean
  }
}

export interface SqlQueryResponse {
  id?: Id
  is_running?: boolean
  is_partial?: boolean
  columns?: SqlColumn[]
  cursor?: string
  rows: SqlRow[]
}

export interface SqlTranslateRequest extends RequestBase {
  body?: {
    fetch_size?: integer
    filter?: QueryDslQueryContainer
    query: string
    time_zone?: string
  }
}

export interface SqlTranslateResponse {
  size: long
  _source: SearchSourceConfig
  fields: Record<Field, string>[]
  sort: Sort
}

export interface SslCertificatesCertificateInformation {
  alias: string | null
  expiry: DateString
  format: string
  has_private_key: boolean
  path: string
  serial_number: string
  subject_dn: string
}

export interface SslCertificatesRequest extends RequestBase {
}

export type SslCertificatesResponse = SslCertificatesCertificateInformation[]

export type TasksGroupBy = 'nodes' | 'parents' | 'none'

export interface TasksNodeTasks {
  name?: NodeId
  transport_address?: TransportAddress
  host?: Host
  ip?: Ip
  roles?: string[]
  attributes?: Record<string, string>
  tasks: Record<TaskId, TasksTaskInfo>
}

export interface TasksParentTaskInfo extends TasksTaskInfo {
  children?: TasksTaskInfo[]
}

export interface TasksTaskInfo {
  action: string
  cancellable: boolean
  description?: string
  headers: Record<string, string>
  id: long
  node: NodeId
  running_time?: string
  running_time_in_nanos: long
  start_time_in_millis: long
  status?: TasksTaskStatus
  type: string
  parent_task_id?: TaskId
}

export type TasksTaskInfos = TasksTaskInfo[] | Record<string, TasksParentTaskInfo>

export interface TasksTaskListResponseBase {
  node_failures?: ErrorCause[]
  task_failures?: TaskFailure[]
  nodes?: Record<string, TasksNodeTasks>
  tasks?: TasksTaskInfos
}

export interface TasksTaskStatus {
  batches: long
  canceled?: string
  created: long
  deleted: long
  noops: long
  failures?: string[]
  requests_per_second: float
  retries: Retries
  throttled?: Time
  throttled_millis: long
  throttled_until?: Time
  throttled_until_millis: long
  timed_out?: boolean
  took?: long
  total: long
  updated: long
  version_conflicts: long
}

export interface TasksCancelRequest extends RequestBase {
  task_id?: TaskId
  actions?: string | string[]
  nodes?: string[]
  parent_task_id?: string
  wait_for_completion?: boolean
}

export interface TasksCancelResponse extends TasksTaskListResponseBase {
}

export interface TasksGetRequest extends RequestBase {
  task_id: Id
  timeout?: Time
  wait_for_completion?: boolean
}

export interface TasksGetResponse {
  completed: boolean
  task: TasksTaskInfo
  response?: TasksTaskStatus
  error?: ErrorCause
}

export interface TasksListRequest extends RequestBase {
  actions?: string | string[]
  detailed?: boolean
  group_by?: TasksGroupBy
  node_id?: string[]
  parent_task_id?: Id
  master_timeout?: Time
  timeout?: Time
  wait_for_completion?: boolean
}

export interface TasksListResponse extends TasksTaskListResponseBase {
}

export interface TextStructureFindStructureFieldStat {
  count: integer
  cardinality: integer
  top_hits: TextStructureFindStructureTopHit[]
  mean_value?: integer
  median_value?: integer
  max_value?: integer
  min_value?: integer
  earliest?: string
  latest?: string
}

export interface TextStructureFindStructureRequest<TJsonDocument = unknown> {
  charset?: string
  column_names?: string
  delimiter?: string
  explain?: boolean
  format?: string
  grok_pattern?: string
  has_header_row?: boolean
  line_merge_size_limit?: uint
  lines_to_sample?: uint
  quote?: string
  should_trim_fields?: boolean
  timeout?: Time
  timestamp_field?: Field
  timestamp_format?: string
  body?: TJsonDocument[]
}

export interface TextStructureFindStructureResponse {
  charset: string
  has_header_row?: boolean
  has_byte_order_marker: boolean
  format: string
  field_stats: Record<Field, TextStructureFindStructureFieldStat>
  sample_start: string
  num_messages_analyzed: integer
  mappings: MappingTypeMapping
  quote?: string
  delimiter?: string
  need_client_timezone: boolean
  num_lines_analyzed: integer
  column_names?: string[]
  explanation?: string[]
  grok_pattern?: string
  multiline_start_pattern?: string
  exclude_lines_pattern?: string
  java_timestamp_formats?: string[]
  joda_timestamp_formats?: string[]
  timestamp_field?: Field
  should_trim_fields?: boolean
  ingest_pipeline: IngestPipelineConfig
}

export interface TextStructureFindStructureTopHit {
  count: long
  value: any
}

export interface TransformDestination {
  index?: IndexName
  pipeline?: string
}

export interface TransformLatest {
  sort: Field
  unique_key: Field[]
}

export interface TransformPivot {
  aggregations?: Record<string, AggregationsAggregationContainer>
  aggs?: Record<string, AggregationsAggregationContainer>
  group_by?: Record<string, TransformPivotGroupByContainer>
}

export interface TransformPivotGroupByContainer {
  date_histogram?: AggregationsDateHistogramAggregation
  geotile_grid?: AggregationsGeoTileGridAggregation
  histogram?: AggregationsHistogramAggregation
  terms?: AggregationsTermsAggregation
}

export interface TransformRetentionPolicy {
  field: Field
  max_age: Time
}

export interface TransformRetentionPolicyContainer {
  time?: TransformRetentionPolicy
}

export interface TransformSettings {
  align_checkpoints?: boolean
  dates_as_epoch_millis?: boolean
  deduce_mappings?: boolean
  docs_per_second?: float
  max_page_search_size?: integer
}

export interface TransformSource {
  index: Indices
  query?: QueryDslQueryContainer
  runtime_mappings?: MappingRuntimeFields
}

export interface TransformSyncContainer {
  time?: TransformTimeSync
}

export interface TransformTimeSync {
  delay?: Time
  field: Field
}

export interface TransformDeleteTransformRequest extends RequestBase {
  transform_id: Id
  force?: boolean
  timeout?: Time
}

export interface TransformDeleteTransformResponse extends AcknowledgedResponseBase {
}

export interface TransformGetTransformRequest extends RequestBase {
  transform_id?: Name
  allow_no_match?: boolean
  from?: integer
  size?: integer
  exclude_generated?: boolean
}

export interface TransformGetTransformResponse {
  count: long
  transforms: TransformGetTransformTransformSummary[]
}

export interface TransformGetTransformTransformSummary {
  dest: ReindexDestination
  description?: string
  frequency?: Time
  id: Id
  pivot?: TransformPivot
  settings?: TransformSettings
  source: TransformSource
  sync?: TransformSyncContainer
  create_time?: EpochMillis
  version?: VersionString
  latest?: TransformLatest
  _meta?: Metadata
}

export interface TransformGetTransformStatsCheckpointStats {
  checkpoint: long
  checkpoint_progress?: TransformGetTransformStatsTransformProgress
  timestamp?: DateString
  timestamp_millis?: EpochMillis
  time_upper_bound?: DateString
  time_upper_bound_millis?: EpochMillis
}

export interface TransformGetTransformStatsCheckpointing {
  changes_last_detected_at?: long
  changes_last_detected_at_date_time?: DateString
  last: TransformGetTransformStatsCheckpointStats
  next?: TransformGetTransformStatsCheckpointStats
  operations_behind?: long
  last_search_time?: long
}

export interface TransformGetTransformStatsRequest extends RequestBase {
  transform_id: Names
  allow_no_match?: boolean
  from?: long
  size?: long
}

export interface TransformGetTransformStatsResponse {
  count: long
  transforms: TransformGetTransformStatsTransformStats[]
}

export interface TransformGetTransformStatsTransformIndexerStats {
  delete_time_in_ms?: EpochMillis
  documents_indexed: long
  documents_deleted?: long
  documents_processed: long
  exponential_avg_checkpoint_duration_ms: double
  exponential_avg_documents_indexed: double
  exponential_avg_documents_processed: double
  index_failures: long
  index_time_in_ms: long
  index_total: long
  pages_processed: long
  processing_time_in_ms: long
  processing_total: long
  search_failures: long
  search_time_in_ms: long
  search_total: long
  trigger_count: long
}

export interface TransformGetTransformStatsTransformProgress {
  docs_indexed: long
  docs_processed: long
  docs_remaining: long
  percent_complete: double
  total_docs: long
}

export interface TransformGetTransformStatsTransformStats {
  checkpointing: TransformGetTransformStatsCheckpointing
  id: Id
  node?: NodeAttributes
  reason?: string
  state: string
  stats: TransformGetTransformStatsTransformIndexerStats
}

export interface TransformPreviewTransformRequest extends RequestBase {
  transform_id?: Id
  timeout?: Time
  body?: {
    dest?: TransformDestination
    description?: string
    frequency?: Time
    pivot?: TransformPivot
    source?: TransformSource
    settings?: TransformSettings
    sync?: TransformSyncContainer
    retention_policy?: TransformRetentionPolicyContainer
    latest?: TransformLatest
  }
}

export interface TransformPreviewTransformResponse<TTransform = unknown> {
  generated_dest_index: IndicesIndexState
  preview: TTransform[]
}

export interface TransformPutTransformRequest extends RequestBase {
  transform_id: Id
  defer_validation?: boolean
  timeout?: Time
  body?: {
    dest: TransformDestination
    description?: string
    frequency?: Time
    latest?: TransformLatest
    _meta?: Metadata
    pivot?: TransformPivot
    retention_policy?: TransformRetentionPolicyContainer
    settings?: TransformSettings
    source: TransformSource
    sync?: TransformSyncContainer
  }
}

export interface TransformPutTransformResponse extends AcknowledgedResponseBase {
}

export interface TransformResetTransformRequest extends RequestBase {
  transform_id: Id
  force?: boolean
}

export interface TransformResetTransformResponse extends AcknowledgedResponseBase {
}

export interface TransformStartTransformRequest extends RequestBase {
  transform_id: Id
  timeout?: Time
}

export interface TransformStartTransformResponse extends AcknowledgedResponseBase {
}

export interface TransformStopTransformRequest extends RequestBase {
  transform_id: Name
  allow_no_match?: boolean
  force?: boolean
  timeout?: Time
  wait_for_checkpoint?: boolean
  wait_for_completion?: boolean
}

export interface TransformStopTransformResponse extends AcknowledgedResponseBase {
}

export interface TransformUpdateTransformRequest extends RequestBase {
  transform_id: Id
  defer_validation?: boolean
  timeout?: Time
  body?: {
    dest?: TransformDestination
    description?: string
    frequency?: Time
    _meta?: Metadata
    source?: TransformSource
    settings?: TransformSettings
    sync?: TransformSyncContainer
    retention_policy?: TransformRetentionPolicyContainer
  }
}

export interface TransformUpdateTransformResponse {
  create_time: long
  description: string
  dest: ReindexDestination
  frequency?: Time
  id: Id
  latest?: TransformLatest
  pivot?: TransformPivot
  retention_policy?: TransformRetentionPolicyContainer
  settings: TransformSettings
  source: ReindexSource
  sync?: TransformSyncContainer
  version: VersionString
  _meta?: Metadata
}

export interface TransformUpgradeTransformsRequest extends RequestBase {
  dry_run?: boolean
  timeout?: Time
}

export interface TransformUpgradeTransformsResponse {
  needs_update: integer
  no_action: integer
  updated: integer
}

export interface WatcherAcknowledgeState {
  state: WatcherAcknowledgementOptions
  timestamp: DateString
}

export type WatcherAcknowledgementOptions = 'awaits_successful_execution' | 'ackable' | 'acked'

export interface WatcherAction {
  action_type?: WatcherActionType
  condition?: WatcherConditionContainer
  foreach?: string
  max_iterations?: integer
  name?: Name
  throttle_period?: Time
  throttle_period_in_millis?: EpochMillis
  transform?: TransformContainer
  index?: WatcherIndexAction
  logging?: WatcherLoggingAction
  email?: WatcherEmailAction
  pagerduty?: WatcherPagerDutyAction
  slack?: WatcherSlackAction
  webhook?: WatcherWebhookAction
}

export type WatcherActionExecutionMode = 'simulate' | 'force_simulate' | 'execute' | 'force_execute' | 'skip'

export interface WatcherActionStatus {
  ack: WatcherAcknowledgeState
  last_execution?: WatcherExecutionState
  last_successful_execution?: WatcherExecutionState
  last_throttle?: WatcherThrottleState
}

export type WatcherActionStatusOptions = 'success' | 'failure' | 'simulated' | 'throttled'

export type WatcherActionType = 'email' | 'webhook' | 'index' | 'logging' | 'slack' | 'pagerduty'

export type WatcherActions = Record<IndexName, WatcherActionStatus>

export interface WatcherActivationState {
  active: boolean
  timestamp: Timestamp
}

export interface WatcherActivationStatus {
  actions: WatcherActions
  state: WatcherActivationState
  version: VersionNumber
}

export interface WatcherAlwaysCondition {
  [key: string]: never
}

export interface WatcherArrayCompareCondition {
  array_path: string
  comparison: string
  path: string
  quantifier: WatcherQuantifier
  value: any
}

export interface WatcherChainInput {
  inputs: WatcherInputContainer[]
}

export interface WatcherCompareCondition {
  comparison?: string
  path?: string
  value?: any
  'ctx.payload.match'?: WatcherCompareContextPayloadCondition
  'ctx.payload.value'?: WatcherCompareContextPayloadCondition
}

export interface WatcherCompareContextPayloadCondition {
  eq?: any
  lt?: any
  gt?: any
  lte?: any
  gte?: any
}

export interface WatcherConditionContainer {
  always?: WatcherAlwaysCondition
  array_compare?: WatcherArrayCompareCondition
  compare?: WatcherCompareCondition
  never?: WatcherNeverCondition
  script?: WatcherScriptCondition
}

export type WatcherConditionType = 'always' | 'never' | 'script' | 'compare' | 'array_compare'

export type WatcherConnectionScheme = 'http' | 'https'

export type WatcherCronExpression = string

export interface WatcherDailySchedule {
  at: WatcherTimeOfDay[]
}

export type WatcherDataAttachmentFormat = 'json' | 'yaml'

export interface WatcherDataEmailAttachment {
  format?: WatcherDataAttachmentFormat
}

export type WatcherDay = 'sunday' | 'monday' | 'tuesday' | 'wednesday' | 'thursday' | 'friday' | 'saturday'

export interface WatcherEmail {
  bcc?: string[]
  body?: WatcherEmailBody
  cc?: string[]
  from?: string
  priority?: WatcherEmailPriority
  reply_to?: string[]
  sent_date?: DateString
  subject: string
  to: string[]
  attachments?: Record<string, WatcherEmailAttachmentContainer>
}

export interface WatcherEmailAction extends WatcherEmail {
}

export interface WatcherEmailAttachmentContainer {
  http?: WatcherHttpEmailAttachment
  reporting?: WatcherReportingEmailAttachment
  data?: WatcherDataEmailAttachment
}

export interface WatcherEmailBody {
  html?: string
  text?: string
}

export type WatcherEmailPriority = 'lowest' | 'low' | 'normal' | 'high' | 'highest'

export interface WatcherEmailResult {
  account?: string
  message: WatcherEmail
  reason?: string
}

export type WatcherExecutionPhase = 'awaits_execution' | 'started' | 'input' | 'condition' | 'actions' | 'watch_transform' | 'aborted' | 'finished'

export interface WatcherExecutionResult {
  actions: WatcherExecutionResultAction[]
  condition: WatcherExecutionResultCondition
  execution_duration: integer
  execution_time: DateString
  input: WatcherExecutionResultInput
}

export interface WatcherExecutionResultAction {
  email?: WatcherEmailResult
  id: Id
  index?: WatcherIndexResult
  logging?: WatcherLoggingResult
  pagerduty?: WatcherPagerDutyResult
  reason?: string
  slack?: WatcherSlackResult
  status: WatcherActionStatusOptions
  type: WatcherActionType
  webhook?: WatcherWebhookResult
  error?: ErrorCause
}

export interface WatcherExecutionResultCondition {
  met: boolean
  status: WatcherActionStatusOptions
  type: WatcherConditionType
}

export interface WatcherExecutionResultInput {
  payload: Record<string, any>
  status: WatcherActionStatusOptions
  type: WatcherInputType
}

export interface WatcherExecutionState {
  successful: boolean
  timestamp: DateString
  reason?: string
}

export type WatcherExecutionStatus = 'awaits_execution' | 'checking' | 'execution_not_needed' | 'throttled' | 'executed' | 'failed' | 'deleted_while_queued' | 'not_executed_already_queued'

export interface WatcherExecutionThreadPool {
  max_size: long
  queue_size: long
}

export interface WatcherHourAndMinute {
  hour: integer[]
  minute: integer[]
}

export interface WatcherHourlySchedule {
  minute: integer[]
}

export interface WatcherHttpEmailAttachment {
  content_type?: string
  inline?: boolean
  request?: WatcherHttpInputRequestDefinition
}

export interface WatcherHttpInput {
  http?: WatcherHttpInput
  extract?: string[]
  request?: WatcherHttpInputRequestDefinition
  response_content_type?: WatcherResponseContentType
}

export interface WatcherHttpInputAuthentication {
  basic: WatcherHttpInputBasicAuthentication
}

export interface WatcherHttpInputBasicAuthentication {
  password: Password
  username: Username
}

export type WatcherHttpInputMethod = 'head' | 'get' | 'post' | 'put' | 'delete'

export interface WatcherHttpInputProxy {
  host: Host
  port: uint
}

export interface WatcherHttpInputRequestDefinition {
  auth?: WatcherHttpInputAuthentication
  body?: string
  connection_timeout?: Time
  headers?: Record<string, string>
  host?: Host
  method?: WatcherHttpInputMethod
  params?: Record<string, string>
  path?: string
  port?: uint
  proxy?: WatcherHttpInputProxy
  read_timeout?: Time
  scheme?: WatcherConnectionScheme
  url?: string
}

export interface WatcherHttpInputRequestResult extends WatcherHttpInputRequestDefinition {
}

export interface WatcherHttpInputResponseResult {
  body: string
  headers: HttpHeaders
  status: integer
}

export interface WatcherIndexAction {
  index: IndexName
  doc_id?: Id
  refresh?: Refresh
  op_type?: OpType
  timeout?: Time
  execution_time_field?: Field
}

export interface WatcherIndexResult {
  response: WatcherIndexResultSummary
}

export interface WatcherIndexResultSummary {
  created: boolean
  id: Id
  index: IndexName
  result: Result
  version: VersionNumber
}

export interface WatcherInputContainer {
  chain?: WatcherChainInput
  http?: WatcherHttpInput
  search?: WatcherSearchInput
  simple?: Record<string, any>
}

export type WatcherInputType = 'http' | 'search' | 'simple'

export interface WatcherLoggingAction {
  level?: string
  text: string
  category?: string
}

export interface WatcherLoggingResult {
  logged_text: string
}

export type WatcherMonth = 'january' | 'february' | 'march' | 'april' | 'may' | 'june' | 'july' | 'august' | 'september' | 'october' | 'november' | 'december'

export interface WatcherNeverCondition {
  [key: string]: never
}

export interface WatcherPagerDutyAction extends WatcherPagerDutyEvent {
}

export interface WatcherPagerDutyContext {
  href?: string
  src?: string
  type: WatcherPagerDutyContextType
}

export type WatcherPagerDutyContextType = 'link' | 'image'

export interface WatcherPagerDutyEvent {
  account?: string
  attach_payload: boolean
  client?: string
  client_url?: string
  contexts?: WatcherPagerDutyContext[]
  context?: WatcherPagerDutyContext[]
  description: string
  event_type?: WatcherPagerDutyEventType
  incident_key: string
  proxy?: WatcherPagerDutyEventProxy
}

export interface WatcherPagerDutyEventProxy {
  host?: Host
  port?: integer
}

export type WatcherPagerDutyEventType = 'trigger' | 'resolve' | 'acknowledge'

export interface WatcherPagerDutyResult {
  event: WatcherPagerDutyEvent
  reason?: string
  request?: WatcherHttpInputRequestResult
  response?: WatcherHttpInputResponseResult
}

export type WatcherQuantifier = 'some' | 'all'

export interface WatcherQueryWatch {
  _id: Id
  status?: WatcherWatchStatus
  watch?: WatcherWatch
  _primary_term?: integer
  _seq_no?: SequenceNumber
}

export interface WatcherReportingEmailAttachment {
  url: string
  inline?: boolean
  retries?: integer
  interval?: Time
  request?: WatcherHttpInputRequestDefinition
}

export type WatcherResponseContentType = 'json' | 'yaml' | 'text'

export interface WatcherScheduleContainer {
  cron?: WatcherCronExpression
  daily?: WatcherDailySchedule
  hourly?: WatcherHourlySchedule
  interval?: Time
  monthly?: WatcherTimeOfMonth | WatcherTimeOfMonth[]
  weekly?: WatcherTimeOfWeek | WatcherTimeOfWeek[]
  yearly?: WatcherTimeOfYear | WatcherTimeOfYear[]
}

export interface WatcherScheduleTriggerEvent {
  scheduled_time: DateString
  triggered_time?: DateString
}

export interface WatcherScriptCondition {
  lang?: string
  params?: Record<string, any>
  source?: string
  id?: string
}

export interface WatcherSearchInput {
  extract?: string[]
  request: WatcherSearchInputRequestDefinition
  timeout?: Time
}

export interface WatcherSearchInputRequestBody {
  query: QueryDslQueryContainer
}

export interface WatcherSearchInputRequestDefinition {
  body?: WatcherSearchInputRequestBody
  indices?: IndexName[]
  indices_options?: IndicesOptions
  search_type?: SearchType
  template?: SearchTemplateRequest
  rest_total_hits_as_int?: boolean
}

export interface WatcherSimulatedActions {
  actions: string[]
  all: WatcherSimulatedActions
  use_all: boolean
}

export interface WatcherSlackAction {
  account?: string
  message: WatcherSlackMessage
}

export interface WatcherSlackAttachment {
  author_icon?: string
  author_link?: string
  author_name: string
  color?: string
  fallback?: string
  fields?: WatcherSlackAttachmentField[]
  footer?: string
  footer_icon?: string
  image_url?: string
  pretext?: string
  text?: string
  thumb_url?: string
  title: string
  title_link?: string
  ts?: DateString
}

export interface WatcherSlackAttachmentField {
  short: boolean
  title: string
  value: string
}

export interface WatcherSlackDynamicAttachment {
  attachment_template: WatcherSlackAttachment
  list_path: string
}

export interface WatcherSlackMessage {
  attachments: WatcherSlackAttachment[]
  dynamic_attachments?: WatcherSlackDynamicAttachment
  from: string
  icon?: string
  text: string
  to: string[]
}

export interface WatcherSlackResult {
  account?: string
  message: WatcherSlackMessage
}

export interface WatcherThrottleState {
  reason: string
  timestamp: DateString
}

export type WatcherTimeOfDay = string | WatcherHourAndMinute

export interface WatcherTimeOfMonth {
  at: string[]
  on: integer[]
}

export interface WatcherTimeOfWeek {
  at: string[]
  on: WatcherDay[]
}

export interface WatcherTimeOfYear {
  at: string[]
  int: WatcherMonth[]
  on: integer[]
}

export interface WatcherTriggerContainer {
  schedule?: WatcherScheduleContainer
}

export interface WatcherTriggerEventContainer {
  schedule?: WatcherScheduleTriggerEvent
}

export interface WatcherTriggerEventResult {
  manual: WatcherTriggerEventContainer
  triggered_time: DateString
  type: string
}

export interface WatcherWatch {
  actions: Record<IndexName, WatcherAction>
  condition: WatcherConditionContainer
  input: WatcherInputContainer
  metadata?: Metadata
  status?: WatcherWatchStatus
  throttle_period?: string
  transform?: TransformContainer
  trigger: WatcherTriggerContainer
  throttle_period_in_millis?: long
}

export interface WatcherWatchStatus {
  actions: WatcherActions
  last_checked?: DateString
  last_met_condition?: DateString
  state: WatcherActivationState
  version: VersionNumber
  execution_state?: string
}

export interface WatcherWebhookAction extends WatcherHttpInputRequestDefinition {
}

export interface WatcherWebhookResult {
  request: WatcherHttpInputRequestResult
  response?: WatcherHttpInputResponseResult
}

export interface WatcherAckWatchRequest extends RequestBase {
  watch_id: Name
  action_id?: Names
}

export interface WatcherAckWatchResponse {
  status: WatcherWatchStatus
}

export interface WatcherActivateWatchRequest extends RequestBase {
  watch_id: Name
}

export interface WatcherActivateWatchResponse {
  status: WatcherActivationStatus
}

export interface WatcherDeactivateWatchRequest extends RequestBase {
  watch_id: Name
}

export interface WatcherDeactivateWatchResponse {
  status: WatcherActivationStatus
}

export interface WatcherDeleteWatchRequest extends RequestBase {
  id: Name
}

export interface WatcherDeleteWatchResponse {
  found: boolean
  _id: Id
  _version: VersionNumber
}

export interface WatcherExecuteWatchRequest extends RequestBase {
  id?: Id
  debug?: boolean
  body?: {
    action_modes?: Record<string, WatcherActionExecutionMode>
    alternative_input?: Record<string, any>
    ignore_condition?: boolean
    record_execution?: boolean
    simulated_actions?: WatcherSimulatedActions
    trigger_data?: WatcherScheduleTriggerEvent
    watch?: WatcherWatch
  }
}

export interface WatcherExecuteWatchResponse {
  _id: Id
  watch_record: WatcherExecuteWatchWatchRecord
}

export interface WatcherExecuteWatchWatchRecord {
  condition: WatcherConditionContainer
  input: WatcherInputContainer
  messages: string[]
  metadata?: Metadata
  node: string
  result: WatcherExecutionResult
  state: WatcherExecutionStatus
  trigger_event: WatcherTriggerEventResult
  user: Username
  watch_id: Id
  status?: WatcherWatchStatus
}

export interface WatcherGetWatchRequest extends RequestBase {
  id: Name
}

export interface WatcherGetWatchResponse {
  found: boolean
  _id: Id
  status?: WatcherWatchStatus
  watch?: WatcherWatch
  _primary_term?: integer
  _seq_no?: SequenceNumber
  _version?: VersionNumber
}

export interface WatcherPutWatchRequest extends RequestBase {
  id: Id
  active?: boolean
  if_primary_term?: long
  if_seq_no?: SequenceNumber
  version?: VersionNumber
  body?: {
    actions?: Record<string, WatcherAction>
    condition?: WatcherConditionContainer
    input?: WatcherInputContainer
    metadata?: Metadata
    throttle_period?: string
    transform?: TransformContainer
    trigger?: WatcherTriggerContainer
  }
}

export interface WatcherPutWatchResponse {
  created: boolean
  _id: Id
  _primary_term: long
  _seq_no: SequenceNumber
  _version: VersionNumber
}

export interface WatcherQueryWatchesRequest extends RequestBase {
  body?: {
    from?: integer
    size?: integer
    query?: QueryDslQueryContainer
    sort?: Sort
    search_after?: SortResults
  }
}

export interface WatcherQueryWatchesResponse {
  count: integer
  watches: WatcherQueryWatch[]
}

export interface WatcherStartRequest extends RequestBase {
}

export interface WatcherStartResponse extends AcknowledgedResponseBase {
}

export interface WatcherStatsRequest extends RequestBase {
  metric?: WatcherStatsWatcherMetric | WatcherStatsWatcherMetric[]
  emit_stacktraces?: boolean
}

export interface WatcherStatsResponse {
  _nodes: NodeStatistics
  cluster_name: Name
  manually_stopped: boolean
  stats: WatcherStatsWatcherNodeStats[]
}

export interface WatcherStatsWatchRecordQueuedStats {
  execution_time: DateString
}

export interface WatcherStatsWatchRecordStats extends WatcherStatsWatchRecordQueuedStats {
  execution_phase: WatcherExecutionPhase
  triggered_time: DateString
  executed_actions?: string[]
  watch_id: Id
  watch_record_id: Id
}

export type WatcherStatsWatcherMetric = '_all' | 'all' | 'queued_watches' | 'current_watches' | 'pending_watches'

export interface WatcherStatsWatcherNodeStats {
  current_watches?: WatcherStatsWatchRecordStats[]
  execution_thread_pool: WatcherExecutionThreadPool
  queued_watches?: WatcherStatsWatchRecordQueuedStats[]
  watch_count: long
  watcher_state: WatcherStatsWatcherState
  node_id: Id
}

export type WatcherStatsWatcherState = 'stopped' | 'starting' | 'started' | 'stopping'

export interface WatcherStopRequest extends RequestBase {
}

export interface WatcherStopResponse extends AcknowledgedResponseBase {
}

export interface XpackInfoBuildInformation {
  date: DateString
  hash: string
}

export interface XpackInfoFeature {
  available: boolean
  description?: string
  enabled: boolean
  native_code_info?: XpackInfoNativeCodeInformation
}

export interface XpackInfoFeatures {
  aggregate_metric: XpackInfoFeature
  analytics: XpackInfoFeature
  ccr: XpackInfoFeature
  data_frame?: XpackInfoFeature
  data_science?: XpackInfoFeature
  data_streams: XpackInfoFeature
  data_tiers: XpackInfoFeature
  enrich: XpackInfoFeature
  eql: XpackInfoFeature
  flattened?: XpackInfoFeature
  frozen_indices: XpackInfoFeature
  graph: XpackInfoFeature
  ilm: XpackInfoFeature
  logstash: XpackInfoFeature
  ml: XpackInfoFeature
  monitoring: XpackInfoFeature
  rollup: XpackInfoFeature
  runtime_fields?: XpackInfoFeature
  searchable_snapshots: XpackInfoFeature
  security: XpackInfoFeature
  slm: XpackInfoFeature
  spatial: XpackInfoFeature
  sql: XpackInfoFeature
  transform: XpackInfoFeature
  vectors?: XpackInfoFeature
  voting_only: XpackInfoFeature
  watcher: XpackInfoFeature
}

export interface XpackInfoMinimalLicenseInformation {
  expiry_date_in_millis: EpochMillis
  mode: LicenseLicenseType
  status: LicenseLicenseStatus
  type: LicenseLicenseType
  uid: string
}

export interface XpackInfoNativeCodeInformation {
  build_hash: string
  version: VersionString
}

export interface XpackInfoRequest extends RequestBase {
  categories?: string[]
  accept_enterprise?: boolean
}

export interface XpackInfoResponse {
  build: XpackInfoBuildInformation
  features: XpackInfoFeatures
  license: XpackInfoMinimalLicenseInformation
  tagline: string
}

export interface XpackUsageAllJobs {
  count: integer
  detectors: Record<string, integer>
  created_by: Record<string, string | integer>
  model_size: Record<string, integer>
  forecasts: Record<string, integer>
}

export interface XpackUsageAnalytics extends XpackUsageBase {
  stats: XpackUsageAnalyticsStatistics
}

export interface XpackUsageAnalyticsStatistics {
  boxplot_usage: long
  cumulative_cardinality_usage: long
  string_stats_usage: long
  top_metrics_usage: long
  t_test_usage: long
  moving_percentiles_usage: long
  normalize_usage: long
  rate_usage: long
  multi_terms_usage?: long
}

export interface XpackUsageAudit extends XpackUsageFeatureToggle {
  outputs?: string[]
}

export interface XpackUsageBase {
  available: boolean
  enabled: boolean
}

export interface XpackUsageCcr extends XpackUsageBase {
  auto_follow_patterns_count: integer
  follower_indices_count: integer
}

export interface XpackUsageCounter {
  active: long
  total: long
}

export interface XpackUsageDataStreams extends XpackUsageBase {
  data_streams: long
  indices_count: long
}

export interface XpackUsageDataTierPhaseStatistics {
  node_count: long
  index_count: long
  total_shard_count: long
  primary_shard_count: long
  doc_count: long
  total_size_bytes: long
  primary_size_bytes: long
  primary_shard_size_avg_bytes: long
  primary_shard_size_median_bytes: long
  primary_shard_size_mad_bytes: long
}

export interface XpackUsageDataTiers extends XpackUsageBase {
  data_warm: XpackUsageDataTierPhaseStatistics
  data_frozen?: XpackUsageDataTierPhaseStatistics
  data_cold: XpackUsageDataTierPhaseStatistics
  data_content: XpackUsageDataTierPhaseStatistics
  data_hot: XpackUsageDataTierPhaseStatistics
}

export interface XpackUsageDatafeed {
  count: long
}

export interface XpackUsageEql extends XpackUsageBase {
  features: XpackUsageEqlFeatures
  queries: Record<string, XpackUsageQuery>
}

export interface XpackUsageEqlFeatures {
  join: uint
  joins: XpackUsageEqlFeaturesJoin
  keys: XpackUsageEqlFeaturesKeys
  event: uint
  pipes: XpackUsageEqlFeaturesPipes
  sequence: uint
  sequences: XpackUsageEqlFeaturesSequences
}

export interface XpackUsageEqlFeaturesJoin {
  join_queries_two: uint
  join_queries_three: uint
  join_until: uint
  join_queries_five_or_more: uint
  join_queries_four: uint
}

export interface XpackUsageEqlFeaturesKeys {
  join_keys_two: uint
  join_keys_one: uint
  join_keys_three: uint
  join_keys_five_or_more: uint
  join_keys_four: uint
}

export interface XpackUsageEqlFeaturesPipes {
  pipe_tail: uint
  pipe_head: uint
}

export interface XpackUsageEqlFeaturesSequences {
  sequence_queries_three: uint
  sequence_queries_four: uint
  sequence_queries_two: uint
  sequence_until: uint
  sequence_queries_five_or_more: uint
  sequence_maxspan: uint
}

export interface XpackUsageFeatureToggle {
  enabled: boolean
}

export interface XpackUsageFlattened extends XpackUsageBase {
  field_count: integer
}

export interface XpackUsageFrozenIndices extends XpackUsageBase {
  indices_count: long
}

export interface XpackUsageIlm {
  policy_count: integer
  policy_stats: XpackUsageIlmPolicyStatistics[]
}

export interface XpackUsageIlmPolicyStatistics {
  indices_managed: integer
  phases: IlmPhases
}

export interface XpackUsageIpFilter {
  http: boolean
  transport: boolean
}

export interface XpackUsageJobsKeys {
  _all?: XpackUsageAllJobs
}
export type XpackUsageJobs = XpackUsageJobsKeys
  & { [property: string]: MlJob | XpackUsageAllJobs }

export interface XpackUsageMachineLearning extends XpackUsageBase {
  datafeeds: Record<string, XpackUsageDatafeed>
  jobs: XpackUsageJobs
  node_count: integer
  data_frame_analytics_jobs: XpackUsageMlDataFrameAnalyticsJobs
  inference: XpackUsageMlInference
}

export interface XpackUsageMlCounter {
  count: long
}

export interface XpackUsageMlDataFrameAnalyticsJobs {
  memory_usage?: XpackUsageMlDataFrameAnalyticsJobsMemory
  _all: XpackUsageMlDataFrameAnalyticsJobsCount
  analysis_counts?: XpackUsageMlDataFrameAnalyticsJobsAnalysis
  stopped?: XpackUsageMlDataFrameAnalyticsJobsCount
}

export interface XpackUsageMlDataFrameAnalyticsJobsAnalysis {
  classification?: integer
  outlier_detection?: integer
  regression?: integer
}

export interface XpackUsageMlDataFrameAnalyticsJobsCount {
  count: long
}

export interface XpackUsageMlDataFrameAnalyticsJobsMemory {
  peak_usage_bytes: MlJobStatistics
}

export interface XpackUsageMlInference {
  ingest_processors: Record<string, XpackUsageMlInferenceIngestProcessor>
  trained_models: XpackUsageMlInferenceTrainedModels
  deployments?: XpackUsageMlInferenceDeployments
}

export interface XpackUsageMlInferenceDeployments {
  count: integer
  inference_counts: MlJobStatistics
  model_sizes_bytes: MlJobStatistics
  time_ms: XpackUsageMlInferenceDeploymentsTimeMs
}

export interface XpackUsageMlInferenceDeploymentsTimeMs {
  avg: double
}

export interface XpackUsageMlInferenceIngestProcessor {
  num_docs_processed: XpackUsageMlInferenceIngestProcessorCount
  pipelines: XpackUsageMlCounter
  num_failures: XpackUsageMlInferenceIngestProcessorCount
  time_ms: XpackUsageMlInferenceIngestProcessorCount
}

export interface XpackUsageMlInferenceIngestProcessorCount {
  max: long
  sum: long
  min: long
}

export interface XpackUsageMlInferenceTrainedModels {
  estimated_operations?: MlJobStatistics
  estimated_heap_memory_usage_bytes?: MlJobStatistics
  count?: XpackUsageMlInferenceTrainedModelsCount
  _all: XpackUsageMlCounter
  model_size_bytes?: MlJobStatistics
}

export interface XpackUsageMlInferenceTrainedModelsCount {
  total: long
  prepackaged: long
  other: long
  regression?: long
  classification?: long
  ner?: long
}

export interface XpackUsageMonitoring extends XpackUsageBase {
  collection_enabled: boolean
  enabled_exporters: Record<string, long>
}

export interface XpackUsageQuery {
  count?: integer
  failed?: integer
  paging?: integer
  total?: integer
}

export interface XpackUsageRealm extends XpackUsageBase {
  name?: string[]
  order?: long[]
  size?: long[]
  cache?: XpackUsageRealmCache[]
  has_authorization_realms?: boolean[]
  has_default_username_pattern?: boolean[]
  has_truststore?: boolean[]
  is_authentication_delegated?: boolean[]
}

export interface XpackUsageRealmCache {
  size: long
}

export interface XpackUsageRequest extends RequestBase {
  master_timeout?: Time
}

export interface XpackUsageResponse {
  aggregate_metric: XpackUsageBase
  analytics: XpackUsageAnalytics
  watcher: XpackUsageWatcher
  ccr: XpackUsageCcr
  data_frame?: XpackUsageBase
  data_science?: XpackUsageBase
  data_streams?: XpackUsageDataStreams
  data_tiers: XpackUsageDataTiers
  enrich?: XpackUsageBase
  eql: XpackUsageEql
  flattened?: XpackUsageFlattened
  frozen_indices: XpackUsageFrozenIndices
  graph: XpackUsageBase
  ilm: XpackUsageIlm
  logstash: XpackUsageBase
  ml: XpackUsageMachineLearning
  monitoring: XpackUsageMonitoring
  rollup: XpackUsageBase
  runtime_fields?: XpackUsageRuntimeFieldTypes
  spatial: XpackUsageBase
  searchable_snapshots: XpackUsageSearchableSnapshots
  security: XpackUsageSecurity
  slm: XpackUsageSlm
  sql: XpackUsageSql
  transform: XpackUsageBase
  vectors?: XpackUsageVector
  voting_only: XpackUsageBase
}

export interface XpackUsageRoleMapping {
  enabled: integer
  size: integer
}

export interface XpackUsageRuntimeFieldTypes extends XpackUsageBase {
  field_types: XpackUsageRuntimeFieldsType[]
}

export interface XpackUsageRuntimeFieldsType {
  chars_max: long
  chars_total: long
  count: long
  doc_max: long
  doc_total: long
  index_count: long
  lang: string[]
  lines_max: long
  lines_total: long
  name: Field
  scriptless_count: long
  shadowed_count: long
  source_max: long
  source_total: long
}

export interface XpackUsageSearchableSnapshots extends XpackUsageBase {
  indices_count: integer
  full_copy_indices_count?: integer
  shared_cache_indices_count?: integer
}

export interface XpackUsageSecurity extends XpackUsageBase {
  api_key_service: XpackUsageFeatureToggle
  anonymous: XpackUsageFeatureToggle
  audit: XpackUsageAudit
  fips_140: XpackUsageFeatureToggle
  ipfilter: XpackUsageIpFilter
  realms: Record<string, XpackUsageRealm>
  role_mapping: Record<string, XpackUsageRoleMapping>
  roles: XpackUsageSecurityRoles
  ssl: XpackUsageSsl
  system_key?: XpackUsageFeatureToggle
  token_service: XpackUsageFeatureToggle
  operator_privileges: XpackUsageBase
}

export interface XpackUsageSecurityRoles {
  native: XpackUsageSecurityRolesNative
  dls: XpackUsageSecurityRolesDls
  file: XpackUsageSecurityRolesFile
}

export interface XpackUsageSecurityRolesDls {
  bit_set_cache: XpackUsageSecurityRolesDlsBitSetCache
}

export interface XpackUsageSecurityRolesDlsBitSetCache {
  count: integer
  memory?: ByteSize
  memory_in_bytes: ulong
}

export interface XpackUsageSecurityRolesFile {
  dls: boolean
  fls: boolean
  size: long
}

export interface XpackUsageSecurityRolesNative {
  dls: boolean
  fls: boolean
  size: long
}

export interface XpackUsageSlm extends XpackUsageBase {
  policy_count?: integer
  policy_stats?: SlmStatistics
}

export interface XpackUsageSql extends XpackUsageBase {
  features: Record<string, integer>
  queries: Record<string, XpackUsageQuery>
}

export interface XpackUsageSsl {
  http: XpackUsageFeatureToggle
  transport: XpackUsageFeatureToggle
}

export interface XpackUsageVector extends XpackUsageBase {
  dense_vector_dims_avg_count: integer
  dense_vector_fields_count: integer
  sparse_vector_fields_count?: integer
}

export interface XpackUsageWatcher extends XpackUsageBase {
  execution: XpackUsageWatcherActions
  watch: XpackUsageWatcherWatch
  count: XpackUsageCounter
}

export interface XpackUsageWatcherActionTotals {
  total: long
  total_time_in_ms: long
}

export interface XpackUsageWatcherActions {
  actions: Record<Name, XpackUsageWatcherActionTotals>
}

export interface XpackUsageWatcherWatch {
  input: Record<Name, XpackUsageCounter>
  condition?: Record<Name, XpackUsageCounter>
  action?: Record<Name, XpackUsageCounter>
  trigger: XpackUsageWatcherWatchTrigger
}

export interface XpackUsageWatcherWatchTrigger {
  schedule?: XpackUsageWatcherWatchTriggerSchedule
  _all: XpackUsageCounter
}

export interface XpackUsageWatcherWatchTriggerSchedule extends XpackUsageCounter {
  cron: XpackUsageCounter
  _all: XpackUsageCounter
}

export interface SpecUtilsAdditionalProperties<TKey = unknown, TValue = unknown> {
  [key: string]: never
}

export interface SpecUtilsAdditionalProperty<TKey = unknown, TValue = unknown> {
  [key: string]: never
}

export interface SpecUtilsCommonQueryParameters {
  error_trace?: boolean
  filter_path?: string | string[]
  human?: boolean
  pretty?: boolean
}

export interface SpecUtilsCommonCatQueryParameters {
  format?: string
  h?: Names
  help?: boolean
  local?: boolean
  master_timeout?: Time
  s?: Names
  v?: boolean
}

export interface SpecUtilsOverloadOf<TDefinition = unknown> {
  [key: string]: never
}
<|MERGE_RESOLUTION|>--- conflicted
+++ resolved
@@ -5884,13 +5884,11 @@
 
 export type CatCatDatafeedColumn = 'ae' | 'assignment_explanation' | 'bc' | 'buckets.count' | 'bucketsCount' | 'id' | 'na' | 'node.address' | 'nodeAddress' | 'ne' | 'node.ephemeral_id' | 'nodeEphemeralId' | 'ni' | 'node.id' | 'nodeId' | 'nn' | 'node.name' | 'nodeName' | 'sba' | 'search.bucket_avg' | 'searchBucketAvg' | 'sc' | 'search.count' | 'searchCount' | 'seah' | 'search.exp_avg_hour' | 'searchExpAvgHour' | 'st' | 'search.time' | 'searchTime' | 's' | 'state'
 
-<<<<<<< HEAD
+export type CatCatDatafeedColumns = CatCatDatafeedColumn | CatCatDatafeedColumn[]
+
 export type CatCatDfaColumn = 'assignment_explanation' | 'ae' | 'create_time' | 'ct' | 'createTime' | 'description' | 'd' | 'dest_index' | 'di' | 'destIndex' | 'failure_reason' | 'fr' | 'failureReason' | 'id' | 'model_memory_limit' | 'mml' | 'modelMemoryLimit' | 'node.address' | 'na' | 'nodeAddress' | 'node.ephemeral_id' | 'ne' | 'nodeEphemeralId' | 'node.id' | 'ni' | 'nodeId' | 'node.name' | 'nn' | 'nodeName' | 'progress' | 'p' | 'source_index' | 'si' | 'sourceIndex' | 'state' | 's' | 'type' | 't' | 'version' | 'v'
 
 export type CatCatDfaColumns = CatCatDfaColumn | CatCatDfaColumn[]
-=======
-export type CatCatDatafeedColumns = CatCatDatafeedColumn | CatCatDatafeedColumn[]
->>>>>>> 459c1ca3
 
 export interface CatCatRequestBase extends RequestBase, SpecUtilsCommonCatQueryParameters {
 }
