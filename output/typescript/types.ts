/*
 * Licensed to Elasticsearch B.V. under one or more contributor
 * license agreements. See the NOTICE file distributed with
 * this work for additional information regarding copyright
 * ownership. Elasticsearch B.V. licenses this file to you under
 * the Apache License, Version 2.0 (the "License"); you may
 * not use this file except in compliance with the License.
 * You may obtain a copy of the License at
 *
 *    http://www.apache.org/licenses/LICENSE-2.0
 *
 * Unless required by applicable law or agreed to in writing,
 * software distributed under the License is distributed on an
 * "AS IS" BASIS, WITHOUT WARRANTIES OR CONDITIONS OF ANY
 * KIND, either express or implied.  See the License for the
 * specific language governing permissions and limitations
 * under the License.
 */

export type SecurityAccessTokenGrantType = 'password' | 'client_credentials' | '_kerberos' | 'refresh_token'

export interface WatcherAckWatchAcknowledgeState {
  state: WatcherAckWatchAcknowledgementState
  timestamp: DateString
}

export interface AcknowledgedResponseBase extends ResponseBase {
  acknowledged: boolean
}

export type WatcherAckWatchAcknowledgementState = 'awaits_successful_execution' | 'ackable' | 'acked'

export interface WatcherAction {
  action_type?: WatcherActionType
  condition?: WatcherConditionContainer
  foreach?: string
  max_iterations?: integer
  name?: string
  throttle_period?: Time
  throttle_period_in_millis?: EpochMillis
  transform?: WatcherTransformContainer
  index?: WatcherActionIndex
  logging?: WatcherLoggingAction
}

export type WatcherActionExecutionMode = 'simulate' | 'force_simulate' | 'execute' | 'force_execute' | 'skip'

export type WatcherExecuteWatchActionExecutionState = 'awaits_execution' | 'checking' | 'execution_not_needed' | 'throttled' | 'executed' | 'failed' | 'deleted_while_queued' | 'not_executed_already_queued'

export interface WatcherActionIndex {
  index: IndexName
  doc_id?: Id
}

export interface WatcherAckWatchActionStatus {
  ack: WatcherAckWatchAcknowledgeState
  last_execution?: WatcherAckWatchExecutionState
  last_successful_execution?: WatcherAckWatchExecutionState
  last_throttle?: WatcherAckWatchThrottleState
}

export type WatcherActionType = 'email' | 'webhook' | 'index' | 'logging' | 'slack' | 'pagerduty'

export interface WatcherAckWatchActivationState {
  active: boolean
  timestamp: Timestamp
}

export interface WatcherActivateWatchActivationStatus {
  actions: Record<IndexName, WatcherAckWatchActionStatus>
  state: WatcherAckWatchActivationState
  version: VersionNumber
}

export interface NodesNodesStatsAdaptiveSelectionStats {
  avg_queue_size: long
  avg_response_time: long
  avg_response_time_ns: long
  avg_service_time: string
  avg_service_time_ns: long
  outgoing_searches: long
  rank: string
}

export interface AggregationsBucketAdjacencyMatrixAdjacencyMatrixAggregation extends AggregationsBucketBucketAggregationBase {
  filters?: Record<string, QueryDslAbstractionsContainerQueryContainer>
}

export type AggregationsAggregate = AggregationsSingleBucketAggregate | AggregationsAutoDateHistogramAggregate | AggregationsFiltersAggregate | AggregationsSignificantTermsAggregate<any> | AggregationsTermsAggregate<any> | AggregationsBucketAggregate | AggregationsCompositeBucketAggregate | AggregationsMultiBucketAggregate<AggregationsBucket> | AggregationsMatrixStatsAggregate | AggregationsKeyedValueAggregate | AggregationsMetricAggregate

export interface AggregationsAggregateBase {
  meta?: Record<string, any>
}

export type AggregateName = string

export interface AggregationsAggregation {
  meta?: Record<string, any>
  name?: string
}

export interface SearchProfileAggregationBreakdown {
  build_aggregation: long
  build_aggregation_count: long
  build_leaf_collector: long
  build_leaf_collector_count: long
  collect: long
  collect_count: long
  initialize: long
  initialize_count: long
  post_collection?: long
  post_collection_count?: long
  reduce: long
  reduce_count: long
}

export interface AggregationsAggregationContainer {
  aggs?: Record<string, AggregationsAggregationContainer>
  meta?: Record<string, any>
  adjacency_matrix?: AggregationsBucketAdjacencyMatrixAdjacencyMatrixAggregation
  aggregations?: Record<string, AggregationsAggregationContainer>
  auto_date_histogram?: AggregationsBucketAutoDateHistogramAutoDateHistogramAggregation
  avg?: AggregationsMetricAverageAverageAggregation
  avg_bucket?: AggregationsPipelineAverageBucketAverageBucketAggregation
  boxplot?: AggregationsMetricBoxplotBoxplotAggregation
  bucket_script?: AggregationsPipelineBucketScriptBucketScriptAggregation
  bucket_selector?: AggregationsPipelineBucketSelectorBucketSelectorAggregation
  bucket_sort?: AggregationsPipelineBucketSortBucketSortAggregation
  cardinality?: AggregationsMetricCardinalityCardinalityAggregation
  children?: AggregationsBucketChildrenChildrenAggregation
  composite?: AggregationsBucketCompositeCompositeAggregation
  cumulative_cardinality?: AggregationsPipelineCumulativeCardinalityCumulativeCardinalityAggregation
  cumulative_sum?: AggregationsPipelineCumulativeSumCumulativeSumAggregation
  date_histogram?: AggregationsBucketDateHistogramDateHistogramAggregation
  date_range?: AggregationsBucketDateRangeDateRangeAggregation
  derivative?: AggregationsPipelineDerivativeDerivativeAggregation
  diversified_sampler?: AggregationsBucketDiversifiedSamplerDiversifiedSamplerAggregation
  extended_stats?: AggregationsMetricExtendedStatsExtendedStatsAggregation
  extended_stats_bucket?: AggregationsPipelineExtendedStatsBucketExtendedStatsBucketAggregation
  filter?: QueryDslAbstractionsContainerQueryContainer
  filters?: AggregationsBucketFiltersFiltersAggregation
  geo_bounds?: AggregationsMetricGeoBoundsGeoBoundsAggregation
  geo_centroid?: AggregationsMetricGeoCentroidGeoCentroidAggregation
  geo_distance?: AggregationsBucketGeoDistanceGeoDistanceAggregation
  geohash_grid?: AggregationsBucketGeoHashGridGeoHashGridAggregation
  geo_line?: AggregationsMetricGeoLineGeoLineAggregation
  geotile_grid?: AggregationsBucketGeoTileGridGeoTileGridAggregation
  global?: AggregationsBucketGlobalGlobalAggregation
  histogram?: AggregationsBucketHistogramHistogramAggregation
  ip_range?: AggregationsBucketIpRangeIpRangeAggregation
  inference?: AggregationsPipelineInferenceBucketInferenceAggregation
  line?: AggregationsMetricGeoLineGeoLineAggregation
  matrix_stats?: AggregationsMatrixMatrixStatsMatrixStatsAggregation
  max?: AggregationsMetricMaxMaxAggregation
  max_bucket?: AggregationsPipelineMaxBucketMaxBucketAggregation
  median_absolute_deviation?: AggregationsMetricMedianAbsoluteDeviationMedianAbsoluteDeviationAggregation
  min?: AggregationsMetricMinMinAggregation
  min_bucket?: AggregationsPipelineMinBucketMinBucketAggregation
  missing?: AggregationsBucketMissingMissingAggregation
  moving_avg?: AggregationsPipelineMovingAverageMovingAverageAggregation
  moving_percentiles?: AggregationsPipelineMovingPercentilesMovingPercentilesAggregation
  moving_fn?: AggregationsPipelineMovingFunctionMovingFunctionAggregation
  multi_terms?: AggregationsBucketMultiTermsMultiTermsAggregation
  nested?: AggregationsBucketNestedNestedAggregation
  normalize?: AggregationsPipelineNormalizeNormalizeAggregation
  parent?: AggregationsBucketParentParentAggregation
  percentile_ranks?: AggregationsMetricPercentileRanksPercentileRanksAggregation
  percentiles?: AggregationsMetricPercentilesPercentilesAggregation
  percentiles_bucket?: AggregationsPipelinePercentilesBucketPercentilesBucketAggregation
  range?: AggregationsBucketRangeRangeAggregation
  rare_terms?: AggregationsBucketRareTermsRareTermsAggregation
  rate?: AggregationsMetricRateRateAggregation
  reverse_nested?: AggregationsBucketReverseNestedReverseNestedAggregation
  sampler?: AggregationsBucketSamplerSamplerAggregation
  scripted_metric?: AggregationsMetricScriptedMetricScriptedMetricAggregation
  serial_diff?: AggregationsPipelineSerialDifferencingSerialDifferencingAggregation
  significant_terms?: AggregationsBucketSignificantTermsSignificantTermsAggregation
  significant_text?: AggregationsBucketSignificantTextSignificantTextAggregation
  stats?: AggregationsMetricStatsStatsAggregation
  stats_bucket?: AggregationsPipelineStatsBucketStatsBucketAggregation
  string_stats?: AggregationsMetricStringStatsStringStatsAggregation
  sum?: AggregationsMetricSumSumAggregation
  sum_bucket?: AggregationsPipelineSumBucketSumBucketAggregation
  terms?: AggregationsBucketTermsTermsAggregation
  top_hits?: AggregationsMetricTopHitsTopHitsAggregation
  t_test?: AggregationsMetricTTestTTestAggregation
  top_metrics?: AggregationsMetricTopMetricsTopMetricsAggregation
  value_count?: AggregationsMetricValueCountValueCountAggregation
  weighted_avg?: AggregationsMetricWeightedAverageWeightedAverageAggregation
  variable_width_histogram?: AggregationsBucketVariableWidthHistogramVariableWidthHistogramAggregation
}

export interface SearchProfileAggregationProfile {
  breakdown: SearchProfileAggregationBreakdown
  description: string
  time_in_nanos: long
  type: string
  debug?: SearchProfileAggregationProfileDebug
  children?: SearchProfileAggregationProfileDebug[]
}

export interface SearchProfileAggregationProfileDebug {
}

export interface AggregationsBucketRangeAggregationRange {
  from?: double | string
  key?: string
  to?: double | string
}

export interface IndicesAlias {
  filter?: QueryDslAbstractionsContainerQueryContainer
  index_routing?: Routing
  is_hidden?: boolean
  is_write_index?: boolean
  routing?: Routing
  search_routing?: Routing
}

export interface IndicesAliasDefinition {
  filter?: QueryDslAbstractionsContainerQueryContainer
  index_routing?: string
  is_write_index?: boolean
  routing?: string
  search_routing?: string
}

export interface MappingMetaFieldsAllAllField {
  analyzer: string
  enabled: boolean
  omit_norms: boolean
  search_analyzer: string
  similarity: string
  store: boolean
  store_term_vector_offsets: boolean
  store_term_vector_payloads: boolean
  store_term_vector_positions: boolean
  store_term_vectors: boolean
}

export interface ClusterClusterAllocationExplainAllocationDecision {
  decider: string
  decision: ClusterClusterAllocationExplainAllocationExplainDecision
  explanation: string
}

export type ClusterClusterAllocationExplainAllocationExplainDecision = 'NO' | 'YES' | 'THROTTLE' | 'ALWAYS'

export interface ClusterClusterAllocationExplainAllocationStore {
  allocation_id: string
  found: boolean
  in_sync: boolean
  matching_size_in_bytes: long
  matching_sync_id: boolean
  store_exception: string
}

export interface WatcherAlwaysCondition {
}

export interface MlAnalysisConfig {
  bucket_span: TimeSpan
  categorization_field_name?: Field
  categorization_filters?: string[]
  detectors: MlDetector[]
  influencers?: Field[]
  latency?: Time
  multivariate_by_fields?: boolean
  per_partition_categorization?: MlPerPartitionCategorization
  summary_count_field_name?: Field
  categorization_analyzer?: MlInfoCategorizationAnalyzer | string
}

export interface MlAnalysisLimits {
  categorization_examples_limit?: long
  model_memory_limit: string
}

export interface MlAnalysisMemoryLimit {
  model_memory_limit: string
}

export interface XpackUsageAnalyticsStatsUsage {
  boxplot_usage: long
  cumulative_cardinality_usage: long
  string_stats_usage: long
  top_metrics_usage: long
  t_test_usage: long
  moving_percentiles_usage: long
  normalize_usage: long
  rate_usage: long
  multi_terms_usage?: long
}

export interface XpackUsageAnalyticsUsage extends XpackUsageXPackUsage {
  stats: XpackUsageAnalyticsStatsUsage
}

export interface IndicesAnalyzeAnalyzeDetail {
  analyzer?: IndicesAnalyzeAnalyzerDetail
  charfilters?: IndicesAnalyzeCharFilterDetail[]
  custom_analyzer: boolean
  tokenfilters?: IndicesAnalyzeTokenDetail[]
  tokenizer?: IndicesAnalyzeTokenDetail
}

export interface IndicesAnalyzeAnalyzeToken {
  end_offset: long
  position: long
  position_length?: long
  start_offset: long
  token: string
  type: string
}

export interface IndicesAnalyzeAnalyzerDetail {
  name: string
  tokens: IndicesAnalyzeExplainAnalyzeToken[]
}

export interface MlAnomalyCause {
  actual: double[]
  by_field_name: Name
  by_field_value: string
  correlated_by_field_value: string
  field_name: Field
  function: string
  function_description: string
  influencers: MlInfluence[]
  over_field_name: Name
  over_field_value: string
  partition_field_name: string
  partition_field_value: string
  probability: double
  typical: double[]
}

export interface MlInfoAnomalyDetectors {
  categorization_analyzer: MlInfoCategorizationAnalyzer
  categorization_examples_limit: integer
  model_memory_limit: ByteSize
  model_snapshot_retention_days: integer
  daily_model_snapshot_retention_after_days: integer
}

export interface MlAnomalyRecord {
  actual?: double[]
  bucket_span: Time
  by_field_name?: string
  by_field_value?: string
  causes?: MlAnomalyCause[]
  detector_index: integer
  field_name?: string
  function?: string
  function_description?: string
  influencers?: MlInfluence[]
  initial_record_score: double
  is_interim: boolean
  job_id: string
  over_field_name?: string
  over_field_value?: string
  partition_field_name?: string
  partition_field_value?: string
  probability: double
  record_score: double
  result_type: string
  timestamp: EpochMillis
  typical?: double[]
}

export interface SecurityGrantApiKeyApiKey {
  name: Name
  expiration?: Time
  role_descriptors?: Record<string, any>[]
}

export interface SecurityCreateApiKeyApiKeyApplication {
  application: string
  privileges: string[]
  resources: string[]
}

export type SecurityGrantApiKeyApiKeyGrantType = 'access_token' | 'password'

export interface SecurityCreateApiKeyApiKeyPrivileges {
  names: Indices
  privileges: string[]
}

export interface SecurityCreateApiKeyApiKeyRole {
  cluster: string[]
  index: SecurityCreateApiKeyApiKeyPrivileges[]
  applications?: SecurityCreateApiKeyApiKeyApplication[]
}

export interface SecurityGetApiKeyApiKeys {
  creation: long
  expiration?: long
  id: Id
  invalidated: boolean
  name: Name
  realm: string
  username: Username
  metadata?: Record<string, any>
}

export interface IngestProcessorsAppendProcessor extends IngestProcessorBase {
  field: Field
  value: any[]
  allow_duplicates?: boolean
}

export interface SecurityGetUserPrivilegesApplicationGlobalUserPrivileges {
  manage: SecurityGetUserPrivilegesManageUserPrivileges
}

export interface SecurityPutRoleApplicationPrivileges {
  application: string
  privileges: string[]
  resources: string[]
}

export interface SecurityHasPrivilegesApplicationPrivilegesCheck {
  application: string
  privileges: string[]
  resources: string[]
}

export interface SecurityGetUserPrivilegesApplicationResourcePrivileges {
  application: string
  privileges: string[]
  resources: string[]
}

export type SecurityHasPrivilegesApplicationsPrivileges = Record<Name, SecurityHasPrivilegesResourcePrivileges>

export type MlAppliesTo = 'actual' | 'typical' | 'diff_from_typical' | 'time'

export interface WatcherArrayCompareCondition {
  array_path: string
  comparison: string
  path: string
  quantifier: WatcherQuantifier
  value: any
}

export interface AnalysisTokenFiltersAsciiFoldingTokenFilter extends AnalysisTokenFiltersTokenFilterBase {
  preserve_original: boolean
}

export interface AsyncSearchAsyncSearch<TDocument = unknown> {
  aggregations?: Record<string, AggregationsAggregate>
  _clusters?: ClusterStatistics
  fields?: Record<string, any>
  hits: SearchHitsHitsMetadata<TDocument>
  max_score?: double
  num_reduce_phases?: long
  profile?: SearchProfileProfile
  pit_id?: Id
  _scroll_id?: Id
  _shards: ShardStatistics
  suggest?: Record<SuggestionName, SearchSuggestersSuggest<TDocument>[]>
  terminated_early?: boolean
  timed_out: boolean
  took: long
}

export interface AsyncSearchDeleteAsyncSearchDeleteRequest extends RequestBase {
  id: Id
}

export interface AsyncSearchDeleteAsyncSearchDeleteResponse extends AcknowledgedResponseBase {
}

export interface AsyncSearchAsyncSearchDocumentResponseBase<TDocument = unknown> extends AsyncSearchAsyncSearchResponseBase {
  response: AsyncSearchAsyncSearch<TDocument>
}

export interface AsyncSearchGetAsyncSearchGetRequest extends RequestBase {
  id: Id
  keep_alive?: Time
  typed_keys?: boolean
  wait_for_completion_timeout?: Time
}

export interface AsyncSearchGetAsyncSearchGetResponse<TDocument = unknown> extends AsyncSearchAsyncSearchDocumentResponseBase<TDocument> {
}

export interface AsyncSearchAsyncSearchResponseBase extends ResponseBase {
  id?: Id
  is_partial: boolean
  is_running: boolean
  expiration_time_in_millis: EpochMillis
  start_time_in_millis: EpochMillis
}

export interface AsyncSearchStatusAsyncSearchStatusRequest extends RequestBase {
  id: Id
}

export interface AsyncSearchStatusAsyncSearchStatusResponse<TDocument = unknown> extends AsyncSearchAsyncSearchResponseBase {
  _shards: ShardStatistics
  completion_status: integer
}

export interface AsyncSearchSubmitAsyncSearchSubmitRequest extends RequestBase {
  index?: Indices
  batched_reduce_size?: long
  wait_for_completion_timeout?: Time
  keep_on_completion?: boolean
  typed_keys?: boolean
  body?: {
    aggs?: Record<string, AggregationsAggregationContainer>
    allow_no_indices?: boolean
    allow_partial_search_results?: boolean
    analyzer?: string
    analyze_wildcard?: boolean
    batched_reduce_size?: long
    collapse?: SearchCollapsingFieldCollapse
    default_operator?: DefaultOperator
    df?: string
    docvalue_fields?: Fields
    expand_wildcards?: ExpandWildcards
    explain?: boolean
    from?: integer
    highlight?: SearchHighlightingHighlight
    ignore_throttled?: boolean
    ignore_unavailable?: boolean
    indices_boost?: Record<IndexName, double>[]
    keep_alive?: Time
    keep_on_completion?: boolean
    lenient?: boolean
    max_concurrent_shard_requests?: long
    min_score?: double
    post_filter?: QueryDslAbstractionsContainerQueryContainer
    preference?: string
    profile?: boolean
    pit?: SearchPointInTimePointInTimeReference
    query?: QueryDslAbstractionsContainerQueryContainer
    query_on_query_string?: string
    request_cache?: boolean
    rescore?: SearchRescoringRescore[]
    routing?: Routing
    script_fields?: Record<string, ScriptField>
    search_after?: any[]
    search_type?: SearchType
    sequence_number_primary_term?: boolean
    size?: integer
    sort?: SearchSortSort
    _source?: boolean | SearchSourceFilteringSourceFilter
    stats?: string[]
    stored_fields?: Fields
    suggest?: Record<string, SearchSuggestersSuggestContainer>
    suggest_field?: Field
    suggest_mode?: SuggestMode
    suggest_size?: long
    suggest_text?: string
    terminate_after?: long
    timeout?: string
    track_scores?: boolean
    track_total_hits?: boolean
    typed_keys?: boolean
    version?: boolean
    wait_for_completion_timeout?: Time
    fields?: Field | DateField[]
  }
}

export interface AsyncSearchSubmitAsyncSearchSubmitResponse<TDocument = unknown> extends AsyncSearchAsyncSearchDocumentResponseBase<TDocument> {
}

export interface IngestProcessorsPluginsAttachmentProcessor extends IngestProcessorBase {
  field: Field
  ignore_missing?: boolean
  indexed_chars?: long
  indexed_chars_field?: Field
  properties?: string[]
  target_field?: Field
  resource_name?: string
}

export interface XpackUsageAuditUsage extends XpackUsageSecurityFeatureToggle {
  outputs?: string[]
}

export interface SecurityGetTokenAuthenticatedUser extends SecurityXPackUser {
  authentication_realm: SecurityGetTokenUserRealm
  lookup_realm: SecurityGetTokenUserRealm
  authentication_provider?: SecurityGetTokenAuthenticationProvider
  authentication_type: string
}

export interface SecurityGetTokenAuthenticationProvider {
  type: string
  name: Name
}

export interface AggregationsAutoDateHistogramAggregate extends AggregationsMultiBucketAggregate<AggregationsKeyedBucket<long>> {
  interval: DateMathTime
}

export interface AggregationsBucketAutoDateHistogramAutoDateHistogramAggregation extends AggregationsBucketBucketAggregationBase {
  buckets?: integer
  field?: Field
  format?: string
  minimum_interval?: AggregationsBucketAutoDateHistogramMinimumInterval
  missing?: DateString
  offset?: string
  params?: Record<string, any>
  script?: Script
  time_zone?: string
}

export interface CcrGetAutoFollowPatternAutoFollowPattern {
  active: boolean
  remote_cluster: string
  follow_index_pattern?: IndexPattern
  leader_index_patterns: IndexPatterns
  max_outstanding_read_requests: integer
}

export interface CcrGetAutoFollowPatternAutoFollowPatternItem {
  name: Name
  pattern: CcrGetAutoFollowPatternAutoFollowPattern
}

export interface CcrStatsAutoFollowedCluster {
  cluster_name: Name
  last_seen_metadata_version: VersionNumber
  time_since_last_check_millis: DateString
}

export interface AggregationsMetricAverageAverageAggregation extends AggregationsMetricFormatMetricAggregationBase {
}

export interface AggregationsPipelineAverageBucketAverageBucketAggregation extends AggregationsPipelinePipelineAggregationBase {
}

export interface SpecUtilsBaseNode {
  attributes: Record<string, string>
  host: Host
  ip: Ip
  name: Name
  roles?: NodesNodesInfoNodeRole[]
  transport_address: TransportAddress
}

export interface XpackUsageBaseUrlConfig {
  url_name: string
  url_value: string
}

export interface MappingTypesCoreBinaryBinaryProperty extends MappingTypesDocValuesPropertyBase {
  type: 'binary'
}

export interface QueryDslCompoundBoolBoolQuery extends QueryDslAbstractionsQueryQueryBase {
  filter?: QueryDslAbstractionsContainerQueryContainer | QueryDslAbstractionsContainerQueryContainer[]
  minimum_should_match?: MinimumShouldMatch
  must?: QueryDslAbstractionsContainerQueryContainer | QueryDslAbstractionsContainerQueryContainer[]
  must_not?: QueryDslAbstractionsContainerQueryContainer | QueryDslAbstractionsContainerQueryContainer[]
  should?: QueryDslAbstractionsContainerQueryContainer | QueryDslAbstractionsContainerQueryContainer[]
}

export interface MappingTypesCoreBooleanBooleanProperty extends MappingTypesDocValuesPropertyBase {
  boost?: double
  fielddata?: IndicesNumericFielddata
  index?: boolean
  null_value?: boolean
  type: 'boolean'
}

export interface QueryDslCompoundBoostingBoostingQuery extends QueryDslAbstractionsQueryQueryBase {
  negative_boost?: double
  negative?: QueryDslAbstractionsContainerQueryContainer
  positive?: QueryDslAbstractionsContainerQueryContainer
}

export type SearchHighlightingBoundaryScanner = 'chars' | 'sentence' | 'word'

export interface QueryDslGeoBoundingBoxBoundingBox {
  bottom_right?: QueryDslGeoGeoLocation
  top_left?: QueryDslGeoGeoLocation
  wkt?: string
}

export interface AggregationsBoxPlotAggregate extends AggregationsAggregateBase {
  min: double
  max: double
  q1: double
  q2: double
  q3: double
}

export interface AggregationsMetricBoxplotBoxplotAggregation extends AggregationsMetricMetricAggregationBase {
  compression?: double
}

export interface NodesNodesStatsBreakerStats {
  estimated_size: string
  estimated_size_in_bytes: long
  limit_size: string
  limit_size_in_bytes: long
  overhead: float
  tripped: float
}

export type AggregationsBucket = AggregationsCompositeBucket | AggregationsDateHistogramBucket | AggregationsFiltersBucketItem | AggregationsIpRangeBucket | AggregationsRangeBucket | AggregationsRareTermsBucket<any> | AggregationsSignificantTermsBucket<any> | AggregationsKeyedBucket<any>

export interface AggregationsBucketAggregate extends AggregationsAggregateBase {
  after_key: Record<string, any>
  bg_count: long
  doc_count: long
  doc_count_error_upper_bound: long
  sum_other_doc_count: long
  interval: DateMathTime
  items: AggregationsBucket
}

export interface AggregationsBucketBucketAggregationBase extends AggregationsAggregation {
  aggregations?: Record<string, AggregationsAggregationContainer>
}

export interface MlBucketInfluencer {
  bucket_span: long
  influencer_field_name: string
  influencer_field_value: string
  influencer_score: double
  initial_influencer_score: double
  is_interim: boolean
  job_id: Id
  probability: double
  result_type: string
  timestamp: DateString
}

export interface AggregationsPipelineBucketScriptBucketScriptAggregation extends AggregationsPipelinePipelineAggregationBase {
  script?: Script
}

export interface AggregationsPipelineBucketSelectorBucketSelectorAggregation extends AggregationsPipelinePipelineAggregationBase {
  script?: Script
}

export interface AggregationsPipelineBucketSortBucketSortAggregation extends AggregationsAggregation {
  from?: integer
  gap_policy?: AggregationsPipelineGapPolicy
  size?: integer
  sort?: SearchSortSort
}

export interface AggregationsPipelineBucketsPath {
}

export interface BulkBulkCreateOperation extends BulkBulkOperation {
}

export interface BulkBulkCreateResponseItem extends BulkBulkResponseItemBase {
}

export interface BulkBulkDeleteOperation extends BulkBulkOperation {
}

export interface BulkBulkDeleteResponseItem extends BulkBulkResponseItemBase {
}

export interface BulkIndexByScrollFailure {
  cause: MainError
  id: string
  index: string
  status: integer
  type: string
}

export interface BulkBulkIndexOperation extends BulkBulkOperation {
}

export interface BulkBulkIndexResponseItem extends BulkBulkResponseItemBase {
}

export interface MonitoringBulkBulkMonitoringRequest extends RequestBase {
  stub_a: string
  stub_b: string
  body: {
    stub_c: string
  }
}

export interface MonitoringBulkBulkMonitoringResponse extends ResponseBase {
  stub: integer
}

export interface BulkBulkOperation {
  _id: Id
  _index: IndexName
  retry_on_conflict: integer
  routing: Routing
  version: VersionNumber
  version_type: VersionType
}

export interface BulkBulkOperationContainer {
  index?: BulkBulkIndexOperation
  create?: BulkBulkCreateOperation
  update?: BulkBulkUpdateOperation
  delete?: BulkBulkDeleteOperation
}

export interface BulkBulkRequest<TSource = unknown> extends RequestBase {
  index?: IndexName
  type?: Type
  pipeline?: string
  refresh?: Refresh
  routing?: Routing
  _source?: boolean | Fields
  _source_excludes?: Fields
  _source_includes?: Fields
  timeout?: Time
  wait_for_active_shards?: WaitForActiveShards
  require_alias?: boolean
  body: BulkBulkOperationContainer | TSource[]
}

export interface BulkBulkResponse extends ResponseBase {
  errors: boolean
  items: BulkBulkResponseItemContainer[]
  took: long
  ingest_took?: long
}

export interface BulkBulkResponseItemBase {
  _id?: string | null
  _index: string
  status: integer
  error?: ErrorCause
  _primary_term?: long
  result?: string
  _seq_no?: SequenceNumber
  _shards?: ShardStatistics
  _type?: string
  _version?: VersionNumber
  forced_refresh?: boolean
  get?: ExplainInlineGet<Record<string, any>>
}

export interface BulkBulkResponseItemContainer {
  index?: BulkBulkIndexResponseItem
  create?: BulkBulkCreateResponseItem
  update?: BulkBulkUpdateResponseItem
  delete?: BulkBulkDeleteResponseItem
}

export interface BulkStats {
  total_operations: long
  total_time?: string
  total_time_in_millis: long
  total_size?: ByteSize
  total_size_in_bytes: long
  avg_time?: string
  avg_time_in_millis: long
  avg_size?: ByteSize
  avg_size_in_bytes: long
}

export interface BulkBulkUpdateOperation extends BulkBulkOperation {
}

export interface BulkBulkUpdateResponseItem extends BulkBulkResponseItemBase {
}

export type ByteSize = long | string

export type Bytes = 'b' | 'k' | 'kb' | 'm' | 'mb' | 'g' | 'gb' | 't' | 'tb' | 'p' | 'pb'

export interface IngestProcessorsBytesProcessor extends IngestProcessorBase {
  field: Field
  ignore_missing?: boolean
  target_field?: Field
}

export interface NodesNodesStatsCPUStats {
  percent: integer
  sys: string
  sys_in_millis: long
  total: string
  total_in_millis: long
  user: string
  user_in_millis: long
}

export interface MlGetCalendarsCalendar {
  calendar_id: Id
  description: string
  job_ids: Id[]
}

export interface TaskCancelTasksCancelTasksRequest extends RequestBase {
  task_id?: TaskId
  actions?: string | string[]
  nodes?: string[]
  parent_task_id?: string
  wait_for_completion?: boolean
}

export interface TaskCancelTasksCancelTasksResponse extends ResponseBase {
  node_failures?: ErrorCause[]
  nodes: Record<string, TaskListTasksTaskExecutingNode>
}

export interface AggregationsMetricCardinalityCardinalityAggregation extends AggregationsMetricMetricAggregationBase {
  precision_threshold?: integer
  rehash?: boolean
}

export interface CatCatAliasesCatAliasesRecord {
  alias?: string
  index?: IndexName
  filter?: string
  'routing.index'?: string
  'routing.search'?: string
  is_write_index?: string
}

export interface CatCatAliasesCatAliasesRequest extends CatCatRequestBase {
  name?: Names
  expand_wildcards?: ExpandWildcards
}

export type CatCatAliasesCatAliasesResponse = CatCatAliasesCatAliasesRecord[]

export interface CatCatAllocationCatAllocationRecord {
  shards?: string
  'disk.indices'?: ByteSize
  'disk.used'?: ByteSize
  'disk.avail'?: ByteSize
  'disk.total'?: ByteSize
  'disk.percent'?: Percentage
  host?: Host
  ip?: Ip
  node?: string
}

export interface CatCatAllocationCatAllocationRequest extends CatCatRequestBase {
  node_id?: NodeIds
  bytes?: Bytes
}

export type CatCatAllocationCatAllocationResponse = CatCatAllocationCatAllocationRecord[]

export interface CatCatCountCatCountRecord {
  epoch?: EpochMillis
  timestamp?: DateString
  count?: string
}

export interface CatCatCountCatCountRequest extends CatCatRequestBase {
  index?: Indices
}

export type CatCatCountCatCountResponse = CatCatCountCatCountRecord[]

export interface CatCatDataFrameAnalyticsCatDataFrameAnalyticsRecord {
  id?: Id
  type?: Type
  create_time?: string
  version?: VersionString
  source_index?: IndexName
  dest_index?: IndexName
  description?: string
  model_memory_limit?: string
  state?: string
  failure_reason?: string
  progress?: string
  assignment_explanation?: string
  'node.id'?: Id
  'node.name'?: Name
  'node.ephemeral_id'?: Id
  'node.address'?: string
}

export interface CatCatDataFrameAnalyticsCatDataFrameAnalyticsRequest extends CatCatRequestBase {
  id?: Id
  allow_no_match?: boolean
  bytes?: Bytes
}

export type CatCatDataFrameAnalyticsCatDataFrameAnalyticsResponse = CatCatDataFrameAnalyticsCatDataFrameAnalyticsRecord[]

export interface CatCatDatafeedsCatDatafeedsRecord {
  id?: string
  state?: MlDatafeedState
  assignment_explanation?: string
  'buckets.count'?: string
  'search.count'?: string
  'search.time'?: string
  'search.bucket_avg'?: string
  'search.exp_avg_hour'?: string
  'node.id'?: string
  'node.name'?: string
  'node.ephemeral_id'?: string
  'node.address'?: string
}

export interface CatCatDatafeedsCatDatafeedsRequest extends CatCatRequestBase {
  datafeed_id?: Id
  allow_no_datafeeds?: boolean
}

export type CatCatDatafeedsCatDatafeedsResponse = CatCatDatafeedsCatDatafeedsRecord[]

export interface CatCatFielddataCatFielddataRecord {
  id?: string
  host?: string
  ip?: string
  node?: string
  field?: string
  size?: string
}

export interface CatCatFielddataCatFielddataRequest extends CatCatRequestBase {
  fields?: Fields
  bytes?: Bytes
}

export type CatCatFielddataCatFielddataResponse = CatCatFielddataCatFielddataRecord[]

export interface CatCatHealthCatHealthRecord {
  epoch?: EpochMillis
  timestamp?: DateString
  cluster?: string
  status?: string
  'node.total'?: string
  'node.data'?: string
  shards?: string
  pri?: string
  relo?: string
  init?: string
  unassign?: string
  pending_tasks?: string
  max_task_wait_time?: string
  active_shards_percent?: string
}

export interface CatCatHealthCatHealthRequest extends CatCatRequestBase {
  include_timestamp?: boolean
  ts?: boolean
}

export type CatCatHealthCatHealthResponse = CatCatHealthCatHealthRecord[]

export interface CatCatHelpCatHelpRecord {
  endpoint: string
}

export interface CatCatHelpCatHelpRequest extends CatCatRequestBase {
}

export type CatCatHelpCatHelpResponse = CatCatHelpCatHelpRecord[]

export interface CatCatIndicesCatIndicesRecord {
  health?: string
  status?: string
  index?: string
  uuid?: string
  pri?: string
  rep?: string
  'docs.count'?: string
  'docs.deleted'?: string
  'creation.date'?: string
  'creation.date.string'?: string
  'store.size'?: string
  'pri.store.size'?: string
  'completion.size'?: string
  'pri.completion.size'?: string
  'fielddata.memory_size'?: string
  'pri.fielddata.memory_size'?: string
  'fielddata.evictions'?: string
  'pri.fielddata.evictions'?: string
  'query_cache.memory_size'?: string
  'pri.query_cache.memory_size'?: string
  'query_cache.evictions'?: string
  'pri.query_cache.evictions'?: string
  'request_cache.memory_size'?: string
  'pri.request_cache.memory_size'?: string
  'request_cache.evictions'?: string
  'pri.request_cache.evictions'?: string
  'request_cache.hit_count'?: string
  'pri.request_cache.hit_count'?: string
  'request_cache.miss_count'?: string
  'pri.request_cache.miss_count'?: string
  'flush.total'?: string
  'pri.flush.total'?: string
  'flush.total_time'?: string
  'pri.flush.total_time'?: string
  'get.current'?: string
  'pri.get.current'?: string
  'get.time'?: string
  'pri.get.time'?: string
  'get.total'?: string
  'pri.get.total'?: string
  'get.exists_time'?: string
  'pri.get.exists_time'?: string
  'get.exists_total'?: string
  'pri.get.exists_total'?: string
  'get.missing_time'?: string
  'pri.get.missing_time'?: string
  'get.missing_total'?: string
  'pri.get.missing_total'?: string
  'indexing.delete_current'?: string
  'pri.indexing.delete_current'?: string
  'indexing.delete_time'?: string
  'pri.indexing.delete_time'?: string
  'indexing.delete_total'?: string
  'pri.indexing.delete_total'?: string
  'indexing.index_current'?: string
  'pri.indexing.index_current'?: string
  'indexing.index_time'?: string
  'pri.indexing.index_time'?: string
  'indexing.index_total'?: string
  'pri.indexing.index_total'?: string
  'indexing.index_failed'?: string
  'pri.indexing.index_failed'?: string
  'merges.current'?: string
  'pri.merges.current'?: string
  'merges.current_docs'?: string
  'pri.merges.current_docs'?: string
  'merges.current_size'?: string
  'pri.merges.current_size'?: string
  'merges.total'?: string
  'pri.merges.total'?: string
  'merges.total_docs'?: string
  'pri.merges.total_docs'?: string
  'merges.total_size'?: string
  'pri.merges.total_size'?: string
  'merges.total_time'?: string
  'pri.merges.total_time'?: string
  'refresh.total'?: string
  'pri.refresh.total'?: string
  'refresh.time'?: string
  'pri.refresh.time'?: string
  'refresh.external_total'?: string
  'pri.refresh.external_total'?: string
  'refresh.external_time'?: string
  'pri.refresh.external_time'?: string
  'refresh.listeners'?: string
  'pri.refresh.listeners'?: string
  'search.fetch_current'?: string
  'pri.search.fetch_current'?: string
  'search.fetch_time'?: string
  'pri.search.fetch_time'?: string
  'search.fetch_total'?: string
  'pri.search.fetch_total'?: string
  'search.open_contexts'?: string
  'pri.search.open_contexts'?: string
  'search.query_current'?: string
  'pri.search.query_current'?: string
  'search.query_time'?: string
  'pri.search.query_time'?: string
  'search.query_total'?: string
  'pri.search.query_total'?: string
  'search.scroll_current'?: string
  'pri.search.scroll_current'?: string
  'search.scroll_time'?: string
  'pri.search.scroll_time'?: string
  'search.scroll_total'?: string
  'pri.search.scroll_total'?: string
  'segments.count'?: string
  'pri.segments.count'?: string
  'segments.memory'?: string
  'pri.segments.memory'?: string
  'segments.index_writer_memory'?: string
  'pri.segments.index_writer_memory'?: string
  'segments.version_map_memory'?: string
  'pri.segments.version_map_memory'?: string
  'segments.fixed_bitset_memory'?: string
  'pri.segments.fixed_bitset_memory'?: string
  'warmer.current'?: string
  'pri.warmer.current'?: string
  'warmer.total'?: string
  'pri.warmer.total'?: string
  'warmer.total_time'?: string
  'pri.warmer.total_time'?: string
  'suggest.current'?: string
  'pri.suggest.current'?: string
  'suggest.time'?: string
  'pri.suggest.time'?: string
  'suggest.total'?: string
  'pri.suggest.total'?: string
  'memory.total'?: string
  'pri.memory.total'?: string
  'search.throttled'?: string
  'bulk.total_operations'?: string
  'pri.bulk.total_operations'?: string
  'bulk.total_time'?: string
  'pri.bulk.total_time'?: string
  'bulk.total_size_in_bytes'?: string
  'pri.bulk.total_size_in_bytes'?: string
  'bulk.avg_time'?: string
  'pri.bulk.avg_time'?: string
  'bulk.avg_size_in_bytes'?: string
  'pri.bulk.avg_size_in_bytes'?: string
}

export interface CatCatIndicesCatIndicesRequest extends CatCatRequestBase {
  index?: Indices
  bytes?: Bytes
  expand_wildcards?: ExpandWildcards
  health?: Health
  include_unloaded_segments?: boolean
  pri?: boolean
}

export type CatCatIndicesCatIndicesResponse = CatCatIndicesCatIndicesRecord[]

export interface CatCatJobsCatJobsRecord {
  id?: Id
  state?: MlJobState
  opened_time?: string
  assignment_explanation?: string
  'data.processed_records'?: string
  'data.processed_fields'?: string
  'data.input_bytes'?: ByteSize
  'data.input_records'?: string
  'data.input_fields'?: string
  'data.invalid_dates'?: string
  'data.missing_fields'?: string
  'data.out_of_order_timestamps'?: string
  'data.empty_buckets'?: string
  'data.sparse_buckets'?: string
  'data.buckets'?: string
  'data.earliest_record'?: string
  'data.latest_record'?: string
  'data.last'?: string
  'data.last_empty_bucket'?: string
  'data.last_sparse_bucket'?: string
  'model.bytes'?: ByteSize
  'model.memory_status'?: CatCatJobsModelMemoryStatus
  'model.bytes_exceeded'?: ByteSize
  'model.memory_limit'?: string
  'model.by_fields'?: string
  'model.over_fields'?: string
  'model.partition_fields'?: string
  'model.bucket_allocation_failures'?: string
  'model.categorization_status'?: CatCatJobsModelCategorizationStatus
  'model.categorized_doc_count'?: string
  'model.total_category_count'?: string
  'model.frequent_category_count'?: string
  'model.rare_category_count'?: string
  'model.dead_category_count'?: string
  'model.failed_category_count'?: string
  'model.log_time'?: string
  'model.timestamp'?: string
  'forecasts.total'?: string
  'forecasts.memory.min'?: string
  'forecasts.memory.max'?: string
  'forecasts.memory.avg'?: string
  'forecasts.memory.total'?: string
  'forecasts.records.min'?: string
  'forecasts.records.max'?: string
  'forecasts.records.avg'?: string
  'forecasts.records.total'?: string
  'forecasts.time.min'?: string
  'forecasts.time.max'?: string
  'forecasts.time.avg'?: string
  'forecasts.time.total'?: string
  'node.id'?: NodeId
  'node.name'?: string
  'node.ephemeral_id'?: NodeId
  'node.address'?: string
  'buckets.count'?: string
  'buckets.time.total'?: string
  'buckets.time.min'?: string
  'buckets.time.max'?: string
  'buckets.time.exp_avg'?: string
  'buckets.time.exp_avg_hour'?: string
}

export interface CatCatJobsCatJobsRequest extends CatCatRequestBase {
  job_id?: Id
  allow_no_jobs?: boolean
  bytes?: Bytes
}

export type CatCatJobsCatJobsResponse = CatCatJobsCatJobsRecord[]

export interface CatCatMasterCatMasterRecord {
  id?: string
  host?: string
  ip?: string
  node?: string
}

export interface CatCatMasterCatMasterRequest extends CatCatRequestBase {
}

export type CatCatMasterCatMasterResponse = CatCatMasterCatMasterRecord[]

export interface CatCatNodeAttributesCatNodeAttributesRecord {
  node?: string
  id?: string
  pid?: string
  host?: string
  ip?: string
  port?: string
  attr?: string
  value?: string
}

export interface CatCatNodeAttributesCatNodeAttributesRequest extends CatCatRequestBase {
}

export type CatCatNodeAttributesCatNodeAttributesResponse = CatCatNodeAttributesCatNodeAttributesRecord[]

export interface CatCatNodesCatNodesRecord {
  id?: Id
  pid?: string
  ip?: string
  port?: string
  http_address?: string
  version?: VersionString
  flavor?: string
  type?: Type
  build?: string
  jdk?: string
  'disk.total'?: ByteSize
  'disk.used'?: ByteSize
  'disk.avail'?: ByteSize
  'disk.used_percent'?: Percentage
  'heap.current'?: string
  'heap.percent'?: Percentage
  'heap.max'?: string
  'ram.current'?: string
  'ram.percent'?: Percentage
  'ram.max'?: string
  'file_desc.current'?: string
  'file_desc.percent'?: Percentage
  'file_desc.max'?: string
  cpu?: string
  load_1m?: string
  load_5m?: string
  load_15m?: string
  uptime?: string
  'node.role'?: string
  master?: string
  name?: Name
  'completion.size'?: string
  'fielddata.memory_size'?: string
  'fielddata.evictions'?: string
  'query_cache.memory_size'?: string
  'query_cache.evictions'?: string
  'query_cache.hit_count'?: string
  'query_cache.miss_count'?: string
  'request_cache.memory_size'?: string
  'request_cache.evictions'?: string
  'request_cache.hit_count'?: string
  'request_cache.miss_count'?: string
  'flush.total'?: string
  'flush.total_time'?: string
  'get.current'?: string
  'get.time'?: string
  'get.total'?: string
  'get.exists_time'?: string
  'get.exists_total'?: string
  'get.missing_time'?: string
  'get.missing_total'?: string
  'indexing.delete_current'?: string
  'indexing.delete_time'?: string
  'indexing.delete_total'?: string
  'indexing.index_current'?: string
  'indexing.index_time'?: string
  'indexing.index_total'?: string
  'indexing.index_failed'?: string
  'merges.current'?: string
  'merges.current_docs'?: string
  'merges.current_size'?: string
  'merges.total'?: string
  'merges.total_docs'?: string
  'merges.total_size'?: string
  'merges.total_time'?: string
  'refresh.total'?: string
  'refresh.time'?: string
  'refresh.external_total'?: string
  'refresh.external_time'?: string
  'refresh.listeners'?: string
  'script.compilations'?: string
  'script.cache_evictions'?: string
  'script.compilation_limit_triggered'?: string
  'search.fetch_current'?: string
  'search.fetch_time'?: string
  'search.fetch_total'?: string
  'search.open_contexts'?: string
  'search.query_current'?: string
  'search.query_time'?: string
  'search.query_total'?: string
  'search.scroll_current'?: string
  'search.scroll_time'?: string
  'search.scroll_total'?: string
  'segments.count'?: string
  'segments.memory'?: string
  'segments.index_writer_memory'?: string
  'segments.version_map_memory'?: string
  'segments.fixed_bitset_memory'?: string
  'suggest.current'?: string
  'suggest.time'?: string
  'suggest.total'?: string
  'bulk.total_operations'?: string
  'bulk.total_time'?: string
  'bulk.total_size_in_bytes'?: string
  'bulk.avg_time'?: string
  'bulk.avg_size_in_bytes'?: string
}

export interface CatCatNodesCatNodesRequest extends CatCatRequestBase {
  bytes?: Bytes
  full_id?: boolean | string
}

export type CatCatNodesCatNodesResponse = CatCatNodesCatNodesRecord[]

export interface CatCatPendingTasksCatPendingTasksRecord {
  insertOrder?: string
  timeInQueue?: string
  priority?: string
  source?: string
}

export interface CatCatPendingTasksCatPendingTasksRequest extends CatCatRequestBase {
}

export type CatCatPendingTasksCatPendingTasksResponse = CatCatPendingTasksCatPendingTasksRecord[]

export interface CatCatPluginsCatPluginsRecord {
  id?: NodeId
  name?: Name
  component?: string
  version?: VersionString
  description?: string
  type?: Type
}

export interface CatCatPluginsCatPluginsRequest extends CatCatRequestBase {
}

export type CatCatPluginsCatPluginsResponse = CatCatPluginsCatPluginsRecord[]

export interface CatCatRecoveryCatRecoveryRecord {
  index?: IndexName
  shard?: string
  start_time?: string
  start_time_millis?: string
  stop_time?: string
  stop_time_millis?: string
  time?: string
  type?: Type
  stage?: string
  source_host?: string
  source_node?: string
  target_host?: string
  target_node?: string
  repository?: string
  snapshot?: string
  files?: string
  files_recovered?: string
  files_percent?: Percentage
  files_total?: string
  bytes?: string
  bytes_recovered?: string
  bytes_percent?: Percentage
  bytes_total?: string
  translog_ops?: string
  translog_ops_recovered?: string
  translog_ops_percent?: Percentage
}

export interface CatCatRecoveryCatRecoveryRequest extends CatCatRequestBase {
  index?: Indices
  active_only?: boolean
  bytes?: Bytes
  detailed?: boolean
}

export type CatCatRecoveryCatRecoveryResponse = CatCatRecoveryCatRecoveryRecord[]

export interface CatCatRepositoriesCatRepositoriesRecord {
  id?: string
  type?: string
}

export interface CatCatRepositoriesCatRepositoriesRequest extends CatCatRequestBase {
}

export type CatCatRepositoriesCatRepositoriesResponse = CatCatRepositoriesCatRepositoriesRecord[]

export interface CatCatRequestBase extends RequestBase, SpecUtilsCommonCatQueryParameters {
}

export interface CatCatResponseBase<TCatRecord = unknown> extends ResponseBase {
}

export interface CatCatSegmentsCatSegmentsRecord {
  index?: IndexName
  shard?: string
  prirep?: string
  ip?: string
  id?: NodeId
  segment?: string
  generation?: string
  'docs.count'?: string
  'docs.deleted'?: string
  size?: ByteSize
  'size.memory'?: ByteSize
  committed?: string
  searchable?: string
  version?: VersionString
  compound?: string
}

export interface CatCatSegmentsCatSegmentsRequest extends CatCatRequestBase {
  index?: Indices
  bytes?: Bytes
}

export type CatCatSegmentsCatSegmentsResponse = CatCatSegmentsCatSegmentsRecord[]

export interface CatCatShardsCatShardsRecord {
  index?: string
  shard?: string
  prirep?: string
  state?: string
  docs?: string
  store?: string
  ip?: string
  id?: string
  node?: string
  sync_id?: string
  'unassigned.reason'?: string
  'unassigned.at'?: string
  'unassigned.for'?: string
  'unassigned.details'?: string
  'recoverysource.type'?: string
  'completion.size'?: string
  'fielddata.memory_size'?: string
  'fielddata.evictions'?: string
  'query_cache.memory_size'?: string
  'query_cache.evictions'?: string
  'flush.total'?: string
  'flush.total_time'?: string
  'get.current'?: string
  'get.time'?: string
  'get.total'?: string
  'get.exists_time'?: string
  'get.exists_total'?: string
  'get.missing_time'?: string
  'get.missing_total'?: string
  'indexing.delete_current'?: string
  'indexing.delete_time'?: string
  'indexing.delete_total'?: string
  'indexing.index_current'?: string
  'indexing.index_time'?: string
  'indexing.index_total'?: string
  'indexing.index_failed'?: string
  'merges.current'?: string
  'merges.current_docs'?: string
  'merges.current_size'?: string
  'merges.total'?: string
  'merges.total_docs'?: string
  'merges.total_size'?: string
  'merges.total_time'?: string
  'refresh.total'?: string
  'refresh.time'?: string
  'refresh.external_total'?: string
  'refresh.external_time'?: string
  'refresh.listeners'?: string
  'search.fetch_current'?: string
  'search.fetch_time'?: string
  'search.fetch_total'?: string
  'search.open_contexts'?: string
  'search.query_current'?: string
  'search.query_time'?: string
  'search.query_total'?: string
  'search.scroll_current'?: string
  'search.scroll_time'?: string
  'search.scroll_total'?: string
  'segments.count'?: string
  'segments.memory'?: string
  'segments.index_writer_memory'?: string
  'segments.version_map_memory'?: string
  'segments.fixed_bitset_memory'?: string
  'seq_no.max'?: string
  'seq_no.local_checkpoint'?: string
  'seq_no.global_checkpoint'?: string
  'warmer.current'?: string
  'warmer.total'?: string
  'warmer.total_time'?: string
  'path.data'?: string
  'path.state'?: string
  'bulk.total_operations'?: string
  'bulk.total_time'?: string
  'bulk.total_size_in_bytes'?: string
  'bulk.avg_time'?: string
  'bulk.avg_size_in_bytes'?: string
}

export interface CatCatShardsCatShardsRequest extends CatCatRequestBase {
  index?: Indices
  bytes?: Bytes
}

export type CatCatShardsCatShardsResponse = CatCatShardsCatShardsRecord[]

export interface CatCatSnapshotsCatSnapshotsRecord {
  id?: string
  repository?: string
  status?: string
  start_epoch?: EpochMillis
  start_time?: DateString
  end_epoch?: EpochMillis
  end_time?: DateString
  duration?: Time
  indices?: string
  successful_shards?: string
  failed_shards?: string
  total_shards?: string
  reason?: string
}

export interface CatCatSnapshotsCatSnapshotsRequest extends CatCatRequestBase {
  repository?: Names
  ignore_unavailable?: boolean
}

export type CatCatSnapshotsCatSnapshotsResponse = CatCatSnapshotsCatSnapshotsRecord[]

export interface CatCatTasksCatTasksRecord {
  id?: Id
  action?: string
  task_id?: Id
  parent_task_id?: string
  type?: Type
  start_time?: string
  timestamp?: string
  running_time_ns?: string
  running_time?: string
  node_id?: NodeId
  ip?: string
  port?: string
  node?: string
  version?: VersionString
  x_opaque_id?: string
  description?: string
}

export interface CatCatTasksCatTasksRequest extends CatCatRequestBase {
  actions?: string[]
  detailed?: boolean
  node_id?: string[]
  parent_task?: long
}

export type CatCatTasksCatTasksResponse = CatCatTasksCatTasksRecord[]

export interface CatCatTemplatesCatTemplatesRecord {
  name?: Name
  index_patterns?: string
  order?: string
  version?: VersionString
  composed_of?: string
}

export interface CatCatTemplatesCatTemplatesRequest extends CatCatRequestBase {
  name?: Name
}

export type CatCatTemplatesCatTemplatesResponse = CatCatTemplatesCatTemplatesRecord[]

export interface CatCatThreadPoolCatThreadPoolRecord {
  node_name?: string
  node_id?: NodeId
  ephemeral_node_id?: string
  pid?: string
  host?: string
  ip?: string
  port?: string
  name?: string
  type?: string
  active?: string
  pool_size?: string
  queue?: string
  queue_size?: string
  rejected?: string
  largest?: string
  completed?: string
  core?: string
  max?: string
  size?: string
  keep_alive?: string
}

export interface CatCatThreadPoolCatThreadPoolRequest extends CatCatRequestBase {
  thread_pool_patterns?: Names
  size?: Size | boolean
}

export type CatCatThreadPoolCatThreadPoolResponse = CatCatThreadPoolCatThreadPoolRecord[]

export interface CatCatTrainedModelsCatTrainedModelsRecord {
  id?: Id
  created_by?: string
  heap_size?: ByteSize
  operations?: string
  license?: string
  create_time?: DateString
  version?: VersionString
  description?: string
  'ingest.pipelines'?: string
  'ingest.count'?: string
  'ingest.time'?: string
  'ingest.current'?: string
  'ingest.failed'?: string
  'data_frame.id'?: string
  'data_frame.create_time'?: string
  'data_frame.source_index'?: string
  'data_frame.analysis'?: string
}

export interface CatCatTrainedModelsCatTrainedModelsRequest extends CatCatRequestBase {
  model_id?: Id
  allow_no_match?: boolean
  bytes?: Bytes
  from?: integer
  size?: integer
}

export type CatCatTrainedModelsCatTrainedModelsResponse = CatCatTrainedModelsCatTrainedModelsRecord[]

export interface CatCatTransformsCatTransformsRecord {
  id?: Id
  state?: string
  checkpoint?: string
  documents_processed?: string
  checkpoint_progress?: string
  last_search_time?: string
  changes_last_detection_time?: string
  create_time?: string
  version?: VersionString
  source_index?: string
  dest_index?: string
  pipeline?: string
  description?: string
  transform_type?: string
  frequency?: string
  max_page_search_size?: string
  docs_per_second?: string
  reason?: string
  search_total?: string
  search_failure?: string
  search_time?: string
  index_total?: string
  index_failure?: string
  index_time?: string
  documents_indexed?: string
  delete_time?: string
  documents_deleted?: string
  trigger_count?: string
  pages_processed?: string
  processing_time?: string
  checkpoint_duration_time_exp_avg?: string
  indexed_documents_exp_avg?: string
  processed_documents_exp_avg?: string
}

export interface CatCatTransformsCatTransformsRequest extends CatCatRequestBase {
  transform_id?: Id
  allow_no_match?: boolean
  from?: integer
  size?: integer
}

export type CatCatTransformsCatTransformsResponse = CatCatTransformsCatTransformsRecord[]

export interface MlInfoCategorizationAnalyzer {
  filter?: string | AnalysisTokenFiltersTokenFilter[]
  tokenizer?: string | AnalysisTokenizersTokenizer
  char_filter?: string | AnalysisCharFiltersCharFilter[]
}

export interface MlCategoryDefinition {
  category_id: long
  examples: string[]
  job_id: Id
  max_matching_length: long
  regex: string
  terms: string
}

export type CategoryId = string

export interface CcrStatsCcrAutoFollowStats {
  auto_followed_clusters: CcrStatsAutoFollowedCluster[]
  number_of_failed_follow_indices: long
  number_of_failed_remote_cluster_state_requests: long
  number_of_successful_follow_indices: long
  recent_auto_follow_errors: ErrorCause[]
}

export interface CcrStatsCcrFollowStats {
  indices: CcrFollowIndexStatsFollowIndexStats[]
}

export interface CcrStatsCcrStatsRequest extends RequestBase {
}

export interface CcrStatsCcrStatsResponse extends ResponseBase {
  auto_follow_stats: CcrStatsCcrAutoFollowStats
  follow_stats: CcrStatsCcrFollowStats
}

export interface XpackUsageCcrUsage extends XpackUsageXPackUsage {
  auto_follow_patterns_count: integer
  follower_indices_count: integer
}

export interface WatcherChainInput {
  inputs: WatcherInputContainer[]
}

export interface WatcherChainTransform {
  transforms: WatcherTransformContainer[]
}

export type AnalysisCharFiltersCharFilter = AnalysisCharFiltersHtmlStripCharFilter | AnalysisCharFiltersMappingCharFilter | AnalysisTokenFiltersPatternReplaceTokenFilter

export interface AnalysisCharFiltersCharFilterBase {
  type: string
  version?: VersionString
}

export interface IndicesAnalyzeCharFilterDetail {
  filtered_text: string[]
  name: string
}

export interface ClusterClusterStatsCharFilterTypes {
  char_filter_types: ClusterClusterStatsFieldTypesStats[]
  tokenizer_types: ClusterClusterStatsFieldTypesStats[]
  filter_types: ClusterClusterStatsFieldTypesStats[]
  analyzer_types: ClusterClusterStatsFieldTypesStats[]
  built_in_char_filters: ClusterClusterStatsFieldTypesStats[]
  built_in_tokenizers: ClusterClusterStatsFieldTypesStats[]
  built_in_filters: ClusterClusterStatsFieldTypesStats[]
  built_in_analyzers: ClusterClusterStatsFieldTypesStats[]
}

export interface AnalysisTokenizersCharGroupTokenizer extends AnalysisTokenizersTokenizerBase {
  tokenize_on_chars: string[]
}

export interface AggregationsBucketSignificantTermsHeuristicsChiSquareHeuristic {
  background_is_superset: boolean
  include_negatives: boolean
}

export type QueryDslJoiningHasChildChildScoreMode = 'none' | 'avg' | 'sum' | 'max' | 'min'

export interface AggregationsBucketChildrenChildrenAggregation extends AggregationsBucketBucketAggregationBase {
  type?: RelationName
}

export interface MlChunkingConfig {
  mode: MlChunkingMode
  time_span?: Time
}

export type MlChunkingMode = 'auto' | 'manual' | 'off'

export interface IngestProcessorsCircleProcessor extends IngestProcessorBase {
  error_distance: double
  field: Field
  ignore_missing: boolean
  shape_type: IngestProcessorsShapeType
  target_field: Field
}

export interface AggregationsPipelineInferenceBucketClassificationInferenceOptions {
  num_top_classes?: integer
  num_top_feature_importance_values?: integer
  prediction_field_type?: string
}

export interface SnapshotCleanupRepositoryCleanupRepositoryRequest extends RequestBase {
  repository: Name
  master_timeout?: Time
  timeout?: Time
}

export interface SnapshotCleanupRepositoryCleanupRepositoryResponse extends ResponseBase {
  results: SnapshotCleanupRepositoryCleanupRepositoryResults
}

export interface SnapshotCleanupRepositoryCleanupRepositoryResults {
  deleted_blobs: long
  deleted_bytes: long
}

export interface SecurityClearApiKeyCacheClearApiKeyCacheNode {
  name: Name
}

export interface SecurityClearCachedPrivilegesClearCachedPrivilegeNode {
  name: Name
}

export interface ClearScrollClearScrollRequest extends RequestBase {
  scroll_id?: Ids
  body?: {
    scroll_id?: Ids
  }
}

export interface ClearScrollClearScrollResponse extends ResponseBase {
}

export interface SqlClearSqlCursorClearSqlCursorRequest extends RequestBase {
  body: {
    cursor: string
  }
}

export interface SqlClearSqlCursorClearSqlCursorResponse extends ResponseBase {
  succeeded: boolean
}

export interface IndicesCloseCloseIndexResult {
  closed: boolean
  shards?: Record<string, IndicesCloseCloseShardResult>
}

export interface ClosePointInTimeClosePointInTimeRequest extends RequestBase {
  body?: {
    id: Id
  }
}

export interface ClosePointInTimeClosePointInTimeResponse extends ResponseBase {
  succeeded: boolean
  num_freed: integer
}

export interface IndicesCloseCloseShardResult {
  failures: ShardFailure[]
}

export interface ClusterClusterAllocationExplainClusterAllocationExplainRequest extends RequestBase {
  include_disk_info?: boolean
  include_yes_decisions?: boolean
  body?: {
    index?: IndexName
    primary?: boolean
    shard?: integer
  }
}

export interface ClusterClusterAllocationExplainClusterAllocationExplainResponse extends ResponseBase {
  allocate_explanation?: string
  allocation_delay?: string
  allocation_delay_in_millis?: long
  can_allocate?: ClusterClusterAllocationExplainDecision
  can_move_to_other_node?: ClusterClusterAllocationExplainDecision
  can_rebalance_cluster?: ClusterClusterAllocationExplainDecision
  can_rebalance_cluster_decisions?: ClusterClusterAllocationExplainAllocationDecision[]
  can_rebalance_to_other_node?: ClusterClusterAllocationExplainDecision
  can_remain_decisions?: ClusterClusterAllocationExplainAllocationDecision[]
  can_remain_on_current_node?: ClusterClusterAllocationExplainDecision
  cluster_info?: ClusterClusterAllocationExplainClusterInfo
  configured_delay?: string
  configured_delay_in_millis?: long
  current_node?: ClusterClusterAllocationExplainCurrentNode
  current_state: string
  index: string
  move_explanation?: string
  node_allocation_decisions?: ClusterClusterAllocationExplainNodeAllocationExplanation[]
  primary: boolean
  rebalance_explanation?: string
  remaining_delay?: string
  remaining_delay_in_millis?: long
  shard: integer
  unassigned_info?: ClusterClusterAllocationExplainUnassignedInformation
}

export interface SslGetCertificatesClusterCertificateInformation {
  alias?: string
  expiry: DateString
  format: string
  has_private_key: boolean
  path: string
  serial_number: string
  subject_dn: string
}

export interface ClusterClusterExistsComponentTemplateClusterComponentTemplateExistsRequest extends RequestBase {
  stub_a: string
  stub_b: string
  body?: {
    stub_c: string
  }
}

export interface ClusterClusterExistsComponentTemplateClusterComponentTemplateExistsResponse extends ResponseBase {
  stub: integer
}

export interface ClusterClusterDeleteComponentTemplateClusterDeleteComponentTemplateRequest extends RequestBase {
  name: Name
  master_timeout?: Time
  timeout?: Time
}

export interface ClusterClusterDeleteComponentTemplateClusterDeleteComponentTemplateResponse extends AcknowledgedResponseBase {
}

export interface ClusterClusterDeleteVotingConfigExclusionsClusterDeleteVotingConfigExclusionsRequest extends RequestBase {
  body?: {
    stub: string
  }
}

export interface ClusterClusterDeleteVotingConfigExclusionsClusterDeleteVotingConfigExclusionsResponse extends ResponseBase {
  stub: integer
}

export interface ClusterClusterStatsClusterFileSystem {
  available_in_bytes: long
  free_in_bytes: long
  total_in_bytes: long
}

export interface ClusterClusterGetComponentTemplateClusterGetComponentTemplateRequest extends RequestBase {
  name?: Name
  flat_settings?: boolean
  local?: boolean
  master_timeout?: Time
}

export interface ClusterClusterGetComponentTemplateClusterGetComponentTemplateResponse extends ResponseBase {
  component_templates: ClusterComponentTemplate[]
}

export interface ClusterClusterGetSettingsClusterGetSettingsRequest extends RequestBase {
  flat_settings?: boolean
  include_defaults?: boolean
  master_timeout?: Time
  timeout?: Time
}

export interface ClusterClusterGetSettingsClusterGetSettingsResponse extends ResponseBase {
  persistent: Record<string, any>
  transient: Record<string, any>
  defaults?: Record<string, any>
}

export interface ClusterClusterHealthClusterHealthRequest extends RequestBase {
  index?: Indices
  expand_wildcards?: ExpandWildcards
  level?: Level
  local?: boolean
  master_timeout?: Time
  timeout?: Time
  wait_for_active_shards?: WaitForActiveShards
  wait_for_events?: WaitForEvents
  wait_for_nodes?: string
  wait_for_no_initializing_shards?: boolean
  wait_for_no_relocating_shards?: boolean
  wait_for_status?: WaitForStatus
}

export interface ClusterClusterHealthClusterHealthResponse extends ResponseBase {
  active_primary_shards: integer
  active_shards: integer
  active_shards_percent_as_number: Percentage
  cluster_name: string
  delayed_unassigned_shards: integer
  indices?: Record<IndexName, ClusterClusterHealthIndexHealthStats>
  initializing_shards: integer
  number_of_data_nodes: integer
  number_of_in_flight_fetch: integer
  number_of_nodes: integer
  number_of_pending_tasks: integer
  relocating_shards: integer
  status: Health
  task_max_waiting_in_queue_millis: EpochMillis
  timed_out: boolean
  unassigned_shards: integer
}

export interface ClusterClusterStatsClusterIndicesShardsIndexStats {
  primaries: ClusterClusterStatsClusterShardMetrics
  replication: ClusterClusterStatsClusterShardMetrics
  shards: ClusterClusterStatsClusterShardMetrics
}

export interface ClusterClusterStatsClusterIndicesShardsStats {
  index?: ClusterClusterStatsClusterIndicesShardsIndexStats
  primaries?: double
  replication?: double
  total?: double
}

export interface ClusterClusterStatsClusterIndicesStats {
  completion: CompletionStats
  count: long
  docs: DocStats
  fielddata: FielddataStats
  query_cache: QueryCacheStats
  segments: SegmentsStats
  shards: ClusterClusterStatsClusterIndicesShardsStats
  store: StoreStats
  mappings: ClusterClusterStatsFieldTypesMappings
  analysis: ClusterClusterStatsCharFilterTypes
  versions?: ClusterClusterStatsIndicesVersionsStats[]
}

export interface ClusterClusterAllocationExplainClusterInfo {
  nodes: Record<string, ClusterClusterAllocationExplainNodeDiskUsage>
  shard_sizes: Record<string, long>
  shard_paths: Record<string, string>
  reserved_sizes: ClusterClusterAllocationExplainReservedSize[]
}

export interface ClusterClusterStatsClusterIngestStats {
  number_of_pipelines: integer
  processor_stats: Record<string, ClusterClusterStatsClusterProcessorStats>
}

export interface ClusterClusterStatsClusterJvm {
  max_uptime_in_millis: long
  mem: ClusterClusterStatsClusterJvmMemory
  threads: long
  versions: ClusterClusterStatsClusterJvmVersion[]
}

export interface ClusterClusterStatsClusterJvmMemory {
  heap_max_in_bytes: long
  heap_used_in_bytes: long
}

export interface ClusterClusterStatsClusterJvmVersion {
  bundled_jdk: boolean
  count: integer
  using_bundled_jdk: boolean
  version: VersionString
  vm_name: string
  vm_vendor: string
  vm_version: VersionString
}

export interface ClusterClusterStatsClusterNetworkTypes {
  http_types: Record<string, integer>
  transport_types: Record<string, integer>
}

export interface ClusterClusterStatsClusterNodeCount {
  coordinating_only: integer
  data: integer
  ingest: integer
  master: integer
  total: integer
  voting_only: integer
  data_cold: integer
  data_frozen?: integer
  data_content: integer
  data_warm: integer
  data_hot: integer
  ml: integer
  remote_cluster_client: integer
  transform: integer
}

export interface ClusterClusterStatsClusterNodesStats {
  count: ClusterClusterStatsClusterNodeCount
  discovery_types: Record<string, integer>
  fs: ClusterClusterStatsClusterFileSystem
  ingest: ClusterClusterStatsClusterIngestStats
  jvm: ClusterClusterStatsClusterJvm
  network_types: ClusterClusterStatsClusterNetworkTypes
  os: ClusterClusterStatsClusterOperatingSystemStats
  packaging_types: ClusterClusterStatsNodePackagingType[]
  plugins: PluginStats[]
  process: ClusterClusterStatsClusterProcess
  versions: string[]
}

export interface ClusterClusterStatsClusterOperatingSystemArchitecture {
  count: integer
  arch: string
}

export interface ClusterClusterStatsClusterOperatingSystemName {
  count: integer
  name: string
}

export interface NodesNodesInfoClusterOperatingSystemPrettyName {
  count: integer
  pretty_name: string
}

export interface ClusterClusterStatsClusterOperatingSystemStats {
  allocated_processors: integer
  available_processors: integer
  mem: ClusterClusterStatsOperatingSystemMemoryInfo
  names: ClusterClusterStatsClusterOperatingSystemName[]
  pretty_names: NodesNodesInfoClusterOperatingSystemPrettyName[]
  architectures?: ClusterClusterStatsClusterOperatingSystemArchitecture[]
}

export interface ClusterClusterPendingTasksClusterPendingTasksRequest extends RequestBase {
  local?: boolean
  master_timeout?: Time
}

export interface ClusterClusterPendingTasksClusterPendingTasksResponse extends ResponseBase {
  tasks: ClusterClusterPendingTasksPendingTask[]
}

export interface ClusterClusterPutVotingConfigExclusionsClusterPostVotingConfigExclusionsRequest extends RequestBase {
  node_names?: Names
  node_ids?: Ids
  timeout?: Time
  wait_for_removal?: boolean
}

export interface ClusterClusterPutVotingConfigExclusionsClusterPostVotingConfigExclusionsResponse extends ResponseBase {
  stub: integer
}

export interface ClusterClusterStatsClusterProcess {
  cpu: ClusterClusterStatsClusterProcessCpu
  open_file_descriptors: ClusterClusterStatsClusterProcessOpenFileDescriptors
}

export interface ClusterClusterStatsClusterProcessCpu {
  percent: integer
}

export interface ClusterClusterStatsClusterProcessOpenFileDescriptors {
  avg: long
  max: long
  min: long
}

export interface ClusterClusterStatsClusterProcessorStats {
  count: long
  current: long
  failed: long
  time_in_millis: long
}

export interface ClusterClusterPutComponentTemplateClusterPutComponentTemplateRequest extends RequestBase {
  name: Name
  create?: boolean
  master_timeout?: Time
  body: {
    template: IndexIndexState
    aliases?: Record<string, IndicesAliasDefinition>
    mappings?: MappingTypeMapping
    settings?: IndexIndexSettings
    version?: VersionNumber
    _meta?: IndexMetaData
  }
}

export interface ClusterClusterPutComponentTemplateClusterPutComponentTemplateResponse extends AcknowledgedResponseBase {
}

export interface ClusterClusterPutSettingsClusterPutSettingsRequest extends RequestBase {
  flat_settings?: boolean
  master_timeout?: Time
  timeout?: Time
  body: {
    persistent?: Record<string, any>
    transient?: Record<string, any>
  }
}

export interface ClusterClusterPutSettingsClusterPutSettingsResponse extends ResponseBase {
  acknowledged: boolean
  persistent: Record<string, any>
  transient: Record<string, any>
}

export interface ClusterClusterRemoteInfoClusterRemoteInfo {
  connected: boolean
  initial_connect_timeout: Time
  max_connections_per_cluster: integer
  num_nodes_connected: long
  seeds: string[]
  skip_unavailable: boolean
}

export interface ClusterClusterRemoteInfoClusterRemoteInfoRequest extends RequestBase {
  body?: {
    stub: string
  }
}

export interface ClusterClusterRemoteInfoClusterRemoteInfoResponse extends DictionaryResponseBase<string, ClusterClusterRemoteInfoClusterRemoteInfo> {
}

export interface ClusterClusterRerouteClusterRerouteCommand {
  cancel?: ClusterClusterRerouteClusterRerouteCommandCancelAction
  move?: ClusterClusterRerouteClusterRerouteCommandMoveAction
  allocate_replica?: ClusterClusterRerouteClusterRerouteCommandAllocateReplicaAction
  allocate_stale_primary?: ClusterClusterRerouteClusterRerouteCommandAllocatePrimaryAction
  allocate_empty_primary?: ClusterClusterRerouteClusterRerouteCommandAllocatePrimaryAction
}

export interface ClusterClusterRerouteClusterRerouteCommandAllocatePrimaryAction {
  index: IndexName
  shard: integer
  node: string
  accept_data_loss: boolean
}

export interface ClusterClusterRerouteClusterRerouteCommandAllocateReplicaAction {
  index: IndexName
  shard: integer
  node: string
}

export interface ClusterClusterRerouteClusterRerouteCommandCancelAction {
  index: IndexName
  shard: integer
  node: string
  allow_primary?: boolean
}

export interface ClusterClusterRerouteClusterRerouteCommandMoveAction {
  index: IndexName
  shard: integer
  from_node: string
  to_node: string
}

export interface ClusterClusterRerouteClusterRerouteDecision {
  decider: string
  decision: string
  explanation: string
}

export interface ClusterClusterRerouteClusterRerouteExplanation {
  command: string
  decisions: ClusterClusterRerouteClusterRerouteDecision[]
  parameters: ClusterClusterRerouteClusterRerouteParameters
}

export interface ClusterClusterRerouteClusterRerouteParameters {
  allow_primary: boolean
  index: IndexName
  node: NodeName
  shard: integer
  from_node?: NodeName
  to_node?: NodeName
}

export interface ClusterClusterRerouteClusterRerouteRequest extends RequestBase {
  dry_run?: boolean
  explain?: boolean
  metric?: Metrics
  retry_failed?: boolean
  master_timeout?: Time
  timeout?: Time
  body?: {
    commands?: ClusterClusterRerouteClusterRerouteCommand[]
  }
}

export interface ClusterClusterRerouteClusterRerouteResponse extends AcknowledgedResponseBase {
  explanations?: ClusterClusterRerouteClusterRerouteExplanation[]
  state: ClusterClusterRerouteClusterRerouteState
}

export interface ClusterClusterRerouteClusterRerouteState {
  cluster_uuid: Uuid
  state_uuid?: Uuid
  master_node?: string
  version?: VersionNumber
  blocks?: EmptyObject
  nodes?: Record<NodeName, NodesNodeAttributes>
  routing_table?: Record<string, EmptyObject>
  routing_nodes?: ClusterClusterStateRoutingNodes
  security_tokens?: Record<string, string>
  snapshots?: ClusterClusterStateSnapshots
  snapshot_deletions?: ClusterClusterStateDeletedSnapshots
  metadata?: ClusterClusterStateMetadata
}

export interface ClusterClusterStatsClusterShardMetrics {
  avg: double
  max: double
  min: double
}

export interface ClusterClusterStateBlockIndex {
  description?: string
  retryable?: boolean
  levels?: string[]
  aliases?: IndexAlias[]
  aliases_version?: VersionNumber
  version?: VersionNumber
  mapping_version?: VersionNumber
  settings_version?: VersionNumber
  routing_num_shards?: VersionNumber
  state?: string
  settings?: Record<IndexName, IndexIndexSettings>
  in_sync_allocations?: Record<string, string[]>
  primary_terms?: Record<string, integer>
  mappings?: Record<string, MappingTypeMapping>
  rollover_info?: Record<string, IndicesRolloverIndicesRolloverConditions>
  timestamp_range?: Record<string, any>
  system?: boolean
}

export interface ClusterClusterStateClusterStateBlocks {
  indices?: Record<IndexName, Record<string, ClusterClusterStateBlockIndex>>
}

export interface ClusterClusterStateDeletedSnapshots {
  snapshot_deletions: string[]
}

export interface ClusterClusterStateIndexLifecycle {
  policies: Record<IndexName, ClusterClusterStateIndexLifecycleSummary>
  operation_mode: IlmGetStatusLifecycleOperationMode
}

export interface ClusterClusterStateIndexLifecyclePolicy {
  phases: IlmPhases
}

export interface ClusterClusterStateIndexLifecycleSummary {
  policy: ClusterClusterStateIndexLifecyclePolicy
  headers: HttpHeaders
  version: VersionNumber
  modified_date: long
  modified_date_string: DateString
}

export interface ClusterClusterStateIngest {
  pipeline: ClusterClusterStateIngestPipeline[]
}

export interface ClusterClusterStateIngestPipeline {
  id: Id
  config: ClusterClusterStateIngestPipelineConfig
}

export interface ClusterClusterStateIngestPipelineConfig {
  description?: string
  version?: VersionNumber
  processors: IngestProcessorContainer[]
}

export interface ClusterClusterStateMetadata {
  cluster_uuid: Uuid
  cluster_uuid_committed: boolean
  templates: ClusterClusterStateMetadataTemplate
  indices?: Record<IndexName, ClusterClusterStateBlockIndex>
  'index-graveyard': ClusterClusterStateMetadataIndexGraveyard
  cluster_coordination: ClusterClusterStateMetadataClusterCoordination
  ingest?: ClusterClusterStateIngest
  repositories?: Record<string, string>
  component_template?: Record<string, any>
  index_template?: Record<string, any>
  index_lifecycle?: ClusterClusterStateIndexLifecycle
}

export interface ClusterClusterStateMetadataClusterCoordination {
  term: integer
  last_committed_config: string[]
  last_accepted_config: string[]
  voting_config_exclusions: ClusterVotingConfigExclusionsItem[]
}

export interface ClusterClusterStateMetadataIndexGraveyard {
  tombstones: ClusterTombstone[]
}

export interface ClusterClusterStateMetadataTemplate {
}

export interface ClusterClusterStateClusterStateRequest extends RequestBase {
  metric?: Metrics
  index?: Indices
  allow_no_indices?: boolean
  expand_wildcards?: ExpandWildcards
  flat_settings?: boolean
  ignore_unavailable?: boolean
  local?: boolean
  master_timeout?: Time
  wait_for_metadata_version?: VersionNumber
  wait_for_timeout?: Time
}

export interface ClusterClusterStateClusterStateResponse extends ResponseBase {
  cluster_name: Name
  cluster_uuid: Uuid
  master_node?: string
  state?: string[]
  state_uuid?: Uuid
  version?: VersionNumber
  blocks?: ClusterClusterStateClusterStateBlocks
  metadata?: ClusterClusterStateMetadata
  nodes?: Record<NodeName, NodesNodeAttributes>
  routing_table?: Record<string, EmptyObject>
  routing_nodes?: ClusterClusterStateRoutingNodes
  snapshots?: ClusterClusterStateSnapshots
  snapshot_deletions?: ClusterClusterStateDeletedSnapshots
}

export interface ClusterClusterStateRoutingNodes {
  unassigned: NodesNodeShard[]
  nodes: Record<string, NodesNodeShard[]>
}

export interface ClusterClusterStateSnapshots {
  snapshots: SnapshotSnapshotStatus[]
}

export interface ClusterStatistics {
  skipped: integer
  successful: integer
  total: integer
}

export interface ClusterClusterStatsClusterStatsRequest extends RequestBase {
  node_id?: NodeIds
  flat_settings?: boolean
  timeout?: Time
}

export interface ClusterClusterStatsClusterStatsResponse extends NodesNodesResponseBase {
  _nodes: NodesNodeStatistics
  cluster_name: Name
  cluster_uuid: Uuid
  indices: ClusterClusterStatsClusterIndicesStats
  nodes: ClusterClusterStatsClusterNodesStats
  status: ClusterClusterStatus
  timestamp: long
}

export type ClusterClusterStatus = 'green' | 'yellow' | 'red'

export interface SearchProfileCollector {
  name: string
  reason: string
  time_in_nanos: long
  children?: SearchProfileCollector[]
}

export interface AnalysisTokenFiltersCommonGramsTokenFilter extends AnalysisTokenFiltersTokenFilterBase {
  common_words: string[]
  common_words_path: string
  ignore_case: boolean
  query_mode: boolean
}

export interface QueryDslFullTextCommonTermsCommonTermsQuery extends QueryDslAbstractionsQueryQueryBase {
  analyzer?: string
  cutoff_frequency?: double
  high_freq_operator?: QueryDslOperator
  low_freq_operator?: QueryDslOperator
  minimum_should_match?: MinimumShouldMatch
  query?: string
}

export interface SnapshotVerifyRepositoryCompactNodeInfo {
  name: Name
}

export interface WatcherCompareCondition {
  comparison?: string
  path?: string
  value?: any
  'ctx.payload.match'?: WatcherCompareContextPayloadCondition
  'ctx.payload.value'?: WatcherCompareContextPayloadCondition
}

export interface WatcherCompareContextPayloadCondition {
  eq?: any
  lt?: any
  gt?: any
  lte?: any
  gte?: any
}

export interface MappingTypesSpecializedCompletionCompletionProperty extends MappingTypesDocValuesPropertyBase {
  analyzer?: string
  contexts?: MappingTypesSpecializedCompletionSuggestContext[]
  max_input_length?: integer
  preserve_position_increments?: boolean
  preserve_separators?: boolean
  search_analyzer?: string
  type: 'completion'
}

export interface CompletionStats {
  size_in_bytes: long
  size?: ByteSize
  fields?: Record<Field, FieldSizeUsage>
}

export interface SearchSuggestersCompletionSuggestOption<TDocument = unknown> {
  collate_match?: boolean
  contexts?: Record<string, SearchSuggestersContextSuggesterContext[]>
  fields?: Record<string, any>
  _id: string
  _index: IndexName
  _type?: Type
  _routing?: Routing
  _score: double
  _source: TDocument
  text: string
}

export interface SearchSuggestersCompletionSuggesterCompletionSuggester extends SearchSuggestersSuggesterBase {
  contexts?: Record<string, string | string[] | QueryDslGeoGeoLocation | SearchSuggestersContextSuggesterSuggestContextQuery[]>
  fuzzy?: SearchSuggestersCompletionSuggesterSuggestFuzziness
  prefix?: string
  regex?: string
  skip_duplicates?: boolean
}

export interface ClusterComponentTemplate {
  name: Name
  component_template: ClusterComponentTemplateNode
}

export interface ClusterComponentTemplateNode {
  template: ClusterComponentTemplateSummary
  version?: VersionNumber
  _meta?: IndexMetaData
}

export interface ClusterComponentTemplateSummary {
  _meta?: IndexMetaData
  version?: VersionNumber
  settings: Record<IndexName, IndexIndexSettings>
  mappings?: MappingTypeMapping
  aliases?: Record<string, IndicesAliasDefinition>
}

export interface AggregationsBucketCompositeCompositeAggregation extends AggregationsBucketBucketAggregationBase {
  after?: Record<string, string | float | null>
  size?: integer
  sources?: Record<string, AggregationsBucketCompositeCompositeAggregationSource>[]
}

export interface AggregationsBucketCompositeCompositeAggregationSource {
  terms?: AggregationsBucketTermsTermsAggregation
  histogram?: AggregationsBucketHistogramHistogramAggregation
  date_histogram?: AggregationsBucketDateHistogramDateHistogramAggregation
  geotile_grid?: AggregationsBucketGeoTileGridGeoTileGridAggregation
}

export interface AggregationsCompositeBucketKeys {
}
export type AggregationsCompositeBucket = AggregationsCompositeBucketKeys |
    { [property: string]: AggregationsAggregate }

export interface AggregationsCompositeBucketAggregate extends AggregationsMultiBucketAggregate<Record<string, any>> {
  after_key: Record<string, any>
}

export interface AnalysisTokenFiltersCompoundWordCompoundWordTokenFilterBase extends AnalysisTokenFiltersTokenFilterBase {
  hyphenation_patterns_path: string
  max_subword_size: integer
  min_subword_size: integer
  min_word_size: integer
  only_longest_match: boolean
  word_list: string[]
  word_list_path: string
}

export interface WatcherConditionContainer {
  always?: WatcherAlwaysCondition
  array_compare?: WatcherArrayCompareCondition
  compare?: WatcherCompareCondition
  never?: WatcherNeverCondition
  script?: WatcherScriptCondition
}

export type MlConditionOperator = 'gt' | 'gte' | 'lt' | 'lte'

export interface AnalysisTokenFiltersConditionTokenFilter extends AnalysisTokenFiltersTokenFilterBase {
  filter: string[]
  script: Script
}

export type WatcherConditionType = 'always' | 'never' | 'script' | 'compare' | 'array_compare'

export type Conflicts = 'abort' | 'proceed'

export type WatcherConnectionScheme = 'http' | 'https'

export interface MappingTypesSpecializedConstantKeywordConstantKeywordProperty extends MappingTypesPropertyBase {
  value?: any
  type: 'constant_keyword'
}

export interface QueryDslCompoundConstantScoreConstantScoreQuery extends QueryDslAbstractionsQueryQueryBase {
  filter?: QueryDslAbstractionsContainerQueryContainer
  boost?: float
}

export type SearchSuggestersContextSuggesterContext = string | QueryDslGeoGeoLocation

export interface IngestProcessorsConvertProcessor extends IngestProcessorBase {
  field: Field
  ignore_missing?: boolean
  target_field: Field
  type: IngestProcessorsConvertProcessorType
}

export type IngestProcessorsConvertProcessorType = 'integer' | 'long' | 'float' | 'double' | 'string' | 'boolean' | 'auto'

export interface EnrichStatsCoordinatorStats {
  executed_searches_total: long
  node_id: string
  queue_size: integer
  remote_requests_current: integer
  remote_requests_total: long
}

export type MappingTypesCoreProperty = MappingTypesComplexObjectObjectProperty | MappingTypesComplexNestedNestedProperty | MappingTypesCoreSearchAsYouTypeSearchAsYouTypeProperty | MappingTypesCoreTextTextProperty | MappingTypesDocValuesProperty

export interface MappingTypesCorePropertyBase extends MappingTypesPropertyBase {
  copy_to?: Fields
  similarity?: string
  store?: boolean
}

export interface CountCountRequest extends RequestBase {
  index?: Indices
  type?: Types
  allow_no_indices?: boolean
  analyzer?: string
  analyze_wildcard?: boolean
  default_operator?: DefaultOperator
  df?: string
  expand_wildcards?: ExpandWildcards
  ignore_throttled?: boolean
  ignore_unavailable?: boolean
  lenient?: boolean
  min_score?: double
  preference?: string
  query_on_query_string?: string
  routing?: Routing
  terminate_after?: long
  q?: string
  body?: {
    query?: QueryDslAbstractionsContainerQueryContainer
  }
}

export interface CountCountResponse extends ResponseBase {
  count: long
  _shards: ShardStatistics
}

export interface CcrCreateFollowIndexCreateFollowIndexRequest extends RequestBase {
  index: IndexName
  wait_for_active_shards?: WaitForActiveShards
  body: {
    leader_index?: IndexName
    max_outstanding_read_requests?: long
    max_outstanding_write_requests?: long
    max_read_request_operation_count?: long
    max_read_request_size?: string
    max_retry_delay?: Time
    max_write_buffer_count?: long
    max_write_buffer_size?: string
    max_write_request_operation_count?: long
    max_write_request_size?: string
    read_poll_timeout?: Time
    remote_cluster?: string
  }
}

export interface CcrCreateFollowIndexCreateFollowIndexResponse extends ResponseBase {
  follow_index_created: boolean
  follow_index_shards_acked: boolean
  index_following_started: boolean
}

export interface CreateCreateRequest<TDocument = unknown> extends RequestBase {
  id: Id
  index: IndexName
  type?: Type
  pipeline?: string
  refresh?: Refresh
  routing?: Routing
  timeout?: Time
  version?: VersionNumber
  version_type?: VersionType
  wait_for_active_shards?: WaitForActiveShards
  body: TDocument
}

export interface CreateCreateResponse extends WriteResponseBase {
}

export interface RollupCreateRollupJobCreateRollupJobRequest extends RequestBase {
  id: Id
  body: {
    cron?: string
    groups?: RollupRollupConfigurationRollupGroupings
    index_pattern?: string
    metrics?: RollupRollupConfigurationRollupFieldMetric[]
    page_size?: long
    rollup_index?: IndexName
  }
}

export interface RollupCreateRollupJobCreateRollupJobResponse extends AcknowledgedResponseBase {
}

export interface WatcherCronExpression extends WatcherScheduleBase {
}

export interface IngestProcessorsCsvProcessor extends IngestProcessorBase {
  empty_value: any
  description?: string
  field: Field
  ignore_missing?: boolean
  quote?: string
  separator?: string
  target_fields: Fields
  trim: boolean
}

export interface AggregationsPipelineCumulativeCardinalityCumulativeCardinalityAggregation extends AggregationsPipelinePipelineAggregationBase {
}

export interface AggregationsPipelineCumulativeSumCumulativeSumAggregation extends AggregationsPipelinePipelineAggregationBase {
}

export interface ClusterClusterAllocationExplainCurrentNode {
  id: Id
  name: Name
  attributes: Record<string, string>
  transport_address: TransportAddress
  weight_ranking: integer
}

export interface XpackUsageCustomSettings {
  custom_urls?: XpackUsageUrlConfig[]
  created_by?: string
  job_tags?: Record<string, string>
}

export interface WatcherDailySchedule {
  at: string[] | WatcherTimeOfDay
}

export interface MlDataCounts {
  bucket_count: long
  earliest_record_timestamp?: long
  empty_bucket_count: long
  input_bytes: long
  input_field_count: long
  input_record_count: long
  invalid_date_count: long
  job_id: Id
  last_data_time?: long
  latest_empty_bucket_timestamp?: long
  latest_record_timestamp?: long
  latest_sparse_bucket_timestamp?: long
  latest_bucket_timestamp?: long
  missing_field_count: long
  out_of_order_timestamp_count: long
  processed_field_count: long
  processed_record_count: long
  sparse_bucket_count: long
}

export interface MlDataDescription {
  format?: string
  time_field: Field
  time_format?: string
  field_delimiter?: string
}

export interface NodesNodesStatsDataPathStats {
  available: string
  available_in_bytes: long
  disk_queue: string
  disk_reads: long
  disk_read_size: string
  disk_read_size_in_bytes: long
  disk_writes: long
  disk_write_size: string
  disk_write_size_in_bytes: long
  free: string
  free_in_bytes: long
  mount: string
  path: string
  total: string
  total_in_bytes: long
  type: string
}

export type IndicesDataStreamHealthStatus = 'GREEN' | 'green' | 'YELLOW' | 'yellow' | 'RED' | 'red'

export type DataStreamName = string

export interface IndicesDataStreamsStatsDataStreamsStatsItem {
  backing_indices: integer
  data_stream: Name
  store_size?: ByteSize
  store_size_bytes: integer
  maximum_timestamp: integer
}

export interface XpackUsageDataStreamsUsage extends XpackUsageXPackUsage {
  data_streams: long
  indices_count: long
}

export interface XpackUsageDataTierPhaseCountUsage {
  node_count: long
  index_count: long
  total_shard_count: long
  primary_shard_count: long
  doc_count: long
  total_size_bytes: long
  primary_size_bytes: long
  primary_shard_size_avg_bytes: long
  primary_shard_size_median_bytes: long
  primary_shard_size_mad_bytes: long
}

export interface XpackUsageDataTiersUsage extends XpackUsageXPackUsage {
  data_warm: XpackUsageDataTierPhaseCountUsage
  data_frozen?: XpackUsageDataTierPhaseCountUsage
  data_cold: XpackUsageDataTierPhaseCountUsage
  data_content: XpackUsageDataTierPhaseCountUsage
  data_hot: XpackUsageDataTierPhaseCountUsage
}

export interface MlDatafeed {
  aggregations?: Record<string, AggregationsAggregationContainer>
  aggs?: Record<string, AggregationsAggregationContainer>
  chunking_config?: MlChunkingConfig
  datafeed_id: Id
  frequency?: Timestamp
  indices: Indices
  indexes?: string[]
  job_id: Id
  max_empty_searches?: integer
  query: QueryDslAbstractionsContainerQueryContainer
  query_delay?: Timestamp
  script_fields?: Record<string, ScriptField>
  scroll_size?: integer
  delayed_data_check_config: MlDelayedDataCheckConfig
  runtime_mappings?: MappingRuntimeFieldsRuntimeFields
  indices_options?: MlUpdateDataFeedDatafeedIndicesOptions
}

export interface XpackUsageDatafeedCount {
  count: long
}

export interface MlUpdateDataFeedDatafeedIndicesOptions {
  allow_no_indices?: boolean
  expand_wildcards?: ExpandWildcards
  ignore_unavailable?: boolean
  ignore_throttled?: boolean
}

export type MlDatafeedState = 'started' | 'stopped' | 'starting' | 'stopping'

export interface MlDatafeedStats {
  assignment_explanation?: string
  datafeed_id: Id
  node?: MlDiscoveryNode
  state: MlDatafeedState
  timing_stats: MlDatafeedTimingStats
}

export interface MlDatafeedTimingStats {
  bucket_count: long
  exponential_average_search_time_per_hour_ms: double
  job_id: string
  search_count: long
  total_search_time_ms: double
}

export interface MlInfoDatafeeds {
  scroll_size: integer
}

export interface QueryDslCompoundFunctionScoreFunctionsDateDecayFunctionKeys extends QueryDslCompoundFunctionScoreFunctionsDecayFunctionBase {
}
export type QueryDslCompoundFunctionScoreFunctionsDateDecayFunction = QueryDslCompoundFunctionScoreFunctionsDateDecayFunctionKeys |
    { [property: string]: QueryDslCompoundFunctionScoreFunctionsDecayPlacement<DateMath, Time> }

export interface DateField {
  field: Field
  format?: string
  include_unmapped?: boolean
}

export interface AggregationsBucketDateHistogramDateHistogramAggregation extends AggregationsBucketBucketAggregationBase {
  calendar_interval?: AggregationsBucketDateHistogramDateInterval | Time
  extended_bounds?: AggregationsBucketHistogramExtendedBounds<DateMath | long>
  hard_bounds?: AggregationsBucketHistogramExtendedBounds<DateMath | long>
  field?: Field
  fixed_interval?: AggregationsBucketDateHistogramDateInterval | Time
  format?: string
  interval?: AggregationsBucketDateHistogramDateInterval | Time
  min_doc_count?: integer
  missing?: DateString
  offset?: Time
  order?: AggregationsBucketHistogramHistogramOrder
  params?: Record<string, any>
  script?: Script
  time_zone?: string
}

export interface AggregationsDateHistogramBucketKeys {
}
export type AggregationsDateHistogramBucket = AggregationsDateHistogramBucketKeys |
    { [property: string]: AggregationsAggregate }

export interface RollupRollupConfigurationDateHistogramRollupGrouping {
  delay?: Time
  field: Field
  format?: string
  interval?: Time
  calendar_interval?: Time
  fixed_interval?: Time
  time_zone?: string
}

export interface IngestProcessorsDateIndexNameProcessor extends IngestProcessorBase {
  date_formats: string[]
  date_rounding: string | IngestProcessorsDateRounding
  field: Field
  index_name_format: string
  index_name_prefix: string
  locale: string
  timezone: string
}

export type AggregationsBucketDateHistogramDateInterval = 'second' | 'minute' | 'hour' | 'day' | 'week' | 'month' | 'quarter' | 'year'

export type DateMath = string

export type DateMathTime = string

export interface MappingTypesCoreDateNanosDateNanosProperty extends MappingTypesDocValuesPropertyBase {
  boost?: double
  format?: string
  ignore_malformed?: boolean
  index?: boolean
  null_value?: DateString
  precision_step?: integer
  type: 'date_nanos'
}

export interface IngestProcessorsDateProcessor extends IngestProcessorBase {
  field: Field
  formats: string[]
  locale?: string
  target_field?: Field
  timezone?: string
}

export interface MappingTypesCoreDateDateProperty extends MappingTypesDocValuesPropertyBase {
  boost?: double
  fielddata?: IndicesNumericFielddata
  format?: string
  ignore_malformed?: boolean
  index?: boolean
  null_value?: DateString
  precision_step?: integer
  type: 'date'
}

export interface AggregationsBucketDateRangeDateRangeAggregation extends AggregationsBucketBucketAggregationBase {
  field?: Field
  format?: string
  missing?: AggregationsMissing
  ranges?: AggregationsBucketDateRangeDateRangeExpression[]
  time_zone?: string
}

export interface AggregationsBucketDateRangeDateRangeExpression {
  from?: DateMath | float
  from_as_string?: string
  to_as_string?: string
  key?: string
  to?: DateMath | float
  doc_count?: long
}

export interface MappingTypesCoreRangeDateRangeDateRangeProperty extends MappingTypesCoreRangeRangePropertyBase {
  format?: string
  type: 'date_range'
}

export type IngestProcessorsDateRounding = 's' | 'm' | 'h' | 'd' | 'w' | 'M' | 'y'

export type DateString = string

export type WatcherDay = 'sunday' | 'monday' | 'tuesday' | 'wednesday' | 'thursday' | 'friday' | 'saturday'

export interface WatcherDeactivateWatchDeactivateWatchRequest extends RequestBase {
  watch_id: Name
}

export interface WatcherDeactivateWatchDeactivateWatchResponse extends ResponseBase {
  status: WatcherActivateWatchActivationStatus
}

export type QueryDslCompoundFunctionScoreFunctionsDecayFunction = QueryDslCompoundFunctionScoreFunctionsDateDecayFunction | QueryDslCompoundFunctionScoreFunctionsNumericDecayFunction | QueryDslCompoundFunctionScoreFunctionsGeoDecayFunction

export interface QueryDslCompoundFunctionScoreFunctionsDecayFunctionBase extends QueryDslCompoundFunctionScoreFunctionsScoreFunctionBase {
  multi_value_mode?: QueryDslCompoundFunctionScoreFunctionsDecayMultiValueMode
}

export interface QueryDslCompoundFunctionScoreFunctionsDecayPlacement<TOrigin = unknown, TScale = unknown> {
  decay?: double
  offset?: TScale
  scale?: TScale
  origin?: TOrigin
}

export type ClusterClusterAllocationExplainDecision = 'yes' | 'no' | 'worse_balance' | 'throttled' | 'awaiting_info' | 'allocation_delayed' | 'no_valid_shard_copy' | 'no_attempt'

export type DefaultOperator = 'AND' | 'OR'

export interface MlInfoDefaults {
  anomaly_detectors: MlInfoAnomalyDetectors
  datafeeds: MlInfoDatafeeds
}

export interface MlDelayedDataCheckConfig {
  check_window?: Time
  enabled: boolean
}

export interface CcrDeleteAutoFollowPatternDeleteAutoFollowPatternRequest extends RequestBase {
  name: Name
}

export interface CcrDeleteAutoFollowPatternDeleteAutoFollowPatternResponse extends AcknowledgedResponseBase {
}

export interface AutoscalingPolicyDeleteDeleteAutoscalingPolicyRequest extends RequestBase {
  stub_a: string
  stub_b: string
  body?: {
    stub_c: string
  }
}

export interface AutoscalingPolicyDeleteDeleteAutoscalingPolicyResponse extends ResponseBase {
  stub: integer
}

export interface DeleteByQueryDeleteByQueryRequest extends RequestBase {
  index: Indices
  type?: Types
  allow_no_indices?: boolean
  analyzer?: string
  analyze_wildcard?: boolean
  conflicts?: Conflicts
  default_operator?: DefaultOperator
  df?: string
  expand_wildcards?: ExpandWildcards
  from?: long
  ignore_unavailable?: boolean
  lenient?: boolean
  max_docs?: long
  preference?: string
  refresh?: boolean
  request_cache?: boolean
  requests_per_second?: long
  routing?: Routing
  q?: string
  scroll?: Time
  scroll_size?: long
  search_timeout?: Time
  search_type?: SearchType
  size?: long
  slices?: long
  sort?: string[]
  _source?: boolean | Fields
  _source_excludes?: Fields
  _source_includes?: Fields
  stats?: string[]
  terminate_after?: long
  timeout?: Time
  version?: boolean
  wait_for_active_shards?: WaitForActiveShards
  wait_for_completion?: boolean
  body: {
    max_docs?: long
    query?: QueryDslAbstractionsContainerQueryContainer
    slice?: SlicedScroll
  }
}

export interface DeleteByQueryDeleteByQueryResponse extends ResponseBase {
  batches?: long
  deleted?: long
  failures?: BulkIndexByScrollFailure[]
  noops?: long
  requests_per_second?: float
  retries?: Retries
  slice_id?: integer
  task?: TaskId
  throttled_millis?: long
  throttled_until_millis?: long
  timed_out?: boolean
  took?: long
  total?: long
  version_conflicts?: long
}

export interface DeleteByQueryRethrottleDeleteByQueryRethrottleRequest extends RequestBase {
  task_id: Id
  requests_per_second?: long
}

export interface DeleteByQueryRethrottleDeleteByQueryRethrottleResponse extends TaskListTasksListTasksResponse {
}

export interface DanglingIndicesIndexDeleteDeleteDanglingIndexRequest extends RequestBase {
  stub_a: string
  stub_b: string
  body?: {
    stub_c: string
  }
}

export interface DanglingIndicesIndexDeleteDeleteDanglingIndexResponse extends ResponseBase {
  stub: integer
}

export interface EnrichDeletePolicyDeleteEnrichPolicyRequest extends RequestBase {
  name: Name
}

export interface EnrichDeletePolicyDeleteEnrichPolicyResponse extends AcknowledgedResponseBase {
}

export interface LicenseDeleteLicenseDeleteLicenseRequest extends RequestBase {
}

export interface LicenseDeleteLicenseDeleteLicenseResponse extends AcknowledgedResponseBase {
}

export interface IlmDeleteLifecycleDeleteLifecycleRequest extends RequestBase {
  policy?: Name
  policy_id: Id
}

export interface IlmDeleteLifecycleDeleteLifecycleResponse extends AcknowledgedResponseBase {
}

export interface IngestDeletePipelineDeletePipelineRequest extends RequestBase {
  id: Id
  master_timeout?: Time
  timeout?: Time
}

export interface IngestDeletePipelineDeletePipelineResponse extends AcknowledgedResponseBase {
}

export interface DeleteDeleteRequest extends RequestBase {
  id: Id
  index: IndexName
  type?: Type
  if_primary_term?: long
  if_seq_no?: SequenceNumber
  refresh?: Refresh
  routing?: Routing
  timeout?: Time
  version?: VersionNumber
  version_type?: VersionType
  wait_for_active_shards?: WaitForActiveShards
}

export interface DeleteDeleteResponse extends WriteResponseBase {
}

export interface RollupDeleteRollupJobDeleteRollupJobRequest extends RequestBase {
  id: Id
}

export interface RollupDeleteRollupJobDeleteRollupJobResponse extends AcknowledgedResponseBase {
  task_failures?: RollupGetRollupJobRollupJobTaskFailure[]
}

export interface DeleteScriptDeleteScriptRequest extends RequestBase {
  id: Id
  master_timeout?: Time
  timeout?: Time
}

export interface DeleteScriptDeleteScriptResponse extends AcknowledgedResponseBase {
}

export interface SlmDeleteLifecycleDeleteSnapshotLifecycleRequest extends RequestBase {
  policy_id: Name
}

export interface SlmDeleteLifecycleDeleteSnapshotLifecycleResponse extends AcknowledgedResponseBase {
}

export interface TransformDeleteTransformDeleteTransformRequest extends RequestBase {
  transform_id: Name
  force?: boolean
}

export interface TransformDeleteTransformDeleteTransformResponse extends AcknowledgedResponseBase {
}

export interface WatcherDeleteWatchDeleteWatchRequest extends RequestBase {
  id: Name
}

export interface WatcherDeleteWatchDeleteWatchResponse extends ResponseBase {
  found: boolean
  _id: Id
  _version: VersionNumber
}

export type AnalysisTokenFiltersDelimitedPayloadDelimitedPayloadEncoding = 'int' | 'float' | 'identity'

export interface AnalysisTokenFiltersDelimitedPayloadDelimitedPayloadTokenFilter extends AnalysisTokenFiltersTokenFilterBase {
  delimiter: string
  encoding: AnalysisTokenFiltersDelimitedPayloadDelimitedPayloadEncoding
}

export interface MigrationDeprecationInfoDeprecationInfo {
  details: string
  level: MigrationDeprecationInfoDeprecationWarningLevel
  message: string
  url: string
}

export interface MigrationDeprecationInfoDeprecationInfoRequest extends RequestBase {
  index?: IndexName
}

export interface MigrationDeprecationInfoDeprecationInfoResponse extends ResponseBase {
  cluster_settings: MigrationDeprecationInfoDeprecationInfo[]
  index_settings: Record<string, MigrationDeprecationInfoDeprecationInfo[]>
  node_settings: MigrationDeprecationInfoDeprecationInfo[]
  ml_settings: MigrationDeprecationInfoDeprecationInfo[]
}

export type MigrationDeprecationInfoDeprecationWarningLevel = 'none' | 'info' | 'warning' | 'critical'

export interface AggregationsPipelineDerivativeDerivativeAggregation extends AggregationsPipelinePipelineAggregationBase {
}

export interface MlDetectionRule {
  actions?: MlRuleAction[]
  conditions: MlRuleCondition[]
  scope?: Record<Field, MlFilterRef>
}

export interface MlDetector {
  by_field_name?: Field
  custom_rules?: MlDetectionRule[]
  detector_description?: string
  detector_index?: integer
  exclude_frequent?: MlPutJobExcludeFrequent
  field_name?: Field
  function?: string
  use_null?: boolean
  over_field_name?: Field
  partition_field_name?: Field
  description?: string
}

export interface DictionaryResponseBase<TKey = unknown, TValue = unknown> extends ResponseBase {
  [key: string]: TValue
}

export interface SearchSuggestersPhraseSuggesterDirectGenerator {
  field: Field
  max_edits?: integer
  max_inspections?: float
  max_term_freq?: float
  min_doc_freq?: float
  min_word_length?: integer
  post_filter?: string
  pre_filter?: string
  prefix_length?: integer
  size?: integer
  suggest_mode?: SuggestMode
}

export interface QueryDslCompoundDismaxDisMaxQuery extends QueryDslAbstractionsQueryQueryBase {
  queries?: QueryDslAbstractionsContainerQueryContainer[]
  tie_breaker?: double
  boost?: float
}

export interface MlDiscoveryNode {
  attributes: Record<string, string>
  ephemeral_id: Id
  id: Id
  name: Name
  transport_address: TransportAddress
}

export interface ClusterClusterAllocationExplainDiskUsage {
  path: string
  total_bytes: long
  used_bytes: long
  free_bytes: long
  free_disk_percent: double
  used_disk_percent: double
}

export interface IngestProcessorsDissectProcessor extends IngestProcessorBase {
  append_separator: string
  field: Field
  ignore_missing: boolean
  pattern: string
}

export type Distance = string

export interface QueryDslSpecializedDistanceFeatureDistanceFeatureQuery extends QueryDslAbstractionsQueryQueryBase {
  origin?: number[] | QueryDslGeoGeoCoordinate | DateMath
  pivot?: Distance | Time
  field?: Field
}

export type DistanceUnit = 'in' | 'ft' | 'yd' | 'mi' | 'nmi' | 'km' | 'm' | 'cm' | 'mm'

export interface AggregationsBucketDiversifiedSamplerDiversifiedSamplerAggregation extends AggregationsBucketBucketAggregationBase {
  execution_hint?: AggregationsBucketDiversifiedSamplerSamplerAggregationExecutionHint
  max_docs_per_value?: integer
  script?: Script
  shard_size?: integer
  field?: Field
}

export interface DocStats {
  count: long
  deleted: long
}

export interface SearchSourceFilteringDocValueField {
  field: Field
  format?: string
}

export type MappingTypesDocValuesProperty = MappingTypesCoreBinaryBinaryProperty | MappingTypesCoreBooleanBooleanProperty | MappingTypesCoreDateDateProperty | MappingTypesCoreDateNanosDateNanosProperty | MappingTypesCoreKeywordKeywordProperty | MappingTypesCoreNumberNumberProperty | MappingTypesCoreRangeRangeProperty | MappingTypesGeoGeoPointGeoPointProperty | MappingTypesGeoGeoShapeGeoShapeProperty | MappingTypesSpecializedCompletionCompletionProperty | MappingTypesSpecializedGenericGenericProperty | MappingTypesSpecializedIpIpProperty | MappingTypesSpecializedMurmur3HashMurmur3HashProperty | MappingTypesSpecializedShapeShapeProperty | MappingTypesSpecializedTokenCountTokenCountProperty | MappingTypesCoreVersionVersionProperty | MappingTypesCoreWildcardWildcardProperty | MappingTypesGeoPointPointProperty

export interface MappingTypesDocValuesPropertyBase extends MappingTypesCorePropertyBase {
  doc_values?: boolean
}

export interface ExistsDocumentExistsRequest extends RequestBase {
  id: Id
  index: IndexName
  type?: Type
  preference?: string
  realtime?: boolean
  refresh?: boolean
  routing?: Routing
  source_enabled?: boolean
  source_excludes?: Fields
  source_includes?: Fields
  stored_fields?: Fields
  version?: VersionNumber
  version_type?: VersionType
}

export type ExistsDocumentExistsResponse = boolean

export interface RankEvalDocumentRating {
  _id: Id
  _index: IndexName
  rating: integer
}

export interface IngestSimulatePipelineDocumentSimulation {
  _id: Id
  _index: IndexName
  _ingest: IngestSimulatePipelineIngest
  _parent?: string
  _routing?: string
  _source: Record<string, any>
  _type?: Type
}

export interface IngestProcessorsDotExpanderProcessor extends IngestProcessorBase {
  field: Field
  path?: string
}

export interface MappingTypesCoreRangeDoubleRangeDoubleRangeProperty extends MappingTypesCoreRangeRangePropertyBase {
  type: 'double_range'
}

export interface IngestProcessorsDropProcessor extends IngestProcessorBase {
}

export type MappingDynamicMapping = 'strict' | 'runtime' | 'true' | 'false'

export interface MappingDynamicTemplateDynamicTemplate {
  mapping?: MappingTypesPropertyBase
  match?: string
  match_mapping_type?: string
  match_pattern?: MappingDynamicTemplateMatchType
  path_match?: string
  path_unmatch?: string
  unmatch?: string
}

export type AnalysisTokenFiltersEdgeNGramEdgeNGramSide = 'front' | 'back'

export interface AnalysisTokenFiltersEdgeNGramEdgeNGramTokenFilter extends AnalysisTokenFiltersTokenFilterBase {
  max_gram: integer
  min_gram: integer
  side: AnalysisTokenFiltersEdgeNGramEdgeNGramSide
}

export interface AnalysisTokenizersNGramEdgeNGramTokenizer extends AnalysisTokenizersTokenizerBase {
  custom_token_chars: string
  max_gram: integer
  min_gram: integer
  token_chars: AnalysisTokenizersNGramTokenChar[]
}

export interface ElasticsearchVersionInfo {
  build_date: DateString
  build_flavor: string
  build_hash: string
  build_snapshot: boolean
  build_type: string
  lucene_version: VersionString
  minimum_index_compatibility_version: VersionString
  minimum_wire_compatibility_version: VersionString
  number: string
}

export interface AnalysisTokenFiltersElisionTokenFilter extends AnalysisTokenFiltersTokenFilterBase {
  articles: string[]
  articles_case: boolean
}

export interface WatcherEmailActionResult {
  account?: string
  message: WatcherEmailResult
  reason?: string
}

export interface WatcherEmailBody {
  html: string
  text: string
}

export type WatcherEmailPriority = 'lowest' | 'low' | 'normal' | 'high' | 'highest'

export interface WatcherEmailResult {
  bcc?: string[]
  body?: WatcherEmailBody
  cc?: string[]
  from?: string
  id: Id
  priority?: WatcherEmailPriority
  reply_to?: string[]
  sent_date: DateString
  subject: string
  to: string[]
}

export interface EmptyObject {
}

export interface EnrichEnrichPolicy {
  enrich_fields: Fields
  indices: Indices
  match_field: Field
  query?: string
}

export type EnrichExecutePolicyEnrichPolicyPhase = 'SCHEDULED' | 'RUNNING' | 'COMPLETE' | 'FAILED'

export interface IngestProcessorsEnrichProcessor extends IngestProcessorBase {
  field: Field
  ignore_missing?: boolean
  max_matches?: integer
  override?: boolean
  policy_name: string
  shape_relation?: GeoShapeRelation
  target_field: Field
}

export interface EnrichStatsEnrichStatsRequest extends RequestBase {
}

export interface EnrichStatsEnrichStatsResponse extends ResponseBase {
  coordinator_stats: EnrichStatsCoordinatorStats[]
  executing_policies: EnrichStatsExecutingPolicy[]
}

export type EpochMillis = string | long

export interface EqlDeleteEqlDeleteRequest extends RequestBase {
  id: Id
}

export interface EqlDeleteEqlDeleteResponse extends AcknowledgedResponseBase {
}

export interface XpackUsageEqlFeaturesJoinUsage {
  join_queries_two: uint
  join_queries_three: uint
  join_until: uint
  join_queries_five_or_more: uint
  join_queries_four: uint
}

export interface XpackUsageEqlFeaturesKeysUsage {
  join_keys_two: uint
  join_keys_one: uint
  join_keys_three: uint
  join_keys_five_or_more: uint
  join_keys_four: uint
}

export interface XpackUsageEqlFeaturesPipesUsage {
  pipe_tail: uint
  pipe_head: uint
}

export interface XpackUsageEqlFeaturesSequencesUsage {
  sequence_queries_three: uint
  sequence_queries_four: uint
  sequence_queries_two: uint
  sequence_until: uint
  sequence_queries_five_or_more: uint
  sequence_maxspan: uint
}

export interface XpackUsageEqlFeaturesUsage {
  join: uint
  joins: XpackUsageEqlFeaturesJoinUsage
  keys: XpackUsageEqlFeaturesKeysUsage
  event: uint
  pipes: XpackUsageEqlFeaturesPipesUsage
  sequence: uint
  sequences: XpackUsageEqlFeaturesSequencesUsage
}

export interface EqlGetEqlGetRequest extends RequestBase {
  id: Id
  keep_alive?: Time
  wait_for_completion_timeout?: Time
}

export interface EqlGetEqlGetResponse<TEvent = unknown> extends EqlEqlSearchResponseBase<TEvent> {
}

export interface EqlGetStatusEqlGetStatusRequest extends RequestBase {
  id: Id
}

export interface EqlGetStatusEqlGetStatusResponse extends ResponseBase {
  id: Id
  is_partial: boolean
  is_running: boolean
  start_time_in_millis?: EpochMillis
  expiration_time_in_millis?: EpochMillis
  completion_status?: integer
}

export interface EqlEqlHits<TEvent = unknown> {
  total?: SearchHitsTotalHits
  events?: EqlEqlHitsEvent<TEvent>[]
  sequences?: EqlEqlHitsSequence<TEvent>[]
}

export interface EqlEqlHitsEvent<TEvent = unknown> {
  _index: IndexName
  _id: Id
  _source: TEvent
  fields?: Record<Field, any[]>
}

export interface EqlEqlHitsSequence<TEvent = unknown> {
  events: EqlEqlHitsEvent<TEvent>[]
  join_keys: any[]
}

export type EqlSearchEqlResultPosition = 'tail' | 'head'

export interface EqlSearchEqlSearchFieldFormatted {
  field: Field
  format?: string
}

export interface EqlSearchEqlSearchRequest extends RequestBase {
  index: IndexName
  allow_no_indices?: boolean
  expand_wildcards?: ExpandWildcards
  ignore_unavailable?: boolean
  keep_alive?: Time
  keep_on_completion?: boolean
  wait_for_completion_timeout?: Time
  body: {
    query: string
    case_sensitive?: boolean
    event_category_field?: Field
    tiebreaker_field?: Field
    timestamp_field?: Field
    fetch_size?: uint
    filter?: QueryDslAbstractionsContainerQueryContainer | QueryDslAbstractionsContainerQueryContainer[]
    keep_alive?: Time
    keep_on_completion?: boolean
    wait_for_completion_timeout?: Time
    size?: uint | float
    fields?: Field | EqlSearchEqlSearchFieldFormatted[]
    result_position?: EqlSearchEqlResultPosition
  }
}

export interface EqlSearchEqlSearchResponse<TEvent = unknown> extends EqlEqlSearchResponseBase<TEvent> {
}

export interface EqlEqlSearchResponseBase<TEvent = unknown> extends ResponseBase {
  id?: Id
  is_partial?: boolean
  is_running?: boolean
  took?: integer
  timed_out?: boolean
  hits: EqlEqlHits<TEvent>
}

export interface XpackUsageEqlUsage extends XpackUsageXPackUsage {
  features: XpackUsageEqlFeaturesUsage
  queries: Record<string, XpackUsageQueryUsage>
}

export interface ErrorCause {
  type: string
  reason: string
  caused_by?: ErrorCause
  shard?: integer | string
  stack_trace?: string
  root_cause?: ErrorCause[]
  bytes_limit?: long
  bytes_wanted?: long
  column?: integer
  col?: integer
  failed_shards?: ShardFailure[]
  grouped?: boolean
  index?: IndexName
  index_uuid?: Uuid
  language?: string
  licensed_expired_feature?: string
  line?: integer
  max_buckets?: integer
  phase?: string
  property_name?: string
  processor_type?: string
  resource_id?: Ids
  resource_type?: string
  script?: string
  script_stack?: string[]
  header?: HttpHeaders
  lang?: string
  position?: ScriptsPainlessExecutePainlessExecutionPosition
}

export interface ErrorResponse {
  error: MainError | string
  status: integer
}

export interface AggregationsPipelineMovingAverageModelsEwmaModelSettings {
  alpha?: float
}

export type MlPutJobExcludeFrequent = 'all' | 'none' | 'by' | 'over'

export interface EnrichExecutePolicyExecuteEnrichPolicyRequest extends RequestBase {
  name: Name
  wait_for_completion?: boolean
}

export interface EnrichExecutePolicyExecuteEnrichPolicyResponse extends ResponseBase {
  status: EnrichExecutePolicyExecuteEnrichPolicyStatus
  task_id?: TaskId
}

export interface EnrichExecutePolicyExecuteEnrichPolicyStatus {
  phase: EnrichExecutePolicyEnrichPolicyPhase
}

export interface ScriptsPainlessExecuteExecutePainlessScriptRequest extends RequestBase {
  body?: {
    context?: string
    context_setup?: ScriptsPainlessExecutePainlessContextSetup
    script?: InlineScript
  }
}

export interface ScriptsPainlessExecuteExecutePainlessScriptResponse<TResult = unknown> extends ResponseBase {
  result: TResult
}

export interface SlmExecuteRetentionExecuteRetentionRequest extends RequestBase {
}

export interface SlmExecuteRetentionExecuteRetentionResponse extends AcknowledgedResponseBase {
}

export interface SlmExecuteLifecycleExecuteSnapshotLifecycleRequest extends RequestBase {
  policy_id: Name
}

export interface SlmExecuteLifecycleExecuteSnapshotLifecycleResponse extends ResponseBase {
  snapshot_name: string
}

export interface EnrichStatsExecutingPolicy {
  name: string
  task: TaskGetTaskTaskInfo
}

export type WatcherStatsExecutionPhase = 'awaits_execution' | 'started' | 'input' | 'condition' | 'actions' | 'watch_transform' | 'aborted' | 'finished'

export interface WatcherExecuteWatchExecutionResult {
  actions: WatcherExecuteWatchExecutionResultAction[]
  condition: WatcherExecuteWatchExecutionResultCondition
  execution_duration: integer
  execution_time: DateString
  input: WatcherExecuteWatchExecutionResultInput
}

export interface WatcherExecuteWatchExecutionResultAction {
  email?: WatcherEmailActionResult
  id: Id
  index?: WatcherIndexActionResult
  logging?: WatcherLoggingActionResult
  pagerduty?: WatcherPagerDutyActionResult
  reason?: string
  slack?: WatcherSlackActionResult
  status: WatcherStatus
  type: WatcherActionType
  webhook?: WatcherWebhookActionResult
}

export interface WatcherExecuteWatchExecutionResultCondition {
  met: boolean
  status: WatcherStatus
  type: WatcherConditionType
}

export interface WatcherExecuteWatchExecutionResultInput {
  payload: Record<string, any>
  status: WatcherStatus
  type: WatcherInputType
}

export interface WatcherAckWatchExecutionState {
  successful: boolean
  timestamp: DateString
}

export interface WatcherStatsExecutionThreadPool {
  max_size: long
  queue_size: long
}

export interface QueryDslTermLevelExistsExistsQuery extends QueryDslAbstractionsQueryQueryBase {
  field?: Field
}

export type ExpandWildcardOptions = 'all' | 'open' | 'closed' | 'hidden' | 'none'

export type ExpandWildcards = ExpandWildcardOptions | ExpandWildcardOptions[] | string

export interface IndicesAnalyzeExplainAnalyzeToken {
  bytes: string
  end_offset: long
  keyword?: boolean
  position: long
  positionLength: long
  start_offset: long
  termFrequency: long
  token: string
  type: string
}

export interface IlmExplainLifecycleExplainLifecycleRequest extends RequestBase {
  index: IndexName
  only_errors?: boolean
  only_managed?: boolean
}

export interface IlmExplainLifecycleExplainLifecycleResponse extends ResponseBase {
  indices: Record<IndexName, IlmExplainLifecycleLifecycleExplain> | IlmExplainLifecycleLifecycleExplainProject
}

export interface ExplainExplainRequest extends RequestBase {
  id: Id
  index: IndexName
  type?: Type
  analyzer?: string
  analyze_wildcard?: boolean
  default_operator?: DefaultOperator
  df?: string
  lenient?: boolean
  preference?: string
  query_on_query_string?: string
  routing?: Routing
  _source?: boolean | Fields
  _source_excludes?: Fields
  _source_includes?: Fields
  stored_fields?: Fields
  q?: string
  body?: {
    query?: QueryDslAbstractionsContainerQueryContainer
  }
}

export interface ExplainExplainResponse<TDocument = unknown> extends ResponseBase {
  _index: IndexName
  _type?: Type
  _id: Id
  matched: boolean
  explanation?: ExplainExplanationDetail
  get?: ExplainInlineGet<TDocument>
}

export interface ExplainExplanation {
  description: string
  details: ExplainExplanationDetail[]
  value: float
}

export interface ExplainExplanationDetail {
  description: string
  details?: ExplainExplanationDetail[]
  value: float
}

export interface AggregationsBucketHistogramExtendedBounds<T = unknown> {
  max: T
  min: T
}

export interface NodesNodesStatsExtendedMemoryStats extends NodesNodesStatsMemoryStats {
  free_percent: integer
  used_percent: integer
}

export interface AggregationsExtendedStatsAggregate extends AggregationsStatsAggregate {
  std_deviation_bounds: AggregationsStandardDeviationBounds
  sum_of_squares?: double
  variance?: double
  variance_population?: double
  variance_sampling?: double
  std_deviation?: double
  std_deviation_population?: double
  std_deviation_sampling?: double
}

export interface AggregationsMetricExtendedStatsExtendedStatsAggregation extends AggregationsMetricFormatMetricAggregationBase {
  sigma?: double
}

export interface AggregationsPipelineExtendedStatsBucketExtendedStatsBucketAggregation extends AggregationsPipelinePipelineAggregationBase {
  sigma?: double
}

export interface IngestProcessorsFailProcessor extends IngestProcessorBase {
  message: string
}

export type Field = string

export interface MappingTypesSpecializedFieldAliasFieldAliasProperty extends MappingTypesPropertyBase {
  path?: Field
  type: 'alias'
}

export interface FieldCapsFieldCapabilities {
  aggregatable: boolean
  indices?: Indices
  meta?: Record<string, string[]>
  non_aggregatable_indices?: Indices
  non_searchable_indices?: Indices
  searchable: boolean
  type: string
}

export interface FieldCapsFieldCapabilitiesBodyIndexFilter {
  range?: FieldCapsFieldCapabilitiesBodyIndexFilterRange
  match_none?: EmptyObject
  term?: FieldCapsFieldCapabilitiesBodyIndexFilterTerm
}

export interface FieldCapsFieldCapabilitiesBodyIndexFilterRange {
  timestamp: FieldCapsFieldCapabilitiesBodyIndexFilterRangeTimestamp
}

export interface FieldCapsFieldCapabilitiesBodyIndexFilterRangeTimestamp {
  gte?: integer
  gt?: integer
  lte?: integer
  lt?: integer
}

export interface FieldCapsFieldCapabilitiesBodyIndexFilterTerm {
  versionControl: FieldCapsFieldCapabilitiesBodyIndexFilterTermVersionControl
}

export interface FieldCapsFieldCapabilitiesBodyIndexFilterTermVersionControl {
  value: string
}

export interface FieldCapsFieldCapabilitiesRequest extends RequestBase {
  index?: Indices
  allow_no_indices?: boolean
  expand_wildcards?: ExpandWildcards
  fields?: Fields
  ignore_unavailable?: boolean
  include_unmapped?: boolean
  body?: {
    index_filter?: FieldCapsFieldCapabilitiesBodyIndexFilter
  }
}

export interface FieldCapsFieldCapabilitiesResponse extends ResponseBase {
  indices: Indices
  fields: Record<Field, Record<string, FieldCapsFieldCapabilities>>
}

export interface SearchCollapsingFieldCollapse {
  field: Field
  inner_hits?: SearchInnerHitsInnerHits | SearchInnerHitsInnerHits[]
  max_concurrent_group_searches?: integer
}

export interface QueryDslAbstractionsFieldLookupFieldLookup {
  id?: Id
  index?: IndexName
  path?: Field
  routing?: Routing
}

export interface MappingMetaFieldsFieldMapping {
}

export interface FieldMemoryUsage {
  memory_size?: ByteSize
  memory_size_in_bytes: long
}

export interface MappingMetaFieldsFieldNamesFieldNamesField {
  enabled: boolean
}

export interface SecurityFieldSecurity {
  except?: Fields
  grant: Fields
}

export interface SecurityGetUserPrivilegesFieldSecuritySettings {
  except: string[]
  grant: string[]
}

export interface FieldSizeUsage {
  size?: ByteSize
  size_in_bytes: long
}

export interface SearchSortFieldSort {
  missing?: AggregationsMissing
  mode?: SearchSortSortMode
  nested?: SearchSortNestedSortValue
  order?: SearchSortSortOrder
  unmapped_type?: MappingTypesFieldType
}

export interface TextStructureFindStructureFieldStat {
  count: integer
  cardinality: integer
  top_hits: TextStructureFindStructureTopHit[]
  mean_value?: integer
  median_value?: integer
  max_value?: integer
  min_value?: integer
  earliest?: string
  latest?: string
}

export interface TermvectorsFieldStatistics {
  doc_count: integer
  sum_doc_freq: long
  sum_ttf: long
}

export type MappingTypesFieldType = 'none' | 'geo_point' | 'geo_shape' | 'ip' | 'binary' | 'keyword' | 'text' | 'search_as_you_type' | 'date' | 'date_nanos' | 'boolean' | 'completion' | 'nested' | 'object' | 'murmur3' | 'token_count' | 'percolator' | 'integer' | 'long' | 'short' | 'byte' | 'float' | 'half_float' | 'scaled_float' | 'double' | 'integer_range' | 'float_range' | 'long_range' | 'double_range' | 'date_range' | 'ip_range' | 'alias' | 'join' | 'rank_feature' | 'rank_features' | 'flattened' | 'shape' | 'histogram' | 'constant_keyword'

export interface ClusterClusterStatsFieldTypesMappings {
  field_types: ClusterClusterStatsFieldTypesStats[]
  runtime_field_types?: ClusterClusterStatsRuntimeFieldTypesStats[]
}

export interface ClusterClusterStatsFieldTypesStats {
  name: Name
  count: integer
  index_count: integer
}

export type QueryDslCompoundFunctionScoreFunctionsFieldValueFieldValueFactorModifier = 'none' | 'log' | 'log1p' | 'log2p' | 'ln' | 'ln1p' | 'ln2p' | 'square' | 'sqrt' | 'reciprocal'

export interface QueryDslCompoundFunctionScoreFunctionsFieldValueFactorScoreFunction extends QueryDslCompoundFunctionScoreFunctionsScoreFunctionBase {
  field: Field
  factor?: double
  missing?: double
  modifier?: QueryDslCompoundFunctionScoreFunctionsFieldValueFieldValueFactorModifier
}

export interface IndicesFielddataFrequencyFilter {
  max: double
  min: double
  min_segment_size: integer
}

export interface FielddataStats {
  evictions?: long
  memory_size?: ByteSize
  memory_size_in_bytes: long
  fields?: Record<Field, FieldMemoryUsage>
}

export type Fields = Field | Field[]

export interface SnapshotFileCountSnapshotStats {
  file_count: integer
  size_in_bytes: long
}

export interface NodesNodesStatsFileSystemStats {
  data: NodesNodesStatsDataPathStats[]
  timestamp: long
  total: NodesNodesStatsTotalFileSystemStats
}

export interface MlGetFiltersFilter {
  description?: string
  filter_id: Id
  items: string[]
}

export interface MlFilterRef {
  filter_id: Id
  filter_type: MlRuleFilterType
}

export interface AggregationsFiltersAggregate extends AggregationsAggregateBase {
  buckets: AggregationsFiltersBucketItem[] | Record<string, AggregationsFiltersBucketItem>
}

export interface AggregationsBucketFiltersFiltersAggregation extends AggregationsBucketBucketAggregationBase {
  filters?: Record<string, QueryDslAbstractionsContainerQueryContainer> | QueryDslAbstractionsContainerQueryContainer[]
  other_bucket?: boolean
  other_bucket_key?: string
}

export interface AggregationsFiltersBucketItemKeys {
  doc_count: long
}
export type AggregationsFiltersBucketItem = AggregationsFiltersBucketItemKeys |
    { [property: string]: AggregationsAggregate }

export interface TextStructureFindStructureFindStructureRequest<TJsonDocument = unknown> {
  charset?: string
  column_names?: string
  delimiter?: string
  explain?: boolean
  format?: string
  grok_pattern?: string
  has_header_row?: boolean
  line_merge_size_limit?: uint
  lines_to_sample?: uint
  quote?: string
  should_trim_fields?: boolean
  timeout?: Time
  timestamp_field?: Field
  timestamp_format?: string
  body: TJsonDocument[]
}

export interface TextStructureFindStructureFindStructureResponse {
  charset: string
  has_header_row?: boolean
  has_byte_order_marker: boolean
  format: string
  field_stats: Record<Field, TextStructureFindStructureFieldStat>
  sample_start: string
  num_messages_analyzed: integer
  mappings: MappingTypeMapping
  quote?: string
  delimiter?: string
  need_client_timezone: boolean
  num_lines_analyzed: integer
  column_names?: string[]
  explanation?: string[]
  grok_pattern?: string
  multiline_start_pattern?: string
  exclude_lines_pattern?: string
  java_timestamp_formats?: string[]
  joda_timestamp_formats?: string[]
  timestamp_field?: Field
  should_trim_fields?: boolean
  ingest_pipeline: IngestPipelineConfig
}

export interface AnalysisTokenFiltersFingerprintTokenFilter extends AnalysisTokenFiltersTokenFilterBase {
  max_output_size: integer
  separator: string
}

export interface MappingTypesComplexFlattenedFlattenedProperty extends MappingTypesPropertyBase {
  boost?: double
  depth_limit?: integer
  doc_values?: boolean
  eager_global_ordinals?: boolean
  index?: boolean
  index_options?: MappingTypesCoreTextIndexOptions
  null_value?: string
  similarity?: string
  split_queries_on_whitespace?: boolean
  type: 'flattened'
}

export interface XpackUsageFlattenedUsage extends XpackUsageXPackUsage {
  field_count: integer
}

export interface MappingTypesCoreRangeFloatRangeFloatRangeProperty extends MappingTypesCoreRangeRangePropertyBase {
  type: 'float_range'
}

export interface FlushStats {
  periodic: long
  total: long
  total_time?: string
  total_time_in_millis: long
}

export interface CcrFollowInfoFollowConfig {
  max_outstanding_read_requests: integer
  max_outstanding_write_requests: integer
  max_read_request_operation_count: integer
  max_read_request_size: string
  max_retry_delay: Time
  max_write_buffer_count: integer
  max_write_buffer_size: string
  max_write_request_operation_count: integer
  max_write_request_size: string
  read_poll_timeout: Time
}

export interface CcrFollowIndexStatsFollowIndexReadException {
  exception: ErrorCause
  from_seq_no: SequenceNumber
  retries: integer
}

export interface CcrFollowIndexStatsFollowIndexShardStats {
  bytes_read: long
  failed_read_requests: long
  failed_write_requests: long
  fatal_exception?: ErrorCause
  follower_aliases_version: VersionNumber
  follower_global_checkpoint: long
  follower_index: string
  follower_mapping_version: VersionNumber
  follower_max_seq_no: SequenceNumber
  follower_settings_version: VersionNumber
  last_requested_seq_no: SequenceNumber
  leader_global_checkpoint: long
  leader_index: string
  leader_max_seq_no: SequenceNumber
  operations_read: long
  operations_written: long
  outstanding_read_requests: integer
  outstanding_write_requests: integer
  read_exceptions: CcrFollowIndexStatsFollowIndexReadException[]
  remote_cluster: string
  shard_id: integer
  successful_read_requests: long
  successful_write_requests: long
  time_since_last_read_millis: EpochMillis
  total_read_remote_exec_time_millis: EpochMillis
  total_read_time_millis: EpochMillis
  total_write_time_millis: EpochMillis
  write_buffer_operation_count: long
  write_buffer_size_in_bytes: ByteSize
}

export interface CcrFollowIndexStatsFollowIndexStats {
  index: IndexName
  shards: CcrFollowIndexStatsFollowIndexShardStats[]
}

export interface CcrFollowIndexStatsFollowIndexStatsRequest extends RequestBase {
  index: Indices
}

export interface CcrFollowIndexStatsFollowIndexStatsResponse extends ResponseBase {
  indices: CcrFollowIndexStatsFollowIndexStats[]
}

export interface CcrFollowInfoFollowInfoRequest extends RequestBase {
  index: Indices
}

export interface CcrFollowInfoFollowInfoResponse extends ResponseBase {
  follower_indices: CcrFollowInfoFollowerInfo[]
}

export type CcrFollowInfoFollowerIndexStatus = 'active' | 'paused'

export interface CcrFollowInfoFollowerInfo {
  follower_index: IndexName
  leader_index: IndexName
  parameters?: CcrFollowInfoFollowConfig
  remote_cluster: Name
  status: CcrFollowInfoFollowerIndexStatus
}

export interface IngestProcessorsForeachProcessor extends IngestProcessorBase {
  field: Field
  ignore_missing?: boolean
  processor: IngestProcessorContainer
}

export interface CcrForgetFollowerIndexForgetFollowerIndexRequest extends RequestBase {
  index: IndexName
  body: {
    follower_cluster?: string
    follower_index?: IndexName
    follower_index_uuid?: string
    leader_remote_cluster?: string
  }
}

export interface CcrForgetFollowerIndexForgetFollowerIndexResponse extends ResponseBase {
  _shards: ShardStatistics
}

export interface AggregationsMetricFormatMetricAggregationBase extends AggregationsMetricMetricAggregationBase {
  format?: string
}

export interface AggregationsMetricFormattableMetricAggregation extends AggregationsMetricMetricAggregationBase {
  format?: string
}

export interface SecurityDeletePrivilegesFoundUserPrivilege {
  found: boolean
}

export interface XpackUsageFrozenIndicesUsage extends XpackUsageXPackUsage {
  indices_count: long
}

export type QueryDslCompoundFunctionScoreFunctionsFunctionBoostMode = 'multiply' | 'replace' | 'sum' | 'avg' | 'max' | 'min'

export interface QueryDslCompoundFunctionScoreFunctionsFunctionScoreContainer {
  exp?: QueryDslCompoundFunctionScoreFunctionsDecayFunction
  gauss?: QueryDslCompoundFunctionScoreFunctionsDecayFunction
  linear?: QueryDslCompoundFunctionScoreFunctionsDecayFunction
  field_value_factor?: QueryDslCompoundFunctionScoreFunctionsFieldValueFactorScoreFunction
  random_score?: QueryDslCompoundFunctionScoreFunctionsRandomScoreFunction
  script_score?: QueryDslCompoundFunctionScoreFunctionsScriptScoreFunction
  filter?: QueryDslAbstractionsContainerQueryContainer
  weight?: double
}

export type QueryDslCompoundFunctionScoreFunctionsFunctionScoreMode = 'multiply' | 'sum' | 'avg' | 'first' | 'max' | 'min'

export interface QueryDslCompoundFunctionScoreFunctionScoreQuery extends QueryDslAbstractionsQueryQueryBase {
  boost_mode?: QueryDslCompoundFunctionScoreFunctionsFunctionBoostMode
  functions?: QueryDslCompoundFunctionScoreFunctionsFunctionScoreContainer[]
  max_boost?: double
  min_score?: double
  query?: QueryDslAbstractionsContainerQueryContainer
  score_mode?: QueryDslCompoundFunctionScoreFunctionsFunctionScoreMode
  boost?: float
}

export type Fuzziness = string | integer

export interface QueryDslTermLevelFuzzyFuzzyQuery extends QueryDslAbstractionsQueryQueryBase {
  max_expansions?: integer
  prefix_length?: integer
  rewrite?: MultiTermQueryRewrite
  transpositions?: boolean
  fuzziness?: Fuzziness
  value: any
}

export type AggregationsPipelineGapPolicy = 'skip' | 'insert_zeros'

export interface NodesNodesStatsGarbageCollectionGenerationStats {
  collection_count: long
  collection_time: string
  collection_time_in_millis: long
}

export interface NodesNodesStatsGarbageCollectionStats {
  collectors: Record<string, NodesNodesStatsGarbageCollectionGenerationStats>
}

export interface MappingTypesSpecializedGenericGenericProperty extends MappingTypesDocValuesPropertyBase {
  analyzer: string
  boost: double
  fielddata: IndicesStringFielddata
  ignore_malformed: boolean
  index: boolean
  index_options: MappingTypesCoreTextIndexOptions
  norms: boolean
  null_value: string
  position_increment_gap: integer
  search_analyzer: string
  term_vector: MappingTermVectorOption
  type: string
}

export interface QueryDslGeoBoundingBoxGeoBoundingBoxQuery extends QueryDslAbstractionsQueryQueryBase {
  bounding_box?: QueryDslGeoBoundingBoxBoundingBox
  type?: QueryDslGeoBoundingBoxGeoExecution
  validation_method?: QueryDslGeoGeoValidationMethod
  top_left?: LatLon
  bottom_right?: LatLon
}

export interface AggregationsGeoBounds {
  bottom_right: LatLon
  top_left: LatLon
}

export interface AggregationsGeoBoundsAggregate extends AggregationsAggregateBase {
  bounds: AggregationsGeoBounds
}

export interface AggregationsMetricGeoBoundsGeoBoundsAggregation extends AggregationsMetricMetricAggregationBase {
  wrap_longitude?: boolean
}

export interface AggregationsGeoCentroidAggregate extends AggregationsAggregateBase {
  count: long
  location: QueryDslGeoGeoLocation
}

export interface AggregationsMetricGeoCentroidGeoCentroidAggregation extends AggregationsMetricMetricAggregationBase {
  count?: long
  location?: QueryDslGeoGeoLocation
}

export type QueryDslGeoGeoCoordinate = string | double[] | QueryDslGeoThreeDimensionalPoint

export interface QueryDslCompoundFunctionScoreFunctionsGeoDecayFunctionKeys extends QueryDslCompoundFunctionScoreFunctionsDecayFunctionBase {
}
export type QueryDslCompoundFunctionScoreFunctionsGeoDecayFunction = QueryDslCompoundFunctionScoreFunctionsGeoDecayFunctionKeys |
    { [property: string]: QueryDslCompoundFunctionScoreFunctionsDecayPlacement<QueryDslGeoGeoLocation, Distance> }

export interface AggregationsBucketGeoDistanceGeoDistanceAggregation extends AggregationsBucketBucketAggregationBase {
  distance_type?: GeoDistanceType
  field?: Field
  origin?: QueryDslGeoGeoLocation | string
  ranges?: AggregationsBucketRangeAggregationRange[]
  unit?: DistanceUnit
}

export interface QueryDslGeoDistanceGeoDistanceQuery extends QueryDslAbstractionsQueryQueryBase {
  distance?: Distance
  distance_type?: GeoDistanceType
  location?: QueryDslGeoGeoLocation
  validation_method?: QueryDslGeoGeoValidationMethod
}

export interface SearchSortGeoDistanceSortKeys {
  mode?: SearchSortSortMode
  distance_type?: GeoDistanceType
  order?: SearchSortSortOrder
  unit?: DistanceUnit
}
export type SearchSortGeoDistanceSort = SearchSortGeoDistanceSortKeys |
    { [property: string]: QueryDslGeoGeoLocation | QueryDslGeoGeoLocation[] }

export type GeoDistanceType = 'arc' | 'plane'

export type QueryDslGeoBoundingBoxGeoExecution = 'memory' | 'indexed'

export interface AggregationsBucketGeoHashGridGeoHashGridAggregation extends AggregationsBucketBucketAggregationBase {
  bounds?: QueryDslGeoBoundingBoxBoundingBox
  field?: Field
  precision?: GeoHashPrecision
  shard_size?: integer
  size?: integer
}

export type GeoHashPrecision = number

export interface IngestProcessorsPluginsGeoIpProcessor extends IngestProcessorBase {
  database_file: string
  field: Field
  first_only: boolean
  ignore_missing: boolean
  properties: string[]
  target_field: Field
}

export interface AggregationsGeoLineAggregate extends AggregationsAggregateBase {
  type: string
  geometry: AggregationsLineStringGeoShape
  properties: AggregationsGeoLineProperties
}

export interface AggregationsMetricGeoLineGeoLineAggregation {
  point: AggregationsMetricGeoLineGeoLinePoint
  sort: AggregationsMetricGeoLineGeoLineSort
  include_sort?: boolean
  sort_order?: SearchSortSortOrder
  size?: integer
}

export interface AggregationsMetricGeoLineGeoLinePoint {
  field: Field
}

export interface AggregationsGeoLineProperties {
  complete: boolean
  sort_values: double[]
}

export interface AggregationsMetricGeoLineGeoLineSort {
  field: Field
}

export type QueryDslGeoGeoLocation = string | double[] | QueryDslGeoTwoDimensionalPoint

export type MappingTypesGeoGeoShapeGeoOrientation = 'right' | 'RIGHT' | 'counterclockwise' | 'COUNTERCLOCKWISE' | 'ccw' | 'CCW' | 'left' | 'LEFT' | 'clockwise' | 'CLOCKWISE' | 'cw' | 'CW'

export interface MappingTypesGeoGeoPointGeoPointProperty extends MappingTypesDocValuesPropertyBase {
  ignore_malformed?: boolean
  ignore_z_value?: boolean
  null_value?: QueryDslGeoGeoLocation
  type: 'geo_point'
}

export interface QueryDslGeoPolygonGeoPolygonQuery extends QueryDslAbstractionsQueryQueryBase {
  points?: QueryDslGeoGeoLocation[]
  validation_method?: QueryDslGeoGeoValidationMethod
}

export interface QueryDslGeoShapeGeoShape {
  type?: string
}

export interface MappingTypesGeoGeoShapeGeoShapeProperty extends MappingTypesDocValuesPropertyBase {
  coerce?: boolean
  ignore_malformed?: boolean
  ignore_z_value?: boolean
  orientation?: MappingTypesGeoGeoShapeGeoOrientation
  strategy?: MappingTypesGeoGeoShapeGeoStrategy
  type: 'geo_shape'
}

export interface QueryDslGeoShapeGeoShapeQuery extends QueryDslAbstractionsQueryQueryBase {
  ignore_unmapped?: boolean
  indexed_shape?: QueryDslAbstractionsFieldLookupFieldLookup
  relation?: GeoShapeRelation
  shape?: QueryDslGeoShapeGeoShape
}

export type GeoShapeRelation = 'intersects' | 'disjoint' | 'within' | 'contains'

export type MappingTypesGeoGeoShapeGeoStrategy = 'recursive' | 'term'

export interface AggregationsBucketGeoTileGridGeoTileGridAggregation extends AggregationsBucketBucketAggregationBase {
  field?: Field
  precision?: GeoTilePrecision
  shard_size?: integer
  size?: integer
}

export type GeoTilePrecision = number

export type QueryDslGeoGeoValidationMethod = 'coerce' | 'ignore_malformed' | 'strict'

export interface CcrGetAutoFollowPatternGetAutoFollowPatternRequest extends RequestBase {
  name?: Name
}

export interface CcrGetAutoFollowPatternGetAutoFollowPatternResponse extends ResponseBase {
  patterns: CcrGetAutoFollowPatternAutoFollowPatternItem[]
}

export interface AutoscalingCapacityGetGetAutoscalingCapacityRequest extends RequestBase {
  stub_a: string
  stub_b: string
  body?: {
    stub_c: string
  }
}

export interface AutoscalingCapacityGetGetAutoscalingCapacityResponse extends ResponseBase {
  stub: integer
}

export interface AutoscalingPolicyGetGetAutoscalingPolicyRequest extends RequestBase {
  stub_a: string
  stub_b: string
  body?: {
    stub_c: string
  }
}

export interface AutoscalingPolicyGetGetAutoscalingPolicyResponse extends ResponseBase {
  stub: integer
}

export interface LicenseGetBasicLicenseStatusGetBasicLicenseStatusRequest extends RequestBase {
}

export interface LicenseGetBasicLicenseStatusGetBasicLicenseStatusResponse extends ResponseBase {
  eligible_to_start_basic: boolean
}

export interface SslGetCertificatesGetCertificatesRequest extends RequestBase {
}

export type SslGetCertificatesGetCertificatesResponse = SslGetCertificatesClusterCertificateInformation[]

export interface EnrichGetPolicyGetEnrichPolicyRequest extends RequestBase {
  name?: Names
}

export interface EnrichGetPolicyGetEnrichPolicyResponse extends ResponseBase {
  policies: EnrichNamedPolicyMetadata[]
}

export interface FeaturesGetFeaturesGetFeaturesRequest extends RequestBase {
  stub_a: string
  stub_b: string
  body?: {
    stub_c: string
  }
}

export interface FeaturesGetFeaturesGetFeaturesResponse extends ResponseBase {
  stub: integer
}

export interface IlmGetStatusGetIlmStatusRequest extends RequestBase {
}

export interface IlmGetStatusGetIlmStatusResponse extends ResponseBase {
  operation_mode: IlmGetStatusLifecycleOperationMode
}

export interface LicenseGetLicenseGetLicenseRequest extends RequestBase {
  accept_enterprise?: boolean
  local?: boolean
}

export interface LicenseGetLicenseGetLicenseResponse extends ResponseBase {
  license: LicenseGetLicenseLicenseInformation
}

export interface IlmGetLifecycleGetLifecycleRequest extends RequestBase {
  policy?: Name
  policy_id?: Id
}

export interface IlmGetLifecycleGetLifecycleResponse extends DictionaryResponseBase<string, IlmGetLifecycleLifecyclePolicy> {
}

export interface IngestGetPipelineGetPipelineRequest extends RequestBase {
  id?: Id
  master_timeout?: Time
  summary?: boolean
}

export interface IngestGetPipelineGetPipelineResponse extends DictionaryResponseBase<string, IngestPipeline> {
}

export interface GetGetRequest extends RequestBase {
  id: Id
  index: IndexName
  type?: Type
  preference?: string
  realtime?: boolean
  refresh?: boolean
  routing?: Routing
  source_enabled?: boolean
  _source_excludes?: Fields
  _source_includes?: Fields
  stored_fields?: Fields
  version?: VersionNumber
  version_type?: VersionType
  _source?: boolean | Fields
}

export interface GetGetResponse<TDocument = unknown> extends ResponseBase {
  _index: IndexName
  fields?: Record<string, any>
  found: boolean
  _id: Id
  _primary_term?: long
  _routing?: string
  _seq_no?: SequenceNumber
  _source?: TDocument
  _type?: Type
  _version?: VersionNumber
}

export interface RollupGetRollupCapabilitiesGetRollupCapabilitiesRequest extends RequestBase {
  id?: Id
}

export interface RollupGetRollupCapabilitiesGetRollupCapabilitiesResponse extends DictionaryResponseBase<IndexName, RollupGetRollupCapabilitiesRollupCapabilities> {
}

export interface RollupGetRollupIndexCapabilitiesGetRollupIndexCapabilitiesRequest extends RequestBase {
  index: Id
}

export interface RollupGetRollupIndexCapabilitiesGetRollupIndexCapabilitiesResponse extends DictionaryResponseBase<IndexName, RollupGetRollupIndexCapabilitiesRollupIndexCapabilities> {
}

export interface RollupGetRollupJobGetRollupJobRequest extends RequestBase {
  id?: Id
}

export interface RollupGetRollupJobGetRollupJobResponse extends ResponseBase {
  jobs: RollupGetRollupJobRollupJobInformation[]
}

export interface GetScriptContextGetScriptContextRequest extends RequestBase {
  stub_a: integer
  stub_b: integer
  body?: {
    stub_c: integer
  }
}

export interface GetScriptContextGetScriptContextResponse extends ResponseBase {
  stub: integer
}

export interface GetScriptLanguagesGetScriptLanguagesRequest extends RequestBase {
  stub_a: integer
  stub_b: integer
  body?: {
    stub_c: integer
  }
}

export interface GetScriptLanguagesGetScriptLanguagesResponse extends ResponseBase {
  stub: integer
}

export interface GetScriptGetScriptRequest extends RequestBase {
  id: Id
  master_timeout?: Time
}

export interface GetScriptGetScriptResponse extends ResponseBase {
  _id: Id
  found: boolean
  script?: StoredScript
}

export interface SlmGetStatusGetSnapshotLifecycleManagementStatusRequest extends RequestBase {
}

export interface SlmGetStatusGetSnapshotLifecycleManagementStatusResponse extends ResponseBase {
  operation_mode: IlmGetStatusLifecycleOperationMode
}

export interface SlmGetLifecycleGetSnapshotLifecycleRequest extends RequestBase {
  policy_id?: Names
}

export interface SlmGetLifecycleGetSnapshotLifecycleResponse extends DictionaryResponseBase<Id, SlmSnapshotLifecyclePolicyMetadata> {
}

export interface SlmGetStatsGetSnapshotLifecycleStatsRequest extends RequestBase {
}

export interface SlmGetStatsGetSnapshotLifecycleStatsResponse extends ResponseBase {
  retention_deletion_time: string
  retention_deletion_time_millis: EpochMillis
  retention_failed: long
  retention_runs: long
  retention_timed_out: long
  total_snapshots_deleted: long
  total_snapshot_deletion_failures: long
  total_snapshots_failed: long
  total_snapshots_taken: long
  policy_stats: string[]
}

export interface GetStats {
  current: long
  exists_time?: string
  exists_time_in_millis: long
  exists_total: long
  missing_time?: string
  missing_time_in_millis: long
  missing_total: long
  time?: string
  time_in_millis: long
  total: long
}

export interface TaskGetTaskGetTaskRequest extends RequestBase {
  task_id: Id
  timeout?: Time
  wait_for_completion?: boolean
}

export interface TaskGetTaskGetTaskResponse extends ResponseBase {
  completed: boolean
  task: TaskGetTaskTaskInfo
  response?: TaskListTasksTaskStatus
  error?: ErrorCause
}

export interface TransformGetTransformGetTransformRequest extends RequestBase {
  transform_id?: Name
  allow_no_match?: boolean
  from?: integer
  size?: integer
  exclude_generated?: boolean
}

export interface TransformGetTransformGetTransformResponse extends ResponseBase {
  count: long
  transforms: WatcherTransform[]
}

export interface TransformGetTransformStatsGetTransformStatsRequest extends RequestBase {
  transform_id: Name
  allow_no_match?: boolean
  from?: long
  size?: long
}

export interface TransformGetTransformStatsGetTransformStatsResponse extends ResponseBase {
  count: long
  transforms: TransformGetTransformStatsTransformStats[]
}

export interface LicenseGetTrialLicenseStatusGetTrialLicenseStatusRequest extends RequestBase {
}

export interface LicenseGetTrialLicenseStatusGetTrialLicenseStatusResponse extends ResponseBase {
  eligible_to_start_trial: boolean
}

export interface WatcherGetWatchGetWatchRequest extends RequestBase {
  id: Name
}

export interface WatcherGetWatchGetWatchResponse extends ResponseBase {
  found: boolean
  _id: Id
  status?: WatcherAckWatchWatchStatus
  watch?: WatcherWatch
  _primary_term?: integer
  _seq_no?: SequenceNumber
  _version?: VersionNumber
}

export interface AggregationsBucketGlobalGlobalAggregation extends AggregationsBucketBucketAggregationBase {
}

export interface SecurityGetUserPrivilegesGlobalPrivileges {
  application: SecurityGetUserPrivilegesApplicationGlobalUserPrivileges
}

export interface AggregationsBucketSignificantTermsHeuristicsGoogleNormalizedDistanceHeuristic {
  background_is_superset: boolean
}

export interface GraphExploreGraphConnection {
  doc_count: long
  source: long
  target: long
  weight: double
}

export interface GraphExploreGraphExploreControls {
  sample_diversity?: GraphExploreSampleDiversity
  sample_size?: integer
  timeout?: Time
  use_significance: boolean
}

export interface GraphExploreGraphExploreRequest extends RequestBase {
  index: Indices
  type?: Types
  routing?: Routing
  timeout?: Time
  body?: {
    connections?: GraphExploreHop
    controls?: GraphExploreGraphExploreControls
    query?: QueryDslAbstractionsContainerQueryContainer
    vertices?: GraphExploreGraphVertexDefinition[]
  }
}

export interface GraphExploreGraphExploreResponse extends ResponseBase {
  connections: GraphExploreGraphConnection[]
  failures: ShardFailure[]
  timed_out: boolean
  took: long
  vertices: GraphExploreGraphVertex[]
}

export interface GraphExploreGraphVertex {
  depth: long
  field: string
  term: string
  weight: double
}

export interface GraphExploreGraphVertexDefinition {
  exclude?: string[]
  field: Field
  include?: GraphExploreGraphVertexInclude[]
  min_doc_count?: long
  shard_min_doc_count?: long
  size?: integer
}

export interface GraphExploreGraphVertexInclude {
  boost: double
  term: string
}

export interface IngestProcessorsGrokProcessor extends IngestProcessorBase {
  field: Field
  ignore_missing?: boolean
  pattern_definitions: Record<string, string>
  patterns: string[]
  trace_match?: boolean
}

export interface IngestProcessorGrokProcessorPatternsRequest extends RequestBase {
}

export interface IngestProcessorGrokProcessorPatternsResponse extends ResponseBase {
  patterns: Record<string, string>
}

export type GroupBy = 'nodes' | 'parents' | 'none'

export interface IngestProcessorsGsubProcessor extends IngestProcessorBase {
  field: Field
  ignore_missing?: boolean
  pattern: string
  replacement: string
  target_field?: Field
}

export interface QueryDslJoiningHasChildHasChildQuery extends QueryDslAbstractionsQueryQueryBase {
  ignore_unmapped?: boolean
  inner_hits?: SearchInnerHitsInnerHits
  max_children?: integer
  min_children?: integer
  query?: QueryDslAbstractionsContainerQueryContainer
  score_mode?: QueryDslJoiningHasChildChildScoreMode
  type?: RelationName
}

export interface QueryDslJoiningHasParentHasParentQuery extends QueryDslAbstractionsQueryQueryBase {
  ignore_unmapped?: boolean
  inner_hits?: SearchInnerHitsInnerHits
  parent_type?: RelationName
  query?: QueryDslAbstractionsContainerQueryContainer
  score?: boolean
}

export interface AggregationsMetricPercentilesHdrMethod {
  number_of_significant_value_digits?: integer
}

export interface AggregationsHdrPercentileItem {
  key: double
  value: double
}

export interface AggregationsHdrPercentilesAggregate extends AggregationsAggregateBase {
  values: AggregationsHdrPercentileItem[]
}

export type Health = 'green' | 'yellow' | 'red'

export interface SearchHighlightingHighlight {
  fields: Record<Field, SearchHighlightingHighlightField>
  type?: SearchHighlightingHighlighterType
  boundary_chars?: string
  boundary_max_scan?: integer
  boundary_scanner?: SearchHighlightingBoundaryScanner
  boundary_scanner_locale?: string
  encoder?: SearchHighlightingHighlighterEncoder
  fragmenter?: SearchHighlightingHighlighterFragmenter
  fragment_offset?: integer
  fragment_size?: integer
  max_fragment_length?: integer
  no_match_size?: integer
  number_of_fragments?: integer
  order?: SearchHighlightingHighlighterOrder
  post_tags?: string[]
  pre_tags?: string[]
  require_field_match?: boolean
  tags_schema?: SearchHighlightingHighlighterTagsSchema
  highlight_query?: QueryDslAbstractionsContainerQueryContainer
  max_analyzed_offset?: string | integer
}

export interface SearchHighlightingHighlightField {
  boundary_chars?: string
  boundary_max_scan?: integer
  boundary_scanner?: SearchHighlightingBoundaryScanner
  boundary_scanner_locale?: string
  field?: Field
  force_source?: boolean
  fragmenter?: SearchHighlightingHighlighterFragmenter
  fragment_offset?: integer
  fragment_size?: integer
  highlight_query?: QueryDslAbstractionsContainerQueryContainer
  matched_fields?: Fields
  max_fragment_length?: integer
  no_match_size?: integer
  number_of_fragments?: integer
  order?: SearchHighlightingHighlighterOrder
  phrase_limit?: integer
  post_tags?: string[]
  pre_tags?: string[]
  require_field_match?: boolean
  tags_schema?: SearchHighlightingHighlighterTagsSchema
  type?: SearchHighlightingHighlighterType | string
}

export type SearchHighlightingHighlighterEncoder = 'default' | 'html'

export type SearchHighlightingHighlighterFragmenter = 'simple' | 'span'

export type SearchHighlightingHighlighterOrder = 'score'

export type SearchHighlightingHighlighterTagsSchema = 'styled'

export type SearchHighlightingHighlighterType = 'plain' | 'fvh' | 'unified'

export interface AggregationsBucketHistogramHistogramAggregation extends AggregationsBucketBucketAggregationBase {
  extended_bounds?: AggregationsBucketHistogramExtendedBounds<double>
  hard_bounds?: AggregationsBucketHistogramExtendedBounds<double>
  field?: Field
  interval?: double
  min_doc_count?: integer
  missing?: double
  offset?: double
  order?: AggregationsBucketHistogramHistogramOrder
  script?: Script
  format?: string
}

export interface AggregationsBucketHistogramHistogramOrder {
  _count?: SearchSortSortOrder
  _key?: SearchSortSortOrder
}

export interface MappingTypesSpecializedHistogramHistogramProperty extends MappingTypesPropertyBase {
  ignore_malformed?: boolean
  type: 'histogram'
}

export interface RollupRollupConfigurationHistogramRollupGrouping {
  fields: Fields
  interval: long
}

export interface SearchHitsHit<TDocument = unknown> {
  _index: IndexName
  _id: Id
  _score?: double
  _type?: Type
  _explanation?: ExplainExplanation
  fields?: Record<string, any>
  highlight?: Record<string, string[]>
  inner_hits?: Record<string, SearchHitsInnerHitsResult>
  matched_queries?: string[]
  _nested?: SearchHitsNestedIdentity
  _ignored?: string[]
  _shard?: string
  _node?: string
  _routing?: string
  _source?: TDocument
  _seq_no?: SequenceNumber
  _primary_term?: long
  _version?: VersionNumber
  sort?: SearchSortSortResults
}

export interface SearchHitsHitsMetadata<T = unknown> {
  total: SearchHitsTotalHits | long
  hits: SearchHitsHit<T>[]
  max_score?: double
}

export interface AggregationsPipelineMovingAverageModelsHoltLinearModelSettings {
  alpha?: float
  beta?: float
}

export interface AggregationsPipelineMovingAverageModelsHoltWintersModelSettings {
  alpha?: float
  beta?: float
  gamma?: float
  pad?: boolean
  period?: integer
  type?: AggregationsPipelineMovingAverageModelsHoltWintersType
}

export type AggregationsPipelineMovingAverageModelsHoltWintersType = 'add' | 'mult'

export interface GraphExploreHop {
  connections?: GraphExploreHop
  query: QueryDslAbstractionsContainerQueryContainer
  vertices: GraphExploreGraphVertexDefinition[]
}

export type Host = string

export interface NodesNodesHotThreadsHotThreadInformation {
  hosts: string[]
  node_id: string
  node_name: string
  threads: string[]
}

export interface WatcherHourlySchedule {
  minute: integer[]
}

export interface AnalysisCharFiltersHtmlStripCharFilter extends AnalysisCharFiltersCharFilterBase {
}

export type HttpHeaders = Record<string, string | string[]>

export interface WatcherHttpInput {
  http?: WatcherHttpInput
  extract?: string[]
  request?: WatcherHttpInputRequestDefinition
  response_content_type?: WatcherResponseContentType
}

export interface WatcherHttpInputAuthentication {
  basic: WatcherHttpInputBasicAuthentication
}

export interface WatcherHttpInputBasicAuthentication {
  password: Password
  username: Username
}

export type WatcherHttpInputMethod = 'head' | 'get' | 'post' | 'put' | 'delete'

export interface WatcherHttpInputProxy {
  host: Host
  port: uint
}

export interface WatcherHttpInputRequestDefinition {
  auth?: WatcherHttpInputAuthentication
  body?: string
  connection_timeout?: Time
  headers?: Record<string, string>
  host?: Host
  method?: WatcherHttpInputMethod
  params?: Record<string, string>
  path?: string
  port?: uint
  proxy?: WatcherHttpInputProxy
  read_timeout?: Time
  scheme?: WatcherConnectionScheme
  url?: string
}

export interface WatcherHttpInputRequestResult extends WatcherHttpInputRequestDefinition {
}

export interface WatcherHttpInputResponseResult {
  body: string
  headers: HttpHeaders
  status: integer
}

export interface NodesNodesStatsHttpStats {
  current_open: integer
  total_opened: long
}

export interface AnalysisTokenFiltersHunspellTokenFilter extends AnalysisTokenFiltersTokenFilterBase {
  dedup: boolean
  dictionary: string
  locale: string
  longest_only: boolean
}

export interface AnalysisTokenFiltersCompoundWordHyphenationDecompounderTokenFilter extends AnalysisTokenFiltersCompoundWordCompoundWordTokenFilterBase {
}

export type Id = string

export type Ids = Id | Id[]

export interface QueryDslTermLevelIdsIdsQuery extends QueryDslAbstractionsQueryQueryBase {
  values?: Id[] | long[]
}

export interface XpackUsageIlmPolicyStatistics {
  indices_managed: integer
  phases: IlmPhases
}

export interface XpackUsageIlmUsage {
  policy_count: integer
  policy_stats: XpackUsageIlmPolicyStatistics[]
}

export interface DanglingIndicesIndexImportImportDanglingIndexRequest extends RequestBase {
  stub_a: string
  stub_b: string
  body?: {
    stub_c: string
  }
}

export interface DanglingIndicesIndexImportImportDanglingIndexResponse extends ResponseBase {
  stub: integer
}

export interface WatcherIndexActionResult {
  response: WatcherIndexActionResultIndexResponse
}

export interface WatcherIndexActionResultIndexResponse {
  created: boolean
  id: Id
  index: IndexName
  result: Result
  version: VersionNumber
  type?: Type
}

export type IndexAlias = string

export interface IndicesGetAliasIndexAliases {
  aliases: Record<string, IndicesAliasDefinition>
}

export type IndexIndexCheckOnStartup = 'false' | 'checksum' | 'true'

export interface MappingMetaFieldsIndexIndexField {
  enabled: boolean
}

export interface ClusterClusterHealthIndexHealthStats {
  active_primary_shards: integer
  active_shards: integer
  initializing_shards: integer
  number_of_replicas: integer
  number_of_shards: integer
  relocating_shards: integer
  shards?: Record<string, ClusterClusterHealthShardHealthStats>
  status: Health
  unassigned_shards: integer
}

export interface IndicesGetMappingIndexMappingRecord {
  item?: MappingTypeMapping
  mappings: MappingTypeMapping
}

export type IndexMetaData = Record<string, any>

export type IndexName = string

export type MappingTypesCoreTextIndexOptions = 'docs' | 'freqs' | 'positions' | 'offsets'

export type IndexPattern = string

export type IndexPatterns = IndexPattern[]

export interface SecurityHasPrivilegesIndexPrivilegesCheck {
  names: string[]
  privileges: string[]
}

export interface IndexIndexRequest<TDocument = unknown> extends RequestBase {
  id?: Id
  index: IndexName
  type?: Type
  if_primary_term?: long
  if_seq_no?: SequenceNumber
  op_type?: OpType
  pipeline?: string
  refresh?: Refresh
  routing?: Routing
  timeout?: Time
  version?: VersionNumber
  version_type?: VersionType
  wait_for_active_shards?: WaitForActiveShards
  require_alias?: boolean
  body: TDocument
}

export interface IndexIndexResponse extends WriteResponseBase {
}

export interface IndexIndexRouting {
  allocation?: IndexIndexRoutingAllocation
  rebalance?: IndexIndexRoutingRebalance
}

export interface IndexIndexRoutingAllocation {
  enable?: IndexIndexRoutingAllocationOptions
  include?: IndexIndexRoutingAllocationInclude
  initial_recovery?: IndexIndexRoutingAllocationInitialRecovery
}

export interface IndexIndexRoutingAllocationInclude {
  _tier_preference?: string
  _id?: Id
}

export interface IndexIndexRoutingAllocationInitialRecovery {
  _id?: Id
}

export type IndexIndexRoutingAllocationOptions = 'all' | 'primaries' | 'new_primaries' | 'none'

export interface IndexIndexRoutingRebalance {
  enable: IndexIndexRoutingRebalanceOptions
}

export type IndexIndexRoutingRebalanceOptions = 'all' | 'primaries' | 'replicas' | 'none'

export interface IndicesSegmentsIndexSegment {
  shards: Record<string, IndicesSegmentsShardsSegment | IndicesSegmentsShardsSegment[]>
}

export interface IndexIndexSettingBlocks {
  read_only?: boolean
  read_only_allow_delete?: boolean
  read?: boolean
  write?: boolean | string
  metadata?: boolean
}

export interface IndexIndexSettings {
  number_of_shards?: integer | string
  number_of_replicas?: integer | string
  number_of_routing_shards?: integer
  check_on_startup?: IndexIndexCheckOnStartup
  codec?: string
  routing_partition_size?: integer | string
  'soft_deletes.retention_lease.period'?: Time
  load_fixed_bitset_filters_eagerly?: boolean
  hidden?: boolean | string
  auto_expand_replicas?: string
  'search.idle.after'?: Time
  refresh_interval?: Time
  max_result_window?: integer
  max_inner_result_window?: integer
  max_rescore_window?: integer
  max_docvalue_fields_search?: integer
  max_script_fields?: integer
  max_ngram_diff?: integer
  max_shingle_diff?: integer
  blocks?: IndexIndexSettingBlocks
  max_refresh_listeners?: integer
  'analyze.max_token_count'?: integer
  'highlight.max_analyzed_offset'?: integer
  max_terms_count?: integer
  max_regex_length?: integer
  routing?: IndexIndexRouting
  gc_deletes?: Time
  default_pipeline?: PipelineName
  final_pipeline?: PipelineName
  lifecycle?: IndexIndexSettingsLifecycle
  provided_name?: Name
  creation_date?: DateString
  uuid?: Uuid
  version?: IndexIndexVersioning
  verified_before_close?: boolean | string
  format?: string | integer
  max_slices_per_scroll?: integer
  'translog.durability'?: string
  'query_string.lenient'?: boolean | string
  priority?: integer
  top_metrics_max_size?: integer
  analysis?: IndexIndexSettingsAnalysis
}

export interface IndexIndexSettingsAnalysis {
  char_filter?: Record<string, AnalysisCharFiltersCharFilter>
}

export interface IndexIndexSettingsLifecycle {
  name: Name
}

export interface IndicesPutSettingsIndexSettingsRequest extends IndexIndexSettings {
  settings?: IndexIndexSettings
}

export interface IndexIndexState {
  aliases?: Record<IndexName, IndicesAlias>
  mappings?: MappingTypeMapping
  settings: IndexIndexSettings | IndexIndexStatePrefixedSettings
}

export interface IndexIndexStatePrefixedSettings {
  index: IndexIndexSettings
}

export interface IndicesStatsIndexStats {
  completion?: CompletionStats
  docs?: DocStats
  fielddata?: FielddataStats
  flush?: FlushStats
  get?: GetStats
  indexing?: IndexingStats
  merges?: MergesStats
  query_cache?: QueryCacheStats
  recovery?: RecoveryStats
  refresh?: RefreshStats
  request_cache?: RequestCacheStats
  search?: SearchStats
  segments?: SegmentsStats
  store?: StoreStats
  translog?: TranslogStats
  warmer?: WarmerStats
  bulk?: BulkStats
}

export interface IndexIndexVersioning {
  created: VersionString
}

export interface IndexedScript extends ScriptBase {
  id: string
}

export type RollupGetRollupJobIndexingJobState = 'started' | 'indexing' | 'stopping' | 'stopped' | 'aborting'

export interface IndexingStats {
  index_current: long
  delete_current: long
  delete_time?: string
  delete_time_in_millis: long
  delete_total: long
  is_throttled: boolean
  noop_update_total: long
  throttle_time?: string
  throttle_time_in_millis: long
  index_time?: string
  index_time_in_millis: long
  index_total: long
  index_failed: long
  types?: Record<string, IndexingStats>
}

export type Indices = string | string[]

export interface IndicesAddBlockIndicesAddBlockRequest extends RequestBase {
  index: IndexName
  block: IndicesAddBlockIndicesBlockOptions
  allow_no_indices?: boolean
  expand_wildcards?: ExpandWildcards
  ignore_unavailable?: boolean
  master_timeout?: Time
  timeout?: Time
}

export interface IndicesAddBlockIndicesAddBlockResponse extends AcknowledgedResponseBase {
  shards_acknowledged: boolean
  indices: IndicesAddBlockIndicesBlockStatus[]
}

export interface IndicesAnalyzeIndicesAnalyzeRequest extends RequestBase {
  index?: IndexName
  body?: {
    analyzer?: string
    attributes?: string[]
    char_filter?: string | AnalysisCharFiltersCharFilter[]
    explain?: boolean
    field?: Field
    filter?: string | AnalysisTokenFiltersTokenFilter[]
    normalizer?: string
    text?: IndicesAnalyzeTextToAnalyze
    tokenizer?: string | AnalysisTokenizersTokenizer
  }
}

export interface IndicesAnalyzeIndicesAnalyzeResponse extends ResponseBase {
  detail?: IndicesAnalyzeAnalyzeDetail
  tokens?: IndicesAnalyzeAnalyzeToken[]
}

export type IndicesAddBlockIndicesBlockOptions = 'metadata' | 'read' | 'read_only' | 'write'

export interface IndicesAddBlockIndicesBlockStatus {
  name: IndexName
  blocked: boolean
}

export interface IndicesClearCacheIndicesClearCacheRequest extends RequestBase {
  index?: Indices
  allow_no_indices?: boolean
  expand_wildcards?: ExpandWildcards
  fielddata?: boolean
  fields?: Fields
  ignore_unavailable?: boolean
  query?: boolean
  request?: boolean
}

export interface IndicesClearCacheIndicesClearCacheResponse extends ShardsOperationResponseBase {
}

export interface IndicesCloneIndicesCloneRequest extends RequestBase {
  index: IndexName
  target: Name
  master_timeout?: Time
  timeout?: Time
  wait_for_active_shards?: WaitForActiveShards
  body?: {
    aliases?: Record<IndexName, IndicesAlias>
    settings?: Record<string, any>
  }
}

export interface IndicesCloneIndicesCloneResponse extends AcknowledgedResponseBase {
  index: IndexName
  shards_acknowledged: boolean
}

export interface IndicesCloseIndicesCloseRequest extends RequestBase {
  index: Indices
  allow_no_indices?: boolean
  expand_wildcards?: ExpandWildcards
  ignore_unavailable?: boolean
  master_timeout?: Time
  timeout?: Time
  wait_for_active_shards?: WaitForActiveShards
}

export interface IndicesCloseIndicesCloseResponse extends AcknowledgedResponseBase {
  indices: Record<IndexName, IndicesCloseCloseIndexResult>
  shards_acknowledged: boolean
}

export interface IndicesCreateDataStreamIndicesCreateDataStreamRequest extends RequestBase {
  name: DataStreamName
}

export interface IndicesCreateDataStreamIndicesCreateDataStreamResponse extends AcknowledgedResponseBase {
}

export interface IndicesCreateIndicesCreateRequest extends RequestBase {
  index: IndexName
  include_type_name?: boolean
  master_timeout?: Time
  timeout?: Time
  wait_for_active_shards?: WaitForActiveShards
  body?: {
    aliases?: Record<IndexName, IndicesAlias>
    mappings?: Record<string, MappingTypeMapping> | MappingTypeMapping
    settings?: Record<string, any>
  }
}

export interface IndicesCreateIndicesCreateResponse extends AcknowledgedResponseBase {
  index: IndexName
  shards_acknowledged: boolean
}

export interface IndicesDataStreamsStatsIndicesDataStreamsStatsRequest extends RequestBase {
  name?: IndexName
  expand_wildcards?: ExpandWildcards
  human?: boolean
}

export interface IndicesDataStreamsStatsIndicesDataStreamsStatsResponse extends ResponseBase {
  _shards: ShardStatistics
  backing_indices: integer
  data_stream_count: integer
  total_store_sizes?: ByteSize
  total_store_size_bytes: integer
  data_streams: IndicesDataStreamsStatsDataStreamsStatsItem[]
}

export interface IndicesDeleteAliasIndicesDeleteAliasRequest extends RequestBase {
  index: Indices
  name: Names
  master_timeout?: Time
  timeout?: Time
}

export interface IndicesDeleteAliasIndicesDeleteAliasResponse extends ResponseBase {
}

export interface IndicesDeleteDataStreamIndicesDeleteDataStreamRequest extends RequestBase {
  name: DataStreamName
}

export interface IndicesDeleteDataStreamIndicesDeleteDataStreamResponse extends AcknowledgedResponseBase {
}

export interface IndicesDeleteIndicesDeleteRequest extends RequestBase {
  index: Indices
  allow_no_indices?: boolean
  expand_wildcards?: ExpandWildcards
  ignore_unavailable?: boolean
  master_timeout?: Time
  timeout?: Time
}

export interface IndicesDeleteIndicesDeleteResponse extends IndicesResponseBase {
}

export interface IndicesDeleteTemplateIndicesDeleteTemplateRequest extends RequestBase {
  name: Name
  master_timeout?: Time
  timeout?: Time
}

export interface IndicesDeleteTemplateIndicesDeleteTemplateResponse extends AcknowledgedResponseBase {
}

export interface IndicesExistsAliasIndicesExistsAliasRequest extends RequestBase {
  name: Names
  index?: Indices
  allow_no_indices?: boolean
  expand_wildcards?: ExpandWildcards
  ignore_unavailable?: boolean
  local?: boolean
}

export type IndicesExistsAliasIndicesExistsAliasResponse = boolean

export interface IndicesExistsIndicesExistsRequest extends RequestBase {
  index: Indices
  allow_no_indices?: boolean
  expand_wildcards?: ExpandWildcards
  flat_settings?: boolean
  ignore_unavailable?: boolean
  include_defaults?: boolean
  local?: boolean
}

export type IndicesExistsIndicesExistsResponse = boolean

export interface IndicesExistsTemplateIndicesExistsTemplateRequest extends RequestBase {
  name: Names
  flat_settings?: boolean
  local?: boolean
  master_timeout?: Time
}

export type IndicesExistsTemplateIndicesExistsTemplateResponse = boolean

export interface IndicesExistsTypeIndicesExistsTypeRequest extends RequestBase {
  index: Indices
  type: Types
  allow_no_indices?: boolean
  expand_wildcards?: ExpandWildcards
  ignore_unavailable?: boolean
  local?: boolean
}

export type IndicesExistsTypeIndicesExistsTypeResponse = boolean

export interface IndicesFlushIndicesFlushRequest extends RequestBase {
  index?: Indices
  allow_no_indices?: boolean
  expand_wildcards?: ExpandWildcards
  force?: boolean
  ignore_unavailable?: boolean
  wait_if_ongoing?: boolean
}

export interface IndicesFlushIndicesFlushResponse extends ShardsOperationResponseBase {
}

export interface IndicesFlushSyncedIndicesFlushSyncedRequest extends RequestBase {
  index?: Indices
  allow_no_indices?: boolean
  expand_wildcards?: ExpandWildcards
  ignore_unavailable?: boolean
}

export interface IndicesFlushSyncedIndicesFlushSyncedResponse extends DictionaryResponseBase<IndexName, ShardStatistics> {
  _shards: ShardStatistics
}

export interface IndicesForcemergeIndicesForceMergeRequest extends RequestBase {
  index?: Indices
  allow_no_indices?: boolean
  expand_wildcards?: ExpandWildcards
  flush?: boolean
  ignore_unavailable?: boolean
  max_num_segments?: long
  only_expunge_deletes?: boolean
}

export interface IndicesForcemergeIndicesForceMergeResponse extends ShardsOperationResponseBase {
}

export interface IndicesFreezeIndicesFreezeRequest extends RequestBase {
  index: IndexName
  allow_no_indices?: boolean
  expand_wildcards?: ExpandWildcards
  ignore_unavailable?: boolean
  master_timeout?: Time
  timeout?: Time
  wait_for_active_shards?: WaitForActiveShards
}

export interface IndicesFreezeIndicesFreezeResponse extends AcknowledgedResponseBase {
  shards_acknowledged: boolean
}

export interface IndicesGetAliasIndicesGetAliasRequest extends RequestBase {
  name?: Names
  index?: Indices
  allow_no_indices?: boolean
  expand_wildcards?: ExpandWildcards
  ignore_unavailable?: boolean
  local?: boolean
}

export interface IndicesGetAliasIndicesGetAliasResponse extends DictionaryResponseBase<IndexName, IndicesGetAliasIndexAliases> {
}

export interface IndicesGetDataStreamIndicesGetDataStreamItem {
  name: DataStreamName
  timestamp_field: IndicesGetDataStreamIndicesGetDataStreamItemTimestampField
  indices: IndicesGetDataStreamIndicesGetDataStreamItemIndex[]
  generation: integer
  template: Name
  hidden: boolean
  status: IndicesDataStreamHealthStatus
  ilm_policy?: Name
  _meta?: IndexMetaData
}

export interface IndicesGetDataStreamIndicesGetDataStreamItemIndex {
  index_name: IndexName
  index_uuid: Uuid
}

export interface IndicesGetDataStreamIndicesGetDataStreamItemTimestampField {
  name: Field
}

export interface IndicesGetDataStreamIndicesGetDataStreamRequest extends RequestBase {
  name?: IndexName
  expand_wildcards?: ExpandWildcards
}

export interface IndicesGetDataStreamIndicesGetDataStreamResponse extends ResponseBase {
  data_streams: IndicesGetDataStreamIndicesGetDataStreamItem[]
}

export interface IndicesGetFieldMappingIndicesGetFieldMappingRequest extends RequestBase {
  fields: Fields
  index?: Indices
  type?: Types
  allow_no_indices?: boolean
  expand_wildcards?: ExpandWildcards
  ignore_unavailable?: boolean
  include_defaults?: boolean
  include_type_name?: boolean
  local?: boolean
}

export interface IndicesGetFieldMappingIndicesGetFieldMappingResponse extends DictionaryResponseBase<IndexName, IndicesGetFieldMappingTypeFieldMappings> {
}

export interface IndicesGetMappingIndicesGetMappingRequest extends RequestBase {
  index?: Indices
  type?: Types
  allow_no_indices?: boolean
  expand_wildcards?: ExpandWildcards
  ignore_unavailable?: boolean
  include_type_name?: boolean
  local?: boolean
  master_timeout?: Time
}

export interface IndicesGetMappingIndicesGetMappingResponse extends DictionaryResponseBase<IndexName, IndicesGetMappingIndexMappingRecord> {
}

export interface IndicesGetIndicesGetRequest extends RequestBase {
  index: Indices
  allow_no_indices?: boolean
  expand_wildcards?: ExpandWildcards
  flat_settings?: boolean
  ignore_unavailable?: boolean
  include_defaults?: boolean
  include_type_name?: boolean
  local?: boolean
  master_timeout?: Time
}

export interface IndicesGetIndicesGetResponse extends DictionaryResponseBase<IndexName, IndexIndexState> {
}

export interface IndicesGetSettingsIndicesGetSettingsRequest extends RequestBase {
  index?: Indices
  name?: Names
  allow_no_indices?: boolean
  expand_wildcards?: ExpandWildcards
  flat_settings?: boolean
  ignore_unavailable?: boolean
  include_defaults?: boolean
  local?: boolean
  master_timeout?: Time
}

export interface IndicesGetSettingsIndicesGetSettingsResponse extends DictionaryResponseBase<IndexName, IndexIndexState> {
}

export interface IndicesGetTemplateIndicesGetTemplateRequest extends RequestBase {
  name?: Names
  flat_settings?: boolean
  include_type_name?: boolean
  local?: boolean
  master_timeout?: Time
}

export interface IndicesGetTemplateIndicesGetTemplateResponse extends DictionaryResponseBase<string, IndicesTemplateMapping> {
}

export interface IndicesMigrateToDataStreamIndicesMigrateToDataStreamRequest extends RequestBase {
  name: IndexName
}

export interface IndicesMigrateToDataStreamIndicesMigrateToDataStreamResponse extends AcknowledgedResponseBase {
}

export interface IndicesOpenIndicesOpenRequest extends RequestBase {
  index: Indices
  allow_no_indices?: boolean
  expand_wildcards?: ExpandWildcards
  ignore_unavailable?: boolean
  master_timeout?: Time
  timeout?: Time
  wait_for_active_shards?: WaitForActiveShards
}

export interface IndicesOpenIndicesOpenResponse extends AcknowledgedResponseBase {
  shards_acknowledged: boolean
}

export interface WatcherIndicesOptions {
  allow_no_indices: boolean
  expand_wildcards: ExpandWildcards
  ignore_unavailable: boolean
  ignore_throttled?: boolean
}

export interface SecurityPutRoleIndicesPrivileges {
  field_security?: SecurityFieldSecurity
  names: Indices
  privileges: string[]
  query?: string | QueryDslAbstractionsContainerQueryContainer
  allow_restricted_indices?: boolean
}

export interface IndicesPromoteDataStreamIndicesPromoteDataStreamRequest extends RequestBase {
  name: IndexName
}

export interface IndicesPromoteDataStreamIndicesPromoteDataStreamResponse extends ResponseBase {
  stub: integer
}

export interface IndicesPutAliasIndicesPutAliasRequest extends RequestBase {
  index: Indices
  name: Name
  master_timeout?: Time
  timeout?: Time
  body?: {
    filter?: QueryDslAbstractionsContainerQueryContainer
    index_routing?: Routing
    is_write_index?: boolean
    routing?: Routing
    search_routing?: Routing
  }
}

export interface IndicesPutAliasIndicesPutAliasResponse extends ResponseBase {
}

export interface IndicesPutMappingIndicesPutMappingRequest extends RequestBase {
  index?: Indices
  type?: Type
  allow_no_indices?: boolean
  expand_wildcards?: ExpandWildcards
  ignore_unavailable?: boolean
  include_type_name?: boolean
  master_timeout?: Time
  timeout?: Time
  write_index_only?: boolean
  body: {
    all_field?: MappingMetaFieldsAllAllField
    date_detection?: boolean
    dynamic?: boolean | MappingDynamicMapping
    dynamic_date_formats?: string[]
    dynamic_templates?: Record<string, MappingDynamicTemplateDynamicTemplate> | Record<string, MappingDynamicTemplateDynamicTemplate>[]
    field_names_field?: MappingMetaFieldsFieldNamesFieldNamesField
    index_field?: MappingMetaFieldsIndexIndexField
    meta?: Record<string, any>
    numeric_detection?: boolean
    properties?: Record<PropertyName, MappingTypesProperty>
    routing_field?: MappingMetaFieldsRoutingRoutingField
    size_field?: MappingMetaFieldsSizeSizeField
    source_field?: MappingMetaFieldsSourceSourceField
    runtime?: MappingRuntimeFieldsRuntimeFields
  }
}

export interface IndicesPutMappingIndicesPutMappingResponse extends IndicesResponseBase {
}

export interface IndicesPutSettingsIndicesPutSettingsRequest extends RequestBase {
  index?: Indices
  allow_no_indices?: boolean
  expand_wildcards?: ExpandWildcards
  flat_settings?: boolean
  ignore_unavailable?: boolean
  master_timeout?: Time
  preserve_existing?: boolean
  timeout?: Time
  body: IndicesPutSettingsIndexSettingsRequest
}

export interface IndicesPutSettingsIndicesPutSettingsResponse extends AcknowledgedResponseBase {
}

export interface IndicesPutTemplateIndicesPutTemplateRequest extends RequestBase {
  name: Name
  create?: boolean
  flat_settings?: boolean
  include_type_name?: boolean
  master_timeout?: Time
  timeout?: Time
  body: {
    aliases?: Record<IndexName, IndicesAlias>
    index_patterns?: string | string[]
    mappings?: MappingTypeMapping
    order?: integer
    settings?: Record<string, any>
    version?: VersionNumber
  }
}

export interface IndicesPutTemplateIndicesPutTemplateResponse extends AcknowledgedResponseBase {
}

export interface IndicesRecoveryIndicesRecoveryRequest extends RequestBase {
  index?: Indices
  active_only?: boolean
  detailed?: boolean
}

export interface IndicesRecoveryIndicesRecoveryResponse extends DictionaryResponseBase<IndexName, IndicesRecoveryRecoveryStatus> {
}

export interface IndicesRefreshIndicesRefreshRequest extends RequestBase {
  index?: Indices
  allow_no_indices?: boolean
  expand_wildcards?: ExpandWildcards
  ignore_unavailable?: boolean
}

export interface IndicesRefreshIndicesRefreshResponse extends ShardsOperationResponseBase {
}

export interface IndicesResponseBase extends AcknowledgedResponseBase {
  _shards?: ShardStatistics
}

export interface IndicesRolloverIndicesRolloverConditions {
  max_age?: Time
  max_docs?: long
  max_size?: string
  max_primary_shard_size?: ByteSize
}

export interface IndicesRolloverIndicesRolloverRequest extends RequestBase {
  alias: IndexAlias
  new_index?: IndexName
  dry_run?: boolean
  include_type_name?: boolean
  master_timeout?: Time
  timeout?: Time
  wait_for_active_shards?: WaitForActiveShards
  body?: {
    aliases?: Record<IndexName, IndicesAlias>
    conditions?: IndicesRolloverIndicesRolloverConditions
    mappings?: Record<string, MappingTypeMapping> | MappingTypeMapping
    settings?: Record<string, any>
  }
}

export interface IndicesRolloverIndicesRolloverResponse extends AcknowledgedResponseBase {
  conditions: Record<string, boolean>
  dry_run: boolean
  new_index: string
  old_index: string
  rolled_over: boolean
  shards_acknowledged: boolean
}

export interface IndicesSegmentsIndicesSegmentsRequest extends RequestBase {
  index?: Indices
  allow_no_indices?: boolean
  expand_wildcards?: ExpandWildcards
  ignore_unavailable?: boolean
  verbose?: boolean
}

export interface IndicesSegmentsIndicesSegmentsResponse extends ResponseBase {
  indices: Record<string, IndicesSegmentsIndexSegment>
  _shards: ShardStatistics
}

export interface IndicesShardStoresIndicesShardStores {
  shards: Record<string, IndicesShardStoresShardStoreWrapper>
}

export interface IndicesShardStoresIndicesShardStoresRequest extends RequestBase {
  index?: Indices
  allow_no_indices?: boolean
  expand_wildcards?: ExpandWildcards
  ignore_unavailable?: boolean
  status?: string | string[]
}

export interface IndicesShardStoresIndicesShardStoresResponse extends ResponseBase {
  indices: Record<IndexName, IndicesShardStoresIndicesShardStores>
}

export interface IndicesShrinkIndicesShrinkRequest extends RequestBase {
  index: IndexName
  target: IndexName
  master_timeout?: Time
  timeout?: Time
  wait_for_active_shards?: WaitForActiveShards
  body?: {
    aliases?: Record<IndexName, IndicesAlias>
    settings?: Record<string, any>
  }
}

export interface IndicesShrinkIndicesShrinkResponse extends AcknowledgedResponseBase {
  shards_acknowledged: boolean
  index: IndexName
}

export interface IndicesSplitIndicesSplitRequest extends RequestBase {
  index: IndexName
  target: IndexName
  master_timeout?: Time
  timeout?: Time
  wait_for_active_shards?: WaitForActiveShards
  body?: {
    aliases?: Record<IndexName, IndicesAlias>
    settings?: Record<string, any>
  }
}

export interface IndicesSplitIndicesSplitResponse extends AcknowledgedResponseBase {
  shards_acknowledged: boolean
  index: IndexName
}

export interface IndicesStatsIndicesStats {
  primaries: IndicesStatsIndexStats
  shards?: Record<string, IndicesStatsShardStats[]>
  total: IndicesStatsIndexStats
  uuid?: Uuid
}

export interface IndicesStatsIndicesStatsRequest extends RequestBase {
  metric?: Metrics
  index?: Indices
  completion_fields?: Fields
  expand_wildcards?: ExpandWildcards
  fielddata_fields?: Fields
  fields?: Fields
  forbid_closed_indices?: boolean
  groups?: string | string[]
  include_segment_file_sizes?: boolean
  include_unloaded_segments?: boolean
  level?: Level
  types?: Types
}

export interface IndicesStatsIndicesStatsResponse extends ResponseBase {
  indices?: Record<string, IndicesStatsIndicesStats>
  _shards: ShardStatistics
  _all: IndicesStatsIndicesStats
}

export interface IndicesUnfreezeIndicesUnfreezeRequest extends RequestBase {
  index: IndexName
  allow_no_indices?: boolean
  expand_wildcards?: ExpandWildcards
  ignore_unavailable?: boolean
  master_timeout?: Time
  timeout?: Time
  wait_for_active_shards?: string
}

export interface IndicesUnfreezeIndicesUnfreezeResponse extends AcknowledgedResponseBase {
  shards_acknowledged: boolean
}

export interface IndicesUpdateAliasesIndicesUpdateAliasBulk {
}

export interface IndicesUpdateAliasesIndicesUpdateAliasBulkRequest extends RequestBase {
  master_timeout?: Time
  timeout?: Time
  body: {
    actions?: IndicesUpdateAliasesIndicesUpdateAliasBulk[]
  }
}

export interface IndicesUpdateAliasesIndicesUpdateAliasBulkResponse extends AcknowledgedResponseBase {
}

export interface IndicesUpgradeIndicesUpgradeRequest extends RequestBase {
  stub_b: integer
  stub_a: integer
  body?: {
    stub_c: integer
  }
}

export interface IndicesUpgradeIndicesUpgradeResponse extends ResponseBase {
  stub: integer
}

export interface IndicesValidateQueryIndicesValidateQueryRequest extends RequestBase {
  index?: Indices
  type?: Types
  allow_no_indices?: boolean
  all_shards?: boolean
  analyzer?: string
  analyze_wildcard?: boolean
  default_operator?: DefaultOperator
  df?: string
  expand_wildcards?: ExpandWildcards
  explain?: boolean
  ignore_unavailable?: boolean
  lenient?: boolean
  query_on_query_string?: string
  rewrite?: boolean
  q?: string
  body?: {
    query?: QueryDslAbstractionsContainerQueryContainer
  }
}

export interface IndicesValidateQueryIndicesValidateQueryResponse extends ResponseBase {
  explanations?: IndicesValidateQueryIndicesValidationExplanation[]
  _shards?: ShardStatistics
  valid: boolean
  error?: string
}

export interface IndicesValidateQueryIndicesValidationExplanation {
  error?: string
  explanation?: string
  index: IndexName
  valid: boolean
}

export interface ClusterClusterStatsIndicesVersionsStats {
  index_count: integer
  primary_shard_count: integer
  total_primary_bytes: long
  version: VersionString
}

export interface AggregationsPipelineInferenceBucketInferenceAggregation extends AggregationsPipelinePipelineAggregationBase {
  model_id: Name
  inference_config?: AggregationsPipelineInferenceBucketInferenceConfigContainer
}

export interface AggregationsPipelineInferenceBucketInferenceConfigContainer {
  regression?: AggregationsPipelineInferenceBucketRegressionInferenceOptions
  classification?: AggregationsPipelineInferenceBucketClassificationInferenceOptions
}

export interface IngestProcessorsInferenceProcessor extends IngestProcessorBase {
  model_id: Id
  target_field: Field
  field_map?: Record<Field, any>
  inference_config?: IngestProcessorsInferenceProcessorConfig
}

export interface IngestProcessorsInferenceProcessorConfig {
  regression?: IngestProcessorsInferenceProcessorConfigRegression
}

export interface IngestProcessorsInferenceProcessorConfigRegression {
  results_field: string
}

export interface MlInfluence {
  influencer_field_name: string
  influencer_field_values: string[]
}

export interface IngestSimulatePipelineIngest {
  timestamp: DateString
  pipeline?: string
}

export interface IngestGeoIpStatsIngestGeoIpStatsRequest extends RequestBase {
  stub_b: integer
  stub_a: integer
  body?: {
    stub_c: integer
  }
}

export interface IngestGeoIpStatsIngestGeoIpStatsResponse extends ResponseBase {
  stub: integer
}

export interface NodesNodesStatsStatisticsIngestStats {
  count: long
  current: long
  failed: long
  processors: NodesNodesStatsStatisticsKeyedProcessorStats[]
  time_in_millis: long
}

export interface ExplainInlineGet<TDocument = unknown> {
  fields?: Record<string, any>
  found: boolean
  _seq_no: SequenceNumber
  _primary_term: long
  _routing?: Routing
  _source: TDocument
}

export interface SecurityInlineRoleTemplate {
  template: SecurityInlineRoleTemplateSource
  format?: SecurityRoleTemplateFormat
}

export interface SecurityInlineRoleTemplateSource {
  source: string
}

export interface InlineScript extends ScriptBase {
  source: string
}

export interface SearchInnerHitsInnerHits {
  name?: Name
  size?: integer
  from?: integer
  collapse?: SearchCollapsingFieldCollapse
  docvalue_fields?: Fields
  explain?: boolean
  highlight?: SearchHighlightingHighlight
  ignore_unmapped?: boolean
  script_fields?: Record<string, ScriptField>
  seq_no_primary_term?: boolean
  fields?: Fields
  sort?: SearchSortSort
  _source?: boolean | SearchSourceFilteringSourceFilter
  version?: boolean
}

export interface SearchHitsInnerHitsMetadata {
  total: SearchHitsTotalHits | long
  hits: SearchHitsHit<Record<string, any>>[]
  max_score?: double
}

export interface SearchHitsInnerHitsResult {
  hits: SearchHitsInnerHitsMetadata
}

export interface WatcherInputContainer {
  chain?: WatcherChainInput
  http?: WatcherHttpInput
  search?: WatcherSearchInput
  simple?: Record<string, any>
}

export type WatcherInputType = 'http' | 'search' | 'simple'

export interface MappingTypesCoreRangeIntegerRangeIntegerRangeProperty extends MappingTypesCoreRangeRangePropertyBase {
  type: 'integer_range'
}

export interface QueryDslFullTextIntervalsIntervalsAllOf {
  intervals?: QueryDslFullTextIntervalsIntervalsContainer[]
  max_gaps?: integer
  ordered?: boolean
  filter?: QueryDslFullTextIntervalsIntervalsFilter
}

export interface QueryDslFullTextIntervalsIntervalsAnyOf {
  intervals?: QueryDslFullTextIntervalsIntervalsContainer[]
  filter?: QueryDslFullTextIntervalsIntervalsFilter
}

export interface QueryDslFullTextIntervalsIntervalsContainer {
  all_of?: QueryDslFullTextIntervalsIntervalsAllOf
  any_of?: QueryDslFullTextIntervalsIntervalsAnyOf
  fuzzy?: QueryDslFullTextIntervalsIntervalsFuzzy
  match?: QueryDslFullTextIntervalsIntervalsMatch
  prefix?: QueryDslFullTextIntervalsIntervalsPrefix
  wildcard?: QueryDslFullTextIntervalsIntervalsWildcard
}

export interface QueryDslFullTextIntervalsIntervalsFilter {
  after?: QueryDslFullTextIntervalsIntervalsContainer
  before?: QueryDslFullTextIntervalsIntervalsContainer
  contained_by?: QueryDslFullTextIntervalsIntervalsContainer
  containing?: QueryDslFullTextIntervalsIntervalsContainer
  not_contained_by?: QueryDslFullTextIntervalsIntervalsContainer
  not_containing?: QueryDslFullTextIntervalsIntervalsContainer
  not_overlapping?: QueryDslFullTextIntervalsIntervalsContainer
  overlapping?: QueryDslFullTextIntervalsIntervalsContainer
  script?: Script
}

export interface QueryDslFullTextIntervalsIntervalsFuzzy {
  analyzer?: string
  fuzziness?: Fuzziness
  prefix_length?: integer
  term?: string
  transpositions?: boolean
  use_field?: Field
}

export interface QueryDslFullTextIntervalsIntervalsMatch {
  analyzer?: string
  max_gaps?: integer
  ordered?: boolean
  query?: string
  use_field?: Field
  filter?: QueryDslFullTextIntervalsIntervalsFilter
}

export interface QueryDslFullTextIntervalsIntervalsPrefix {
  analyzer?: string
  prefix?: string
  use_field?: Field
}

export interface QueryDslFullTextIntervalsIntervalsQuery extends QueryDslAbstractionsQueryQueryBase {
  all_of?: QueryDslFullTextIntervalsIntervalsAllOf
  any_of?: QueryDslFullTextIntervalsIntervalsAnyOf
  fuzzy?: QueryDslFullTextIntervalsIntervalsFuzzy
  match?: QueryDslFullTextIntervalsIntervalsMatch
  prefix?: QueryDslFullTextIntervalsIntervalsPrefix
  wildcard?: QueryDslFullTextIntervalsIntervalsWildcard
}

export interface QueryDslFullTextIntervalsIntervalsWildcard {
  analyzer?: string
  pattern?: string
  use_field?: Field
}

export interface SecurityInvalidRoleTemplate {
  template: string
  format?: SecurityRoleTemplateFormat
}

export type Ip = string

export interface XpackUsageIpFilterUsage {
  http: boolean
  transport: boolean
}

export interface MappingTypesSpecializedIpIpProperty extends MappingTypesDocValuesPropertyBase {
  boost?: double
  index?: boolean
  null_value?: string
  type: 'ip'
}

export interface AggregationsBucketIpRangeIpRangeAggregation extends AggregationsBucketBucketAggregationBase {
  field?: Field
  ranges?: AggregationsBucketIpRangeIpRangeAggregationRange[]
}

export interface AggregationsBucketIpRangeIpRangeAggregationRange {
  from?: string
  mask?: string
  to?: string
}

export interface AggregationsIpRangeBucketKeys {
}
export type AggregationsIpRangeBucket = AggregationsIpRangeBucketKeys |
    { [property: string]: AggregationsAggregate }

export interface MappingTypesCoreRangeIpRangeIpRangeProperty extends MappingTypesCoreRangeRangePropertyBase {
  type: 'ip_range'
}

export interface XpackUsageJob {
  allow_lazy_open?: boolean
  analysis_config?: MlAnalysisConfig
  analysis_limits?: MlAnalysisLimits
  background_persist_interval?: Time
  count?: integer
  created_by?: EmptyObject
  create_time?: integer
  detectors?: XpackUsageJobStatistics
  data_description?: MlDataDescription
  description?: string
  finished_time?: integer
  forecasts?: XpackUsageMlJobForecasts
  job_id?: Id
  job_type?: string
  model_plot?: MlModelPlotConfig
  model_size?: XpackUsageJobStatistics
  model_snapshot_id?: Id
  model_snapshot_retention_days?: long
  renormalization_window_days?: long
  results_index_name?: IndexName
  results_retention_days?: long
  groups?: string[]
  model_plot_config?: MlModelPlotConfig
  custom_settings?: XpackUsageCustomSettings
  job_version?: VersionString
  deleting?: boolean
  daily_model_snapshot_retention_after_days?: long
}

export interface MlJobForecastStatistics {
  memory_bytes?: XpackUsageJobStatistics
  processing_time_ms?: XpackUsageJobStatistics
  records?: XpackUsageJobStatistics
  status?: Record<string, long>
  total: long
  forecasted_jobs: integer
}

export type MlJobState = 'closing' | 'closed' | 'opened' | 'failed' | 'opening'

export interface XpackUsageJobStatistics {
  avg: double
  max: double
  min: double
  total: double
}

export interface MlJobStats {
  assignment_explanation?: string
  data_counts: MlDataCounts
  forecasts_stats: MlJobForecastStatistics
  job_id: string
  model_size_stats: MlModelSizeStats
  node?: MlDiscoveryNode
  open_time?: DateString
  state: MlJobState
  timing_stats: MlTimingStats
  deleting?: boolean
}

export interface IngestProcessorsJoinProcessor extends IngestProcessorBase {
  field: Field
  separator: string
  target_field?: Field
}

export interface MappingTypesCoreJoinJoinProperty extends MappingTypesPropertyBase {
  relations?: Record<RelationName, RelationName | RelationName[]>
  type: 'join'
}

export interface IngestProcessorsJsonProcessor extends IngestProcessorBase {
  add_to_root: boolean
  field: Field
  target_field: Field
}

export interface NodesNodesStatsJvmClassesStats {
  current_loaded_count: long
  total_loaded_count: long
  total_unloaded_count: long
}

export interface AnalysisTokenFiltersKStemTokenFilter extends AnalysisTokenFiltersTokenFilterBase {
}

export type AnalysisTokenFiltersKeepTypesMode = 'include' | 'exclude'

export interface AnalysisTokenFiltersKeepTypesTokenFilter extends AnalysisTokenFiltersTokenFilterBase {
  mode: AnalysisTokenFiltersKeepTypesMode
  types: string[]
}

export interface AnalysisTokenFiltersKeepWordsTokenFilter extends AnalysisTokenFiltersTokenFilterBase {
  keep_words: string[]
  keep_words_case: boolean
  keep_words_path: string
}

export interface IngestProcessorsKeyValueProcessor extends IngestProcessorBase {
  exclude_keys?: string[]
  field: Field
  field_split: string
  ignore_missing?: boolean
  include_keys?: string[]
  prefix?: string
  strip_brackets?: boolean
  target_field?: Field
  trim_key?: string
  trim_value?: string
  value_split: string
}

export interface AggregationsKeyedBucketKeys<TKey = unknown> {
  doc_count: long
  key: TKey
  key_as_string: string
}
export type AggregationsKeyedBucket<TKey = unknown> = AggregationsKeyedBucketKeys<TKey> |
    { [property: string]: AggregationsAggregate }

export interface NodesNodesStatsStatisticsKeyedProcessorStats {
  statistics: NodesNodesStatsProcessStats
  type: string
}

export interface AggregationsKeyedValueAggregate extends AggregationsValueAggregate {
  keys: string[]
}

export interface AnalysisTokenFiltersKeywordMarkerTokenFilter extends AnalysisTokenFiltersTokenFilterBase {
  ignore_case: boolean
  keywords: string[]
  keywords_path: string
  keywords_pattern: string
}

export interface MappingTypesCoreKeywordKeywordProperty extends MappingTypesDocValuesPropertyBase {
  boost?: double
  eager_global_ordinals?: boolean
  index?: boolean
  index_options?: MappingTypesCoreTextIndexOptions
  normalizer?: string
  norms?: boolean
  null_value?: string
  split_queries_on_whitespace?: boolean
  type: 'keyword'
}

export interface AnalysisTokenizersKeywordTokenizer extends AnalysisTokenizersTokenizerBase {
  buffer_size: integer
}

export interface XpackUsageKibanaUrlConfig extends XpackUsageBaseUrlConfig {
  time_range?: string
}

export interface SearchSuggestersPhraseSuggesterSmoothingModelLaplaceSmoothingModel {
  alpha: double
}

export interface LatLon {
  lat: double
  lon: double
}

export interface AnalysisTokenFiltersLengthTokenFilter extends AnalysisTokenFiltersTokenFilterBase {
  max: integer
  min: integer
}

export interface AnalysisTokenizersLetterTokenizer extends AnalysisTokenizersTokenizerBase {
}

export type Level = 'cluster' | 'indices' | 'shards'

export interface LicenseGetLicenseLicense {
  expiry_date_in_millis: EpochMillis
  issue_date_in_millis: EpochMillis
  issued_to: string
  issuer: string
  max_nodes?: long
  max_resource_units?: long
  signature: string
  start_date_in_millis: EpochMillis
  type: LicenseGetLicenseLicenseType
  uid: string
}

export interface LicensePostLicenseLicenseAcknowledgement {
  license: string[]
  message: string
}

export interface LicenseGetLicenseLicenseInformation {
  expiry_date: DateString
  expiry_date_in_millis: EpochMillis
  issue_date: DateString
  issue_date_in_millis: EpochMillis
  issued_to: string
  issuer: string
  max_nodes: long
  max_resource_units?: integer
  status: LicenseGetLicenseLicenseStatus
  type: LicenseGetLicenseLicenseType
  uid: Uuid
  start_date_in_millis: EpochMillis
}

export type LicenseGetLicenseLicenseStatus = 'active' | 'valid' | 'invalid' | 'expired'

export type LicenseGetLicenseLicenseType = 'missing' | 'trial' | 'basic' | 'standard' | 'dev' | 'silver' | 'gold' | 'platinum' | 'enterprise'

export interface IlmLifecycleAction {
}

export interface IlmExplainLifecycleLifecycleExplain {
  action: Name
  action_time_millis: EpochMillis
  age: Time
  failed_step?: Name
  failed_step_retry_count?: integer
  index: IndexName
  is_auto_retryable_error?: boolean
  lifecycle_date_millis: EpochMillis
  managed: boolean
  phase: Name
  phase_time_millis: EpochMillis
  policy: Name
  step: Name
  step_info?: Record<string, any>
  step_time_millis: EpochMillis
  phase_execution: IlmExplainLifecycleLifecycleExplainPhaseExecution
}

export interface IlmExplainLifecycleLifecycleExplainPhaseExecution {
  policy: Name
  version: VersionNumber
  modified_date_in_millis: EpochMillis
}

export interface IlmExplainLifecycleLifecycleExplainProject {
  project: IlmExplainLifecycleLifecycleExplainProjectSummary
}

export interface IlmExplainLifecycleLifecycleExplainProjectSummary {
  index: IndexName
  managed: boolean
}

export type IlmGetStatusLifecycleOperationMode = 'RUNNING' | 'STOPPING' | 'STOPPED'

export interface IlmGetLifecycleLifecyclePolicy {
  modified_date: DateString
  policy: IlmPolicy
  version: VersionNumber
}

export type QueryDslSpecializedMoreLikeThisLikeLike = string | QueryDslSpecializedMoreLikeThisLikeLikeDocument

export interface QueryDslSpecializedMoreLikeThisLikeLikeDocument {
  doc?: any
  fields?: Fields
  _id?: Id | number
  _type?: Type
  _index?: IndexName
  per_field_analyzer?: Record<Field, string>
  routing?: Routing
}

export interface AnalysisTokenFiltersLimitTokenCountTokenFilter extends AnalysisTokenFiltersTokenFilterBase {
  consume_all_tokens: boolean
  max_token_count: integer
}

export interface MlInfoLimits {
  max_model_memory_limit?: ByteSize
  effective_max_model_memory_limit: ByteSize
  total_ml_memory: ByteSize
}

export interface AggregationsLineStringGeoShape {
  coordinates: QueryDslGeoGeoCoordinate[]
}

export interface SearchSuggestersPhraseSuggesterSmoothingModelLinearInterpolationSmoothingModel {
  bigram_lambda: double
  trigram_lambda: double
  unigram_lambda: double
}

export interface DanglingIndicesIndicesListListDanglingIndicesRequest extends RequestBase {
  stub_a: string
  stub_b: string
  body?: {
    stub_c: string
  }
}

export interface DanglingIndicesIndicesListListDanglingIndicesResponse extends ResponseBase {
  stub: integer
}

export interface TaskListTasksListTasksRequest extends RequestBase {
  actions?: string | string[]
  detailed?: boolean
  group_by?: GroupBy
  nodes?: string[]
  parent_task_id?: Id
  timeout?: Time
  wait_for_completion?: boolean
}

export interface TaskListTasksListTasksResponse extends ResponseBase {
  node_failures?: ErrorCause[]
  nodes?: Record<string, TaskListTasksTaskExecutingNode>
  tasks?: Record<string, TaskGetTaskTaskInfo> | TaskGetTaskTaskInfo[]
}

export interface WatcherLoggingAction {
  level: string
  text: string
}

export interface WatcherLoggingActionResult {
  logged_text: string
}

export interface LogstashPipelineDeleteLogstashDeletePipelineRequest extends RequestBase {
  stub_a: string
  stub_b: string
  body?: {
    stub_c: string
  }
}

export interface LogstashPipelineDeleteLogstashDeletePipelineResponse extends ResponseBase {
  stub: integer
}

export interface LogstashPipelineGetLogstashGetPipelineRequest extends RequestBase {
  stub_a: string
  stub_b: string
  body?: {
    stub_c: string
  }
}

export interface LogstashPipelineGetLogstashGetPipelineResponse extends ResponseBase {
  stub: integer
}

export interface LogstashPipelinePutLogstashPutPipelineRequest extends RequestBase {
  stub_a: string
  stub_b: string
  body: {
    stub_c: string
  }
}

export interface LogstashPipelinePutLogstashPutPipelineResponse extends ResponseBase {
  stub: integer
}

export interface MappingTypesCoreRangeLongRangeLongRangeProperty extends MappingTypesCoreRangeRangePropertyBase {
  type: 'long_range'
}

export interface IngestProcessorsLowercaseProcessor extends IngestProcessorBase {
  field: Field
  ignore_missing?: boolean
  target_field?: Field
}

export interface AnalysisTokenFiltersLowercaseTokenFilter extends AnalysisTokenFiltersTokenFilterBase {
  language: string
}

export interface AnalysisTokenizersLowercaseTokenizer extends AnalysisTokenizersTokenizerBase {
}

export interface XpackUsageMachineLearningUsage extends XpackUsageXPackUsage {
  datafeeds: Record<string, XpackUsageDatafeedCount>
  jobs: Record<string, XpackUsageJob>
  node_count: integer
  data_frame_analytics_jobs: XpackUsageMlDataFrameAnalyticsJobsUsage
  inference: XpackUsageMlInferenceUsage
}

export interface MainError extends ErrorCause {
  headers?: Record<string, string>
  root_cause: ErrorCause[]
}

export interface SecurityGetUserPrivilegesManageUserPrivileges {
  applications: string[]
}

export interface AnalysisCharFiltersMappingCharFilter extends AnalysisCharFiltersCharFilterBase {
  mappings: string[]
  mappings_path: string
}

export interface QueryDslMatchAllQuery extends QueryDslAbstractionsQueryQueryBase {
  norm_field?: string
}

export interface QueryDslFullTextMatchBoolPrefixMatchBoolPrefixQuery extends QueryDslAbstractionsQueryQueryBase {
  analyzer?: string
  fuzziness?: Fuzziness
  fuzzy_rewrite?: MultiTermQueryRewrite
  fuzzy_transpositions?: boolean
  max_expansions?: integer
  minimum_should_match?: MinimumShouldMatch
  operator?: QueryDslOperator
  prefix_length?: integer
  query?: string
}

export interface QueryDslMatchNoneQuery extends QueryDslAbstractionsQueryQueryBase {
}

export interface QueryDslFullTextMatchPhrasePrefixMatchPhrasePrefixQuery extends QueryDslAbstractionsQueryQueryBase {
  analyzer?: string
  max_expansions?: integer
  query?: string
  slop?: integer
  zero_terms_query?: QueryDslFullTextMultiMatchZeroTermsQuery
}

export interface QueryDslFullTextMatchPhraseMatchPhraseQuery extends QueryDslAbstractionsQueryQueryBase {
  analyzer?: string
  query?: string
  slop?: integer
}

export interface QueryDslFullTextMatchMatchQuery extends QueryDslAbstractionsQueryQueryBase {
  analyzer?: string
  auto_generate_synonyms_phrase_query?: boolean
  cutoff_frequency?: double
  fuzziness?: Fuzziness
  fuzzy_rewrite?: MultiTermQueryRewrite
  fuzzy_transpositions?: boolean
  lenient?: boolean
  max_expansions?: integer
  minimum_should_match?: MinimumShouldMatch
  operator?: QueryDslOperator
  prefix_length?: integer
  query?: string | float | boolean
  zero_terms_query?: QueryDslFullTextMultiMatchZeroTermsQuery
}

export type MappingDynamicTemplateMatchType = 'simple' | 'regex'

export interface AggregationsMatrixMatrixAggregation extends AggregationsAggregation {
  fields?: Fields
  missing?: Record<Field, double>
}

export interface AggregationsMatrixStatsAggregate extends AggregationsAggregateBase {
  correlation: Record<string, double>
  covariance: Record<string, double>
  count: integer
  kurtosis: double
  mean: double
  skewness: double
  variance: double
  name: string
}

export interface AggregationsMatrixMatrixStatsMatrixStatsAggregation extends AggregationsMatrixMatrixAggregation {
  mode?: AggregationsMatrixMatrixStatsMatrixStatsMode
}

export type AggregationsMatrixMatrixStatsMatrixStatsMode = 'avg' | 'min' | 'max' | 'sum' | 'median'

export interface AggregationsMetricMaxMaxAggregation extends AggregationsMetricFormatMetricAggregationBase {
}

export interface AggregationsPipelineMaxBucketMaxBucketAggregation extends AggregationsPipelinePipelineAggregationBase {
}

export interface AggregationsMetricMedianAbsoluteDeviationMedianAbsoluteDeviationAggregation extends AggregationsMetricFormatMetricAggregationBase {
  compression?: double
}

export interface NodesNodesStatsMemoryStats {
  resident: string
  resident_in_bytes: long
  share: string
  share_in_bytes: long
  total_virtual: string
  total_virtual_in_bytes: long
}

export type MlMemoryStatus = 'ok' | 'soft_limit' | 'hard_limit'

export interface MergesStats {
  current: long
  current_docs: long
  current_size?: string
  current_size_in_bytes: long
  total: long
  total_auto_throttle?: string
  total_auto_throttle_in_bytes: long
  total_docs: long
  total_size?: string
  total_size_in_bytes: long
  total_stopped_time?: string
  total_stopped_time_in_millis: long
  total_throttled_time?: string
  total_throttled_time_in_millis: long
  total_time?: string
  total_time_in_millis: long
}

export type AggregationsMetricAggregate = AggregationsValueAggregate | AggregationsBoxPlotAggregate | AggregationsGeoBoundsAggregate | AggregationsGeoCentroidAggregate | AggregationsGeoLineAggregate | AggregationsPercentilesAggregate | AggregationsScriptedMetricAggregate | AggregationsStatsAggregate | AggregationsStringStatsAggregate | AggregationsTopHitsAggregate | AggregationsTopMetricsAggregate | AggregationsExtendedStatsAggregate | AggregationsTDigestPercentilesAggregate | AggregationsHdrPercentilesAggregate

export interface AggregationsMetricMetricAggregationBase {
  field?: Field
  missing?: AggregationsMissing
  script?: Script
}

export type Metrics = string | string[]

export interface AggregationsMetricMinMinAggregation extends AggregationsMetricFormatMetricAggregationBase {
}

export interface AggregationsPipelineMinBucketMinBucketAggregation extends AggregationsPipelinePipelineAggregationBase {
}

export interface XpackInfoMinimalLicenseInformation {
  expiry_date_in_millis: EpochMillis
  mode: LicenseGetLicenseLicenseType
  status: LicenseGetLicenseLicenseStatus
  type: LicenseGetLicenseLicenseType
  uid: string
}

export type AggregationsBucketAutoDateHistogramMinimumInterval = 'second' | 'minute' | 'hour' | 'day' | 'month' | 'year'

export type MinimumShouldMatch = integer | string

export type AggregationsMissing = string | integer | double | boolean

export interface AggregationsBucketMissingMissingAggregation extends AggregationsBucketBucketAggregationBase {
  field?: Field
  missing?: AggregationsMissing
}

export interface MlCloseJobMlCloseJobRequest extends RequestBase {
  job_id: Id
  allow_no_jobs?: boolean
  force?: boolean
  timeout?: Time
}

export interface MlCloseJobMlCloseJobResponse extends ResponseBase {
  closed: boolean
}

export interface XpackUsageMlDataFrameAnalyticsJobsCountUsage {
  count: long
}

export interface XpackUsageMlDataFrameAnalyticsJobsMemoryUsage {
  peak_usage_bytes: XpackUsageJobStatistics
}

export interface XpackUsageMlDataFrameAnalyticsJobsUsage {
  memory_usage?: XpackUsageMlDataFrameAnalyticsJobsMemoryUsage
  _all: XpackUsageMlDataFrameAnalyticsJobsCountUsage
  analysis_counts?: EmptyObject
}

export interface MlDeleteCalendarEventMlDeleteCalendarEventRequest extends RequestBase {
  calendar_id: Id
  event_id: Id
}

export interface MlDeleteCalendarEventMlDeleteCalendarEventResponse extends AcknowledgedResponseBase {
}

export interface MlDeleteCalendarJobMlDeleteCalendarJobRequest extends RequestBase {
  calendar_id: Id
  job_id: Id
}

export interface MlDeleteCalendarJobMlDeleteCalendarJobResponse extends ResponseBase {
  calendar_id: Id
  description?: string
  job_ids: Ids
}

export interface MlDeleteCalendarMlDeleteCalendarRequest extends RequestBase {
  calendar_id: Id
}

export interface MlDeleteCalendarMlDeleteCalendarResponse extends AcknowledgedResponseBase {
}

export interface MlDeleteDataFrameAnalyticsMlDeleteDataFrameAnalyticsRequest extends RequestBase {
  id: Id
  force?: boolean
  timeout?: Time
}

export interface MlDeleteDataFrameAnalyticsMlDeleteDataFrameAnalyticsResponse extends AcknowledgedResponseBase {
}

export interface MlDeleteDatafeedMlDeleteDatafeedRequest extends RequestBase {
  datafeed_id: Id
  force?: boolean
}

export interface MlDeleteDatafeedMlDeleteDatafeedResponse extends AcknowledgedResponseBase {
}

export interface MlDeleteExpiredDataMlDeleteExpiredDataRequest extends RequestBase {
  name?: Name
  requests_per_second?: float
  timeout?: Time
  body?: {
    requests_per_second?: float
    timeout?: Time
  }
}

export interface MlDeleteExpiredDataMlDeleteExpiredDataResponse extends ResponseBase {
  deleted: boolean
}

export interface MlDeleteFilterMlDeleteFilterRequest extends RequestBase {
  filter_id: Id
}

export interface MlDeleteFilterMlDeleteFilterResponse extends AcknowledgedResponseBase {
}

export interface MlDeleteForecastMlDeleteForecastRequest extends RequestBase {
  job_id: Id
  forecast_id?: Id
  allow_no_forecasts?: boolean
  timeout?: Time
}

export interface MlDeleteForecastMlDeleteForecastResponse extends AcknowledgedResponseBase {
}

export interface MlDeleteJobMlDeleteJobRequest extends RequestBase {
  job_id: Id
  force?: boolean
  wait_for_completion?: boolean
}

export interface MlDeleteJobMlDeleteJobResponse extends AcknowledgedResponseBase {
}

export interface MlDeleteModelSnapshotMlDeleteModelSnapshotRequest extends RequestBase {
  job_id: Id
  snapshot_id: Id
}

export interface MlDeleteModelSnapshotMlDeleteModelSnapshotResponse extends AcknowledgedResponseBase {
}

export interface MlDeleteTrainedModelAliasMlDeleteTrainedModelAliasRequest extends RequestBase {
  model_alias: Name
  model_id: Id
}

export interface MlDeleteTrainedModelAliasMlDeleteTrainedModelAliasResponse extends AcknowledgedResponseBase {
}

export interface MlDeleteTrainedModelMlDeleteTrainedModelRequest extends RequestBase {
  model_id: Id
}

export interface MlDeleteTrainedModelMlDeleteTrainedModelResponse extends AcknowledgedResponseBase {
}

export interface MlEstimateModelMemoryMlEstimateModelMemoryRequest extends RequestBase {
  body: {
    analysis_config?: MlAnalysisConfig
    max_bucket_cardinality?: Record<Field, long>
    overall_cardinality?: Record<Field, long>
  }
}

export interface MlEstimateModelMemoryMlEstimateModelMemoryResponse extends ResponseBase {
  model_memory_estimate: string
}

export interface MlEvaluateDataFrameMlEvaluateDataFrameRequest extends RequestBase {
  stub: string
  body: {
    stub?: string
  }
}

export interface MlEvaluateDataFrameMlEvaluateDataFrameResponse extends ResponseBase {
  stub: boolean
}

export interface MlExplainDataFrameAnalyticsMlExplainDataFrameAnalyticsRequest extends RequestBase {
  stub: string
  body?: {
    stub?: string
  }
}

export interface MlExplainDataFrameAnalyticsMlExplainDataFrameAnalyticsResponse extends ResponseBase {
  stub: boolean
}

export interface MlFlushJobMlFlushJobRequest extends RequestBase {
  job_id: Id
  skip_time?: string
  body?: {
    advance_time?: DateString
    calc_interim?: boolean
    end?: DateString
    start?: DateString
  }
}

export interface MlFlushJobMlFlushJobResponse extends ResponseBase {
  flushed: boolean
  last_finalized_bucket_end?: integer
}

export interface MlForecastJobMlForecastJobRequest extends RequestBase {
  job_id: Id
  body?: {
    duration?: Time
    expires_in?: Time
  }
}

export interface MlForecastJobMlForecastJobResponse extends AcknowledgedResponseBase {
  forecast_id: Id
}

export interface MlGetAnomalyRecordsMlGetAnomalyRecordsRequest extends RequestBase {
  job_id: Id
  exclude_interim?: boolean
  from?: integer
  size?: integer
  start?: DateString
  end?: DateString
  body?: {
    desc?: boolean
    exclude_interim?: boolean
    page?: MlPage
    record_score?: double
    sort?: Field
    start?: DateString
    end?: DateString
  }
}

export interface MlGetAnomalyRecordsMlGetAnomalyRecordsResponse extends ResponseBase {
  count: long
  records: MlAnomalyRecord[]
}

export interface MlGetBucketsMlGetBucketsRequest extends RequestBase {
  job_id: Id
  timestamp?: Timestamp
  from?: integer
  size?: integer
  exclude_interim?: boolean
  sort?: Field
  desc?: boolean
  start?: DateString
  end?: DateString
  body?: {
    anomaly_score?: double
    desc?: boolean
    exclude_interim?: boolean
    expand?: boolean
    page?: MlPage
    sort?: Field
    start?: DateString
    end?: DateString
  }
}

export interface MlGetBucketsMlGetBucketsResponse extends ResponseBase {
  buckets: MlResultBucket[]
  count: long
}

export interface MlGetCalendarEventsMlGetCalendarEventsRequest extends RequestBase {
  calendar_id: Id
  job_id?: Id
  end?: DateString
  from?: integer
  start?: string
  size?: integer
  body?: {
    end?: DateString
    from?: integer
    start?: string
    size?: integer
  }
}

export interface MlGetCalendarEventsMlGetCalendarEventsResponse extends ResponseBase {
  count: integer
  events: MlPostCalendarEventsScheduledEvent[]
}

export interface MlGetCalendarsMlGetCalendarsRequest extends RequestBase {
  calendar_id?: Id
  body?: {
    page?: MlPage
  }
}

export interface MlGetCalendarsMlGetCalendarsResponse extends ResponseBase {
  calendars: MlGetCalendarsCalendar[]
  count: long
}

export interface MlGetCategoriesMlGetCategoriesRequest extends RequestBase {
  job_id: Id
  category_id?: CategoryId
  body?: {
    page?: MlPage
  }
}

export interface MlGetCategoriesMlGetCategoriesResponse extends ResponseBase {
  categories: MlCategoryDefinition[]
  count: long
}

export interface MlGetDataFrameAnalyticsMlGetDataFrameAnalyticsRequest extends RequestBase {
  stub: string
  body?: {
    stub?: string
  }
}

export interface MlGetDataFrameAnalyticsMlGetDataFrameAnalyticsResponse extends ResponseBase {
  stub: boolean
}

export interface MlGetDataFrameAnalyticsStatsMlGetDataFrameAnalyticsStatsRequest extends RequestBase {
  stub: string
  body?: {
    stub?: string
  }
}

export interface MlGetDataFrameAnalyticsStatsMlGetDataFrameAnalyticsStatsResponse extends ResponseBase {
  stub: boolean
}

export interface MlGetDatafeedStatsMlGetDatafeedStatsRequest extends RequestBase {
  datafeed_id?: Ids
  allow_no_datafeeds?: boolean
}

export interface MlGetDatafeedStatsMlGetDatafeedStatsResponse extends ResponseBase {
  count: long
  datafeeds: MlDatafeedStats[]
}

export interface MlGetDatafeedsMlGetDatafeedsRequest extends RequestBase {
  datafeed_id?: Id
  allow_no_datafeeds?: boolean
  exclude_generated?: boolean
}

export interface MlGetDatafeedsMlGetDatafeedsResponse extends ResponseBase {
  count: long
  datafeeds: MlDatafeed[]
}

export interface MlGetFiltersMlGetFiltersRequest extends RequestBase {
  filter_id?: Id
  from?: integer
  size?: integer
}

export interface MlGetFiltersMlGetFiltersResponse extends ResponseBase {
  count: long
  filters: MlGetFiltersFilter[]
}

export interface MlGetInfluencersMlGetInfluencersRequest extends RequestBase {
  job_id: Id
  body?: {
    descending?: boolean
    end?: DateString
    exclude_interim?: boolean
    influencer_score?: double
    page?: MlPage
    sort?: Field
    start?: DateString
  }
}

export interface MlGetInfluencersMlGetInfluencersResponse extends ResponseBase {
  count: long
  influencers: MlBucketInfluencer[]
}

export interface MlGetJobStatsMlGetJobStatsRequest extends RequestBase {
  job_id?: Id
  allow_no_jobs?: boolean
}

export interface MlGetJobStatsMlGetJobStatsResponse extends ResponseBase {
  count: long
  jobs: MlJobStats[]
}

export interface MlGetJobsMlGetJobsRequest extends RequestBase {
  job_id?: Ids
  allow_no_match?: boolean
  allow_no_jobs?: boolean
  exclude_generated?: boolean
}

export interface MlGetJobsMlGetJobsResponse extends ResponseBase {
  count: long
  jobs: XpackUsageJob[]
}

export interface MlGetModelSnapshotsMlGetModelSnapshotsRequest extends RequestBase {
  job_id: Id
  snapshot_id?: Id
  body?: {
    desc?: boolean
    end?: DateString
    page?: MlPage
    sort?: Field
    start?: DateString
  }
}

export interface MlGetModelSnapshotsMlGetModelSnapshotsResponse extends ResponseBase {
  count: long
  model_snapshots: MlModelSnapshot[]
}

export interface MlGetOverallBucketsMlGetOverallBucketsRequest extends RequestBase {
  job_id: Id
  body?: {
    allow_no_jobs?: boolean
    bucket_span?: Time
    end?: DateString
    exclude_interim?: boolean
    overall_score?: double
    start?: DateString
    top_n?: integer
  }
}

export interface MlGetOverallBucketsMlGetOverallBucketsResponse extends ResponseBase {
  count: long
  overall_buckets: MlOverallBucket[]
}

export interface MlGetTrainedModelsMlGetTrainedModelRequest extends RequestBase {
  stub: string
  body?: {
    stub?: string
  }
}

export interface MlGetTrainedModelsMlGetTrainedModelResponse extends ResponseBase {
  stub: boolean
}

export interface MlGetTrainedModelsStatsMlGetTrainedModelStatsRequest extends RequestBase {
  stub: string
  body?: {
    stub?: string
  }
}

export interface MlGetTrainedModelsStatsMlGetTrainedModelStatsResponse extends ResponseBase {
  stub: boolean
}

export interface XpackUsageMlInferenceIngestProcessorCountUsage {
  max: long
  sum: long
  min: long
}

export interface XpackUsageMlInferenceIngestProcessorUsage {
  num_docs_processed: XpackUsageMlInferenceIngestProcessorCountUsage
  pipelines: XpackUsageMlUsageCounter
  num_failures: XpackUsageMlInferenceIngestProcessorCountUsage
  time_ms: XpackUsageMlInferenceIngestProcessorCountUsage
}

export interface XpackUsageMlInferenceTrainedModelsCountUsage {
  total: long
  prepackaged: long
  other: long
  regression: long
  classification: long
}

export interface XpackUsageMlInferenceTrainedModelsUsage {
  estimated_operations?: XpackUsageJobStatistics
  estimated_heap_memory_usage_bytes?: XpackUsageJobStatistics
  count?: XpackUsageMlInferenceTrainedModelsCountUsage
  _all: XpackUsageMlUsageCounter
}

export interface XpackUsageMlInferenceUsage {
  ingest_processors: Record<string, XpackUsageMlInferenceIngestProcessorUsage>
  trained_models: XpackUsageMlInferenceTrainedModelsUsage
}

export interface MlInfoMlInfoRequest extends RequestBase {
}

export interface MlInfoMlInfoResponse extends ResponseBase {
  defaults: MlInfoDefaults
  limits: MlInfoLimits
  upgrade_mode: boolean
  native_code: MlInfoNativeCode
}

export interface XpackUsageMlJobForecasts {
  total: long
  forecasted_jobs: long
}

export interface MlOpenJobMlOpenJobRequest extends RequestBase {
  job_id: Id
  body?: {
    timeout?: Time
  }
}

export interface MlOpenJobMlOpenJobResponse extends ResponseBase {
  opened: boolean
}

export interface MlPostCalendarEventsMlPostCalendarEventsRequest extends RequestBase {
  calendar_id: Id
  body: {
    events?: MlPostCalendarEventsScheduledEvent[]
  }
}

export interface MlPostCalendarEventsMlPostCalendarEventsResponse extends ResponseBase {
  events: MlPostCalendarEventsScheduledEvent[]
}

export interface MlPostJobDataMlPostJobDataRequest extends RequestBase {
  job_id: Id
  reset_end?: DateString
  reset_start?: DateString
  body: {
    data?: any[]
  }
}

export interface MlPostJobDataMlPostJobDataResponse extends ResponseBase {
  bucket_count: long
  earliest_record_timestamp: integer
  empty_bucket_count: long
  input_bytes: long
  input_field_count: long
  input_record_count: long
  invalid_date_count: long
  job_id: Id
  last_data_time: integer
  latest_record_timestamp: integer
  missing_field_count: long
  out_of_order_timestamp_count: long
  processed_field_count: long
  processed_record_count: long
  sparse_bucket_count: long
}

export interface MlPreviewDataFrameAnalyticsMlPreviewDataFrameAnalyticsRequest extends RequestBase {
  stub: string
  body?: {
    stub?: string
  }
}

export interface MlPreviewDataFrameAnalyticsMlPreviewDataFrameAnalyticsResponse extends ResponseBase {
  stub: boolean
}

export interface MlPreviewDatafeedMlPreviewDatafeedRequest extends RequestBase {
  datafeed_id: Id
}

export interface MlPreviewDatafeedMlPreviewDatafeedResponse<TDocument = unknown> extends ResponseBase {
  data: TDocument[]
}

export interface MlPutCalendarJobMlPutCalendarJobRequest extends RequestBase {
  calendar_id: Id
  job_id: Id
}

export interface MlPutCalendarJobMlPutCalendarJobResponse extends ResponseBase {
  calendar_id: Id
  description: string
  job_ids: Id[]
}

export interface MlPutCalendarMlPutCalendarRequest extends RequestBase {
  calendar_id: Id
  body?: {
    description?: string
  }
}

export interface MlPutCalendarMlPutCalendarResponse extends ResponseBase {
  calendar_id: Id
  description: string
  job_ids: Id[]
}

export interface MlPutDataFrameAnalyticsMlPutDataFrameAnalyticsRequest extends RequestBase {
  stub: string
  body: {
    stub?: string
  }
}

export interface MlPutDataFrameAnalyticsMlPutDataFrameAnalyticsResponse extends ResponseBase {
  stub: boolean
}

export interface MlPutDatafeedMlPutDatafeedRequest extends RequestBase {
  datafeed_id: Id
  allow_no_indices?: boolean
  expand_wildcards?: ExpandWildcards
  ignore_throttled?: boolean
  ignore_unavailable?: boolean
  body: {
    aggregations?: Record<string, AggregationsAggregationContainer>
    chunking_config?: MlChunkingConfig
    frequency?: Time
    indices?: Indices
    indexes?: string[]
    job_id?: Id
    max_empty_searches?: integer
    query?: QueryDslAbstractionsContainerQueryContainer
    query_delay?: Time
    script_fields?: Record<string, ScriptField>
    scroll_size?: integer
  }
}

export interface MlPutDatafeedMlPutDatafeedResponse extends ResponseBase {
  aggregations: Record<string, AggregationsAggregationContainer>
  chunking_config: MlChunkingConfig
  datafeed_id: Id
  frequency: Time
  indices: Indices
  job_id: Id
  max_empty_searches: integer
  query: QueryDslAbstractionsContainerQueryContainer
  query_delay: Time
  script_fields: Record<string, ScriptField>
  scroll_size: integer
}

export interface MlPutFilterMlPutFilterRequest extends RequestBase {
  filter_id: Id
  body: {
    description?: string
    items?: string[]
  }
}

export interface MlPutFilterMlPutFilterResponse extends ResponseBase {
  description: string
  filter_id: Id
  items: string[]
}

export interface MlPutJobMlPutJobRequest extends RequestBase {
  job_id: Id
  body: {
    allow_lazy_open?: boolean
    analysis_config?: MlAnalysisConfig
    analysis_limits?: MlAnalysisLimits
    data_description?: MlDataDescription
    description?: string
    model_plot?: MlModelPlotConfig
    model_snapshot_retention_days?: long
    results_index_name?: IndexName
  }
}

export interface MlPutJobMlPutJobResponse extends ResponseBase {
  allow_lazy_open: boolean
  analysis_config: MlAnalysisConfig
  analysis_limits: MlAnalysisLimits
  background_persist_interval: Time
  create_time: DateString
  data_description: MlDataDescription
  description: string
  job_id: Id
  job_type: string
  model_plot: MlModelPlotConfig
  model_snapshot_id: string
  model_snapshot_retention_days: long
  renormalization_window_days: long
  results_index_name: string
  results_retention_days: long
}

export interface MlPutTrainedModelAliasMlPutTrainedModelAliasRequest extends RequestBase {
  stub: string
  body?: {
    stub?: string
  }
}

export interface MlPutTrainedModelAliasMlPutTrainedModelAliasResponse extends ResponseBase {
  stub: boolean
}

export interface MlPutTrainedModelMlPutTrainedModelRequest extends RequestBase {
  stub: string
  body: {
    stub?: string
  }
}

export interface MlPutTrainedModelMlPutTrainedModelResponse extends ResponseBase {
  stub: boolean
}

export interface MlRevertModelSnapshotMlRevertModelSnapshotRequest extends RequestBase {
  job_id: Id
  snapshot_id: Id
  body?: {
    delete_intervening_results?: boolean
  }
}

export interface MlRevertModelSnapshotMlRevertModelSnapshotResponse extends ResponseBase {
  model: MlModelSnapshot
}

export interface MlSetUpgradeModeMlSetUpgradeModeRequest extends RequestBase {
  enabled?: boolean
  timeout?: Time
}

export interface MlSetUpgradeModeMlSetUpgradeModeResponse extends AcknowledgedResponseBase {
}

export interface MlStartDatafeedMlStartDatafeedRequest extends RequestBase {
  datafeed_id: Id
  start?: Time
  body?: {
    end?: Time
    start?: Time
    timeout?: Time
  }
}

export interface MlStartDatafeedMlStartDatafeedResponse extends ResponseBase {
  node: NodeIds
  started: boolean
}

export interface MlStopDataFrameAnalyticsMlStopDataFrameAnalyticsRequest extends RequestBase {
  id: Id
  allow_no_match?: boolean
  force?: boolean
  timeout?: Time
}

export interface MlStopDataFrameAnalyticsMlStopDataFrameAnalyticsResponse extends ResponseBase {
  stopped: boolean
}

export interface MlStopDatafeedMlStopDatafeedRequest extends RequestBase {
  datafeed_id: Ids
  allow_no_match?: boolean
  force?: boolean
  body?: {
    force?: boolean
    timeout?: Time
  }
}

export interface MlStopDatafeedMlStopDatafeedResponse extends ResponseBase {
  stopped: boolean
}

export interface MlUpdateDataFeedMlUpdateDatafeedRequest extends RequestBase {
  datafeed_id: Id
  allow_no_indices?: boolean
  expand_wildcards?: ExpandWildcards
  ignore_throttled?: boolean
  ignore_unavailable?: boolean
  body: {
    aggregations?: Record<string, AggregationsAggregationContainer>
    chunking_config?: MlChunkingConfig
    delayed_data_check_config?: MlDelayedDataCheckConfig
    frequency?: Time
    indexes?: Indices
    indices?: Indices
    indices_options?: MlUpdateDataFeedDatafeedIndicesOptions
    job_id?: Id
    max_empty_searches?: integer
    query?: QueryDslAbstractionsContainerQueryContainer
    query_delay?: Time
    script_fields?: Record<string, ScriptField>
    scroll_size?: integer
  }
}

export interface MlUpdateDataFeedMlUpdateDatafeedResponse extends ResponseBase {
  aggregations?: Record<string, AggregationsAggregationContainer>
  chunking_config?: MlChunkingConfig
  datafeed_id: Id
  frequency?: Time
  indices: Indices
  job_id: Id
  max_empty_searches?: integer
  query: QueryDslAbstractionsContainerQueryContainer
  query_delay: Time
  script_fields?: Record<string, ScriptField>
  scroll_size: integer
  indices_options: MlUpdateDataFeedDatafeedIndicesOptions
  delayed_data_check_config: MlDelayedDataCheckConfig
}

export interface MlUpdateFilterMlUpdateFilterRequest extends RequestBase {
  filter_id: Id
  body: {
    add_items?: string[]
    description?: string
    remove_items?: string[]
  }
}

export interface MlUpdateFilterMlUpdateFilterResponse extends ResponseBase {
  description: string
  filter_id: Id
  items: string[]
}

export interface MlUpdateJobMlUpdateJobRequest extends RequestBase {
  job_id: Id
  body: {
    allow_lazy_open?: boolean
    analysis_limits?: MlAnalysisMemoryLimit
    background_persist_interval?: Time
    custom_settings?: Record<string, any>
    categorization_filters?: string[]
    description?: string
    model_plot_config?: MlModelPlotConfigEnabled
    daily_model_snapshot_retention_after_days?: long
    model_snapshot_retention_days?: long
    renormalization_window_days?: long
    results_retention_days?: long
    groups?: string[]
    detectors?: MlDetector[]
    per_partition_categorization?: MlPerPartitionCategorization
  }
}

export interface MlUpdateJobMlUpdateJobResponse extends ResponseBase {
  stub: boolean
}

export interface MlUpdateModelSnapshotMlUpdateModelSnapshotRequest extends RequestBase {
  job_id: Id
  snapshot_id: Id
  body: {
    description?: string
    retain?: boolean
  }
}

export interface MlUpdateModelSnapshotMlUpdateModelSnapshotResponse extends AcknowledgedResponseBase {
  model: MlModelSnapshot
}

export interface XpackUsageMlUsageCounter {
  count: long
}

export interface MlValidateDetectorMlValidateDetectorRequest extends RequestBase {
  body: MlDetector
}

export interface MlValidateDetectorMlValidateDetectorResponse extends AcknowledgedResponseBase {
}

export interface MlValidateJobMlValidateJobRequest extends RequestBase {
  body: {
    job_id?: Id
    analysis_config?: MlAnalysisConfig
    analysis_limits?: MlAnalysisLimits
    data_description?: MlDataDescription
    description?: string
    model_plot?: MlModelPlotConfig
    model_snapshot_retention_days?: long
    results_index_name?: IndexName
  }
}

export interface MlValidateJobMlValidateJobResponse extends AcknowledgedResponseBase {
}

export type CatCatJobsModelCategorizationStatus = 'ok' | 'warn'

export type CatCatJobsModelMemoryStatus = 'ok' | 'soft_limit' | 'hard_limit'

export interface MlModelPlotConfig {
  terms?: Field
  enabled: boolean
  annotations_enabled?: boolean
}

export interface MlModelPlotConfigEnabled {
  enabled: boolean
  annotations_enabled?: boolean
  terms?: string
}

export interface MlModelSizeStats {
  bucket_allocation_failures_count: long
  job_id: Id
  log_time: Time
  memory_status: MlMemoryStatus
  model_bytes: long
  model_bytes_exceeded?: long
  model_bytes_memory_limit?: long
  peak_model_bytes?: long
  assignment_memory_basis?: string
  result_type: string
  total_by_field_count: long
  total_over_field_count: long
  total_partition_field_count: long
  categorization_status: string
  categorized_doc_count: integer
  dead_category_count: integer
  failed_category_count: integer
  frequent_category_count: integer
  rare_category_count: integer
  total_category_count: integer
  timestamp?: long
}

export interface MlModelSnapshot {
  description: string
  job_id: Id
  latest_record_time_stamp: Time
  latest_result_time_stamp: Time
  model_size_stats: MlModelSizeStats
  retain: boolean
  snapshot_doc_count: long
  snapshot_id: Id
  timestamp: Time
  min_version: VersionString
}

export interface XpackUsageMonitoringUsage extends XpackUsageXPackUsage {
  collection_enabled: boolean
  enabled_exporters: Record<string, long>
}

export type WatcherMonth = 'january' | 'february' | 'march' | 'april' | 'may' | 'june' | 'july' | 'august' | 'september' | 'october' | 'november' | 'december'

export interface QueryDslSpecializedMoreLikeThisMoreLikeThisQuery extends QueryDslAbstractionsQueryQueryBase {
  analyzer?: string
  boost_terms?: double
  fields?: Fields
  include?: boolean
  like?: QueryDslSpecializedMoreLikeThisLikeLike | QueryDslSpecializedMoreLikeThisLikeLike[]
  max_doc_freq?: integer
  max_query_terms?: integer
  max_word_length?: integer
  min_doc_freq?: integer
  minimum_should_match?: MinimumShouldMatch
  min_term_freq?: integer
  min_word_length?: integer
  per_field_analyzer?: Record<Field, string>
  routing?: Routing
  stop_words?: AnalysisStopWords
  unlike?: QueryDslSpecializedMoreLikeThisLikeLike | QueryDslSpecializedMoreLikeThisLikeLike[]
  version?: VersionNumber
  version_type?: VersionType
}

export interface IlmMoveToStepMoveToStepRequest extends RequestBase {
  index: IndexName
  body?: {
    current_step?: IlmMoveToStepStepKey
    next_step?: IlmMoveToStepStepKey
  }
}

export interface IlmMoveToStepMoveToStepResponse extends AcknowledgedResponseBase {
}

export interface AggregationsPipelineMovingAverageMovingAverageAggregation extends AggregationsPipelinePipelineAggregationBase {
  minimize?: boolean
  model?: AggregationsPipelineMovingAverageModelsMovingAverageModel
  settings: AggregationsPipelineMovingAverageModelsMovingAverageSettings
  predict?: integer
  window?: integer
}

export type AggregationsPipelineMovingAverageModelsMovingAverageModel = 'linear' | 'simple' | 'ewma' | 'holt' | 'holt_winters'

export type AggregationsPipelineMovingAverageModelsMovingAverageSettings = AggregationsPipelineMovingAverageModelsEwmaModelSettings | AggregationsPipelineMovingAverageModelsHoltLinearModelSettings | AggregationsPipelineMovingAverageModelsHoltWintersModelSettings

export interface AggregationsPipelineMovingFunctionMovingFunctionAggregation extends AggregationsPipelinePipelineAggregationBase {
  script?: string
  shift?: integer
  window?: integer
}

export interface AggregationsPipelineMovingPercentilesMovingPercentilesAggregation extends AggregationsPipelinePipelineAggregationBase {
  window?: integer
  shift?: integer
}

export interface AggregationsMultiBucketAggregate<TBucket = unknown> extends AggregationsAggregateBase {
  buckets: TBucket[]
}

export interface MgetMultiGetHit<TDocument = unknown> {
  error?: MainError
  fields?: Record<string, any>
  found?: boolean
  _id: Id
  _index: IndexName
  _primary_term?: long
  _routing?: Routing
  _seq_no?: SequenceNumber
  _source?: TDocument
  _type?: Type
  _version?: VersionNumber
}

export type MgetMultiGetId = string | integer

export interface MgetMultiGetOperation {
  _id: MgetMultiGetId
  _index?: IndexName
  routing?: Routing
  _source?: boolean | Fields | SearchSourceFilteringSourceFilter
  stored_fields?: Fields
  _type?: Type
  version?: VersionNumber
  version_type?: VersionType
}

export interface MgetMultiGetRequest extends RequestBase {
  index?: IndexName
  type?: Type
  preference?: string
  realtime?: boolean
  refresh?: boolean
  routing?: Routing
  _source?: boolean | Fields
  _source_excludes?: Fields
  _source_includes?: Fields
  stored_fields?: Fields
  body: {
    docs?: MgetMultiGetOperation[]
    ids?: MgetMultiGetId[]
  }
}

export interface MgetMultiGetResponse<TDocument = unknown> extends ResponseBase {
  docs: MgetMultiGetHit<TDocument>[]
}

export interface QueryDslFullTextMultiMatchMultiMatchQuery extends QueryDslAbstractionsQueryQueryBase {
  analyzer?: string
  auto_generate_synonyms_phrase_query?: boolean
  cutoff_frequency?: double
  fields?: Fields
  fuzziness?: Fuzziness
  fuzzy_rewrite?: MultiTermQueryRewrite
  fuzzy_transpositions?: boolean
  lenient?: boolean
  max_expansions?: integer
  minimum_should_match?: MinimumShouldMatch
  operator?: QueryDslOperator
  prefix_length?: integer
  query?: string
  slop?: integer
  tie_breaker?: double
  type?: QueryDslFullTextMultiMatchTextQueryType
  use_dis_max?: boolean
  zero_terms_query?: QueryDslFullTextMultiMatchZeroTermsQuery
}

export interface MsearchMultiSearchBody {
  aggregations?: Record<string, AggregationsAggregationContainer>
  aggs?: Record<string, AggregationsAggregationContainer>
  query?: QueryDslAbstractionsContainerQueryContainer
  from?: integer
  size?: integer
  pit?: SearchPointInTimePointInTimeReference
  track_total_hits?: boolean | integer
  suggest?: SearchSuggestersSuggestContainer | Record<string, SearchSuggestersSuggestContainer>
}

export interface MsearchMultiSearchHeader {
  allow_no_indices?: boolean
  expand_wildcards?: ExpandWildcards
  ignore_unavailable?: boolean
  index?: Indices
  preference?: string
  request_cache?: boolean
  routing?: string
  search_type?: SearchType
}

export interface MsearchMultiSearchRequest extends RequestBase {
  index?: Indices
  type?: Types
  ccs_minimize_roundtrips?: boolean
  max_concurrent_searches?: long
  max_concurrent_shard_requests?: long
  pre_filter_shard_size?: long
  search_type?: SearchType
  rest_total_hits_as_int?: boolean
  typed_keys?: boolean
  body: MsearchMultiSearchHeader | MsearchMultiSearchBody[]
}

export interface MsearchMultiSearchResponse<TDocument = unknown> extends ResponseBase {
  took: long
  responses: MsearchMultiSearchResult<TDocument> | ErrorResponse[]
}

export interface MsearchMultiSearchResult<TDocument = unknown> extends SearchSearchResponse<TDocument> {
  status: integer
}

export interface MsearchTemplateMultiSearchTemplateRequest extends RequestBase {
  index?: Indices
  type?: Types
  ccs_minimize_roundtrips?: boolean
  max_concurrent_searches?: long
  search_type?: SearchType
  rest_total_hits_as_int?: boolean
  typed_keys?: boolean
  body: {
    operations?: Record<string, SearchTemplateSearchTemplateRequest>
  }
}

export interface MsearchTemplateMultiSearchTemplateResponse extends ResponseBase {
  responses: SearchSearchResponse<any>[]
  took: long
}

export interface AggregationsBucketMultiTermsMultiTermLookup {
  field: Field
}

export type MultiTermQueryRewrite = string

export interface MtermvectorsMultiTermVectorOperation {
  doc: object
  fields: Fields
  field_statistics: boolean
  filter: TermvectorsTermVectorFilter
  _id: Id
  _index: IndexName
  offsets: boolean
  payloads: boolean
  positions: boolean
  routing: Routing
  term_statistics: boolean
  version: VersionNumber
  version_type: VersionType
}

export interface MtermvectorsMultiTermVectorsRequest extends RequestBase {
  index?: IndexName
  type?: Type
  fields?: Fields
  field_statistics?: boolean
  offsets?: boolean
  payloads?: boolean
  positions?: boolean
  preference?: string
  realtime?: boolean
  routing?: Routing
  term_statistics?: boolean
  version?: VersionNumber
  version_type?: VersionType
  body?: {
    docs?: MtermvectorsMultiTermVectorOperation[]
    ids?: Id[]
  }
}

export interface MtermvectorsMultiTermVectorsResponse extends ResponseBase {
  docs: TermvectorsTermVectorsResult[]
}

export interface AggregationsBucketMultiTermsMultiTermsAggregation extends AggregationsBucketBucketAggregationBase {
  terms: AggregationsBucketMultiTermsMultiTermLookup[]
}

export type QueryDslCompoundFunctionScoreFunctionsDecayMultiValueMode = 'min' | 'max' | 'avg' | 'sum'

export interface AnalysisTokenFiltersMultiplexerTokenFilter extends AnalysisTokenFiltersTokenFilterBase {
  filters: string[]
  preserve_original: boolean
}

export interface MappingTypesSpecializedMurmur3HashMurmur3HashProperty extends MappingTypesDocValuesPropertyBase {
  type: 'murmur3'
}

export interface AggregationsBucketSignificantTermsHeuristicsMutualInformationHeuristic {
  background_is_superset: boolean
  include_negatives: boolean
}

export interface AnalysisTokenFiltersNGramTokenFilter extends AnalysisTokenFiltersTokenFilterBase {
  max_gram: integer
  min_gram: integer
}

export interface AnalysisTokenizersNGramNGramTokenizer extends AnalysisTokenizersTokenizerBase {
  custom_token_chars: string
  max_gram: integer
  min_gram: integer
  token_chars: AnalysisTokenizersNGramTokenChar[]
}

export type Name = string

export interface EnrichNamedPolicy extends EnrichEnrichPolicy {
  name: string
}

export interface EnrichNamedPolicyConfig {
  geo_match?: EnrichNamedPolicy
  match: EnrichNamedPolicy
}

export interface EnrichNamedPolicyMetadata {
  config: EnrichNamedPolicyConfig
}

export interface QueryDslAbstractionsQueryNamedQueryKeys<TQuery = unknown> {
  boost?: float
  _name?: string
  ignore_unmapped?: boolean
}
export type QueryDslAbstractionsQueryNamedQuery<TQuery = unknown> = QueryDslAbstractionsQueryNamedQueryKeys<TQuery> |
    { [property: string]: TQuery }

export type Names = string | string[]

export interface MlInfoNativeCode {
  build_hash: string
  version: VersionString
}

export interface XpackInfoNativeCodeInformation {
  build_hash: string
  version: VersionString
}

export interface AggregationsBucketNestedNestedAggregation extends AggregationsBucketBucketAggregationBase {
  path?: Field
}

export interface SearchHitsNestedIdentity {
  field: Field
  offset: integer
  _nested?: SearchHitsNestedIdentity
}

export interface MappingTypesComplexNestedNestedProperty extends MappingTypesCorePropertyBase {
  dynamic?: boolean | MappingDynamicMapping
  enabled?: boolean
  properties?: Record<PropertyName, MappingTypesProperty>
  include_in_parent?: boolean
  include_in_root?: boolean
  type: 'nested'
}

export interface QueryDslJoiningNestedNestedQuery extends QueryDslAbstractionsQueryQueryBase {
  ignore_unmapped?: boolean
  inner_hits?: SearchInnerHitsInnerHits
  path?: Field
  query?: QueryDslAbstractionsContainerQueryContainer
  score_mode?: QueryDslJoiningNestedNestedScoreMode
}

export type QueryDslJoiningNestedNestedScoreMode = 'avg' | 'sum' | 'min' | 'max' | 'none'

export interface SearchSortNestedSortValue {
  filter: QueryDslAbstractionsContainerQueryContainer
  max_children?: integer
  path: Field
}

export interface WatcherNeverCondition {
}

export interface ClusterClusterAllocationExplainNodeAllocationExplanation {
  deciders: ClusterClusterAllocationExplainAllocationDecision[]
  node_attributes: Record<string, string>
  node_decision: ClusterClusterAllocationExplainDecision
  node_id: Id
  node_name: Name
  store?: ClusterClusterAllocationExplainAllocationStore
  transport_address: TransportAddress
  weight_ranking: integer
}

export interface NodesNodeAttributes {
  attributes: Record<string, string>
  ephemeral_id: Id
  id?: Id
  name: Name
  transport_address: TransportAddress
  roles?: NodesNodesInfoNodeRoles
}

export interface NodesNodesStatsNodeBufferPool {
  count: long
  total_capacity: string
  total_capacity_in_bytes: long
  used: string
  used_in_bytes: long
}

export interface ClusterClusterAllocationExplainNodeDiskUsage {
  node_name: string
  least_available: ClusterClusterAllocationExplainDiskUsage
  most_available: ClusterClusterAllocationExplainDiskUsage
}

export type NodeId = string

export type NodeIds = string

export interface NodesNodesInfoNodeInfo {
  attributes: Record<string, string>
  build_flavor: string
  build_hash: string
  build_type: string
  host: Host
  http: NodesNodesInfoNodeInfoHttp
  ip: Ip
  jvm: NodesNodesInfoNodeJvmInfo
  name: Name
  network: NodesNodesInfoNodeInfoNetwork
  os: NodesNodesInfoNodeOperatingSystemInfo
  plugins: PluginStats[]
  process: NodesNodesInfoNodeProcessInfo
  roles: NodesNodesInfoNodeRole[]
  settings: string[]
  thread_pool: Record<string, NodesNodesInfoNodeThreadPoolInfo>
  total_indexing_buffer: long
  transport: NodesNodesInfoNodeInfoTransport
  transport_address: TransportAddress
  version: VersionString
}

export interface NodesNodesInfoNodeInfoHttp {
  bound_address: string[]
  max_content_length: string
  max_content_length_in_bytes: long
  publish_address: string
}

export interface NodesNodesInfoNodeInfoJvmMemory {
  direct_max: string
  direct_max_in_bytes: long
  heap_init: string
  heap_init_in_bytes: long
  heap_max: string
  heap_max_in_bytes: long
  non_heap_init: string
  non_heap_init_in_bytes: long
  non_heap_max: string
  non_heap_max_in_bytes: long
}

export interface NodesNodesInfoNodeInfoMemory {
  total: string
  total_in_bytes: long
}

export interface NodesNodesInfoNodeInfoNetwork {
  primary_interface: NodesNodesInfoNodeInfoNetworkInterface
  refresh_interval: integer
}

export interface NodesNodesInfoNodeInfoNetworkInterface {
  address: string
  mac_address: string
  name: string
}

export interface NodesNodesInfoNodeInfoOSCPU {
  cache_size: string
  cache_size_in_bytes: integer
  cores_per_socket: integer
  mhz: integer
  model: string
  total_cores: integer
  total_sockets: integer
  vendor: string
}

export interface NodesNodesInfoNodeInfoTransport {
  bound_address: string[]
  publish_address: string
}

export interface NodesNodesStatsStatisticsNodeIngestStats {
  pipelines: Record<string, NodesNodesStatsStatisticsIngestStats>
  total: NodesNodesStatsStatisticsIngestStats
}

export interface NodesNodesInfoNodeJvmInfo {
  gc_collectors: string[]
  mem: NodesNodesInfoNodeInfoJvmMemory
  memory_pools: string[]
  pid: integer
  start_time_in_millis: long
  version: VersionString
  vm_name: Name
  vm_vendor: string
  vm_version: VersionString
}

export interface NodesNodesStatsNodeJvmStats {
  buffer_pools: Record<string, NodesNodesStatsNodeBufferPool>
  classes: NodesNodesStatsJvmClassesStats
  gc: NodesNodesStatsGarbageCollectionStats
  mem: NodesNodesStatsMemoryStats
  threads: NodesNodesStatsThreadStats
  timestamp: long
  uptime: string
  uptime_in_millis: long
}

export type NodeName = string

export interface NodesNodesInfoNodeOperatingSystemInfo {
  arch: string
  available_processors: integer
  cpu: NodesNodesInfoNodeInfoOSCPU
  mem: NodesNodesInfoNodeInfoMemory
  name: string
  pretty_name: Name
  refresh_interval_in_millis: integer
  swap: NodesNodesInfoNodeInfoMemory
  version: VersionString
}

export interface ClusterClusterStatsNodePackagingType {
  count: integer
  flavor: string
  type: string
}

export interface NodesNodesInfoNodeProcessInfo {
  id: long
  mlockall: boolean
  refresh_interval_in_millis: long
}

export interface NodesReloadSecureSettingsNodeReloadException {
  name: Name
  reload_exception?: NodesReloadSecureSettingsNodeReloadExceptionCausedBy
}

export interface NodesReloadSecureSettingsNodeReloadExceptionCausedBy {
  type: string
  reason: string
  caused_by?: NodesReloadSecureSettingsNodeReloadExceptionCausedBy
}

export type NodesNodesInfoNodeRole = 'master' | 'data' | 'data_cold' | 'data_content' | 'data_frozen' | 'data_hot' | 'data_warm' | 'client' | 'ingest' | 'ml' | 'voting_only' | 'transform' | 'remote_cluster_client' | 'coordinating_only'

export type NodesNodesInfoNodeRoles = NodesNodesInfoNodeRole[]

export interface NodesNodeShard {
  state: IndicesStatsShardRoutingState
  primary: boolean
  node?: NodeName
  shard: integer
  index: IndexName
  allocation_id?: Record<string, string>
  recovery_source?: Record<string, Id>
  unassigned_info?: ClusterClusterAllocationExplainUnassignedInformation
}

export interface NodesNodeStatistics {
  failed: integer
  failures?: ErrorCause[]
  successful: integer
  total: integer
}

export interface NodesNodesStatsNodeStats {
  adaptive_selection: Record<string, NodesNodesStatsAdaptiveSelectionStats>
  breakers: Record<string, NodesNodesStatsBreakerStats>
  fs: NodesNodesStatsFileSystemStats
  host: Host
  http: NodesNodesStatsHttpStats
  indices: IndicesStatsIndexStats
  ingest: NodesNodesStatsStatisticsNodeIngestStats
  ip: Ip[]
  jvm: NodesNodesStatsNodeJvmStats
  name: Name
  os: NodesNodesStatsOperatingSystemStats
  process: NodesNodesStatsProcessStats
  roles: NodesNodesInfoNodeRole[]
  script: NodesNodesStatsScriptStats
  thread_pool: Record<string, NodesNodesStatsThreadCountStats>
  timestamp: long
  transport: NodesNodesStatsTransportStats
  transport_address: TransportAddress
}

export interface NodesNodesInfoNodeThreadPoolInfo {
  core: integer
  keep_alive: string
  max: integer
  queue_size: integer
  size: integer
  type: string
}

export interface NodesNodesUsageNodeUsageInformation {
  rest_actions: Record<string, integer>
  since: EpochMillis
  timestamp: EpochMillis
  aggregations: Record<string, any>
}

export interface NodesNodesHotThreadsNodesHotThreadsRequest extends RequestBase {
  node_id?: NodeIds
  ignore_idle_threads?: boolean
  interval?: Time
  snapshots?: long
  threads?: long
  thread_type?: ThreadType
  timeout?: Time
}

export interface NodesNodesHotThreadsNodesHotThreadsResponse extends ResponseBase {
  hot_threads: NodesNodesHotThreadsHotThreadInformation[]
}

export interface NodesNodesInfoNodesInfoRequest extends RequestBase {
  node_id?: NodeIds
  metric?: Metrics
  flat_settings?: boolean
  timeout?: Time
}

export interface NodesNodesInfoNodesInfoResponse extends NodesNodesResponseBase {
  cluster_name: string
  nodes: Record<string, NodesNodesInfoNodeInfo>
}

export interface NodesNodesResponseBase extends ResponseBase {
  _nodes: NodesNodeStatistics
}

export interface NodesNodesStatsNodesStatsRequest extends RequestBase {
  node_id?: NodeIds
  metric?: Metrics
  index_metric?: Metrics
  completion_fields?: Fields
  fielddata_fields?: Fields
  fields?: Fields
  groups?: boolean
  include_segment_file_sizes?: boolean
  level?: Level
  timeout?: Time
  types?: string[]
}

export interface NodesNodesStatsNodesStatsResponse extends NodesNodesResponseBase {
  cluster_name: string
  nodes: Record<string, NodesNodesStatsNodeStats>
}

export interface NodesNodesUsageNodesUsageRequest extends RequestBase {
  node_id?: NodeIds
  metric?: Metrics
  timeout?: Time
}

export interface NodesNodesUsageNodesUsageResponse extends NodesNodesResponseBase {
  cluster_name: string
  nodes: Record<string, NodesNodesUsageNodeUsageInformation>
}

export type AnalysisTokenizersNoriDecompoundMode = 'discard' | 'none' | 'mixed'

export interface AnalysisTokenFiltersNoriPartOfSpeechTokenFilter extends AnalysisTokenFiltersTokenFilterBase {
  stoptags: string[]
}

export interface AnalysisTokenizersNoriTokenizer extends AnalysisTokenizersTokenizerBase {
  decompound_mode: AnalysisTokenizersNoriDecompoundMode
  discard_punctuation: boolean
  user_dictionary: string
  user_dictionary_rules: string[]
}

export interface AggregationsPipelineNormalizeNormalizeAggregation extends AggregationsPipelinePipelineAggregationBase {
  method?: AggregationsPipelineNormalizeNormalizeMethod
}

export type AggregationsPipelineNormalizeNormalizeMethod = 'rescale_0_1' | 'rescale_0_100' | 'percent_of_sum' | 'mean' | 'zscore' | 'softmax'

export interface MappingTypesCoreNumberNumberProperty extends MappingTypesDocValuesPropertyBase {
  boost?: double
  coerce?: boolean
  fielddata?: IndicesNumericFielddata
  ignore_malformed?: boolean
  index?: boolean
  null_value?: double
  scaling_factor?: double
  type: MappingTypesCoreNumberNumberType
}

export type MappingTypesCoreNumberNumberType = 'float' | 'half_float' | 'scaled_float' | 'double' | 'integer' | 'long' | 'short' | 'byte' | 'unsigned_long'

export interface QueryDslCompoundFunctionScoreFunctionsNumericDecayFunctionKeys extends QueryDslCompoundFunctionScoreFunctionsDecayFunctionBase {
}
export type QueryDslCompoundFunctionScoreFunctionsNumericDecayFunction = QueryDslCompoundFunctionScoreFunctionsNumericDecayFunctionKeys |
    { [property: string]: QueryDslCompoundFunctionScoreFunctionsDecayPlacement<double, double> }

export interface IndicesNumericFielddata {
  format: IndicesNumericFielddataFormat
}

export type IndicesNumericFielddataFormat = 'array' | 'disabled'

export interface MappingTypesComplexObjectObjectProperty extends MappingTypesCorePropertyBase {
  dynamic?: boolean | MappingDynamicMapping
  enabled?: boolean
  properties?: Record<PropertyName, MappingTypesProperty>
  type: 'object'
}

export type OpType = 'index' | 'create'

export interface OpenPointInTimeOpenPointInTimeRequest extends RequestBase {
  index: Indices
  keep_alive?: Time
}

export interface OpenPointInTimeOpenPointInTimeResponse extends ResponseBase {
  id: Id
}

export interface ClusterClusterStatsOperatingSystemMemoryInfo {
  free_in_bytes: long
  free_percent: integer
  total_in_bytes: long
  used_in_bytes: long
  used_percent: integer
}

export interface NodesNodesStatsOperatingSystemStats {
  cpu: NodesNodesStatsCPUStats
  mem: NodesNodesStatsExtendedMemoryStats
  swap: NodesNodesStatsMemoryStats
  timestamp: long
}

export type QueryDslOperator = 'and' | 'or' | 'AND' | 'OR'

export interface MlOverallBucket {
  bucket_span: long
  is_interim: boolean
  jobs: MlOverallBucketJobInfo[]
  overall_score: double
  result_type: string
  timestamp: DateString
}

export interface MlOverallBucketJobInfo {
  job_id: Id
  max_anomaly_score: double
}

export interface MlPage {
  from: integer
  size: integer
}

export interface WatcherPagerDutyActionEventResult {
  event: WatcherPagerDutyEvent
  reason: string
  request: WatcherHttpInputRequestResult
  response: WatcherHttpInputResponseResult
}

export interface WatcherPagerDutyActionResult {
  sent_event: WatcherPagerDutyActionEventResult
}

export interface WatcherPagerDutyContext {
  href: string
  src: string
  type: WatcherPagerDutyContextType
}

export type WatcherPagerDutyContextType = 'link' | 'image'

export interface WatcherPagerDutyEvent {
  account: string
  attach_payload: boolean
  client: string
  client_url: string
  context: WatcherPagerDutyContext[]
  description: string
  event_type: WatcherPagerDutyEventType
  incident_key: string
}

export type WatcherPagerDutyEventType = 'trigger' | 'resolve' | 'acknowledge'

export interface ScriptsPainlessExecutePainlessContextSetup {
  document: any
  index: IndexName
  query: QueryDslAbstractionsContainerQueryContainer
}

export interface ScriptsPainlessExecutePainlessExecutionPosition {
  offset: integer
  start: integer
  end: integer
}

export interface AggregationsBucketParentParentAggregation extends AggregationsBucketBucketAggregationBase {
  type?: RelationName
}

export interface QueryDslJoiningParentIdParentIdQuery extends QueryDslAbstractionsQueryQueryBase {
  id?: Id
  ignore_unmapped?: boolean
  type?: RelationName
}

export interface MlPartitionScore {
  initial_record_score: double
  partition_field_name: Name
  partition_field_value: string
  probability: double
  record_score: double
}

export type Password = string

export interface AnalysisTokenizersPathHierarchyTokenizer extends AnalysisTokenizersTokenizerBase {
  buffer_size: integer
  delimiter: string
  replacement: string
  reverse: boolean
  skip: integer
}

export interface AnalysisTokenFiltersPatternCaptureTokenFilter extends AnalysisTokenFiltersTokenFilterBase {
  patterns: string[]
  preserve_original: boolean
}

export interface AnalysisTokenFiltersPatternReplaceTokenFilter extends AnalysisTokenFiltersTokenFilterBase {
  flags: string
  pattern: string
  replacement: string
}

export interface CcrPauseAutoFollowPatternPauseAutoFollowPatternRequest extends RequestBase {
  name: Name
}

export interface CcrPauseAutoFollowPatternPauseAutoFollowPatternResponse extends AcknowledgedResponseBase {
}

export interface CcrPauseFollowIndexPauseFollowIndexRequest extends RequestBase {
  index: IndexName
}

export interface CcrPauseFollowIndexPauseFollowIndexResponse extends AcknowledgedResponseBase {
}

export interface ClusterClusterPendingTasksPendingTask {
  insert_order: integer
  priority: string
  source: string
  time_in_queue: string
  time_in_queue_millis: integer
}

export interface MlPerPartitionCategorization {
  enabled?: boolean
  stop_on_warn?: boolean
}

export type Percentage = string | float

export interface AggregationsBucketSignificantTermsHeuristicsPercentageScoreHeuristic {
}

export interface AggregationsPercentileItem {
  percentile: double
  value: double
}

export interface AggregationsMetricPercentileRanksPercentileRanksAggregation extends AggregationsMetricFormatMetricAggregationBase {
  keyed?: boolean
  values?: double[]
  hdr?: AggregationsMetricPercentilesHdrMethod
  tdigest?: AggregationsMetricPercentilesTDigest
}

export interface AggregationsPercentilesAggregate extends AggregationsAggregateBase {
  items: AggregationsPercentileItem[]
}

export interface AggregationsMetricPercentilesPercentilesAggregation extends AggregationsMetricFormatMetricAggregationBase {
  keyed?: boolean
  percents?: double[]
  hdr?: AggregationsMetricPercentilesHdrMethod
  tdigest?: AggregationsMetricPercentilesTDigest
}

export interface AggregationsPipelinePercentilesBucketPercentilesBucketAggregation extends AggregationsPipelinePipelineAggregationBase {
  percents?: double[]
}

export interface QueryDslSpecializedPercolatePercolateQuery extends QueryDslAbstractionsQueryQueryBase {
  document?: any
  documents?: any[]
  field?: Field
  id?: Id
  index?: IndexName
  preference?: string
  routing?: Routing
  version?: VersionNumber
}

export interface MappingTypesCorePercolatorPercolatorProperty extends MappingTypesPropertyBase {
  type: 'percolator'
}

export interface IlmPhase {
  actions: Record<string, IlmLifecycleAction> | string[]
  min_age?: Time
}

export interface IlmPhases {
  cold?: IlmPhase
  delete?: IlmPhase
  hot?: IlmPhase
  warm?: IlmPhase
}

export interface SearchSuggestersPhraseSuggesterPhraseSuggestCollate {
  params?: Record<string, any>
  prune?: boolean
  query: SearchSuggestersPhraseSuggesterPhraseSuggestCollateQuery
}

export interface SearchSuggestersPhraseSuggesterPhraseSuggestCollateQuery {
  id?: Id
  source?: string
}

export interface SearchSuggestersPhraseSuggesterPhraseSuggestHighlight {
  post_tag: string
  pre_tag: string
}

export interface SearchSuggestersPhraseSuggestOption {
  text: string
  highlighted: string
  score: double
}

export interface SearchSuggestersPhraseSuggesterPhraseSuggester extends SearchSuggestersSuggesterBase {
  collate?: SearchSuggestersPhraseSuggesterPhraseSuggestCollate
  confidence?: double
  direct_generator?: SearchSuggestersPhraseSuggesterDirectGenerator[]
  force_unigrams?: boolean
  gram_size?: integer
  highlight?: SearchSuggestersPhraseSuggesterPhraseSuggestHighlight
  max_errors?: double
  real_word_error_likelihood?: double
  separator?: string
  shard_size?: integer
  smoothing?: SearchSuggestersPhraseSuggesterSmoothingModelSmoothingModelContainer
  text?: string
  token_limit?: integer
}

export interface PingPingRequest extends RequestBase {
}

export type PingPingResponse = boolean

export interface QueryDslSpecializedPinnedPinnedQuery extends QueryDslAbstractionsQueryQueryBase {
  ids?: Id[] | long[]
  organic?: QueryDslAbstractionsContainerQueryContainer
}

export interface IngestPipeline {
  description?: string
  on_failure?: IngestProcessorContainer[]
  processors?: IngestProcessorContainer[]
  version?: VersionNumber
}

export interface AggregationsPipelinePipelineAggregationBase extends AggregationsAggregation {
  buckets_path?: AggregationsPipelineBucketsPath
  format?: string
  gap_policy?: AggregationsPipelineGapPolicy
}

export interface IngestPipelineConfig {
  description?: string
  version?: VersionNumber
  processors: IngestProcessorContainer[]
}

export type PipelineName = string

export interface IngestProcessorsPipelineProcessor extends IngestProcessorBase {
  name: string
}

export interface IngestSimulatePipelinePipelineSimulation {
  doc?: IngestSimulatePipelineDocumentSimulation
  processor_results?: IngestSimulatePipelinePipelineSimulation[]
  tag?: string
  processor_type?: string
  status?: WatcherStatus
}

export interface PluginStats {
  classname: string
  description: string
  elasticsearch_version: VersionString
  extended_plugins: string[]
  has_native_controller: boolean
  java_version: VersionString
  name: string
  version: VersionString
  licensed: boolean
  type: string
}

export interface SearchPointInTimePointInTimeReference {
  id: Id
  keep_alive?: Time
}

export interface MappingTypesGeoPointPointProperty extends MappingTypesDocValuesPropertyBase {
  ignore_malformed?: boolean
  ignore_z_value?: boolean
  null_value?: string
  type: 'point'
}

export interface IlmPolicy {
  phases: IlmPhases
  name?: string
}

export interface AnalysisTokenFiltersPorterStemTokenFilter extends AnalysisTokenFiltersTokenFilterBase {
}

export interface LicensePostLicensePostLicenseRequest extends RequestBase {
  acknowledge?: boolean
  body?: {
    license?: LicenseGetLicenseLicense
    licenses?: LicenseGetLicenseLicense[]
  }
}

export interface LicensePostLicensePostLicenseResponse extends ResponseBase {
  acknowledge?: LicensePostLicenseLicenseAcknowledgement
  acknowledged: boolean
  license_status: LicenseGetLicenseLicenseStatus
}

export interface AnalysisTokenFiltersPredicateTokenFilter extends AnalysisTokenFiltersTokenFilterBase {
  script: Script
}

export interface QueryDslTermLevelPrefixPrefixQuery extends QueryDslAbstractionsQueryQueryBase {
  rewrite?: MultiTermQueryRewrite
  value: string
}

export interface TransformPreviewTransformPreviewTransformRequest extends RequestBase {
  body: {
    description?: string
    dest?: TransformTransformDestination
    frequency?: Time
    pivot?: TransformPivotTransformPivot
    source?: TransformTransformSource
    sync?: TransformTransformSyncContainer
  }
}

export interface TransformPreviewTransformPreviewTransformResponse<TTransform = unknown> extends ResponseBase {
  generated_dest_index: IndexIndexState
  preview: TTransform[]
}

export type SecurityHasPrivilegesPrivileges = Record<string, boolean>

export interface SecurityPutPrivilegesPrivilegesActions {
  actions: string[]
  application?: string
  name?: string
  metadata?: Record<string, any>
}

export interface NodesNodesStatsProcessStats {
  cpu: NodesNodesStatsCPUStats
  mem: NodesNodesStatsMemoryStats
  open_file_descriptors: integer
  timestamp: long
}

export interface IngestProcessorBase {
  if?: string
  ignore_failure?: boolean
  on_failure?: IngestProcessorContainer[]
  tag?: string
}

export interface IngestProcessorContainer {
  attachment?: IngestProcessorsPluginsAttachmentProcessor
  append?: IngestProcessorsAppendProcessor
  csv?: IngestProcessorsCsvProcessor
  convert?: IngestProcessorsConvertProcessor
  date?: IngestProcessorsDateProcessor
  date_index_name?: IngestProcessorsDateIndexNameProcessor
  dot_expander?: IngestProcessorsDotExpanderProcessor
  enrich?: IngestProcessorsEnrichProcessor
  fail?: IngestProcessorsFailProcessor
  foreach?: IngestProcessorsForeachProcessor
  json?: IngestProcessorsJsonProcessor
  user_agent?: IngestProcessorsPluginsUserAgentProcessor
  kv?: IngestProcessorsKeyValueProcessor
  geoip?: IngestProcessorsPluginsGeoIpProcessor
  grok?: IngestProcessorsGrokProcessor
  gsub?: IngestProcessorsGsubProcessor
  join?: IngestProcessorsJoinProcessor
  lowercase?: IngestProcessorsLowercaseProcessor
  remove?: IngestProcessorsRemoveProcessor
  rename?: IngestProcessorsRenameProcessor
  script?: IngestProcessorsScriptProcessor
  set?: IngestProcessorsSetProcessor
  sort?: IngestProcessorsSortProcessor
  split?: IngestProcessorsSplitProcessor
  trim?: IngestProcessorsTrimProcessor
  uppercase?: IngestProcessorsUppercaseProcessor
  urldecode?: IngestProcessorsUrlDecodeProcessor
  bytes?: IngestProcessorsBytesProcessor
  dissect?: IngestProcessorsDissectProcessor
  set_security_user?: IngestProcessorsSetSecurityUserProcessor
  pipeline?: IngestProcessorsPipelineProcessor
  drop?: IngestProcessorsDropProcessor
  circle?: IngestProcessorsCircleProcessor
  inference?: IngestProcessorsInferenceProcessor
}

export interface SearchProfileProfile {
  shards: SearchProfileShardProfile[]
}

export type MappingTypesProperty = MappingTypesComplexFlattenedFlattenedProperty | MappingTypesCoreJoinJoinProperty | MappingTypesCorePercolatorPercolatorProperty | MappingTypesCoreRankFeatureRankFeatureProperty | MappingTypesCoreRankFeaturesRankFeaturesProperty | MappingTypesSpecializedConstantKeywordConstantKeywordProperty | MappingTypesSpecializedFieldAliasFieldAliasProperty | MappingTypesSpecializedHistogramHistogramProperty | MappingTypesCoreProperty

export interface MappingTypesPropertyBase {
  local_metadata?: Record<string, any>
  meta?: Record<string, string>
  name?: PropertyName
  properties?: Record<PropertyName, MappingTypesProperty>
  ignore_above?: integer
  dynamic?: boolean | MappingDynamicMapping
  fields?: Record<PropertyName, MappingTypesProperty>
}

export type PropertyName = string

export interface CcrPutAutoFollowPatternPutAutoFollowPatternRequest extends RequestBase {
  name: Name
  body: {
    remote_cluster: string
    follow_index_pattern?: IndexPattern
    leader_index_patterns?: IndexPatterns
    max_outstanding_read_requests?: integer
    settings?: Record<string, any>
    max_outstanding_write_requests?: integer
    read_poll_timeout?: Time
    max_read_request_operation_count?: integer
    max_read_request_size?: ByteSize
    max_retry_delay?: Time
    max_write_buffer_count?: integer
    max_write_buffer_size?: ByteSize
    max_write_request_operation_count?: integer
    max_write_request_size?: ByteSize
  }
}

export interface CcrPutAutoFollowPatternPutAutoFollowPatternResponse extends AcknowledgedResponseBase {
}

export interface AutoscalingPolicyPutPutAutoscalingPolicyRequest extends RequestBase {
  stub_a: string
  stub_b: string
  body: {
    stub_c: string
  }
}

export interface AutoscalingPolicyPutPutAutoscalingPolicyResponse extends ResponseBase {
  stub: integer
}

export interface EnrichPutPolicyPutEnrichPolicyRequest extends RequestBase {
  name: Name
  body: {
    geo_match?: EnrichEnrichPolicy
    match?: EnrichEnrichPolicy
  }
}

export interface EnrichPutPolicyPutEnrichPolicyResponse extends AcknowledgedResponseBase {
}

export interface IlmPutLifecyclePutLifecycleRequest extends RequestBase {
  policy?: Name
  policy_id?: Id
  body?: {
    policy?: IlmPolicy
  }
}

export interface IlmPutLifecyclePutLifecycleResponse extends AcknowledgedResponseBase {
}

export interface IngestPutPipelinePutPipelineRequest extends RequestBase {
  id: Id
  master_timeout?: Time
  timeout?: Time
  body: {
    description?: string
    on_failure?: IngestProcessorContainer[]
    processors?: IngestProcessorContainer[]
    version?: VersionNumber
  }
}

export interface IngestPutPipelinePutPipelineResponse extends AcknowledgedResponseBase {
}

export interface SecurityPutPrivilegesPutPrivilegesStatus {
  created: boolean
}

export interface SecurityPutRoleMappingStatus {
  created: boolean
}

export interface SecurityPutRolePutRoleStatus {
  created: boolean
}

export interface PutScriptPutScriptRequest extends RequestBase {
  id: Id
  context?: Name
  master_timeout?: Time
  timeout?: Time
  body: {
    script?: StoredScript
  }
}

export interface PutScriptPutScriptResponse extends AcknowledgedResponseBase {
}

export interface SlmPutLifecyclePutSnapshotLifecycleRequest extends RequestBase {
  policy_id: Name
  body?: {
    config?: SlmSnapshotLifecycleConfig
    name?: string
    repository?: string
    retention?: SlmSnapshotRetentionConfiguration
    schedule?: WatcherCronExpression
  }
}

export interface SlmPutLifecyclePutSnapshotLifecycleResponse extends AcknowledgedResponseBase {
}

export interface TransformPutTransformPutTransformRequest extends RequestBase {
  transform_id: Name
  defer_validation?: boolean
  body: {
    description?: string
    dest?: TransformTransformDestination
    frequency?: Time
    pivot?: TransformPivotTransformPivot
    source?: TransformTransformSource
    sync?: TransformTransformSyncContainer
  }
}

export interface TransformPutTransformPutTransformResponse extends AcknowledgedResponseBase {
}

export type WatcherQuantifier = 'some' | 'all'

export interface QueryDslAbstractionsQueryQueryBase {
  boost?: float
  _name?: string
}

export interface SearchProfileQueryBreakdown {
  advance: long
  advance_count: long
  build_scorer: long
  build_scorer_count: long
  create_weight: long
  create_weight_count: long
  match: long
  match_count: long
  shallow_advance: long
  shallow_advance_count: long
  next_doc: long
  next_doc_count: long
  score: long
  score_count: long
  compute_max_score: long
  compute_max_score_count: long
  set_min_competitive_score: long
  set_min_competitive_score_count: long
}

export interface QueryCacheStats {
  cache_count: integer
  cache_size: integer
  evictions: integer
  hit_count: integer
  memory_size?: ByteSize
  memory_size_in_bytes: integer
  miss_count: integer
  total_count: integer
}

export interface QueryDslAbstractionsContainerQueryContainer {
  bool?: QueryDslCompoundBoolBoolQuery
  boosting?: QueryDslCompoundBoostingBoostingQuery
  common?: Record<string, QueryDslFullTextCommonTermsCommonTermsQuery | string>
  constant_score?: QueryDslCompoundConstantScoreConstantScoreQuery
  dis_max?: QueryDslCompoundDismaxDisMaxQuery
  distance_feature?: Record<string, QueryDslSpecializedDistanceFeatureDistanceFeatureQuery | string> | QueryDslSpecializedDistanceFeatureDistanceFeatureQuery
  exists?: QueryDslTermLevelExistsExistsQuery
  function_score?: QueryDslCompoundFunctionScoreFunctionScoreQuery
  fuzzy?: Record<string, QueryDslTermLevelFuzzyFuzzyQuery | string>
  geo_bounding_box?: QueryDslAbstractionsQueryNamedQuery<QueryDslGeoBoundingBoxGeoBoundingBoxQuery | string>
  geo_distance?: QueryDslAbstractionsQueryNamedQuery<QueryDslGeoDistanceGeoDistanceQuery | string>
  geo_polygon?: QueryDslAbstractionsQueryNamedQuery<QueryDslGeoPolygonGeoPolygonQuery | string>
  geo_shape?: QueryDslAbstractionsQueryNamedQuery<QueryDslGeoShapeGeoShapeQuery | string>
  has_child?: QueryDslJoiningHasChildHasChildQuery
  has_parent?: QueryDslJoiningHasParentHasParentQuery
  ids?: QueryDslTermLevelIdsIdsQuery
  intervals?: QueryDslAbstractionsQueryNamedQuery<QueryDslFullTextIntervalsIntervalsQuery | string>
  match?: QueryDslAbstractionsQueryNamedQuery<QueryDslFullTextMatchMatchQuery | string | float | boolean>
  match_all?: QueryDslMatchAllQuery
  match_bool_prefix?: QueryDslAbstractionsQueryNamedQuery<QueryDslFullTextMatchBoolPrefixMatchBoolPrefixQuery | string>
  match_none?: QueryDslMatchNoneQuery
  match_phrase?: QueryDslAbstractionsQueryNamedQuery<QueryDslFullTextMatchPhraseMatchPhraseQuery | string>
  match_phrase_prefix?: QueryDslAbstractionsQueryNamedQuery<QueryDslFullTextMatchPhrasePrefixMatchPhrasePrefixQuery | string>
  more_like_this?: QueryDslSpecializedMoreLikeThisMoreLikeThisQuery
  multi_match?: QueryDslFullTextMultiMatchMultiMatchQuery
  nested?: QueryDslJoiningNestedNestedQuery
  parent_id?: QueryDslJoiningParentIdParentIdQuery
  percolate?: QueryDslSpecializedPercolatePercolateQuery
  pinned?: QueryDslSpecializedPinnedPinnedQuery
  prefix?: QueryDslAbstractionsQueryNamedQuery<QueryDslTermLevelPrefixPrefixQuery | string>
  query_string?: QueryDslFullTextQueryStringQueryStringQuery
  range?: QueryDslAbstractionsQueryNamedQuery<QueryDslTermLevelRangeRangeQuery>
  rank_feature?: QueryDslAbstractionsQueryNamedQuery<QueryDslSpecializedRankFeatureRankFeatureQuery | string>
  regexp?: QueryDslAbstractionsQueryNamedQuery<QueryDslTermLevelRegexpRegexpQuery | string>
  script?: QueryDslSpecializedScriptScriptQuery
  script_score?: QueryDslSpecializedScriptScoreScriptScoreQuery
  shape?: QueryDslAbstractionsQueryNamedQuery<QueryDslSpecializedShapeShapeQuery | string>
  simple_query_string?: QueryDslFullTextSimpleQueryStringSimpleQueryStringQuery
  span_containing?: QueryDslSpanContainingSpanContainingQuery
  field_masking_span?: QueryDslSpanFieldMaskingSpanFieldMaskingQuery
  span_first?: QueryDslSpanFirstSpanFirstQuery
  span_multi?: QueryDslSpanMultiTermSpanMultiTermQuery
  span_near?: QueryDslSpanNearSpanNearQuery
  span_not?: QueryDslSpanNotSpanNotQuery
  span_or?: QueryDslSpanOrSpanOrQuery
  span_term?: QueryDslAbstractionsQueryNamedQuery<QueryDslSpanTermSpanTermQuery | string>
  span_within?: QueryDslSpanWithinSpanWithinQuery
  template?: QueryDslAbstractionsContainerQueryTemplate
  term?: QueryDslAbstractionsQueryNamedQuery<QueryDslTermLevelTermTermQuery | string | float | boolean>
  terms?: QueryDslAbstractionsQueryNamedQuery<QueryDslTermLevelTermsTermsQuery | string[] | long[]>
  terms_set?: QueryDslAbstractionsQueryNamedQuery<QueryDslTermLevelTermsSetTermsSetQuery | string>
  wildcard?: QueryDslAbstractionsQueryNamedQuery<QueryDslTermLevelWildcardWildcardQuery | string>
  type?: QueryDslTermLevelTypeTypeQuery
}

export interface SearchProfileQueryProfile {
  breakdown: SearchProfileQueryBreakdown
  description: string
  time_in_nanos: long
  type: string
  children?: SearchProfileQueryProfile[]
}

export interface SqlQuerySqlQuerySqlRequest extends RequestBase {
  format?: string
  body: {
    columnar?: boolean
    cursor?: string
    fetch_size?: integer
    filter?: QueryDslAbstractionsContainerQueryContainer
    query?: string
    request_timeout?: Time
    page_timeout?: Time
    time_zone?: string
    field_multi_value_leniency?: boolean
  }
}

export interface SqlQuerySqlQuerySqlResponse extends ResponseBase {
  columns?: SqlQuerySqlSqlColumn[]
  cursor?: string
  rows: SqlRow[]
}

export interface QueryDslFullTextQueryStringQueryStringQuery extends QueryDslAbstractionsQueryQueryBase {
  allow_leading_wildcard?: boolean
  analyzer?: string
  analyze_wildcard?: boolean
  auto_generate_synonyms_phrase_query?: boolean
  default_field?: Field
  default_operator?: QueryDslOperator
  enable_position_increments?: boolean
  escape?: boolean
  fields?: Fields
  fuzziness?: Fuzziness
  fuzzy_max_expansions?: integer
  fuzzy_prefix_length?: integer
  fuzzy_rewrite?: MultiTermQueryRewrite
  fuzzy_transpositions?: boolean
  lenient?: boolean
  max_determinized_states?: integer
  minimum_should_match?: MinimumShouldMatch
  phrase_slop?: double
  query?: string
  quote_analyzer?: string
  quote_field_suffix?: string
  rewrite?: MultiTermQueryRewrite
  tie_breaker?: double
  time_zone?: string
  type?: QueryDslFullTextMultiMatchTextQueryType
}

export interface QueryDslAbstractionsContainerQueryTemplate {
  source: string
}

export interface XpackUsageQueryUsage {
  count?: integer
  failed?: integer
  paging?: integer
  total?: integer
}

export interface SecurityGetUserPrivilegesQueryUserPrivileges {
  term: SecurityGetUserPrivilegesTermUserPrivileges
}

export interface QueryDslCompoundFunctionScoreFunctionsRandomScoreFunction extends QueryDslCompoundFunctionScoreFunctionsScoreFunctionBase {
  field?: Field
  seed?: long | string
}

export interface AggregationsBucketRangeRangeAggregation extends AggregationsBucketBucketAggregationBase {
  field?: Field
  ranges?: AggregationsBucketRangeAggregationRange[]
  script?: Script
}

export interface AggregationsRangeBucketKeys {
}
export type AggregationsRangeBucket = AggregationsRangeBucketKeys |
    { [property: string]: AggregationsAggregate }

export type MappingTypesCoreRangeRangeProperty = MappingTypesCoreRangeLongRangeLongRangeProperty | MappingTypesCoreRangeIpRangeIpRangeProperty | MappingTypesCoreRangeIntegerRangeIntegerRangeProperty | MappingTypesCoreRangeFloatRangeFloatRangeProperty | MappingTypesCoreRangeDoubleRangeDoubleRangeProperty | MappingTypesCoreRangeDateRangeDateRangeProperty

export interface MappingTypesCoreRangeRangePropertyBase extends MappingTypesDocValuesPropertyBase {
  boost?: double
  coerce?: boolean
  index?: boolean
}

export interface QueryDslTermLevelRangeRangeQuery extends QueryDslAbstractionsQueryQueryBase {
  gt?: double | DateMath
  gte?: double | DateMath
  lt?: double | DateMath
  lte?: double | DateMath
  relation?: QueryDslTermLevelRangeRangeRelation
  time_zone?: string
  from?: double | DateMath
  to?: double | DateMath
}

export type QueryDslTermLevelRangeRangeRelation = 'within' | 'contains' | 'intersects'

export interface RankEvalRankEvalHit {
  _id: Id
  _index: IndexName
  _type?: Type
  _score: double
}

export interface RankEvalRankEvalHitItem {
  hit: RankEvalRankEvalHit
  rating?: double
}

export interface RankEvalRankEvalMetric {
  precision?: RankEvalRankEvalMetricPrecision
  recall?: RankEvalRankEvalMetricRecall
  mean_reciprocal_rank?: RankEvalRankEvalMetricMeanReciprocalRank
  dcg?: RankEvalRankEvalMetricDiscountedCumulativeGain
  expected_reciprocal_rank?: RankEvalRankEvalMetricExpectedReciprocalRank
}

export interface RankEvalRankEvalMetricBase {
  k?: integer
}

export interface RankEvalRankEvalMetricDetail {
  metric_score: double
  unrated_docs: RankEvalUnratedDocument[]
  hits: RankEvalRankEvalHitItem[]
  metric_details: Record<string, Record<string, any>>
}

export interface RankEvalRankEvalMetricDiscountedCumulativeGain extends RankEvalRankEvalMetricBase {
  normalize?: boolean
}

export interface RankEvalRankEvalMetricExpectedReciprocalRank extends RankEvalRankEvalMetricBase {
  maximum_relevance: integer
}

export interface RankEvalRankEvalMetricMeanReciprocalRank extends RankEvalRankEvalMetricRatingTreshold {
}

export interface RankEvalRankEvalMetricPrecision extends RankEvalRankEvalMetricRatingTreshold {
  ignore_unlabeled?: boolean
}

export interface RankEvalRankEvalMetricRatingTreshold extends RankEvalRankEvalMetricBase {
  relevant_rating_threshold?: integer
}

export interface RankEvalRankEvalMetricRecall extends RankEvalRankEvalMetricRatingTreshold {
}

export interface RankEvalRankEvalQuery {
  query: QueryDslAbstractionsContainerQueryContainer
  size?: integer
}

export interface RankEvalRankEvalRequest extends RequestBase {
  index: Indices
  allow_no_indices?: boolean
  expand_wildcards?: ExpandWildcards
  ignore_unavailable?: boolean
  search_type?: string
  body: {
    requests: RankEvalRankEvalRequestItem[]
    metric?: RankEvalRankEvalMetric
  }
}

export interface RankEvalRankEvalRequestItem {
  id: Id
  request?: RankEvalRankEvalQuery
  ratings: RankEvalDocumentRating[]
  template_id?: Id
  params?: Record<string, any>
}

export interface RankEvalRankEvalResponse extends ResponseBase {
  metric_score: double
  details: Record<Id, RankEvalRankEvalMetricDetail>
  failures: Record<string, any>
}

export interface QueryDslSpecializedRankFeatureRankFeatureFunction {
}

export interface MappingTypesCoreRankFeatureRankFeatureProperty extends MappingTypesPropertyBase {
  positive_score_impact?: boolean
  type: 'rank_feature'
}

export interface QueryDslSpecializedRankFeatureRankFeatureQuery extends QueryDslAbstractionsQueryQueryBase {
  function?: QueryDslSpecializedRankFeatureRankFeatureFunction
}

export interface MappingTypesCoreRankFeaturesRankFeaturesProperty extends MappingTypesPropertyBase {
  type: 'rank_features'
}

export interface AggregationsBucketRareTermsRareTermsAggregation extends AggregationsBucketBucketAggregationBase {
  exclude?: string | string[]
  field?: Field
  include?: string | string[] | AggregationsBucketTermsTermsInclude
  max_doc_count?: long
  missing?: AggregationsMissing
  precision?: double
  value_type?: string
}

export interface AggregationsRareTermsBucketKeys<TKey = unknown> {
}
export type AggregationsRareTermsBucket<TKey = unknown> = AggregationsRareTermsBucketKeys<TKey> |
    { [property: string]: AggregationsAggregate }

export interface AggregationsMetricRateRateAggregation extends AggregationsMetricFormatMetricAggregationBase {
  unit?: AggregationsBucketDateHistogramDateInterval
  mode?: AggregationsMetricRateRateMode
}

export type AggregationsMetricRateRateMode = 'sum' | 'value_count'

export interface XpackUsageRealmCacheUsage {
  size: long
}

export interface SecurityRealmInfo {
  name: Name
  type: string
}

export interface XpackUsageRealmUsage extends XpackUsageXPackUsage {
  name?: string[]
  order?: long[]
  size?: long[]
  cache?: XpackUsageRealmCacheUsage[]
  has_authorization_realms?: boolean[]
  has_default_username_pattern?: boolean[]
  has_truststore?: boolean[]
  is_authentication_delegated?: boolean[]
}

export interface IndicesRecoveryRecoveryBytes {
  percent: Percentage
  recovered?: ByteSize
  recovered_in_bytes: ByteSize
  reused?: ByteSize
  reused_in_bytes: ByteSize
  total?: ByteSize
  total_in_bytes: ByteSize
}

export interface IndicesRecoveryRecoveryFileDetails {
  length: long
  name: string
  recovered: long
}

export interface IndicesRecoveryRecoveryFiles {
  details?: IndicesRecoveryRecoveryFileDetails[]
  percent: Percentage
  recovered: long
  reused: long
  total: long
}

export interface IndicesRecoveryRecoveryIndexStatus {
  bytes?: IndicesRecoveryRecoveryBytes
  files: IndicesRecoveryRecoveryFiles
  size: IndicesRecoveryRecoveryBytes
  source_throttle_time?: Time
  source_throttle_time_in_millis: EpochMillis
  target_throttle_time?: Time
  target_throttle_time_in_millis: EpochMillis
  total_time_in_millis: EpochMillis
  total_time?: Time
}

export interface IndicesRecoveryRecoveryOrigin {
  hostname?: string
  host?: Host
  transport_address?: TransportAddress
  id?: Id
  ip?: Ip
  name?: Name
  bootstrap_new_history_uuid?: boolean
  repository?: Name
  snapshot?: Name
  version?: VersionString
  restoreUUID?: Uuid
  index?: IndexName
}

export interface IndicesRecoveryRecoveryStartStatus {
  check_index_time: long
  total_time_in_millis: string
}

export interface RecoveryStats {
  current_as_source: long
  current_as_target: long
  throttle_time?: string
  throttle_time_in_millis: long
}

export interface IndicesRecoveryRecoveryStatus {
  shards: IndicesRecoveryShardRecovery[]
}

export interface IndicesRecoveryRecoveryTranslogStatus {
  percent: Percentage
  recovered: long
  total: long
  total_on_start: long
  total_time?: string
  total_time_in_millis: EpochMillis
}

export interface IndicesRecoveryRecoveryVerifyIndex {
  check_index_time?: Time
  check_index_time_in_millis: EpochMillis
  total_time?: Time
  total_time_in_millis: EpochMillis
}

export type Refresh = boolean | RefreshOptions

export type RefreshOptions = 'wait_for'

export interface RefreshStats {
  external_total: long
  external_total_time_in_millis: long
  listeners: long
  total: long
  total_time?: string
  total_time_in_millis: long
}

export interface QueryDslTermLevelRegexpRegexpQuery extends QueryDslAbstractionsQueryQueryBase {
  flags?: string
  max_determinized_states?: integer
  value?: string
}

export interface AggregationsPipelineInferenceBucketRegressionInferenceOptions {
  results_field: Field
  num_top_feature_importance_values?: integer
}

export interface ReindexReindexDestination {
  index: IndexName
  op_type?: OpType
  pipeline?: string
  routing?: ReindexReindexRouting
  version_type?: VersionType
}

export interface ReindexRethrottleReindexNode extends SpecUtilsBaseNode {
  tasks: Record<TaskId, ReindexRethrottleReindexTask>
}

export interface ReindexReindexRequest extends RequestBase {
  refresh?: boolean
  requests_per_second?: long
  scroll?: Time
  slices?: long
  timeout?: Time
  wait_for_active_shards?: WaitForActiveShards
  wait_for_completion?: boolean
  require_alias?: boolean
  body: {
    conflicts?: Conflicts
    dest?: ReindexReindexDestination
    max_docs?: long
    script?: Script
    size?: long
    source?: ReindexReindexSource
  }
}

export interface ReindexReindexResponse extends ResponseBase {
  batches?: long
  created?: long
  deleted?: long
  failures?: BulkIndexByScrollFailure[]
  noops?: long
  retries?: Retries
  requests_per_second?: long
  slice_id?: integer
  task?: TaskId
  throttled_millis?: EpochMillis
  throttled_until_millis?: EpochMillis
  timed_out?: boolean
  took?: Time
  total?: long
  updated?: long
  version_conflicts?: long
}

export interface ReindexRethrottleReindexRethrottleRequest extends RequestBase {
  task_id: Id
  requests_per_second?: long
}

export interface ReindexRethrottleReindexRethrottleResponse extends ResponseBase {
  nodes: Record<string, ReindexRethrottleReindexNode>
}

export interface ReindexReindexRouting {
}

export interface ReindexReindexSource {
  index: Indices
  query?: QueryDslAbstractionsContainerQueryContainer
  remote?: ReindexRemoteSource
  size?: integer
  slice?: SlicedScroll
  sort?: SearchSortSort
  _source?: Fields
}

export interface ReindexRethrottleReindexStatus {
  batches: long
  created: long
  deleted: long
  noops: long
  requests_per_second: float
  retries: Retries
  throttled_millis: long
  throttled_until_millis: long
  total: long
  updated: long
  version_conflicts: long
}

export interface ReindexRethrottleReindexTask {
  action: string
  cancellable: boolean
  description: string
  id: long
  node: Name
  running_time_in_nanos: long
  start_time_in_millis: long
  status: ReindexRethrottleReindexStatus
  type: string
  headers: HttpHeaders
}

export type RelationName = string

export interface IndicesReloadSearchAnalyzersReloadDetails {
  index: string
  reloaded_analyzers: string[]
  reloaded_node_ids: string[]
}

export interface IndicesReloadSearchAnalyzersReloadSearchAnalyzersRequest extends RequestBase {
  index: Indices
  allow_no_indices?: boolean
  expand_wildcards?: ExpandWildcards
  ignore_unavailable?: boolean
}

export interface IndicesReloadSearchAnalyzersReloadSearchAnalyzersResponse extends ResponseBase {
  reload_details: IndicesReloadSearchAnalyzersReloadDetails[]
  _shards: ShardStatistics
}

export interface NodesReloadSecureSettingsReloadSecureSettingsRequest extends RequestBase {
  node_id?: NodeIds
  timeout?: Time
  body?: {
    secure_settings_password?: Password
  }
}

export interface NodesReloadSecureSettingsReloadSecureSettingsResponse extends NodesNodesResponseBase {
  cluster_name: Name
  nodes: Record<string, NodesNodesStatsNodeStats | NodesReloadSecureSettingsNodeReloadException>
}

export interface ReindexRemoteSource {
  connect_timeout: Time
  host: Host
  username: Username
  password: Password
  socket_timeout: Time
}

export interface AnalysisTokenFiltersRemoveDuplicatesTokenFilter extends AnalysisTokenFiltersTokenFilterBase {
}

export interface IlmRemovePolicyRemovePolicyRequest extends RequestBase {
  index: IndexName
}

export interface IlmRemovePolicyRemovePolicyResponse extends ResponseBase {
  failed_indexes: string[]
  has_failures: boolean
}

export interface IngestProcessorsRemoveProcessor extends IngestProcessorBase {
  field: Fields
  ignore_missing?: boolean
}

export interface IngestProcessorsRenameProcessor extends IngestProcessorBase {
  field: Field
  ignore_missing?: boolean
  target_field: Field
}

export interface RenderSearchTemplateRenderSearchTemplateRequest extends RequestBase {
  body?: {
    file?: string
    params?: Record<string, any>
    source?: string
  }
}

export interface RenderSearchTemplateRenderSearchTemplateResponse extends ResponseBase {
  template_output: Record<string, any>
}

export interface RequestBase extends SpecUtilsCommonQueryParameters {
}

export interface RequestCacheStats {
  evictions: long
  hit_count: long
  memory_size?: string
  memory_size_in_bytes: long
  miss_count: long
}

export interface SearchRescoringRescore {
  query: SearchRescoringRescoreQuery
  window_size?: integer
}

export interface SearchRescoringRescoreQuery {
  rescore_query: QueryDslAbstractionsContainerQueryContainer
  query_weight?: double
  rescore_query_weight?: double
  score_mode?: SearchRescoringScoreMode
}

export interface ClusterClusterAllocationExplainReservedSize {
  node_id: string
  path: string
  total: long
  shards: string[]
}

export interface IndicesResolveIndexResolveIndexAliasItem {
  name: Name
  indices: Indices
}

export interface IndicesResolveIndexResolveIndexDataStreamsItem {
  name: DataStreamName
  timestamp_field: Field
  backing_indices: Indices
}

export interface IndicesResolveIndexResolveIndexItem {
  name: Name
  aliases?: string[]
  attributes: string[]
  data_stream?: DataStreamName
}

export interface IndicesResolveIndexResolveIndexRequest extends RequestBase {
  name: Names
  expand_wildcards?: ExpandWildcards
}

export interface IndicesResolveIndexResolveIndexResponse extends ResponseBase {
  indices: IndicesResolveIndexResolveIndexItem[]
  aliases: IndicesResolveIndexResolveIndexAliasItem[]
  data_streams: IndicesResolveIndexResolveIndexDataStreamsItem[]
}

export type SecurityHasPrivilegesResourcePrivileges = Record<Name, SecurityHasPrivilegesPrivileges>

export interface ResponseBase {
}

export type WatcherResponseContentType = 'json' | 'yaml' | 'text'

export type Result = 'Error' | 'created' | 'updated' | 'deleted' | 'not_found' | 'noop'

export interface MlResultBucket {
  anomaly_score: double
  bucket_influencers: MlBucketInfluencer[]
  bucket_span: Time
  event_count: long
  initial_anomaly_score: double
  is_interim: boolean
  job_id: Id
  partition_scores?: MlPartitionScore[]
  processing_time_ms: double
  result_type: string
  timestamp: Time
}

export interface CcrResumeAutoFollowPatternResumeAutoFollowPatternRequest extends RequestBase {
  name: Name
}

export interface CcrResumeAutoFollowPatternResumeAutoFollowPatternResponse extends AcknowledgedResponseBase {
}

export interface CcrResumeFollowIndexResumeFollowIndexRequest extends RequestBase {
  index: IndexName
  body?: {
    max_outstanding_read_requests?: long
    max_outstanding_write_requests?: long
    max_read_request_operation_count?: long
    max_read_request_size?: string
    max_retry_delay?: Time
    max_write_buffer_count?: long
    max_write_buffer_size?: string
    max_write_request_operation_count?: long
    max_write_request_size?: string
    read_poll_timeout?: Time
  }
}

export interface CcrResumeFollowIndexResumeFollowIndexResponse extends AcknowledgedResponseBase {
}

export interface Retries {
  bulk: long
  search: long
}

export interface IlmRetryRetryIlmRequest extends RequestBase {
  index: IndexName
}

export interface IlmRetryRetryIlmResponse extends AcknowledgedResponseBase {
}

export interface AggregationsBucketReverseNestedReverseNestedAggregation extends AggregationsBucketBucketAggregationBase {
  path?: Field
}

export interface AnalysisTokenFiltersReverseTokenFilter extends AnalysisTokenFiltersTokenFilterBase {
}

export interface SecurityPutRoleMappingRoleMappingRuleBase {
}

export interface XpackUsageRoleMappingUsage {
  enabled: integer
  size: integer
}

export type SecurityRoleTemplate = SecurityInlineRoleTemplate | SecurityStoredRoleTemplate | SecurityInvalidRoleTemplate

export type SecurityRoleTemplateFormat = 'string' | 'json'

export interface RollupGetRollupCapabilitiesRollupCapabilities {
  rollup_jobs: RollupGetRollupCapabilitiesRollupCapabilitiesJob[]
}

export interface RollupGetRollupCapabilitiesRollupCapabilitiesJob {
  fields: Record<Field, Record<string, any>>
  index_pattern: string
  job_id: string
  rollup_index: string
}

export interface RollupRollupConfigurationRollupFieldMetric {
  field: Field
  metrics: RollupRollupConfigurationRollupMetric[]
}

export interface RollupRollupConfigurationRollupGroupings {
  date_histogram?: RollupRollupConfigurationDateHistogramRollupGrouping
  histogram?: RollupRollupConfigurationHistogramRollupGrouping
  terms?: RollupRollupConfigurationTermsRollupGrouping
}

export interface RollupGetRollupIndexCapabilitiesRollupIndexCapabilities {
  rollup_jobs: RollupGetRollupIndexCapabilitiesRollupIndexCapabilitiesJob[]
}

export interface RollupGetRollupIndexCapabilitiesRollupIndexCapabilitiesJob {
  fields: Record<Field, RollupGetRollupIndexCapabilitiesRollupIndexCapabilitiesJobField[]>
  index_pattern: string
  job_id: Id
  rollup_index: IndexName
}

export interface RollupGetRollupIndexCapabilitiesRollupIndexCapabilitiesJobField {
  agg: string
  time_zone?: string
  calendar_interval?: Time
}

export interface RollupGetRollupJobRollupJobConfiguration {
  cron: string
  groups: RollupRollupConfigurationRollupGroupings
  id: Id
  index_pattern: string
  metrics: RollupRollupConfigurationRollupFieldMetric[]
  page_size: long
  rollup_index: IndexName
  timeout: Time
}

export interface RollupGetRollupJobRollupJobInformation {
  config: RollupGetRollupJobRollupJobConfiguration
  stats: RollupGetRollupJobRollupJobStats
  status: RollupGetRollupJobRollupJobStatus
}

export interface RollupGetRollupJobRollupJobStats {
  documents_processed: long
  index_failures: long
  index_time_in_ms: long
  index_total: long
  pages_processed: long
  rollups_indexed: long
  search_failures: long
  search_time_in_ms: long
  search_total: long
  trigger_count: long
  processing_time_in_ms: long
  processing_total: long
}

export interface RollupGetRollupJobRollupJobStatus {
  current_position?: Record<string, any>
  job_state: RollupGetRollupJobIndexingJobState
  upgraded_doc_id?: boolean
}

export interface RollupGetRollupJobRollupJobTaskFailure {
  task_id: TaskId
  node_id: Id
  status: string
  reason: RollupGetRollupJobRollupJobTaskFailureReason
}

export interface RollupGetRollupJobRollupJobTaskFailureReason {
  type: string
  reason: string
}

export type RollupRollupConfigurationRollupMetric = 'min' | 'max' | 'sum' | 'avg' | 'value_count'

export interface RollupRollupRollupRequest extends RequestBase {
  stubb: integer
  stuba: integer
  body: {
    stub: integer
  }
}

export interface RollupRollupRollupResponse extends ResponseBase {
  stub: integer
}

export interface RollupRollupSearchRollupSearchRequest extends RequestBase {
  index: Indices
  type?: Type
  rest_total_hits_as_int?: boolean
  typed_keys?: boolean
  body: {
    aggs?: Record<string, AggregationsAggregationContainer>
    query?: QueryDslAbstractionsContainerQueryContainer
    size?: integer
  }
}

export interface RollupRollupSearchRollupSearchResponse<TDocument = unknown> extends ResponseBase {
}

export interface InfoRootNodeInfoRequest extends RequestBase {
}

export interface InfoRootNodeInfoResponse extends ResponseBase {
  cluster_name: string
  cluster_uuid: string
  name: string
  tagline: string
  version: ElasticsearchVersionInfo
}

export type Routing = string | number

export interface MappingMetaFieldsRoutingRoutingField {
  required: boolean
}

export type MlRuleAction = 'skip_result' | 'skip_model_update'

export interface MlRuleCondition {
  applies_to: MlAppliesTo
  operator: MlConditionOperator
  value: double
}

export type MlRuleFilterType = 'include' | 'exclude'

export interface MappingRuntimeFieldsRuntimeField {
  format?: string
  script?: Script
  type: MappingRuntimeFieldsRuntimeFieldType
}

export type MappingRuntimeFieldsRuntimeFieldType = 'boolean' | 'date' | 'double' | 'geo_point' | 'ip' | 'keyword' | 'long'

export interface ClusterClusterStatsRuntimeFieldTypesStats {
  name: Name
  count: integer
  index_count: integer
  scriptless_count: integer
  shadowed_count: integer
  lang: string[]
  lines_max: integer
  lines_total: integer
  chars_max: integer
  chars_total: integer
  source_max: integer
  source_total: integer
  doc_max: integer
  doc_total: integer
}

export type MappingRuntimeFieldsRuntimeFields = Record<Field, MappingRuntimeFieldsRuntimeField>

export interface XpackUsageRuntimeFieldsTypeUsage {
  chars_max: long
  chars_total: long
  count: long
  doc_max: long
  doc_total: long
  index_count: long
  lang: string[]
  lines_max: long
  lines_total: long
  name: Field
  scriptless_count: long
  shadowed_count: long
  source_max: long
  source_total: long
}

export interface XpackUsageRuntimeFieldsUsage extends XpackUsageXPackUsage {
  field_types: XpackUsageRuntimeFieldsTypeUsage[]
}

export interface GraphExploreSampleDiversity {
  field: Field
  max_docs_per_value: integer
}

export interface AggregationsBucketSamplerSamplerAggregation extends AggregationsBucketBucketAggregationBase {
  shard_size?: integer
}

export type AggregationsBucketDiversifiedSamplerSamplerAggregationExecutionHint = 'map' | 'global_ordinals' | 'bytes_hash'

export interface WatcherScheduleBase {
}

export interface WatcherScheduleContainer {
  cron?: WatcherCronExpression
  daily?: WatcherDailySchedule
  hourly?: WatcherHourlySchedule
  interval?: Time
  monthly?: WatcherTimeOfMonth[]
  weekly?: WatcherTimeOfWeek[]
  yearly?: WatcherTimeOfYear[]
}

export interface WatcherScheduleTriggerEvent {
  scheduled_time: DateString | string
  triggered_time?: DateString | string
}

export interface MlPostCalendarEventsScheduledEvent {
  calendar_id: Id
  description: string
  end_time: EpochMillis
  event_id: Id
  start_time: EpochMillis
}

export interface QueryDslCompoundFunctionScoreFunctionsScoreFunctionBase {
  filter?: QueryDslAbstractionsContainerQueryContainer
  weight?: double
}

export type SearchRescoringScoreMode = 'avg' | 'max' | 'min' | 'multiply' | 'total'

export interface SearchSortScoreSort {
  mode?: SearchSortSortMode
  order?: SearchSortSortOrder
}

export type Script = InlineScript | IndexedScript | string

export interface ScriptBase {
  lang?: string
  params?: Record<string, any>
}

export interface WatcherScriptCondition {
  lang: string
  params?: Record<string, any>
  source: string
}

export interface ScriptField {
  script: Script
}

export interface IngestProcessorsScriptProcessor extends IngestProcessorBase {
  id?: Id
  lang?: string
  params?: Record<string, any>
  source: string
}

export interface QueryDslSpecializedScriptScriptQuery extends QueryDslAbstractionsQueryQueryBase {
  script?: Script
}

export interface QueryDslCompoundFunctionScoreFunctionsScriptScoreFunction extends QueryDslCompoundFunctionScoreFunctionsScoreFunctionBase {
  script: Script
}

export interface QueryDslSpecializedScriptScoreScriptScoreQuery extends QueryDslAbstractionsQueryQueryBase {
  query?: QueryDslAbstractionsContainerQueryContainer
  script?: Script
}

export interface SearchSortScriptSort {
  order?: SearchSortSortOrder
  script: Script
  type?: string
}

export interface NodesNodesStatsScriptStats {
  cache_evictions: long
  compilations: long
}

export interface WatcherScriptTransform {
  lang: string
  params: Record<string, any>
}

export interface AggregationsBucketSignificantTermsHeuristicsScriptedHeuristic {
  script: Script
}

export interface AggregationsScriptedMetricAggregate extends AggregationsAggregateBase {
  value: any
}

export interface AggregationsMetricScriptedMetricScriptedMetricAggregation extends AggregationsMetricMetricAggregationBase {
  combine_script?: Script
  init_script?: Script
  map_script?: Script
  params?: Record<string, any>
  reduce_script?: Script
}

export type ScrollId = string

export interface ScrollScrollRequest extends RequestBase {
  scroll_id?: Id
  scroll?: Time
  rest_total_hits_as_int?: boolean
  total_hits_as_integer?: boolean
  body?: {
    scroll?: Time
    scroll_id?: ScrollId
    rest_total_hits_as_int?: boolean
  }
}

export interface ScrollScrollResponse<TDocument = unknown> extends SearchSearchResponse<TDocument> {
  failed_shards?: ScrollScrollResponseFailedShard[]
}

export interface ScrollScrollResponseErrorReason {
  type: string
  reason: string
}

export interface ScrollScrollResponseFailedShard {
  shard: integer
  reason: ScrollScrollResponseErrorReason
}

export interface MappingTypesCoreSearchAsYouTypeSearchAsYouTypeProperty extends MappingTypesCorePropertyBase {
  analyzer?: string
  index?: boolean
  index_options?: MappingTypesCoreTextIndexOptions
  max_shingle_size?: integer
  norms?: boolean
  search_analyzer?: string
  search_quote_analyzer?: string
  term_vector?: MappingTermVectorOption
  type: 'search_as_you_type'
}

export interface WatcherSearchInput {
  extract?: string[]
  request: WatcherSearchInputRequestDefinition
  timeout?: Time
}

export interface WatcherSearchInputRequestBody {
  query: QueryDslAbstractionsContainerQueryContainer
}

export interface WatcherSearchInputRequestDefinition {
  body?: WatcherSearchInputRequestBody
  indices?: IndexName[]
  indices_options?: WatcherIndicesOptions
  search_type?: SearchType
  template?: SearchTemplateSearchTemplateRequest
  rest_total_hits_as_int?: boolean
}

export interface SearchProfileSearchProfile {
  collector: SearchProfileCollector[]
  query: SearchProfileQueryProfile[]
  rewrite_time: long
}

export interface SearchSearchRequest extends RequestBase {
  index?: Indices
  type?: Types
  allow_no_indices?: boolean
  allow_partial_search_results?: boolean
  analyzer?: string
  analyze_wildcard?: boolean
  batched_reduce_size?: long
  ccs_minimize_roundtrips?: boolean
  default_operator?: DefaultOperator
  df?: string
  docvalue_fields?: Fields
  expand_wildcards?: ExpandWildcards
  explain?: boolean
  ignore_throttled?: boolean
  ignore_unavailable?: boolean
  lenient?: boolean
  max_concurrent_shard_requests?: long
  min_compatible_shard_node?: VersionString
  preference?: string
  pre_filter_shard_size?: long
  request_cache?: boolean
  routing?: Routing
  scroll?: Time
  search_type?: SearchType
  stats?: string[]
  stored_fields?: Fields
  suggest_field?: Field
  suggest_mode?: SuggestMode
  suggest_size?: long
  suggest_text?: string
  terminate_after?: long
  timeout?: Time
  track_total_hits?: boolean | integer
  track_scores?: boolean
  typed_keys?: boolean
  rest_total_hits_as_int?: boolean
  version?: boolean
  _source?: boolean | Fields
  _source_excludes?: Fields
  _source_includes?: Fields
  seq_no_primary_term?: boolean
  q?: string
  size?: integer
  from?: integer
  sort?: string | string[]
  body?: {
    aggs?: Record<string, AggregationsAggregationContainer>
    aggregations?: Record<string, AggregationsAggregationContainer>
    collapse?: SearchCollapsingFieldCollapse
    explain?: boolean
    from?: integer
    highlight?: SearchHighlightingHighlight
    track_total_hits?: boolean | integer
    indices_boost?: Record<IndexName, double>[]
    docvalue_fields?: SearchSourceFilteringDocValueField | Field | SearchSourceFilteringDocValueField[]
    min_score?: double
    post_filter?: QueryDslAbstractionsContainerQueryContainer
    profile?: boolean
    query?: QueryDslAbstractionsContainerQueryContainer
    rescore?: SearchRescoringRescore | SearchRescoringRescore[]
    script_fields?: Record<string, ScriptField>
    search_after?: integer | string[]
    size?: integer
    slice?: SlicedScroll
    sort?: SearchSortSort
    _source?: boolean | Fields | SearchSourceFilteringSourceFilter
    fields?: Field | DateField[]
    suggest?: SearchSuggestersSuggestContainer | Record<string, SearchSuggestersSuggestContainer>
    terminate_after?: long
    timeout?: string
    track_scores?: boolean
    version?: boolean
    seq_no_primary_term?: boolean
    stored_fields?: Fields
    pit?: SearchPointInTimePointInTimeReference
    runtime_mappings?: MappingRuntimeFieldsRuntimeFields
    stats?: string[]
  }
}

export interface SearchSearchResponse<TDocument = unknown> extends ResponseBase {
  took: long
  timed_out: boolean
  _shards: ShardStatistics
  hits: SearchHitsHitsMetadata<TDocument>
  aggregations?: Record<AggregateName, AggregationsAggregate>
  _clusters?: ClusterStatistics
  documents?: TDocument[]
  fields?: Record<string, any>
  max_score?: double
  num_reduce_phases?: long
  profile?: SearchProfileProfile
  pit_id?: Id
  _scroll_id?: ScrollId
  suggest?: Record<SuggestionName, SearchSuggestersSuggest<TDocument>[]>
  terminated_early?: boolean
}

export interface SearchShardsSearchShardsRequest extends RequestBase {
  index?: Indices
  allow_no_indices?: boolean
  expand_wildcards?: ExpandWildcards
  ignore_unavailable?: boolean
  local?: boolean
  preference?: string
  routing?: Routing
}

export interface SearchShardsSearchShardsResponse extends ResponseBase {
  nodes: Record<string, NodesNodeAttributes>
  shards: NodesNodeShard[][]
  indices: Record<IndexName, SearchShardsShardStoreIndex>
}

export interface SearchStats {
  fetch_current: long
  fetch_time_in_millis: long
  fetch_total: long
  open_contexts?: long
  query_current: long
  query_time_in_millis: long
  query_total: long
  scroll_current: long
  scroll_time_in_millis: long
  scroll_total: long
  suggest_current: long
  suggest_time_in_millis: long
  suggest_total: long
  groups?: Record<string, SearchStats>
}

export interface SearchTemplateSearchTemplateRequest extends RequestBase {
  index?: Indices
  type?: Types
  allow_no_indices?: boolean
  ccs_minimize_roundtrips?: boolean
  expand_wildcards?: ExpandWildcards
  explain?: boolean
  ignore_throttled?: boolean
  ignore_unavailable?: boolean
  preference?: string
  profile?: boolean
  routing?: Routing
  scroll?: Time
  search_type?: SearchType
  total_hits_as_integer?: boolean
  typed_keys?: boolean
  body: {
    id?: string
    params?: Record<string, any>
    source?: string
  }
}

export interface SearchTemplateSearchTemplateResponse<TDocument = unknown> extends ResponseBase {
  _shards: ShardStatistics
  timed_out: boolean
  took: integer
  hits: SearchHitsHitsMetadata<TDocument>
}

export interface WatcherSearchTransform {
  request: WatcherSearchInputRequestDefinition
  timeout: Time
}

export type SearchType = 'query_then_fetch' | 'dfs_query_then_fetch'

export interface SearchableSnapshotsClearCacheSearchableSnapshotsClearCacheRequest extends RequestBase {
  stub_a: integer
  stub_b: integer
  body?: {
    stub_c: integer
  }
}

export interface SearchableSnapshotsClearCacheSearchableSnapshotsClearCacheResponse extends ResponseBase {
  stub: integer
}

export interface SearchableSnapshotsMountSearchableSnapshotsMountRequest extends RequestBase {
  repository: Name
  snapshot: Name
  master_timeout?: Time
  wait_for_completion?: boolean
  storage?: string
  body: {
    index: IndexName
    renamed_index?: IndexName
    index_settings?: Record<string, any>
    ignore_index_settings?: string[]
  }
}

export interface SearchableSnapshotsMountSearchableSnapshotsMountResponse extends ResponseBase {
  snapshot: SearchableSnapshotsMountSearchableSnapshotsMountSnapshot
}

export interface SearchableSnapshotsMountSearchableSnapshotsMountSnapshot {
  snapshot: Name
  indices: Indices
  shards: ShardStatistics
}

export interface SearchableSnapshotsRepositoryStatsSearchableSnapshotsRepositoryStatsRequest extends RequestBase {
  stub_a: integer
  stub_b: integer
  body?: {
    stub_c: integer
  }
}

export interface SearchableSnapshotsRepositoryStatsSearchableSnapshotsRepositoryStatsResponse extends ResponseBase {
  stub: integer
}

export interface SearchableSnapshotsStatsSearchableSnapshotsStatsRequest extends RequestBase {
  stub_a: integer
  stub_b: integer
  body?: {
    stub_c: integer
  }
}

export interface SearchableSnapshotsStatsSearchableSnapshotsStatsResponse extends ResponseBase {
  stub: integer
}

export interface XpackUsageSearchableSnapshotsUsage extends XpackUsageXPackUsage {
  indices_count: integer
  full_copy_indices_count?: integer
  shared_cache_indices_count?: integer
}

export interface SecurityAuthenticateSecurityAuthenticateRequest extends RequestBase {
  body?: {
    stub: integer
  }
}

export interface SecurityAuthenticateSecurityAuthenticateResponse extends ResponseBase {
  authentication_realm: SecurityRealmInfo
  email?: string
  full_name?: Name
  lookup_realm: SecurityRealmInfo
  metadata: Record<string, any>
  roles: string[]
  username: Username
  enabled: boolean
  authentication_type: string
}

export interface SecurityChangePasswordSecurityChangePasswordRequest extends RequestBase {
  username?: Username
  refresh?: Refresh
  body: {
    password?: Password
  }
}

export interface SecurityChangePasswordSecurityChangePasswordResponse extends ResponseBase {
}

export interface SecurityClearApiKeyCacheSecurityClearApiKeyCacheRequest extends RequestBase {
  ids?: Ids
}

export interface SecurityClearApiKeyCacheSecurityClearApiKeyCacheResponse extends ResponseBase {
  _nodes: NodesNodeStatistics
  cluster_name: Name
  nodes: Record<string, SecurityClearApiKeyCacheClearApiKeyCacheNode>
}

export interface SecurityClearCachedPrivilegesSecurityClearCachedPrivilegesRequest extends RequestBase {
  application: Name
}

export interface SecurityClearCachedPrivilegesSecurityClearCachedPrivilegesResponse extends ResponseBase {
  _nodes: NodesNodeStatistics
  cluster_name: Name
  nodes: Record<string, SecurityClearCachedPrivilegesClearCachedPrivilegeNode>
}

export interface SecurityClearCachedRealmsSecurityClearCachedRealmsRequest extends RequestBase {
  realms: Names
  usernames?: string[]
}

export interface SecurityClearCachedRealmsSecurityClearCachedRealmsResponse extends ResponseBase {
  cluster_name: Name
  nodes: Record<string, SecuritySecurityNode>
  _nodes: NodesNodeStatistics
}

export interface SecurityClearCachedRolesSecurityClearCachedRolesRequest extends RequestBase {
  name: Names
}

export interface SecurityClearCachedRolesSecurityClearCachedRolesResponse extends ResponseBase {
  cluster_name: string
  nodes: Record<string, SecuritySecurityNode>
  _nodes: NodesNodeStatistics
}

export interface SecurityCreateApiKeySecurityCreateApiKeyRequest extends RequestBase {
  refresh?: Refresh
  body: {
    expiration?: Time
    name?: Name
    role_descriptors?: Record<string, SecurityCreateApiKeyApiKeyRole>
  }
}

export interface SecurityCreateApiKeySecurityCreateApiKeyResponse extends ResponseBase {
  api_key: string
  expiration?: long
  id: Id
  name: Name
}

export interface SecurityDeletePrivilegesSecurityDeletePrivilegesRequest extends RequestBase {
  application: Name
  name: Name
  refresh?: Refresh
}

export interface SecurityDeletePrivilegesSecurityDeletePrivilegesResponse extends DictionaryResponseBase<string, Record<string, SecurityDeletePrivilegesFoundUserPrivilege>> {
}

export interface SecurityDeleteRoleMappingSecurityDeleteRoleMappingRequest extends RequestBase {
  name: Name
  refresh?: Refresh
}

export interface SecurityDeleteRoleMappingSecurityDeleteRoleMappingResponse extends ResponseBase {
  found: boolean
}

export interface SecurityDeleteRoleSecurityDeleteRoleRequest extends RequestBase {
  name: Name
  refresh?: Refresh
}

export interface SecurityDeleteRoleSecurityDeleteRoleResponse extends ResponseBase {
  found: boolean
}

export interface SecurityDeleteUserSecurityDeleteUserRequest extends RequestBase {
  username: Username
  refresh?: Refresh
}

export interface SecurityDeleteUserSecurityDeleteUserResponse extends ResponseBase {
  found: boolean
}

export interface SecurityDisableUserSecurityDisableUserRequest extends RequestBase {
  username: Username
  refresh?: Refresh
}

export interface SecurityDisableUserSecurityDisableUserResponse extends ResponseBase {
  stub: integer
}

export interface SecurityEnableUserSecurityEnableUserRequest extends RequestBase {
  username: Username
  refresh?: Refresh
}

export interface SecurityEnableUserSecurityEnableUserResponse extends ResponseBase {
  stub: integer
}

export interface XpackUsageSecurityFeatureToggle {
  enabled: boolean
}

export interface SecurityGetApiKeySecurityGetApiKeyRequest extends RequestBase {
  id?: Id
  name?: Name
  owner?: boolean
  realm_name?: Name
  username?: Username
}

export interface SecurityGetApiKeySecurityGetApiKeyResponse extends ResponseBase {
  api_keys: SecurityGetApiKeyApiKeys[]
}

export interface SecurityGetBuiltinPrivilegesSecurityGetBuiltinPrivilegesRequest extends RequestBase {
  stub: boolean
}

export interface SecurityGetBuiltinPrivilegesSecurityGetBuiltinPrivilegesResponse extends ResponseBase {
  cluster: string[]
  index: Indices
}

export interface SecurityGetPrivilegesSecurityGetPrivilegesRequest extends RequestBase {
  application?: Name
  name?: Name
}

export interface SecurityGetPrivilegesSecurityGetPrivilegesResponse extends DictionaryResponseBase<string, Record<string, SecurityPutPrivilegesPrivilegesActions>> {
}

export interface SecurityGetRoleMappingSecurityGetRoleMappingRequest extends RequestBase {
  name?: Name
}

export interface SecurityGetRoleMappingSecurityGetRoleMappingResponse extends DictionaryResponseBase<string, SecurityXPackRoleMapping> {
}

export interface SecurityGetRoleSecurityGetRoleRequest extends RequestBase {
  name?: Name
}

export interface SecurityGetRoleSecurityGetRoleResponse extends DictionaryResponseBase<string, SecurityXPackRole> {
}

export interface SecurityGetTokenSecurityGetTokenRequest extends RequestBase {
  body: {
    grant_type?: SecurityAccessTokenGrantType
    scope?: string
    password?: Password
    kerberos_ticket?: string
    refresh_token?: string
    username?: Username
  }
}

export interface SecurityGetTokenSecurityGetTokenResponse extends ResponseBase {
  access_token: string
  expires_in: long
  scope?: string
  type: string
  refresh_token: string
  kerberos_authentication_response_token?: string
  authentication: SecurityGetTokenAuthenticatedUser
}

export interface SecurityGetUserPrivilegesSecurityGetUserPrivilegesRequest extends RequestBase {
  stub: boolean
}

export interface SecurityGetUserPrivilegesSecurityGetUserPrivilegesResponse extends ResponseBase {
  applications: SecurityGetUserPrivilegesApplicationResourcePrivileges[]
  cluster: string[]
  global: SecurityGetUserPrivilegesGlobalPrivileges[]
  indices: SecurityGetUserPrivilegesUserIndicesPrivileges[]
  run_as: string[]
}

export interface SecurityGetUserSecurityGetUserRequest extends RequestBase {
  username?: Username[]
}

export interface SecurityGetUserSecurityGetUserResponse extends DictionaryResponseBase<string, SecurityXPackUser> {
}

export interface SecurityGrantApiKeySecurityGrantApiKeyRequest extends RequestBase {
  body: {
    api_key: SecurityGrantApiKeyApiKey
    grant_type: SecurityGrantApiKeyApiKeyGrantType
    access_token?: string
    username?: Username
    password?: Password
  }
}

export interface SecurityGrantApiKeySecurityGrantApiKeyResponse extends ResponseBase {
  api_key: string
  id: Id
  name: Name
  expiration?: EpochMillis
}

export interface SecurityHasPrivilegesSecurityHasPrivilegesRequest extends RequestBase {
  user?: Name
  body: {
    application?: SecurityHasPrivilegesApplicationPrivilegesCheck[]
    cluster?: string[]
    index?: SecurityHasPrivilegesIndexPrivilegesCheck[]
  }
}

export interface SecurityHasPrivilegesSecurityHasPrivilegesResponse extends ResponseBase {
  application: SecurityHasPrivilegesApplicationsPrivileges
  cluster: Record<string, boolean>
  has_all_requested: boolean
  index: Record<IndexName, SecurityHasPrivilegesPrivileges>
  username: Username
}

export interface SecurityInvalidateApiKeySecurityInvalidateApiKeyRequest extends RequestBase {
  body: {
    id?: Id
    ids?: Id[]
    name?: Name
    owner?: boolean
    realm_name?: string
    username?: Username
  }
}

export interface SecurityInvalidateApiKeySecurityInvalidateApiKeyResponse extends ResponseBase {
  error_count: integer
  error_details?: ErrorCause[]
  invalidated_api_keys: string[]
  previously_invalidated_api_keys: string[]
}

export interface SecurityInvalidateTokenSecurityInvalidateTokenRequest extends RequestBase {
  body: {
    token?: string
    refresh_token?: string
    realm_name?: Name
    username?: Username
  }
}

export interface SecurityInvalidateTokenSecurityInvalidateTokenResponse extends ResponseBase {
  error_count: long
  error_details?: ErrorCause[]
  invalidated_tokens: long
  previously_invalidated_tokens: long
}

export interface SecuritySecurityNode {
  name: Name
}

export interface SecurityPutPrivilegesSecurityPutPrivilegesRequest extends RequestBase {
  refresh?: Refresh
  body: Record<string, Record<string, SecurityPutPrivilegesPrivilegesActions>>
}

export interface SecurityPutPrivilegesSecurityPutPrivilegesResponse extends DictionaryResponseBase<string, Record<string, SecurityPutPrivilegesPutPrivilegesStatus>> {
}

export interface SecurityPutRoleMappingSecurityPutRoleMappingRequest extends RequestBase {
  name: Name
  refresh?: Refresh
  body: {
    enabled?: boolean
    metadata?: Record<string, any>
    roles?: string[]
    rules?: SecurityPutRoleMappingRoleMappingRuleBase
    run_as?: string[]
  }
}

export interface SecurityPutRoleMappingSecurityPutRoleMappingResponse extends ResponseBase {
  created?: boolean
  role_mapping: SecurityPutRoleMappingStatus
}

export interface SecurityPutRoleSecurityPutRoleRequest extends RequestBase {
  name: Name
  refresh?: Refresh
  body: {
    applications?: SecurityPutRoleApplicationPrivileges[]
    cluster?: string[]
    global?: Record<string, any>
    indices?: SecurityPutRoleIndicesPrivileges[]
    metadata?: Record<string, any>
    run_as?: string[]
    transient_metadata?: SecurityTransientMetadata
  }
}

export interface SecurityPutRoleSecurityPutRoleResponse extends ResponseBase {
  role: SecurityPutRolePutRoleStatus
}

export interface SecurityPutUserSecurityPutUserRequest extends RequestBase {
  username: Username
  refresh?: Refresh
  body: {
    username?: Username
    email?: string | null
    full_name?: string | null
    metadata?: Record<string, any>
    password?: Password
    password_hash?: string
    roles?: string[]
    enabled?: boolean
  }
}

export interface SecurityPutUserSecurityPutUserResponse extends ResponseBase {
  created: boolean
}

export interface XpackUsageSecurityRolesDlsBitSetCacheUsage {
  count: integer
  memory: ByteSize
  memory_in_bytes: ulong
}

export interface XpackUsageSecurityRolesDlsUsage {
  bit_set_cache: XpackUsageSecurityRolesDlsBitSetCacheUsage
}

export interface XpackUsageSecurityRolesFileUsage {
  dls: boolean
  fls: boolean
  size: long
}

export interface XpackUsageSecurityRolesNativeUsage {
  dls: boolean
  fls: boolean
  size: long
}

export interface XpackUsageSecurityRolesUsage {
  native: XpackUsageSecurityRolesNativeUsage
  dls: XpackUsageSecurityRolesDlsUsage
  file: XpackUsageSecurityRolesFileUsage
}

export interface XpackUsageSecurityUsage extends XpackUsageXPackUsage {
  api_key_service: XpackUsageSecurityFeatureToggle
  anonymous: XpackUsageSecurityFeatureToggle
  audit: XpackUsageAuditUsage
  fips_140: XpackUsageSecurityFeatureToggle
  ipfilter: XpackUsageIpFilterUsage
  realms: Record<string, XpackUsageRealmUsage>
  role_mapping: Record<string, XpackUsageRoleMappingUsage>
  roles: XpackUsageSecurityRolesUsage
  ssl: XpackUsageSslUsage
  system_key?: XpackUsageSecurityFeatureToggle
  token_service: XpackUsageSecurityFeatureToggle
  operator_privileges: XpackUsageXPackUsage
}

export interface IndicesSegmentsSegment {
  attributes: Record<string, string>
  committed: boolean
  compound: boolean
  deleted_docs: long
  generation: integer
  memory_in_bytes: double
  search: boolean
  size_in_bytes: double
  num_docs: long
  version: VersionString
}

export interface SegmentsStats {
  count: integer
  doc_values_memory?: ByteSize
  doc_values_memory_in_bytes: integer
  file_sizes: Record<string, IndicesStatsShardFileSizeInfo>
  fixed_bit_set?: ByteSize
  fixed_bit_set_memory_in_bytes: integer
  index_writer_memory?: ByteSize
  index_writer_max_memory_in_bytes?: integer
  index_writer_memory_in_bytes: integer
  max_unsafe_auto_id_timestamp: integer
  memory?: ByteSize
  memory_in_bytes: integer
  norms_memory?: ByteSize
  norms_memory_in_bytes: integer
  points_memory?: ByteSize
  points_memory_in_bytes: integer
  stored_memory?: ByteSize
  stored_fields_memory_in_bytes: integer
  terms_memory_in_bytes: integer
  terms_memory?: ByteSize
  term_vectory_memory?: ByteSize
  term_vectors_memory_in_bytes: integer
  version_map_memory?: ByteSize
  version_map_memory_in_bytes: integer
}

export type SequenceNumber = integer

export interface AggregationsPipelineSerialDifferencingSerialDifferencingAggregation extends AggregationsPipelinePipelineAggregationBase {
  lag?: integer
}

export interface IngestProcessorsSetProcessor extends IngestProcessorBase {
  field: Field
  override?: boolean
  value: any
}

export interface IngestProcessorsSetSecurityUserProcessor extends IngestProcessorBase {
  field: Field
  properties?: string[]
}

export type MappingTypesSpecializedShapeShapeOrientation = 'right' | 'counterclockwise' | 'ccw' | 'left' | 'clockwise' | 'cw'

export interface MappingTypesSpecializedShapeShapeProperty extends MappingTypesDocValuesPropertyBase {
  coerce?: boolean
  ignore_malformed?: boolean
  ignore_z_value?: boolean
  orientation?: MappingTypesSpecializedShapeShapeOrientation
  type: 'shape'
}

export interface QueryDslSpecializedShapeShapeQuery extends QueryDslAbstractionsQueryQueryBase {
  ignore_unmapped?: boolean
  indexed_shape?: QueryDslAbstractionsFieldLookupFieldLookup
  relation?: ShapeRelation
  shape?: QueryDslGeoShapeGeoShape
}

export type ShapeRelation = 'intersects' | 'disjoint' | 'within'

export type IngestProcessorsShapeType = 'geo_shape' | 'shape'

export interface IndicesStatsShardCommit {
  generation: integer
  id: Id
  num_docs: long
  user_data: Record<string, string>
}

export interface ShardFailure {
  index: string
  node: string
  reason: ErrorCause
  shard: integer
  status?: string
}

export interface IndicesStatsShardFileSizeInfo {
  description: string
  size_in_bytes: long
}

export interface ClusterClusterHealthShardHealthStats {
  active_shards: integer
  initializing_shards: integer
  primary_active: boolean
  relocating_shards: integer
  status: Health
  unassigned_shards: integer
}

export interface IndicesStatsShardLease {
  id: Id
  retaining_seq_no: SequenceNumber
  timestamp: long
  source: string
}

export interface IndicesStatsShardPath {
  data_path: string
  is_custom_data_path: boolean
  state_path: string
}

export interface SearchProfileShardProfile {
  aggregations: SearchProfileAggregationProfile[]
  id: string
  searches: SearchProfileSearchProfile[]
}

export interface IndicesStatsShardQueryCache {
  cache_count: long
  cache_size: long
  evictions: long
  hit_count: long
  memory_size_in_bytes: long
  miss_count: long
  total_count: long
}

export interface IndicesRecoveryShardRecovery {
  id: long
  index: IndicesRecoveryRecoveryIndexStatus
  primary: boolean
  source: IndicesRecoveryRecoveryOrigin
  stage: string
  start?: IndicesRecoveryRecoveryStartStatus
  start_time?: DateString
  start_time_in_millis: EpochMillis
  stop_time?: DateString
  stop_time_in_millis: EpochMillis
  target: IndicesRecoveryRecoveryOrigin
  total_time?: DateString
  total_time_in_millis: EpochMillis
  translog: IndicesRecoveryRecoveryTranslogStatus
  type: Type
  verify_index: IndicesRecoveryRecoveryVerifyIndex
}

export interface IndicesStatsShardRetentionLeases {
  primary_term: long
  version: VersionNumber
  leases: IndicesStatsShardLease[]
}

export interface IndicesStatsShardRouting {
  node: string
  primary: boolean
  relocating_node?: string
  state: IndicesStatsShardRoutingState
}

export type IndicesStatsShardRoutingState = 'UNASSIGNED' | 'INITIALIZING' | 'STARTED' | 'RELOCATING'

export interface IndicesSegmentsShardSegmentRouting {
  node: string
  primary: boolean
  state: string
}

export interface IndicesStatsShardSequenceNumber {
  global_checkpoint: long
  local_checkpoint: long
  max_seq_no: SequenceNumber
}

export interface ShardStatistics {
  failed: uint
  successful: uint
  total: uint
  failures?: ShardFailure[]
  skipped?: uint
}

export interface IndicesStatsShardStats {
  commit: IndicesStatsShardCommit
  completion: CompletionStats
  docs: DocStats
  fielddata: FielddataStats
  flush: FlushStats
  get: GetStats
  indexing: IndexingStats
  merges: MergesStats
  shard_path: IndicesStatsShardPath
  query_cache: IndicesStatsShardQueryCache
  recovery: RecoveryStats
  refresh: RefreshStats
  request_cache: RequestCacheStats
  retention_leases: IndicesStatsShardRetentionLeases
  routing: IndicesStatsShardRouting
  search: SearchStats
  segments: SegmentsStats
  seq_no: IndicesStatsShardSequenceNumber
  store: StoreStats
  translog: TranslogStats
  warmer: WarmerStats
  bulk?: BulkStats
}

export interface IndicesShardStoresShardStore {
  allocation: IndicesShardStoresShardStoreAllocation
  allocation_id: Id
  attributes: Record<string, any>
  id: Id
  legacy_version: VersionNumber
  name: Name
  store_exception: IndicesShardStoresShardStoreException
  transport_address: TransportAddress
}

export type IndicesShardStoresShardStoreAllocation = 'primary' | 'replica' | 'unused'

export interface IndicesShardStoresShardStoreException {
  reason: string
  type: string
}

export interface SearchShardsShardStoreIndex {
  aliases?: Name[]
  filter?: QueryDslAbstractionsContainerQueryContainer
}

export interface IndicesShardStoresShardStoreWrapper {
  stores: IndicesShardStoresShardStore[]
}

export interface ShardsOperationResponseBase extends ResponseBase {
  _shards: ShardStatistics
}

export interface IndicesSegmentsShardsSegment {
  num_committed_segments: integer
  routing: IndicesSegmentsShardSegmentRouting
  num_search_segments: integer
  segments: Record<string, IndicesSegmentsSegment>
}

export interface AnalysisTokenFiltersShingleShingleTokenFilter extends AnalysisTokenFiltersTokenFilterBase {
  filler_token: string
  max_shingle_size: integer
  min_shingle_size: integer
  output_unigrams: boolean
  output_unigrams_if_no_shingles: boolean
  token_separator: string
}

export interface ShutdownDeleteNodeShutdownDeleteNodeRequest extends RequestBase {
  body?: {
    stub: string
  }
}

export interface ShutdownDeleteNodeShutdownDeleteNodeResponse extends ResponseBase {
  stub: boolean
}

export interface ShutdownGetNodeShutdownGetNodeRequest extends RequestBase {
  body?: {
    stub: string
  }
}

export interface ShutdownGetNodeShutdownGetNodeResponse extends ResponseBase {
  stub: boolean
}

export interface ShutdownPutNodeShutdownPutNodeRequest extends RequestBase {
  body: {
    stub: string
  }
}

export interface ShutdownPutNodeShutdownPutNodeResponse extends ResponseBase {
  stub: boolean
}

export interface AggregationsSignificantTermsAggregate<TKey = unknown> extends AggregationsMultiBucketAggregate<TKey> {
  bg_count: long
  doc_count: long
}

export interface AggregationsBucketSignificantTermsSignificantTermsAggregation extends AggregationsBucketBucketAggregationBase {
  background_filter?: QueryDslAbstractionsContainerQueryContainer
  chi_square?: AggregationsBucketSignificantTermsHeuristicsChiSquareHeuristic
  exclude?: string | string[]
  execution_hint?: AggregationsBucketTermsTermsAggregationExecutionHint
  field?: Field
  gnd?: AggregationsBucketSignificantTermsHeuristicsGoogleNormalizedDistanceHeuristic
  include?: string | string[]
  min_doc_count?: long
  mutual_information?: AggregationsBucketSignificantTermsHeuristicsMutualInformationHeuristic
  percentage?: AggregationsBucketSignificantTermsHeuristicsPercentageScoreHeuristic
  script_heuristic?: AggregationsBucketSignificantTermsHeuristicsScriptedHeuristic
  shard_min_doc_count?: long
  shard_size?: integer
  size?: integer
}

export interface AggregationsSignificantTermsBucketKeys<TKey = unknown> {
}
export type AggregationsSignificantTermsBucket<TKey = unknown> = AggregationsSignificantTermsBucketKeys<TKey> |
    { [property: string]: AggregationsAggregate }

export interface AggregationsBucketSignificantTextSignificantTextAggregation extends AggregationsBucketBucketAggregationBase {
  background_filter?: QueryDslAbstractionsContainerQueryContainer
  chi_square?: AggregationsBucketSignificantTermsHeuristicsChiSquareHeuristic
  exclude?: string | string[]
  execution_hint?: AggregationsBucketTermsTermsAggregationExecutionHint
  field?: Field
  filter_duplicate_text?: boolean
  gnd?: AggregationsBucketSignificantTermsHeuristicsGoogleNormalizedDistanceHeuristic
  include?: string | string[]
  min_doc_count?: long
  mutual_information?: AggregationsBucketSignificantTermsHeuristicsMutualInformationHeuristic
  percentage?: AggregationsBucketSignificantTermsHeuristicsPercentageScoreHeuristic
  script_heuristic?: AggregationsBucketSignificantTermsHeuristicsScriptedHeuristic
  shard_min_doc_count?: long
  shard_size?: integer
  size?: integer
  source_fields?: Fields
}

export type QueryDslFullTextSimpleQueryStringSimpleQueryStringFlags = 'NONE' | 'AND' | 'OR' | 'NOT' | 'PREFIX' | 'PHRASE' | 'PRECEDENCE' | 'ESCAPE' | 'WHITESPACE' | 'FUZZY' | 'NEAR' | 'SLOP' | 'ALL'

export interface QueryDslFullTextSimpleQueryStringSimpleQueryStringQuery extends QueryDslAbstractionsQueryQueryBase {
  analyzer?: string
  analyze_wildcard?: boolean
  auto_generate_synonyms_phrase_query?: boolean
  default_operator?: QueryDslOperator
  fields?: Fields
  flags?: QueryDslFullTextSimpleQueryStringSimpleQueryStringFlags | string
  fuzzy_max_expansions?: integer
  fuzzy_prefix_length?: integer
  fuzzy_transpositions?: boolean
  lenient?: boolean
  minimum_should_match?: MinimumShouldMatch
  query?: string
  quote_field_suffix?: string
}

export interface IngestSimulatePipelineSimulatePipelineDocument {
  _id?: Id
  _index?: IndexName
  _source: any
}

export interface IngestSimulatePipelineSimulatePipelineRequest extends RequestBase {
  id?: Id
  verbose?: boolean
  body: {
    docs?: IngestSimulatePipelineSimulatePipelineDocument[]
    pipeline?: IngestPipeline
  }
}

export interface IngestSimulatePipelineSimulatePipelineResponse extends ResponseBase {
  docs: IngestSimulatePipelinePipelineSimulation[]
}

export interface WatcherSimulatedActions {
  actions: string[]
  all: WatcherSimulatedActions
  use_all: boolean
}

export interface AggregationsSingleBucketAggregateKeys extends AggregationsAggregateBase {
  doc_count: double
}
export type AggregationsSingleBucketAggregate = AggregationsSingleBucketAggregateKeys |
    { [property: string]: AggregationsAggregate }

export interface TransformPivotSingleGroupSource {
  field: Field
  script: Script
}

export type Size = 'Raw' | 'k' | 'm' | 'g' | 't' | 'p'

export interface MappingMetaFieldsSizeSizeField {
  enabled: boolean
}

export interface WatcherSlackActionResult {
  account?: string
  message: WatcherSlackMessage
}

export interface WatcherSlackAttachment {
  author_icon?: string
  author_link?: string
  author_name: string
  color?: string
  fallback?: string
  fields?: WatcherSlackAttachmentField[]
  footer?: string
  footer_icon?: string
  image_url?: string
  pretext?: string
  text?: string
  thumb_url?: string
  title: string
  title_link?: string
  ts?: DateString
}

export interface WatcherSlackAttachmentField {
  short: boolean
  title: string
  value: string
}

export interface WatcherSlackDynamicAttachment {
  attachment_template: WatcherSlackAttachment
  list_path: string
}

export interface WatcherSlackMessage {
  attachments: WatcherSlackAttachment[]
  dynamic_attachments?: WatcherSlackDynamicAttachment
  from: string
  icon?: string
  text: string
  to: string[]
}

export interface SlicedScroll {
  field?: Field
  id: integer
  max: integer
}

export interface XpackUsageSlmUsage extends XpackUsageXPackUsage {
  policy_count?: integer
  policy_stats?: XpackUsageSnapshotLifecycleStats
}

export interface SearchSuggestersPhraseSuggesterSmoothingModelSmoothingModelContainer {
  laplace?: SearchSuggestersPhraseSuggesterSmoothingModelLaplaceSmoothingModel
  linear_interpolation?: SearchSuggestersPhraseSuggesterSmoothingModelLinearInterpolationSmoothingModel
  stupid_backoff?: SearchSuggestersPhraseSuggesterSmoothingModelStupidBackoffSmoothingModel
}

export interface SnapshotCloneSnapshotCloneRequest extends RequestBase {
  repository: Name
  snapshot: Name
  target_snapshot: Name
  master_timeout?: Time
  timeout?: Time
  body: {
    indices: string
  }
}

export interface SnapshotCloneSnapshotCloneResponse extends AcknowledgedResponseBase {
}

export interface SnapshotCreateRepositorySnapshotCreateRepositoryRequest extends RequestBase {
  repository: Name
  master_timeout?: Time
  timeout?: Time
  verify?: boolean
  body: {
    repository?: SnapshotSnapshotRepository
    type: string
    settings: SnapshotSnapshotRepositorySettings
  }
}

export interface SnapshotCreateRepositorySnapshotCreateRepositoryResponse extends AcknowledgedResponseBase {
}

export interface SnapshotCreateSnapshotCreateRequest extends RequestBase {
  repository: Name
  snapshot: Name
  master_timeout?: Time
  wait_for_completion?: boolean
  body?: {
    ignore_unavailable?: boolean
    include_global_state?: boolean
    indices?: Indices
    metadata?: Record<string, any>
    partial?: boolean
  }
}

export interface SnapshotCreateSnapshotCreateResponse extends ResponseBase {
  accepted?: boolean
  snapshot?: SnapshotSnapshotInfo
}

export interface SnapshotDeleteRepositorySnapshotDeleteRepositoryRequest extends RequestBase {
  repository: Names
  master_timeout?: Time
  timeout?: Time
}

export interface SnapshotDeleteRepositorySnapshotDeleteRepositoryResponse extends AcknowledgedResponseBase {
}

export interface SnapshotDeleteSnapshotDeleteRequest extends RequestBase {
  repository: Name
  snapshot: Name
  master_timeout?: Time
}

export interface SnapshotDeleteSnapshotDeleteResponse extends AcknowledgedResponseBase {
}

export interface SnapshotGetRepositorySnapshotGetRepositoryRequest extends RequestBase {
  repository?: Names
  local?: boolean
  master_timeout?: Time
}

export interface SnapshotGetRepositorySnapshotGetRepositoryResponse extends DictionaryResponseBase<string, SnapshotSnapshotRepository> {
}

export interface SnapshotGetSnapshotGetRequest extends RequestBase {
  repository: Name
  snapshot: Names
  ignore_unavailable?: boolean
  master_timeout?: Time
  verbose?: boolean
}

export interface SnapshotGetSnapshotGetResponse extends ResponseBase {
  responses?: SnapshotGetSnapshotResponseItem[]
  snapshots?: SnapshotSnapshotInfo[]
}

export interface SnapshotSnapshotIndexStats {
  shards: Record<string, SnapshotSnapshotShardsStatus>
  shards_stats: SnapshotSnapshotShardsStats
  stats: SnapshotSnapshotStats
}

export interface SnapshotSnapshotInfo {
  data_streams: string[]
  duration_in_millis?: EpochMillis
  end_time?: DateString
  end_time_in_millis?: EpochMillis
  failures?: SnapshotSnapshotShardFailure[]
  include_global_state?: boolean
  indices: IndexName[]
  metadata?: Record<string, any>
  reason?: string
  snapshot: string
  shards?: ShardStatistics
  start_time?: DateString
  start_time_in_millis?: EpochMillis
  state?: string
  uuid: Uuid
  version?: VersionString
  version_id?: VersionNumber
  feature_states?: SnapshotSnapshotInfoFeatureState[]
}

export interface SnapshotSnapshotInfoFeatureState {
  feature_name: string
  indices: Indices
}

export interface SlmSnapshotLifecycleConfig {
  ignore_unavailable?: boolean
  include_global_state?: boolean
  indices: Indices
}

export interface SlmSnapshotLifecycleInProgress {
  name: string
  start_time_millis: DateString
  state: string
  uuid: string
}

export interface SlmSnapshotLifecycleInvocationRecord {
  snapshot_name: string
  time: DateString
}

export interface SlmSnapshotLifecyclePolicy {
  config: SlmSnapshotLifecycleConfig
  name: string
  repository: string
  retention: SlmSnapshotRetentionConfiguration
  schedule: WatcherCronExpression
}

export interface SlmSnapshotLifecyclePolicyMetadata {
  in_progress?: SlmSnapshotLifecycleInProgress
  last_failure?: SlmSnapshotLifecycleInvocationRecord
  last_success?: SlmSnapshotLifecycleInvocationRecord
  modified_date?: DateString
  modified_date_millis: EpochMillis
  next_execution?: DateString
  next_execution_millis: EpochMillis
  policy: SlmSnapshotLifecyclePolicy
  version: VersionNumber
  stats: XpackUsageSnapshotLifecycleStats
}

export interface XpackUsageSnapshotLifecycleStats {
  retention_deletion_time?: DateString
  retention_deletion_time_millis?: EpochMillis
  retention_failed?: long
  retention_runs?: long
  retention_timed_out?: long
  policy?: Id
  total_snapshots_deleted?: long
  total_snapshot_deletion_failures?: long
  total_snapshots_failed?: long
  total_snapshots_taken?: long
}

export interface SnapshotSnapshotRepository {
  type: string
  uuid?: Uuid
  settings: SnapshotSnapshotRepositorySettings
}

export interface SnapshotSnapshotRepositorySettings {
  chunk_size?: string
  compress?: string | boolean
  concurrent_streams?: string | integer
  location: string
  read_only?: string | boolean
}

export interface SnapshotGetSnapshotResponseItem {
  repository: Name
  snapshots?: SnapshotSnapshotInfo[]
  error?: ErrorCause
}

export interface SnapshotRestoreSnapshotRestore {
  indices: IndexName[]
  snapshot: string
  shards: ShardStatistics
}

export interface SnapshotRestoreSnapshotRestoreRequest extends RequestBase {
  repository: Name
  snapshot: Name
  master_timeout?: Time
  wait_for_completion?: boolean
  body?: {
    ignore_index_settings?: string[]
    ignore_unavailable?: boolean
    include_aliases?: boolean
    include_global_state?: boolean
    index_settings?: IndicesPutSettingsIndicesPutSettingsRequest
    indices?: Indices
    partial?: boolean
    rename_pattern?: string
    rename_replacement?: string
  }
}

export interface SnapshotRestoreSnapshotRestoreResponse extends ResponseBase {
  snapshot: SnapshotRestoreSnapshotRestore
}

export interface SlmSnapshotRetentionConfiguration {
  expire_after: Time
  max_count: integer
  min_count: integer
}

export interface SnapshotSnapshotShardFailure {
  index: IndexName
  node_id: Id
  reason: string
  shard_id: Id
  status: string
}

export interface SnapshotSnapshotShardsStats {
  done: long
  failed: long
  finalizing: long
  initializing: long
  started: long
  total: long
}

export type SnapshotSnapshotShardsStatsStage = 'DONE' | 'FAILURE' | 'FINALIZE' | 'INIT' | 'STARTED'

export interface SnapshotSnapshotShardsStatsSummary {
  incremental: SnapshotSnapshotShardsStatsSummaryItem
  total: SnapshotSnapshotShardsStatsSummaryItem
  start_time_in_millis: long
  time_in_millis: long
}

export interface SnapshotSnapshotShardsStatsSummaryItem {
  file_count: long
  size_in_bytes: long
}

export interface SnapshotSnapshotShardsStatus {
  stage: SnapshotSnapshotShardsStatsStage
  stats: SnapshotSnapshotShardsStatsSummary
}

export interface SnapshotSnapshotStats {
  incremental: SnapshotFileCountSnapshotStats
  start_time_in_millis: long
  time_in_millis: long
  total: SnapshotFileCountSnapshotStats
}

export interface SnapshotSnapshotStatus {
  include_global_state: boolean
  indices: Record<string, SnapshotSnapshotIndexStats>
  repository: string
  shards_stats: SnapshotSnapshotShardsStats
  snapshot: string
  state: string
  stats: SnapshotSnapshotStats
  uuid: Uuid
}

export interface SnapshotStatusSnapshotStatusRequest extends RequestBase {
  repository?: Name
  snapshot?: Names
  ignore_unavailable?: boolean
  master_timeout?: Time
}

export interface SnapshotStatusSnapshotStatusResponse extends ResponseBase {
  snapshots: SnapshotSnapshotStatus[]
}

export interface SnapshotVerifyRepositorySnapshotVerifyRepositoryRequest extends RequestBase {
  repository: Name
  master_timeout?: Time
  timeout?: Time
}

export interface SnapshotVerifyRepositorySnapshotVerifyRepositoryResponse extends ResponseBase {
  nodes: Record<string, SnapshotVerifyRepositoryCompactNodeInfo>
}

export type AnalysisLanguagesSnowballLanguage = 'Armenian' | 'Basque' | 'Catalan' | 'Danish' | 'Dutch' | 'English' | 'Finnish' | 'French' | 'German' | 'German2' | 'Hungarian' | 'Italian' | 'Kp' | 'Lovins' | 'Norwegian' | 'Porter' | 'Portuguese' | 'Romanian' | 'Russian' | 'Spanish' | 'Swedish' | 'Turkish'

export interface AnalysisTokenFiltersSnowballTokenFilter extends AnalysisTokenFiltersTokenFilterBase {
  language: AnalysisLanguagesSnowballLanguage
}

export type SearchSortSort = SearchSortSortCombinations | SearchSortSortCombinations[]

export type SearchSortSortCombinations = Field | SearchSortSortContainer | SearchSortSortOrder

export interface SearchSortSortContainerKeys {
  _score?: SearchSortScoreSort
  _doc?: SearchSortScoreSort
  _geo_distance?: SearchSortGeoDistanceSort
  _script?: SearchSortScriptSort
}
export type SearchSortSortContainer = SearchSortSortContainerKeys |
    { [property: string]: SearchSortFieldSort | SearchSortSortOrder }

export type SearchSortSortMode = 'min' | 'max' | 'sum' | 'avg' | 'median'

export type SearchSortSortOrder = 'asc' | 'desc' | '_doc'

export interface IngestProcessorsSortProcessor extends IngestProcessorBase {
  field: Field
  order: SearchSortSortOrder
  target_field: Field
}

export type SearchSortSortResults = long | double | string | null[]

export interface ExistsSourceSourceExistsRequest extends RequestBase {
  id: Id
  index: IndexName
  type?: Type
  preference?: string
  realtime?: boolean
  refresh?: boolean
  routing?: Routing
  source_enabled?: boolean
  source_excludes?: Fields
  source_includes?: Fields
  version?: VersionNumber
  version_type?: VersionType
}

export type ExistsSourceSourceExistsResponse = boolean

export interface MappingMetaFieldsSourceSourceField {
  compress?: boolean
  compress_threshold?: string
  enabled: boolean
  excludes?: string[]
  includes?: string[]
}

export interface SearchSourceFilteringSourceFilter {
  excludes?: Fields
  includes?: Fields
  exclude?: Fields
  include?: Fields
}

<<<<<<< HEAD
export interface SourceRequest extends GetRequest {
}

export interface SourceResponse<TDocument = unknown> extends DictionaryResponseBase<Field, any> {
=======
export interface GetSourceSourceRequest extends RequestBase {
  id: Id
  index: IndexName
  type?: Type
  preference?: string
  realtime?: boolean
  refresh?: boolean
  routing?: Routing
  source_enabled?: boolean
  _source_excludes?: Fields
  _source_includes?: Fields
  version?: VersionNumber
  version_type?: VersionType
}

export interface GetSourceSourceResponse<TDocument = unknown> extends ResponseBase {
  body: TDocument
>>>>>>> bed12d28
}

export interface QueryDslSpanContainingSpanContainingQuery extends QueryDslAbstractionsQueryQueryBase {
  big?: QueryDslSpanSpanQuery
  little?: QueryDslSpanSpanQuery
}

export interface QueryDslSpanFieldMaskingSpanFieldMaskingQuery extends QueryDslAbstractionsQueryQueryBase {
  field?: Field
  query?: QueryDslSpanSpanQuery
}

export interface QueryDslSpanFirstSpanFirstQuery extends QueryDslAbstractionsQueryQueryBase {
  end?: integer
  match?: QueryDslSpanSpanQuery
}

export interface QueryDslSpanGapSpanGapQuery extends QueryDslAbstractionsQueryQueryBase {
  field?: Field
  width?: integer
}

export interface QueryDslSpanMultiTermSpanMultiTermQuery extends QueryDslAbstractionsQueryQueryBase {
  match?: QueryDslAbstractionsContainerQueryContainer
}

export interface QueryDslSpanNearSpanNearQuery extends QueryDslAbstractionsQueryQueryBase {
  clauses?: QueryDslSpanSpanQuery[]
  in_order?: boolean
  slop?: integer
}

export interface QueryDslSpanNotSpanNotQuery extends QueryDslAbstractionsQueryQueryBase {
  dist?: integer
  exclude?: QueryDslSpanSpanQuery
  include?: QueryDslSpanSpanQuery
  post?: integer
  pre?: integer
}

export interface QueryDslSpanOrSpanOrQuery extends QueryDslAbstractionsQueryQueryBase {
  clauses?: QueryDslSpanSpanQuery[]
}

export interface QueryDslSpanSpanQuery extends QueryDslAbstractionsQueryQueryBase {
  span_containing?: QueryDslAbstractionsQueryNamedQuery<QueryDslSpanContainingSpanContainingQuery | string>
  field_masking_span?: QueryDslAbstractionsQueryNamedQuery<QueryDslSpanFieldMaskingSpanFieldMaskingQuery | string>
  span_first?: QueryDslAbstractionsQueryNamedQuery<QueryDslSpanFirstSpanFirstQuery | string>
  span_gap?: QueryDslAbstractionsQueryNamedQuery<QueryDslSpanGapSpanGapQuery | integer>
  span_multi?: QueryDslSpanMultiTermSpanMultiTermQuery
  span_near?: QueryDslAbstractionsQueryNamedQuery<QueryDslSpanNearSpanNearQuery | string>
  span_not?: QueryDslAbstractionsQueryNamedQuery<QueryDslSpanNotSpanNotQuery | string>
  span_or?: QueryDslAbstractionsQueryNamedQuery<QueryDslSpanOrSpanOrQuery | string>
  span_term?: QueryDslAbstractionsQueryNamedQuery<QueryDslSpanTermSpanTermQuery | string>
  span_within?: QueryDslAbstractionsQueryNamedQuery<QueryDslSpanWithinSpanWithinQuery | string>
}

export interface QueryDslSpanTermSpanTermQuery extends QueryDslAbstractionsQueryQueryBase {
  value: string
}

export interface QueryDslSpanWithinSpanWithinQuery extends QueryDslAbstractionsQueryQueryBase {
  big?: QueryDslSpanSpanQuery
  little?: QueryDslSpanSpanQuery
}

export interface IngestProcessorsSplitProcessor extends IngestProcessorBase {
  field: Field
  ignore_missing?: boolean
  preserve_trailing?: boolean
  separator: string
  target_field?: Field
}

export interface SqlQuerySqlSqlColumn {
  name: string
  type: string
}

export type SqlRow = any[]

export interface XpackUsageSqlUsage extends XpackUsageXPackUsage {
  features: Record<string, integer>
  queries: Record<string, XpackUsageQueryUsage>
}

export interface XpackUsageSslUsage {
  http: XpackUsageSecurityFeatureToggle
  transport: XpackUsageSecurityFeatureToggle
}

export interface AggregationsStandardDeviationBounds {
  lower?: double
  upper?: double
  lower_population?: double
  upper_population?: double
  lower_sampling?: double
  upper_sampling?: double
}

export interface AnalysisTokenizersStandardTokenizer extends AnalysisTokenizersTokenizerBase {
  max_token_length: integer
}

export interface LicenseStartBasicLicenseStartBasicLicenseRequest extends RequestBase {
  acknowledge?: boolean
}

export interface LicenseStartBasicLicenseStartBasicLicenseResponse extends AcknowledgedResponseBase {
  acknowledge: Record<string, string | string[]>
  basic_was_started: boolean
  error_message: string
}

export interface IlmStartStartIlmRequest extends RequestBase {
  body?: {
    stub: boolean
  }
}

export interface IlmStartStartIlmResponse extends AcknowledgedResponseBase {
}

export interface RollupStartRollupJobStartRollupJobRequest extends RequestBase {
  id: Id
}

export interface RollupStartRollupJobStartRollupJobResponse extends ResponseBase {
  started: boolean
}

export interface SlmStartStartSnapshotLifecycleManagementRequest extends RequestBase {
}

export interface SlmStartStartSnapshotLifecycleManagementResponse extends AcknowledgedResponseBase {
}

export interface TransformStartTransformStartTransformRequest extends RequestBase {
  transform_id: Name
  timeout?: Time
}

export interface TransformStartTransformStartTransformResponse extends AcknowledgedResponseBase {
}

export interface LicenseStartTrialLicenseStartTrialLicenseRequest extends RequestBase {
  acknowledge?: boolean
  type_query_string?: string
}

export interface LicenseStartTrialLicenseStartTrialLicenseResponse extends AcknowledgedResponseBase {
  error_message?: string
  acknowledged: boolean
  trial_was_started: boolean
  type: LicenseGetLicenseLicenseType
}

export interface AggregationsStatsAggregate extends AggregationsAggregateBase {
  count: double
  sum: double
  avg?: double
  max?: double
  min?: double
}

export interface AggregationsMetricStatsStatsAggregation extends AggregationsMetricFormatMetricAggregationBase {
}

export interface AggregationsPipelineStatsBucketStatsBucketAggregation extends AggregationsPipelinePipelineAggregationBase {
}

export type WatcherStatus = 'success' | 'failure' | 'simulated' | 'throttled'

export interface AnalysisTokenFiltersStemmerOverrideTokenFilter extends AnalysisTokenFiltersTokenFilterBase {
  rules: string[]
  rules_path: string
}

export interface AnalysisTokenFiltersStemmerTokenFilter extends AnalysisTokenFiltersTokenFilterBase {
  language: string
}

export interface IlmMoveToStepStepKey {
  action: string
  name: string
  phase: string
}

export interface IlmStopStopIlmRequest extends RequestBase {
  body?: {
    stub: boolean
  }
}

export interface IlmStopStopIlmResponse extends AcknowledgedResponseBase {
}

export interface RollupStopRollupJobStopRollupJobRequest extends RequestBase {
  id: Id
  timeout?: Time
  wait_for_completion?: boolean
}

export interface RollupStopRollupJobStopRollupJobResponse extends ResponseBase {
  stopped: boolean
}

export interface SlmStopStopSnapshotLifecycleManagementRequest extends RequestBase {
}

export interface SlmStopStopSnapshotLifecycleManagementResponse extends AcknowledgedResponseBase {
}

export interface AnalysisTokenFiltersStopStopTokenFilter extends AnalysisTokenFiltersTokenFilterBase {
  ignore_case?: boolean
  remove_trailing?: boolean
  stopwords: AnalysisStopWords
  stopwords_path?: string
}

export interface TransformStopTransformStopTransformRequest extends RequestBase {
  transform_id: Name
  allow_no_match?: boolean
  force?: boolean
  timeout?: Time
  wait_for_checkpoint?: boolean
  wait_for_completion?: boolean
}

export interface TransformStopTransformStopTransformResponse extends AcknowledgedResponseBase {
}

export type AnalysisStopWords = string | string[]

export interface StoreStats {
  size?: ByteSize
  size_in_bytes: integer
  reserved?: ByteSize
  reserved_in_bytes: integer
  total_data_set_size?: ByteSize
  total_data_set_size_in_bytes?: integer
}

export interface SecurityStoredRoleTemplate {
  template: SecurityStoredRoleTemplateId
  format?: SecurityRoleTemplateFormat
}

export interface SecurityStoredRoleTemplateId {
  id: string
}

export interface StoredScript {
  lang?: string
  source: string
}

export type SearchSuggestersTermSuggesterStringDistance = 'internal' | 'damerau_levenshtein' | 'levenshtein' | 'jaro_winkler' | 'ngram'

export interface IndicesStringFielddata {
  format: IndicesStringFielddataFormat
}

export type IndicesStringFielddataFormat = 'paged_bytes' | 'disabled'

export interface AggregationsStringStatsAggregate extends AggregationsAggregateBase {
  count: long
  min_length: integer
  max_length: integer
  avg_length: double
  entropy: double
  distribution?: Record<string, double>
}

export interface AggregationsMetricStringStatsStringStatsAggregation extends AggregationsMetricMetricAggregationBase {
  show_distribution?: boolean
}

export interface SearchSuggestersPhraseSuggesterSmoothingModelStupidBackoffSmoothingModel {
  discount: double
}

export interface SearchSuggestersSuggest<T = unknown> {
  length: integer
  offset: integer
  options: SearchSuggestersSuggestOption<T>[]
  text: string
}

export interface SearchSuggestersSuggestContainer {
  completion?: SearchSuggestersCompletionSuggesterCompletionSuggester
  phrase?: SearchSuggestersPhraseSuggesterPhraseSuggester
  prefix?: string
  regex?: string
  term?: SearchSuggestersTermSuggesterTermSuggester
  text?: string
}

export interface MappingTypesSpecializedCompletionSuggestContext {
  name: Name
  path?: Field
  type: string
  precision?: integer
}

export interface SearchSuggestersContextSuggesterSuggestContextQuery {
  boost?: double
  context: SearchSuggestersContextSuggesterContext
  neighbours?: Distance[] | integer[]
  precision?: Distance | integer
  prefix?: boolean
}

export interface SearchSuggestersCompletionSuggesterSuggestFuzziness {
  fuzziness: Fuzziness
  min_length: integer
  prefix_length: integer
  transpositions: boolean
  unicode_aware: boolean
}

export type SuggestMode = 'missing' | 'popular' | 'always'

export type SearchSuggestersSuggestOption<TDocument = unknown> = SearchSuggestersCompletionSuggestOption<TDocument> | SearchSuggestersPhraseSuggestOption | SearchSuggestersTermSuggestOption

export type SearchSuggestersTermSuggesterSuggestSort = 'score' | 'frequency'

export interface SearchSuggestersSuggesterBase {
  field: Field
  analyzer?: string
  size?: integer
}

export type SuggestionName = string

export interface AggregationsMetricSumSumAggregation extends AggregationsMetricFormatMetricAggregationBase {
}

export interface AggregationsPipelineSumBucketSumBucketAggregation extends AggregationsPipelinePipelineAggregationBase {
}

export type AnalysisTokenFiltersSynonymSynonymFormat = 'solr' | 'wordnet'

export interface AnalysisTokenFiltersSynonymSynonymGraphTokenFilter extends AnalysisTokenFiltersTokenFilterBase {
  expand: boolean
  format: AnalysisTokenFiltersSynonymSynonymFormat
  lenient: boolean
  synonyms: string[]
  synonyms_path: string
  tokenizer: string
  updateable: boolean
}

export interface AnalysisTokenFiltersSynonymSynonymTokenFilter extends AnalysisTokenFiltersTokenFilterBase {
  expand: boolean
  format: AnalysisTokenFiltersSynonymSynonymFormat
  lenient: boolean
  synonyms: string[]
  synonyms_path: string
  tokenizer: string
  updateable: boolean
}

export interface AggregationsMetricPercentilesTDigest {
  compression?: integer
}

export interface AggregationsTDigestPercentilesAggregate extends AggregationsAggregateBase {
  values: Record<string, double>
}

export interface AggregationsMetricTTestTTestAggregation extends AggregationsAggregation {
  a?: AggregationsMetricTTestTestPopulation
  b?: AggregationsMetricTTestTestPopulation
  type?: AggregationsMetricTTestTTestType
}

export type AggregationsMetricTTestTTestType = 'paired' | 'homoscedastic' | 'heteroscedastic'

export interface TaskListTasksTaskExecutingNode extends SpecUtilsBaseNode {
  tasks: Record<TaskId, TaskListTasksTaskState>
}

export type TaskId = string | integer

export interface TaskGetTaskTaskInfo {
  action: string
  cancellable: boolean
  children?: TaskGetTaskTaskInfo[]
  description?: string
  headers: HttpHeaders
  id: long
  node: string
  running_time_in_nanos: long
  start_time_in_millis: long
  status?: TaskListTasksTaskStatus
  type: string
  parent_task_id?: Id
}

export interface TaskListTasksTaskRetries {
  bulk: integer
  search: integer
}

export interface TaskListTasksTaskState {
  action: string
  cancellable: boolean
  description?: string
  headers: HttpHeaders
  id: long
  node: string
  parent_task_id?: TaskId
  running_time_in_nanos: long
  start_time_in_millis: long
  status?: TaskListTasksTaskStatus
  type: string
}

export interface TaskListTasksTaskStatus {
  batches: long
  canceled?: string
  created: long
  deleted: long
  noops: long
  failures?: string[]
  requests_per_second: float
  retries: TaskListTasksTaskRetries
  throttled?: Time
  throttled_millis: long
  throttled_until?: Time
  throttled_until_millis: long
  timed_out?: boolean
  took?: long
  total: long
  updated: long
  version_conflicts: long
}

export interface IndicesTemplateMapping {
  aliases: Record<IndexName, IndicesAlias>
  index_patterns: string[]
  mappings: MappingTypeMapping
  order: integer
  settings: Record<string, any>
  version?: VersionNumber
}

export interface QueryDslTermLevelTermTermQuery extends QueryDslAbstractionsQueryQueryBase {
  value?: string | float | boolean
}

export interface SearchSuggestersTermSuggestOption {
  text: string
  freq?: long
  score: double
}

export interface SearchSuggestersTermSuggesterTermSuggester extends SearchSuggestersSuggesterBase {
  lowercase_terms?: boolean
  max_edits?: integer
  max_inspections?: integer
  max_term_freq?: float
  min_doc_freq?: float
  min_word_length?: integer
  prefix_length?: integer
  shard_size?: integer
  sort?: SearchSuggestersTermSuggesterSuggestSort
  string_distance?: SearchSuggestersTermSuggesterStringDistance
  suggest_mode?: SuggestMode
  text?: string
}

export interface SecurityGetUserPrivilegesTermUserPrivileges {
  apps: boolean
}

export interface TermvectorsTermVector {
  field_statistics: TermvectorsFieldStatistics
  terms: Record<string, TermvectorsTermVectorTerm>
}

export interface TermvectorsTermVectorFilter {
  max_doc_freq?: integer
  max_num_terms?: integer
  max_term_freq?: integer
  max_word_length?: integer
  min_doc_freq?: integer
  min_term_freq?: integer
  min_word_length?: integer
}

export type MappingTermVectorOption = 'no' | 'yes' | 'with_offsets' | 'with_positions' | 'with_positions_offsets' | 'with_positions_offsets_payloads'

export interface TermvectorsTermVectorTerm {
  doc_freq?: integer
  score?: double
  term_freq: integer
  tokens: TermvectorsToken[]
  ttf?: integer
}

export interface TermvectorsTermVectorsRequest<TDocument = unknown> extends RequestBase {
  index: IndexName
  id?: Id
  type?: Type
  fields?: Fields
  field_statistics?: boolean
  offsets?: boolean
  payloads?: boolean
  positions?: boolean
  preference?: string
  realtime?: boolean
  routing?: Routing
  term_statistics?: boolean
  version?: VersionNumber
  version_type?: VersionType
  body?: {
    doc?: TDocument
    filter?: TermvectorsTermVectorFilter
    per_field_analyzer?: Record<Field, string>
  }
}

export interface TermvectorsTermVectorsResponse extends ResponseBase {
  found: boolean
  _id: Id
  _index: IndexName
  term_vectors?: Record<Field, TermvectorsTermVector>
  took: long
  _type?: Type
  _version: VersionNumber
}

export interface TermvectorsTermVectorsResult {
  found: boolean
  id: Id
  index: IndexName
  term_vectors: Record<Field, TermvectorsTermVector>
  took: long
  version: VersionNumber
}

export interface AggregationsTermsAggregate<TKey = unknown> extends AggregationsMultiBucketAggregate<TKey> {
  doc_count_error_upper_bound: long
  sum_other_doc_count: long
}

export interface AggregationsBucketTermsTermsAggregation extends AggregationsBucketBucketAggregationBase {
  collect_mode?: AggregationsBucketTermsTermsAggregationCollectMode
  exclude?: string | string[]
  execution_hint?: AggregationsBucketTermsTermsAggregationExecutionHint
  field?: Field
  include?: string | string[] | AggregationsBucketTermsTermsInclude
  min_doc_count?: integer
  missing?: AggregationsMissing
  missing_bucket?: boolean
  value_type?: string
  order?: AggregationsBucketTermsTermsAggregationOrder
  script?: Script
  shard_size?: integer
  show_term_doc_count_error?: boolean
  size?: integer
}

export type AggregationsBucketTermsTermsAggregationCollectMode = 'depth_first' | 'breadth_first'

export type AggregationsBucketTermsTermsAggregationExecutionHint = 'map' | 'global_ordinals' | 'global_ordinals_hash' | 'global_ordinals_low_cardinality'

export type AggregationsBucketTermsTermsAggregationOrder = SearchSortSortOrder | Record<string, SearchSortSortOrder> | Record<string, SearchSortSortOrder>[]

export interface AggregationsBucketTermsTermsInclude {
  num_partitions: long
  partition: long
}

export interface QueryDslTermLevelTermsTermsQuery extends QueryDslAbstractionsQueryQueryBase {
  terms?: string[]
  index?: IndexName
  id?: Id
  path?: string
  routing?: Routing
}

export interface RollupRollupConfigurationTermsRollupGrouping {
  fields: Fields
}

export interface QueryDslTermLevelTermsSetTermsSetQuery extends QueryDslAbstractionsQueryQueryBase {
  minimum_should_match_field?: Field
  minimum_should_match_script?: Script
  terms?: string[]
}

export interface AggregationsMetricTTestTestPopulation {
  field: Field
  script?: Script
  filter?: QueryDslAbstractionsContainerQueryContainer
}

export interface MappingTypesCoreTextTextIndexPrefixes {
  max_chars: integer
  min_chars: integer
}

export interface MappingTypesCoreTextTextProperty extends MappingTypesCorePropertyBase {
  analyzer?: string
  boost?: double
  eager_global_ordinals?: boolean
  fielddata?: boolean
  fielddata_frequency_filter?: IndicesFielddataFrequencyFilter
  index?: boolean
  index_options?: MappingTypesCoreTextIndexOptions
  index_phrases?: boolean
  index_prefixes?: MappingTypesCoreTextTextIndexPrefixes
  norms?: boolean
  position_increment_gap?: integer
  search_analyzer?: string
  search_quote_analyzer?: string
  term_vector?: MappingTermVectorOption
  type: 'text'
}

export type QueryDslFullTextMultiMatchTextQueryType = 'best_fields' | 'most_fields' | 'cross_fields' | 'phrase' | 'phrase_prefix' | 'bool_prefix'

export type IndicesAnalyzeTextToAnalyze = string | string[]

export interface NodesNodesStatsThreadCountStats {
  active: long
  completed: long
  largest: long
  queue: long
  rejected: long
  threads: long
}

export interface NodesNodesStatsThreadStats {
  count: long
  peak_count: long
}

export type ThreadType = 'cpu' | 'wait' | 'block'

export interface QueryDslGeoThreeDimensionalPoint {
  lat: double
  lon: double
  z?: double
}

export interface WatcherAckWatchThrottleState {
  reason: string
  timestamp: DateString
}

export type Time = string | integer

export interface WatcherTimeOfDay {
  hour: integer[]
  minute: integer[]
}

export interface WatcherTimeOfMonth {
  at: string[]
  on: integer[]
}

export interface WatcherTimeOfWeek {
  at: string[]
  on: WatcherDay[]
}

export interface WatcherTimeOfYear {
  at: string[]
  int: WatcherMonth[]
  on: integer[]
}

export type TimeSpan = string

export type Timestamp = string

export interface MlTimingStats {
  average_bucket_processing_time_ms?: double
  bucket_count: long
  exponential_average_bucket_processing_time_ms?: double
  exponential_average_bucket_processing_time_per_hour_ms: double
  job_id: Id
  total_bucket_processing_time_ms: double
  maximum_bucket_processing_time_ms?: double
  minimum_bucket_processing_time_ms?: double
}

export interface TermvectorsToken {
  end_offset?: integer
  payload?: string
  position: integer
  start_offset?: integer
}

export type AnalysisTokenizersNGramTokenChar = 'letter' | 'digit' | 'whitespace' | 'punctuation' | 'symbol' | 'custom'

export interface MappingTypesSpecializedTokenCountTokenCountProperty extends MappingTypesDocValuesPropertyBase {
  analyzer?: string
  boost?: double
  index?: boolean
  null_value?: double
  enable_position_increments?: boolean
  type: 'token_count'
}

export interface IndicesAnalyzeTokenDetail {
  name: string
  tokens: IndicesAnalyzeExplainAnalyzeToken[]
}

export type AnalysisTokenFiltersTokenFilter = AnalysisTokenFiltersAsciiFoldingTokenFilter | AnalysisTokenFiltersCommonGramsTokenFilter | AnalysisTokenFiltersConditionTokenFilter | AnalysisTokenFiltersDelimitedPayloadDelimitedPayloadTokenFilter | AnalysisTokenFiltersEdgeNGramEdgeNGramTokenFilter | AnalysisTokenFiltersElisionTokenFilter | AnalysisTokenFiltersFingerprintTokenFilter | AnalysisTokenFiltersHunspellTokenFilter | AnalysisTokenFiltersCompoundWordHyphenationDecompounderTokenFilter | AnalysisTokenFiltersKeepTypesTokenFilter | AnalysisTokenFiltersKeepWordsTokenFilter | AnalysisTokenFiltersKeywordMarkerTokenFilter | AnalysisTokenFiltersKStemTokenFilter | AnalysisTokenFiltersLengthTokenFilter | AnalysisTokenFiltersLimitTokenCountTokenFilter | AnalysisTokenFiltersLowercaseTokenFilter | AnalysisTokenFiltersMultiplexerTokenFilter | AnalysisTokenFiltersNGramTokenFilter | AnalysisTokenFiltersNoriPartOfSpeechTokenFilter | AnalysisTokenFiltersPatternCaptureTokenFilter | AnalysisTokenFiltersPatternReplaceTokenFilter | AnalysisTokenFiltersPorterStemTokenFilter | AnalysisTokenFiltersPredicateTokenFilter | AnalysisTokenFiltersRemoveDuplicatesTokenFilter | AnalysisTokenFiltersReverseTokenFilter | AnalysisTokenFiltersShingleShingleTokenFilter | AnalysisTokenFiltersSnowballTokenFilter | AnalysisTokenFiltersStemmerOverrideTokenFilter | AnalysisTokenFiltersStemmerTokenFilter | AnalysisTokenFiltersStopStopTokenFilter | AnalysisTokenFiltersSynonymSynonymGraphTokenFilter | AnalysisTokenFiltersSynonymSynonymTokenFilter | AnalysisTokenFiltersTrimTokenFilter | AnalysisTokenFiltersTruncateTokenFilter | AnalysisTokenFiltersUniqueTokenFilter | AnalysisTokenFiltersUppercaseTokenFilter | AnalysisTokenFiltersWordDelimiterGraphWordDelimiterGraphTokenFilter | AnalysisTokenFiltersWordDelimiterWordDelimiterTokenFilter

export interface AnalysisTokenFiltersTokenFilterBase {
  type: string
  version?: VersionString
}

export type AnalysisTokenizersTokenizer = AnalysisTokenizersCharGroupTokenizer | AnalysisTokenizersNGramEdgeNGramTokenizer | AnalysisTokenizersKeywordTokenizer | AnalysisTokenizersLetterTokenizer | AnalysisTokenizersLowercaseTokenizer | AnalysisTokenizersNGramNGramTokenizer | AnalysisTokenizersNoriTokenizer | AnalysisTokenizersPathHierarchyTokenizer | AnalysisTokenizersStandardTokenizer | AnalysisTokenizersUaxEmailUrlTokenizer | AnalysisTokenizersWhitespaceTokenizer

export interface AnalysisTokenizersTokenizerBase {
  type: string
  version?: VersionString
}

export interface ClusterTombstone {
  index: ClusterTombstoneIndex
  delete_date?: DateString
  delete_date_in_millis: long
}

export interface ClusterTombstoneIndex {
  index_name: Name
  index_uuid: Uuid
}

export interface TextStructureFindStructureTopHit {
  count: long
  value: any
}

export interface AggregationsTopHitsAggregate extends AggregationsAggregateBase {
  hits: SearchHitsHitsMetadata<Record<string, any>>
}

export interface AggregationsMetricTopHitsTopHitsAggregation extends AggregationsMetricMetricAggregationBase {
  docvalue_fields?: Fields
  explain?: boolean
  from?: integer
  highlight?: SearchHighlightingHighlight
  script_fields?: Record<string, ScriptField>
  size?: integer
  sort?: SearchSortSort
  _source?: boolean | SearchSourceFilteringSourceFilter | Fields
  stored_fields?: Fields
  track_scores?: boolean
  version?: boolean
  seq_no_primary_term?: boolean
}

export interface AggregationsTopMetrics {
  sort: long | double | string[]
  metrics: Record<string, long | double | string>
}

export interface AggregationsTopMetricsAggregate extends AggregationsAggregateBase {
  top: AggregationsTopMetrics[]
}

export interface AggregationsMetricTopMetricsTopMetricsAggregation extends AggregationsMetricMetricAggregationBase {
  metrics?: AggregationsMetricTopMetricsTopMetricsValue | AggregationsMetricTopMetricsTopMetricsValue[]
  size?: integer
  sort?: SearchSortSort
}

export interface AggregationsMetricTopMetricsTopMetricsValue {
  field: Field
}

export interface NodesNodesStatsTotalFileSystemStats {
  available: string
  available_in_bytes: long
  free: string
  free_in_bytes: long
  total: string
  total_in_bytes: long
}

export interface SearchHitsTotalHits {
  relation: SearchHitsTotalHitsRelation
  value: long
}

export type SearchHitsTotalHitsRelation = 'eq' | 'gte'

export interface WatcherTransform {
}

export interface TransformGetTransformStatsTransformCheckpointStats {
  checkpoint: long
  checkpoint_progress?: TransformGetTransformStatsTransformProgress
  timestamp?: DateString
  timestamp_millis: EpochMillis
  time_upper_bound?: DateString
  time_upper_bound_millis?: EpochMillis
}

export interface TransformGetTransformStatsTransformCheckpointingInfo {
  changes_last_detected_at: long
  changes_last_detected_at_date_time?: DateString
  last: TransformGetTransformStatsTransformCheckpointStats
  next?: TransformGetTransformStatsTransformCheckpointStats
  operations_behind?: long
}

export interface WatcherTransformContainer {
  chain?: WatcherChainTransform
  script?: WatcherScriptTransform
  search?: WatcherSearchTransform
}

export interface TransformTransformDestination {
  index: IndexName
  pipeline?: string
}

export interface TransformGetTransformStatsTransformIndexerStats {
  documents_indexed: long
  documents_processed: long
  exponential_avg_checkpoint_duration_ms: double
  exponential_avg_documents_indexed: double
  exponential_avg_documents_processed: double
  index_failures: long
  index_time_in_ms: long
  index_total: long
  pages_processed: long
  processing_time_in_ms: long
  processing_total: long
  search_failures: long
  search_time_in_ms: long
  search_total: long
  trigger_count: long
}

export interface TransformPivotTransformPivot {
  aggregations: Record<string, AggregationsAggregationContainer>
  group_by: Record<string, TransformPivotSingleGroupSource>
  max_page_search_size?: integer
}

export interface TransformGetTransformStatsTransformProgress {
  docs_indexed: long
  docs_processed: long
  docs_remaining: long
  percent_complete: double
  total_docs: long
}

export interface TransformTransformSource {
  index: Indices
  query: QueryDslAbstractionsContainerQueryContainer
}

export interface TransformGetTransformStatsTransformStats {
  checkpointing: TransformGetTransformStatsTransformCheckpointingInfo
  id: Id
  node?: NodesNodeAttributes
  reason?: string
  state: string
  stats: TransformGetTransformStatsTransformIndexerStats
}

export interface TransformTransformSyncContainer {
  time: TransformTransformTimeSync
}

export interface TransformTransformTimeSync {
  delay: Time
  field: Field
}

export interface SecurityTransientMetadata {
  enabled: boolean
}

export interface SqlTranslateSqlTranslateSqlRequest extends RequestBase {
  body: {
    fetch_size?: integer
    filter?: QueryDslAbstractionsContainerQueryContainer
    query: string
    time_zone?: string
  }
}

export interface SqlTranslateSqlTranslateSqlResponse extends ResponseBase {
  size: long
  _source: boolean | Fields | SearchSourceFilteringSourceFilter
  fields: Record<Field, string>[]
  sort: SearchSortSort
}

export interface TranslogStats {
  earliest_last_modified_age: long
  operations: long
  size?: string
  size_in_bytes: long
  uncommitted_operations: integer
  uncommitted_size?: string
  uncommitted_size_in_bytes: long
}

export type TransportAddress = string

export interface NodesNodesStatsTransportStats {
  rx_count: long
  rx_size: string
  rx_size_in_bytes: long
  server_open: integer
  tx_count: long
  tx_size: string
  tx_size_in_bytes: long
}

export interface WatcherTriggerContainer {
  schedule: WatcherScheduleContainer
}

export interface WatcherTriggerEventContainer {
  schedule: WatcherScheduleTriggerEvent
}

export interface WatcherExecuteWatchTriggerEventResult {
  manual: WatcherTriggerEventContainer
  triggered_time: DateString
  type: string
}

export interface IngestProcessorsTrimProcessor extends IngestProcessorBase {
  field: Field
  ignore_missing?: boolean
  target_field?: Field
}

export interface AnalysisTokenFiltersTrimTokenFilter extends AnalysisTokenFiltersTokenFilterBase {
}

export interface AnalysisTokenFiltersTruncateTokenFilter extends AnalysisTokenFiltersTokenFilterBase {
  length: integer
}

export interface QueryDslGeoTwoDimensionalPoint {
  lat: double
  lon: double
}

export type Type = string

export interface IndicesGetFieldMappingTypeFieldMappings {
  mappings: Record<Field, MappingMetaFieldsFieldMapping>
}

export interface MappingTypeMapping {
  all_field?: MappingMetaFieldsAllAllField
  date_detection?: boolean
  dynamic?: boolean | MappingDynamicMapping
  dynamic_date_formats?: string[]
  dynamic_templates?: Record<string, MappingDynamicTemplateDynamicTemplate> | Record<string, MappingDynamicTemplateDynamicTemplate>[]
  _field_names?: MappingMetaFieldsFieldNamesFieldNamesField
  index_field?: MappingMetaFieldsIndexIndexField
  _meta?: IndexMetaData
  numeric_detection?: boolean
  properties?: Record<PropertyName, MappingTypesProperty>
  _routing?: MappingMetaFieldsRoutingRoutingField
  _size?: MappingMetaFieldsSizeSizeField
  _source?: MappingMetaFieldsSourceSourceField
  runtime?: Record<string, MappingRuntimeFieldsRuntimeField>
}

export interface QueryDslTermLevelTypeTypeQuery extends QueryDslAbstractionsQueryQueryBase {
  value: string
}

export type Types = Type | Type[]

export interface AnalysisTokenizersUaxEmailUrlTokenizer extends AnalysisTokenizersTokenizerBase {
  max_token_length: integer
}

export interface ClusterClusterAllocationExplainUnassignedInformation {
  at: DateString
  last_allocation_status?: string
  reason: ClusterClusterAllocationExplainUnassignedInformationReason
  details?: string
  failed_allocation_attempts?: integer
  delayed?: boolean
  allocation_status?: string
}

export type ClusterClusterAllocationExplainUnassignedInformationReason = 'INDEX_CREATED' | 'CLUSTER_RECOVERED' | 'INDEX_REOPENED' | 'DANGLING_INDEX_IMPORTED' | 'NEW_INDEX_RESTORED' | 'EXISTING_INDEX_RESTORED' | 'REPLICA_ADDED' | 'ALLOCATION_FAILED' | 'NODE_LEFT' | 'REROUTE_CANCELLED' | 'REINITIALIZED' | 'REALLOCATED_REPLICA' | 'PRIMARY_FAILED' | 'FORCED_EMPTY_PRIMARY' | 'MANUAL_ALLOCATION'

export interface CcrUnfollowIndexUnfollowIndexRequest extends RequestBase {
  index: IndexName
}

export interface CcrUnfollowIndexUnfollowIndexResponse extends AcknowledgedResponseBase {
}

export interface AnalysisTokenFiltersUniqueTokenFilter extends AnalysisTokenFiltersTokenFilterBase {
  only_on_same_position: boolean
}

export interface RankEvalUnratedDocument {
  _id: Id
  _index: IndexName
}

export interface UpdateByQueryUpdateByQueryRequest extends RequestBase {
  index: Indices
  type?: Types
  allow_no_indices?: boolean
  analyzer?: string
  analyze_wildcard?: boolean
  conflicts?: Conflicts
  default_operator?: DefaultOperator
  df?: string
  expand_wildcards?: ExpandWildcards
  from?: long
  ignore_unavailable?: boolean
  lenient?: boolean
  pipeline?: string
  preference?: string
  query_on_query_string?: string
  refresh?: boolean
  request_cache?: boolean
  requests_per_second?: long
  routing?: Routing
  scroll?: Time
  scroll_size?: long
  search_timeout?: Time
  search_type?: SearchType
  size?: long
  slices?: long
  sort?: string[]
  source_enabled?: boolean
  source_excludes?: Fields
  source_includes?: Fields
  stats?: string[]
  terminate_after?: long
  timeout?: Time
  version?: boolean
  version_type?: boolean
  wait_for_active_shards?: WaitForActiveShards
  wait_for_completion?: boolean
  body?: {
    max_docs?: long
    query?: QueryDslAbstractionsContainerQueryContainer
    script?: Script
    slice?: SlicedScroll
    conflicts?: Conflicts
  }
}

export interface UpdateByQueryUpdateByQueryResponse extends ResponseBase {
  batches?: long
  failures?: BulkIndexByScrollFailure[]
  noops?: long
  deleted?: long
  requests_per_second?: float
  retries?: Retries
  task?: TaskId
  timed_out?: boolean
  took?: long
  total?: long
  updated?: long
  version_conflicts?: long
  throttled_millis?: ulong
  throttled_until_millis?: ulong
}

export interface UpdateByQueryRethrottleUpdateByQueryRethrottleNode extends SpecUtilsBaseNode {
  tasks: Record<TaskId, TaskGetTaskTaskInfo>
}

export interface UpdateByQueryRethrottleUpdateByQueryRethrottleRequest extends RequestBase {
  task_id: Id
  requests_per_second?: long
}

export interface UpdateByQueryRethrottleUpdateByQueryRethrottleResponse extends ResponseBase {
  nodes: Record<string, UpdateByQueryRethrottleUpdateByQueryRethrottleNode>
}

export interface UpdateUpdateRequest<TDocument = unknown, TPartialDocument = unknown> extends RequestBase {
  id: Id
  index: IndexName
  type?: Type
  if_primary_term?: long
  if_seq_no?: SequenceNumber
  lang?: string
  refresh?: Refresh
  require_alias?: boolean
  retry_on_conflict?: long
  routing?: Routing
  source_enabled?: boolean
  timeout?: Time
  wait_for_active_shards?: WaitForActiveShards
  _source?: boolean | Fields
  _source_excludes?: Fields
  _source_includes?: Fields
  body: {
    detect_noop?: boolean
    doc?: TPartialDocument
    doc_as_upsert?: boolean
    script?: Script
    scripted_upsert?: boolean
    _source?: boolean | SearchSourceFilteringSourceFilter
    upsert?: TDocument
  }
}

export interface UpdateUpdateResponse<TDocument = unknown> extends WriteResponseBase {
  get?: ExplainInlineGet<TDocument>
}

export interface TransformUpdateTransformUpdateTransformRequest extends RequestBase {
  transform_id: Name
  defer_validation?: boolean
  body: {
    description?: string
    dest?: TransformTransformDestination
    frequency?: Time
    source?: TransformTransformSource
    sync?: TransformTransformSyncContainer
  }
}

export interface TransformUpdateTransformUpdateTransformResponse extends ResponseBase {
  create_time: long
  create_time_date_time: DateString
  description: string
  dest: TransformTransformDestination
  frequency: Time
  id: Id
  pivot: TransformPivotTransformPivot
  source: TransformTransformSource
  sync: TransformTransformSyncContainer
  version: VersionString
}

export interface IngestProcessorsUppercaseProcessor extends IngestProcessorBase {
  field: Field
  ignore_missing?: boolean
  target_field?: Field
}

export interface AnalysisTokenFiltersUppercaseTokenFilter extends AnalysisTokenFiltersTokenFilterBase {
}

export type XpackUsageUrlConfig = XpackUsageBaseUrlConfig | XpackUsageKibanaUrlConfig

export interface IngestProcessorsUrlDecodeProcessor extends IngestProcessorBase {
  field: Field
  ignore_missing?: boolean
  target_field?: Field
}

export interface XpackUsageUsageCount {
  active: long
  total: long
}

export interface IngestProcessorsPluginsUserAgentProcessor extends IngestProcessorBase {
  field: Field
  ignore_missing: boolean
  options: IngestProcessorsPluginsUserAgentUserAgentProperty[]
  regex_file: string
  target_field: Field
}

export type IngestProcessorsPluginsUserAgentUserAgentProperty = 'NAME' | 'MAJOR' | 'MINOR' | 'PATCH' | 'OS' | 'OS_NAME' | 'OS_MAJOR' | 'OS_MINOR' | 'DEVICE' | 'BUILD'

export interface SecurityGetUserPrivilegesUserIndicesPrivileges {
  field_security?: SecurityGetUserPrivilegesFieldSecuritySettings
  names: string[]
  privileges: string[]
  query?: SecurityGetUserPrivilegesQueryUserPrivileges
  allow_restricted_indices: boolean
}

export interface SecurityGetTokenUserRealm {
  name: Name
  type: string
}

export type Username = string

export type Uuid = string

export interface AggregationsValueAggregate extends AggregationsAggregateBase {
  value: double
  value_as_string?: string
}

export interface AggregationsMetricValueCountValueCountAggregation extends AggregationsMetricFormattableMetricAggregation {
}

export type AggregationsMetricWeightedAverageValueType = 'string' | 'long' | 'double' | 'number' | 'date' | 'date_nanos' | 'ip' | 'numeric' | 'geo_point' | 'boolean'

export interface AggregationsBucketVariableWidthHistogramVariableWidthHistogramAggregation {
  field?: Field
  buckets?: integer
  shard_size?: integer
  initial_buffer?: integer
}

export interface XpackUsageVectorUsage extends XpackUsageXPackUsage {
  dense_vector_dims_avg_count: integer
  dense_vector_fields_count: integer
  sparse_vector_fields_count?: integer
}

export type VersionNumber = long

export interface MappingTypesCoreVersionVersionProperty extends MappingTypesDocValuesPropertyBase {
  type: 'version'
}

export type VersionString = string

export type VersionType = 'internal' | 'external' | 'external_gte' | 'force'

export interface ClusterVotingConfigExclusionsItem {
  node_id: Id
  node_name: Name
}

export type WaitForActiveShardOptions = 'all'

export type WaitForActiveShards = integer | WaitForActiveShardOptions

export type WaitForEvents = 'immediate' | 'urgent' | 'high' | 'normal' | 'low' | 'languid'

export type WaitForStatus = 'green' | 'yellow' | 'red'

export interface WarmerStats {
  current: long
  total: long
  total_time?: string
  total_time_in_millis: long
}

export interface WatcherWatch {
  actions: Record<IndexName, WatcherAction>
  condition: WatcherConditionContainer
  input: WatcherInputContainer
  metadata?: Record<string, any>
  status?: WatcherAckWatchWatchStatus
  throttle_period?: string
  transform?: WatcherTransformContainer
  trigger: WatcherTriggerContainer
  throttle_period_in_millis?: long
}

export interface WatcherExecuteWatchWatchRecord {
  condition: WatcherConditionContainer
  input: WatcherInputContainer
  messages: string[]
  metadata: Record<string, any>
  node: string
  result: WatcherExecuteWatchExecutionResult
  state: WatcherExecuteWatchActionExecutionState
  trigger_event: WatcherExecuteWatchTriggerEventResult
  user: string
  watch_id: Id
}

export interface WatcherStatsWatchRecordQueuedStats {
  execution_time: DateString
}

export interface WatcherStatsWatchRecordStats extends WatcherStatsWatchRecordQueuedStats {
  execution_phase: WatcherStatsExecutionPhase
  triggered_time: DateString
  executed_actions?: string[]
  watch_id: Id
  watch_record_id: Id
}

export interface WatcherAckWatchWatchStatus {
  actions: Record<IndexName, WatcherAckWatchActionStatus>
  last_checked?: DateString
  last_met_condition?: DateString
  state: WatcherAckWatchActivationState
  version: VersionNumber
  execution_state?: string
}

export interface WatcherAckWatchWatcherAckWatchRequest extends RequestBase {
  watch_id: Name
  action_id?: Names
}

export interface WatcherAckWatchWatcherAckWatchResponse extends ResponseBase {
  status: WatcherAckWatchWatchStatus
}

export interface XpackUsageWatcherActionTotalsUsage {
  total: long
  total_time_in_ms: long
}

export interface XpackUsageWatcherActionsUsage {
  actions: Record<Name, XpackUsageWatcherActionTotalsUsage>
}

export interface WatcherActivateWatchWatcherActivateWatchRequest extends RequestBase {
  watch_id: Name
}

export interface WatcherActivateWatchWatcherActivateWatchResponse extends ResponseBase {
  status: WatcherActivateWatchActivationStatus
}

export interface WatcherExecuteWatchWatcherExecuteWatchRequest extends RequestBase {
  id?: Id
  debug?: boolean
  body?: {
    action_modes?: Record<string, WatcherActionExecutionMode>
    alternative_input?: Record<string, any>
    ignore_condition?: boolean
    record_execution?: boolean
    simulated_actions?: WatcherSimulatedActions
    trigger_data?: WatcherScheduleTriggerEvent
    watch?: WatcherWatch
  }
}

export interface WatcherExecuteWatchWatcherExecuteWatchResponse extends ResponseBase {
  _id: Id
  watch_record: WatcherExecuteWatchWatchRecord
}

export type WatcherStatsWatcherMetric = '_all' | 'queued_watches' | 'current_watches' | 'pending_watches'

export interface WatcherStatsWatcherNodeStats {
  current_watches?: WatcherStatsWatchRecordStats[]
  execution_thread_pool: WatcherStatsExecutionThreadPool
  queued_watches?: WatcherStatsWatchRecordQueuedStats[]
  watch_count: long
  watcher_state: WatcherStatsWatcherState
  node_id: Id
}

export interface WatcherPutWatchWatcherPutWatchRequest extends RequestBase {
  id: Id
  active?: boolean
  if_primary_term?: long
  if_sequence_number?: long
  version?: VersionNumber
  body?: {
    actions?: Record<string, WatcherAction>
    condition?: WatcherConditionContainer
    input?: WatcherInputContainer
    metadata?: Record<string, any>
    throttle_period?: string
    transform?: WatcherTransformContainer
    trigger?: WatcherTriggerContainer
  }
}

export interface WatcherPutWatchWatcherPutWatchResponse extends ResponseBase {
  created: boolean
  _id: Id
  _primary_term: long
  _seq_no: SequenceNumber
  _version: VersionNumber
}

export interface WatcherQueryWatchesWatcherQueryWatchesRequest extends RequestBase {
  stub_a: string
  stub_b: string
  body?: {
    stub_c: string
  }
}

export interface WatcherQueryWatchesWatcherQueryWatchesResponse extends ResponseBase {
  stub: integer
}

export interface WatcherStartWatcherStartRequest extends RequestBase {
  body?: {
    stub: integer
  }
}

export interface WatcherStartWatcherStartResponse extends AcknowledgedResponseBase {
}

export type WatcherStatsWatcherState = 'stopped' | 'starting' | 'started' | 'stopping'

export interface WatcherStatsWatcherStatsRequest extends RequestBase {
  metric?: WatcherStatsWatcherMetric | WatcherStatsWatcherMetric[]
  emit_stacktraces?: boolean
}

export interface WatcherStatsWatcherStatsResponse extends ResponseBase {
  cluster_name: string
  manually_stopped: boolean
  stats: WatcherStatsWatcherNodeStats[]
  _nodes: NodesNodeStatistics
}

export interface WatcherStopWatcherStopRequest extends RequestBase {
  body?: {
    stub: integer
  }
}

export interface WatcherStopWatcherStopResponse extends AcknowledgedResponseBase {
}

export interface XpackUsageWatcherUsage extends XpackUsageXPackUsage {
  execution: XpackUsageWatcherActionsUsage
  watch: XpackUsageWatcherWatchUsage
  count: XpackUsageUsageCount
}

export interface XpackUsageWatcherWatchTriggerScheduleUsage extends XpackUsageUsageCount {
  cron: XpackUsageUsageCount
  _all: XpackUsageUsageCount
}

export interface XpackUsageWatcherWatchTriggerUsage {
  schedule?: XpackUsageWatcherWatchTriggerScheduleUsage
  _all: XpackUsageUsageCount
}

export interface XpackUsageWatcherWatchUsage {
  input: Record<Name, XpackUsageUsageCount>
  condition?: Record<Name, XpackUsageUsageCount>
  action?: Record<Name, XpackUsageUsageCount>
  trigger: XpackUsageWatcherWatchTriggerUsage
}

export interface WatcherWebhookActionResult {
  request: WatcherHttpInputRequestResult
  response?: WatcherHttpInputResponseResult
}

export interface AggregationsMetricWeightedAverageWeightedAverageAggregation extends AggregationsAggregation {
  format?: string
  value?: AggregationsMetricWeightedAverageWeightedAverageValue
  value_type?: AggregationsMetricWeightedAverageValueType
  weight?: AggregationsMetricWeightedAverageWeightedAverageValue
}

export interface AggregationsMetricWeightedAverageWeightedAverageValue {
  field?: Field
  missing?: double
  script?: Script
}

export interface AnalysisTokenizersWhitespaceTokenizer extends AnalysisTokenizersTokenizerBase {
  max_token_length: integer
}

export interface MappingTypesCoreWildcardWildcardProperty extends MappingTypesDocValuesPropertyBase {
  type: 'wildcard'
}

export interface QueryDslTermLevelWildcardWildcardQuery extends QueryDslAbstractionsQueryQueryBase {
  rewrite?: MultiTermQueryRewrite
  value: string
}

export interface AnalysisTokenFiltersWordDelimiterGraphWordDelimiterGraphTokenFilter extends AnalysisTokenFiltersTokenFilterBase {
  adjust_offsets: boolean
  catenate_all: boolean
  catenate_numbers: boolean
  catenate_words: boolean
  generate_number_parts: boolean
  generate_word_parts: boolean
  preserve_original: boolean
  protected_words: string[]
  protected_words_path: string
  split_on_case_change: boolean
  split_on_numerics: boolean
  stem_english_possessive: boolean
  type_table: string[]
  type_table_path: string
}

export interface AnalysisTokenFiltersWordDelimiterWordDelimiterTokenFilter extends AnalysisTokenFiltersTokenFilterBase {
  catenate_all: boolean
  catenate_numbers: boolean
  catenate_words: boolean
  generate_number_parts: boolean
  generate_word_parts: boolean
  preserve_original: boolean
  protected_words: string[]
  protected_words_path: string
  split_on_case_change: boolean
  split_on_numerics: boolean
  stem_english_possessive: boolean
  type_table: string[]
  type_table_path: string
}

export interface WriteResponseBase extends ResponseBase {
  _id: Id
  _index: IndexName
  _primary_term: long
  result: Result
  _seq_no: SequenceNumber
  _shards: ShardStatistics
  _type?: Type
  _version: VersionNumber
  forced_refresh?: boolean
  error?: ErrorCause
}

export interface XpackInfoXPackBuildInformation {
  date: DateString
  hash: string
}

export interface XpackInfoXPackFeature {
  available: boolean
  description?: string
  enabled: boolean
  native_code_info?: XpackInfoNativeCodeInformation
}

export interface XpackInfoXPackFeatures {
  aggregate_metric: XpackInfoXPackFeature
  analytics: XpackInfoXPackFeature
  ccr: XpackInfoXPackFeature
  data_frame?: XpackInfoXPackFeature
  data_science?: XpackInfoXPackFeature
  data_streams: XpackInfoXPackFeature
  data_tiers: XpackInfoXPackFeature
  enrich: XpackInfoXPackFeature
  eql: XpackInfoXPackFeature
  flattened?: XpackInfoXPackFeature
  frozen_indices: XpackInfoXPackFeature
  graph: XpackInfoXPackFeature
  ilm: XpackInfoXPackFeature
  logstash: XpackInfoXPackFeature
  ml: XpackInfoXPackFeature
  monitoring: XpackInfoXPackFeature
  rollup: XpackInfoXPackFeature
  runtime_fields?: XpackInfoXPackFeature
  searchable_snapshots: XpackInfoXPackFeature
  security: XpackInfoXPackFeature
  slm: XpackInfoXPackFeature
  spatial: XpackInfoXPackFeature
  sql: XpackInfoXPackFeature
  transform: XpackInfoXPackFeature
  vectors: XpackInfoXPackFeature
  voting_only: XpackInfoXPackFeature
  watcher: XpackInfoXPackFeature
}

export interface XpackInfoXPackInfoRequest extends RequestBase {
  categories?: string[]
}

export interface XpackInfoXPackInfoResponse extends ResponseBase {
  build: XpackInfoXPackBuildInformation
  features: XpackInfoXPackFeatures
  license: XpackInfoMinimalLicenseInformation
  tagline: string
}

export interface SecurityXPackRole {
  cluster: string[]
  indices: SecurityPutRoleIndicesPrivileges[]
  metadata: Record<string, any>
  run_as: string[]
  transient_metadata: SecurityTransientMetadata
  applications: SecurityPutRoleApplicationPrivileges[]
  role_templates?: SecurityRoleTemplate[]
}

export interface SecurityXPackRoleMapping {
  enabled: boolean
  metadata: Record<string, any>
  roles: string[]
  rules: SecurityPutRoleMappingRoleMappingRuleBase
}

export interface XpackUsageXPackUsage {
  available: boolean
  enabled: boolean
}

export interface XpackUsageXPackUsageRequest extends RequestBase {
  master_timeout?: Time
}

export interface XpackUsageXPackUsageResponse extends ResponseBase {
  aggregate_metric: XpackUsageXPackUsage
  analytics: XpackUsageAnalyticsUsage
  watcher: XpackUsageWatcherUsage
  ccr: XpackUsageCcrUsage
  data_frame?: XpackUsageXPackUsage
  data_science?: XpackUsageXPackUsage
  data_streams?: XpackUsageDataStreamsUsage
  data_tiers: XpackUsageDataTiersUsage
  enrich?: XpackUsageXPackUsage
  eql: XpackUsageEqlUsage
  flattened?: XpackUsageFlattenedUsage
  frozen_indices: XpackUsageFrozenIndicesUsage
  graph: XpackUsageXPackUsage
  ilm: XpackUsageIlmUsage
  logstash: XpackUsageXPackUsage
  ml: XpackUsageMachineLearningUsage
  monitoring: XpackUsageMonitoringUsage
  rollup: XpackUsageXPackUsage
  runtime_fields?: XpackUsageRuntimeFieldsUsage
  spatial: XpackUsageXPackUsage
  searchable_snapshots: XpackUsageSearchableSnapshotsUsage
  security: XpackUsageSecurityUsage
  slm: XpackUsageSlmUsage
  sql: XpackUsageSqlUsage
  transform: XpackUsageXPackUsage
  vectors: XpackUsageVectorUsage
  voting_only: XpackUsageXPackUsage
}

export interface SecurityXPackUser {
  email?: string
  full_name?: Name
  metadata: Record<string, any>
  roles: string[]
  username: Username
  enabled: boolean
}

export type QueryDslFullTextMultiMatchZeroTermsQuery = 'all' | 'none'

export type double = number

export type float = number

export type integer = number

export type long = number

export type uint = number

export type ulong = number

export interface SpecUtilsCommonCatQueryParameters {
  format?: string
  h?: Names
  help?: boolean
  local?: boolean
  master_timeout?: Time
  s?: string[]
  v?: boolean
}

export interface SpecUtilsArrayResponseBase<TRecord = unknown> {
}

export interface SpecUtilsAdditionalProperties<TKey = unknown, TValue = unknown> {
}

export interface SpecUtilsEmptyResponseBase {
}

export interface SpecUtilsCommonQueryParameters {
  error_trace?: boolean
  filter_path?: string | string[]
  human?: boolean
  pretty?: boolean
  source_query_string?: string
}
<|MERGE_RESOLUTION|>--- conflicted
+++ resolved
@@ -11806,30 +11806,10 @@
   include?: Fields
 }
 
-<<<<<<< HEAD
-export interface SourceRequest extends GetRequest {
-}
-
-export interface SourceResponse<TDocument = unknown> extends DictionaryResponseBase<Field, any> {
-=======
-export interface GetSourceSourceRequest extends RequestBase {
-  id: Id
-  index: IndexName
-  type?: Type
-  preference?: string
-  realtime?: boolean
-  refresh?: boolean
-  routing?: Routing
-  source_enabled?: boolean
-  _source_excludes?: Fields
-  _source_includes?: Fields
-  version?: VersionNumber
-  version_type?: VersionType
-}
-
-export interface GetSourceSourceResponse<TDocument = unknown> extends ResponseBase {
-  body: TDocument
->>>>>>> bed12d28
+export interface GetSourceSourceRequest extends GetGetRequest {
+}
+
+export interface GetSourceSourceResponse<TDocument = unknown> extends DictionaryResponseBase<Field, any> {
 }
 
 export interface QueryDslSpanContainingSpanContainingQuery extends QueryDslAbstractionsQueryQueryBase {
